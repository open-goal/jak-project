{
  // auto find-parent-method possible
  "(method 3 entity-actor)": [[7, "t9", "(function entity entity)"]],
  "(method 3 entity)": [[7, "t9", "(function entity entity)"]],
  //
  "(method 2 array)": [
    [23, "gp", "(array int32)"],
    [43, "gp", "(array uint32)"],
    [63, "gp", "(array int64)"],
    [83, "gp", "(array uint64)"],
    [102, "gp", "(array int8)"],
    [121, "gp", "(array uint8)"],
    [141, "gp", "(array int16)"],
    [161, "gp", "(array uint16)"],
    [186, "gp", "(array uint128)"],
    [204, "gp", "(array int32)"],
    [223, "gp", "(array float)"],
    [232, "gp", "(array float)"],
    [249, "gp", "(array basic)"],
    [258, "gp", "(array basic)"]
  ],
  "(method 3 array)": [
    [51, "gp", "(array int32)"],
    [69, "gp", "(array uint32)"],
    [87, "gp", "(array int64)"],
    [105, "gp", "(array uint64)"],
    [122, "gp", "(array int8)"],
    [139, "gp", "(array int8)"],
    [157, "gp", "(array int16)"],
    [175, "gp", "(array uint16)"],
    [198, "gp", "(array uint128)"],
    [214, "gp", "(array int32)"],
    [233, "gp", "(array float)"],
    [250, "gp", "(array basic)"]
  ],
  "(method 0 cpu-thread)": [[[0, 28], "v0", "cpu-thread"]],
  "(method 0 process)": [
    [11, "a0", "int"],
    [[12, 45], "v0", "process"]
  ],
  "inspect-process-heap": [
    [[4, 11], "s5", "basic"],
    [17, "s5", "pointer"]
  ],
  "(method 14 dead-pool)": [
    [[24, 25], "v1", "(pointer process)"],
    [[30, 39], "s4", "(pointer process)"]
  ],
  "(method 24 dead-pool-heap)": [
    [5, "v1", "pointer"],
    [13, "a0", "pointer"],
    [25, "v1", "pointer"]
  ],
  "method-state": [[12, "a2", "state"]],
  "(method 9 process)": [[[46, 49], "s5", "process"]],
  "(method 10 process)": [[[24, 30], "s4", "protect-frame"]],
  "(method 0 protect-frame)": [
    [0, "a0", "int"],
    [[1, 8], "v0", "protect-frame"]
  ],
  "string-cat-to-last-char": [
    [3, "s5", "(pointer uint8)"],
    [4, "s5", "string"]
  ],
  "enter-state": [
    [68, "s0", "protect-frame"],
    [101, "t9", "(function object object object object object object none)"]
  ],
  "send-event-function": [[[7, 15], "a0", "process"]],
  // MATH
  "logf": [
    [12, "f0", "float"],
    [12, "f1", "float"],
    [19, "f0", "float"],
    [19, "f1", "float"]
  ],
  "log2f": [
    [12, "f0", "float"],
    [12, "f1", "float"],
    [19, "f0", "float"],
    [19, "f1", "float"]
  ],
  "cube-root": [
    [17, "f0", "float"],
    [17, "f1", "float"],
    [18, "f0", "float"],
    [18, "f1", "float"],
    [[23, 32], "f0", "float"]
  ],
  // Quaternion
  "quaternion-look-at!": [[15, "v1", "vector"]],
  "vector-x-quaternion!": [[10, "v1", "(pointer uint128)"]],
  "vector-y-quaternion!": [[10, "v1", "(pointer uint128)"]],
  "vector-z-quaternion!": [[10, "v1", "(pointer uint128)"]],
  "dma-buffer-add-vu-function": [[[9, 33], "t2", "dma-packet"]],
  "dma-buffer-add-buckets": [
    [[1, 4], "v1", "dma-bucket"],
    [5, "v1", "pointer"],
    [[9, 11], "v1", "dma-bucket"],
    [11, "v1", "pointer"]
  ],
  "dma-buffer-patch-buckets": [
    [[6, 8], "a0", "(inline-array dma-bucket)"],
    [8, "a3", "pointer"],
    [14, "a0", "(inline-array dma-bucket)"],
    [3, "a0", "(inline-array dma-bucket)"],
    [36, "a0", "(inline-array dma-bucket)"],
    [10, "a0", "(inline-array dma-bucket)"],
    [18, "a0", "(inline-array dma-bucket)"],
    [[29, 33], "a0", "dma-packet"],
    [34, "a0", "(inline-array dma-bucket)"]
  ],
  "dma-bucket-insert-tag": [
    [[2, 6], "v1", "dma-bucket"],
    [3, "a0", "dma-bucket"]
  ],
  "disasm-vif-details": [
    [[62, 94], "s3", "(pointer uint32)"],
    [[98, 130], "s3", "(pointer uint16)"],
    [[134, 164], "s3", "(pointer uint32)"],
    [[168, 198], "s3", "(pointer uint16)"],
    [[202, 225], "s3", "(pointer uint16)"]
  ],
  "disasm-vif-tag": [
    [[81, 85], "t1", "vif-stcycl-imm"],
    [242, "a0", "vif-unpack-imm"]
  ],
  "disasm-dma-list": [
    [25, "v1", "dma-tag"],
    [153, "v1", "dma-packet"],
    [189, "v1", "dma-packet"],
    [229, "v1", "dma-packet"],
    [258, "v1", "dma-packet"],
    [302, "v1", "dma-packet"],
    [308, "v1", "dma-packet"],
    [152, "v1", "(pointer uint64)"],
    [167, "v1", "(pointer uint64)"],
    [176, "v1", "(pointer uint64)"],
    [198, "v1", "(pointer uint64)"],
    [207, "v1", "(pointer uint64)"],
    [238, "v1", "(pointer uint64)"],
    [247, "v1", "(pointer uint64)"],
    [282, "v1", "(pointer uint64)"],
    [291, "v1", "(pointer uint64)"],
    [324, "v1", "(pointer uint64)"],
    [334, "v1", "(pointer uint64)"]
  ],
  "calculate-basis-functions-vector!": [
    [[8, 20], "v1", "(pointer float)"],
    [[0, 60], "f1", "float"]
  ],
  "curve-evaluate!": [[62, "s5", "pointer"]],
  "vector4-array-add!": [
    [11, "s5", "(inline-array vector4)"],
    [12, "s4", "(inline-array vector4)"],
    [13, "gp", "(inline-array vector4)"]
  ],
  "vector4-array-sub!": [
    [11, "s5", "(inline-array vector4)"],
    [12, "s4", "(inline-array vector4)"],
    [13, "gp", "(inline-array vector4)"]
  ],
  "vector4-array-mul!": [
    [11, "s5", "(inline-array vector4)"],
    [12, "s4", "(inline-array vector4)"],
    [13, "gp", "(inline-array vector4)"]
  ],
  "vector4-array-scale!": [
    [11, "s5", "(inline-array vector4)"],
    [12, "gp", "(inline-array vector4)"]
  ],
  "vector4-array-madd!": [
    [13, "s5", "(inline-array vector4)"],
    [14, "s4", "(inline-array vector4)"],
    [15, "gp", "(inline-array vector4)"]
  ],
  "vector4-array-msub!": [
    [13, "s5", "(inline-array vector4)"],
    [14, "s4", "(inline-array vector4)"],
    [15, "gp", "(inline-array vector4)"]
  ],
  "vector4-array-lerp!": [
    [13, "s5", "(inline-array vector4)"],
    [14, "s4", "(inline-array vector4)"],
    [15, "gp", "(inline-array vector4)"]
  ],
  "vector-segment-distance-point!": [[[21, 30], "f1", "float"]],
  "(method 10 profile-array)": [
    [[6, 10], "a0", "dma-packet"],
    [[16, 19], "a0", "gs-gif-tag"],
    [24, "a0", "(pointer gs-alpha)"],
    [26, "a0", "(pointer gs-reg64)"],
    [28, "a0", "(pointer gs-zbuf)"],
    [30, "a0", "(pointer gs-reg64)"],
    [32, "a0", "(pointer gs-test)"],
    [34, "a0", "(pointer gs-reg64)"],
    [35, "a0", "(pointer uint64)"],
    [37, "a0", "(pointer gs-reg64)"],
    [39, "a0", "(pointer gs-clamp)"],
    [41, "a0", "(pointer gs-reg64)"],
    [43, "a0", "(pointer gs-tex1)"],
    [45, "a0", "(pointer gs-reg64)"],
    [48, "a0", "(pointer gs-texa)"],
    [50, "a0", "(pointer gs-reg64)"],
    [52, "a0", "(pointer gs-texclut)"],
    [54, "a0", "(pointer gs-reg64)"],
    [56, "a0", "(pointer uint64)"],
    [58, "a0", "(pointer gs-reg64)"],
    [[69, 73], "a0", "(pointer uint128)"],
    [[73, 82], "a1", "vector4w"],
    [[82, 89], "a1", "vector4w"],
    [[90, 96], "a0", "vector4w"],
    [[113, 117], "a1", "(pointer uint128)"],
    [[117, 126], "a2", "vector4w"],
    [[126, 136], "a2", "vector4w"],
    [[137, 149], "a1", "vector4w"],
    [[187, 191], "t2", "(pointer int128)"],
    [[191, 225], "t4", "vector4w"],
    [[225, 231], "a2", "vector4w"],
    [[231, 237], "a2", "vector4w"]
  ],
  "draw-sprite2d-xy": [
    [[35, 39], "t0", "dma-packet"],
    [[45, 48], "t0", "gs-gif-tag"],
    [53, "t0", "(pointer gs-prim)"],
    [55, "t0", "(pointer gs-rgbaq)"],
    [66, "t0", "(pointer gs-xyzf)"],
    [87, "t0", "(pointer gs-xyzf)"],
    [[96, 108], "v1", "(pointer uint64)"]
  ],
  "draw-sprite2d-xy-absolute": [
    [[6, 10], "t3", "dma-packet"],
    [[16, 19], "t3", "gs-gif-tag"],
    [24, "t3", "(pointer gs-prim)"],
    [25, "t3", "(pointer gs-rgbaq)"],
    [36, "t3", "(pointer gs-xyzf)"],
    [49, "t3", "(pointer gs-xyzf)"],
    [[62, 69], "v1", "(pointer uint64)"]
  ],
  "draw-quad2d": [
    [[18, 22], "t2", "dma-packet"],
    [[28, 31], "t2", "gs-gif-tag"],
    [36, "t2", "(pointer gs-prim)"],
    [38, "t2", "(pointer gs-rgbaq)"],
    [46, "t2", "(pointer gs-xyzf)"],
    [48, "t2", "(pointer gs-rgbaq)"],
    [61, "t2", "(pointer gs-xyzf)"],
    [63, "t2", "(pointer gs-rgbaq)"],
    [76, "t2", "(pointer gs-xyzf)"],
    [78, "t2", "(pointer gs-rgbaq)"],
    [96, "t2", "(pointer gs-xyzf)"],
    [97, "t2", "(pointer uint64)"],
    [[110, 117], "v1", "(pointer uint64)"]
  ],
  "set-display-gs-state": [
    [[3, 10], "t3", "dma-packet"],
    [[13, 19], "t3", "gs-gif-tag"],
    [30, "t3", "(pointer gs-scissor)"],
    [32, "t3", "(pointer gs-reg64)"],
    [33, "t3", "(pointer gs-xy-offset)"],
    [35, "t3", "(pointer gs-reg64)"],
    [46, "t3", "(pointer gs-frame)"],
    [48, "t3", "(pointer gs-reg64)"],
    [50, "t3", "(pointer gs-test)"],
    [52, "t3", "(pointer gs-reg64)"],
    [54, "t3", "(pointer gs-texa)"],
    [56, "t3", "(pointer gs-reg64)"],
    [58, "t3", "(pointer gs-zbuf)"],
    [60, "t3", "(pointer gs-reg64)"],
    [61, "t3", "(pointer uint64)"],
    [63, "t3", "(pointer gs-reg64)"]
  ],
  "set-display-gs-state-offset": [
    [[3, 10], "t5", "dma-packet"],
    [[13, 19], "t5", "gs-gif-tag"],
    [30, "t5", "(pointer gs-scissor)"],
    [32, "t5", "(pointer gs-reg64)"],
    [40, "t5", "(pointer gs-xy-offset)"],
    [42, "t5", "(pointer gs-reg64)"],
    [53, "t5", "(pointer gs-frame)"],
    [55, "t5", "(pointer gs-reg64)"],
    [57, "t5", "(pointer gs-test)"],
    [59, "t5", "(pointer gs-reg64)"],
    [61, "t5", "(pointer gs-texa)"],
    [63, "t5", "(pointer gs-reg64)"],
    [65, "t5", "(pointer gs-zbuf)"],
    [67, "t5", "(pointer gs-reg64)"],
    [68, "t5", "(pointer uint64)"],
    [70, "t5", "(pointer gs-reg64)"]
  ],
  "reset-display-gs-state": [
    [[3, 8], "a2", "dma-packet"],
    [[14, 17], "a2", "gs-gif-tag"],
    [22, "a1", "(pointer gs-scissor)"],
    [24, "a1", "(pointer gs-reg64)"],
    [26, "a1", "(pointer gs-xy-offset)"],
    [28, "a1", "(pointer gs-reg64)"],
    [30, "a1", "(pointer gs-frame)"],
    [32, "a1", "(pointer gs-reg64)"],
    [34, "a1", "(pointer gs-test)"],
    [36, "a1", "(pointer gs-reg64)"],
    [39, "a1", "(pointer gs-texa)"],
    [41, "a1", "(pointer gs-reg64)"],
    [43, "a1", "(pointer gs-zbuf)"],
    [45, "a1", "(pointer gs-reg64)"],
    [46, "a1", "(pointer uint64)"],
    [48, "a1", "(pointer gs-reg64)"]
  ],
  "(method 3 connection-pers)": [[97, "f0", "float"]],
  "(method 9 connection)": [[8, "a0", "pointer"]],
  "(method 10 connection)": [[8, "a0", "pointer"]],
  "(method 11 connection)": [[5, "a1", "pointer"]],
  "(method 0 engine)": [
    [44, "v1", "pointer"],
    [47, "v1", "pointer"],
    [53, "v1", "connectable"],
    [65, "v1", "connectable"]
  ],
  "(method 12 engine)": [
    [[5, 18], "s4", "connection"],
    [13, "t9", "(function object object object object object)"]
  ],
  "(method 13 engine)": [
    [[5, 28], "s4", "connection"],
    [13, "t9", "(function object object object object object)"]
  ],
  "(method 15 engine)": [[[0, 36], "v1", "connection"]],
  "(method 19 engine)": [[8, "a0", "connection"]],
  "(method 20 engine)": [[8, "a0", "connection"]],
  "(method 21 engine)": [[8, "a0", "connection"]],
  "(method 0 engine-pers)": [
    [32, "v1", "pointer"],
    [23, "v1", "pointer"],
    [26, "v1", "pointer"],
    [24, "v1", "(pointer pointer)"]
  ],
  "(method 3 connection-minimap)": [[97, "f0", "float"]],
  "dma-buffer-add-ref-texture": [
    [[25, 29], "a3", "dma-packet"],
    [[32, 44], "a3", "gs-gif-tag"],
    [[47, 62], "a2", "dma-packet"]
  ],
  "texture-page-default-allocate": [[51, "a3", "texture"]],
  "texture-page-font-allocate": [[33, "a3", "texture"]],
  "(method 24 texture-pool)": [
    [67, "a1", "shader-ptr"],
    [[70, 93], "a1", "adgif-shader"],
    [92, "a1", "adgif-shader"]
  ],
  "upload-vram-data": [
    [[10, 17], "a0", "dma-packet"],
    [[19, 26], "a0", "gs-gif-tag"],
    [35, "a0", "(pointer gs-bitbltbuf)"],
    [37, "a0", "(pointer gs-reg64)"],
    [38, "a0", "(pointer gs-trxpos)"],
    [40, "a0", "(pointer gs-reg64)"],
    [46, "a0", "(pointer gs-trxreg)"],
    [48, "a0", "(pointer gs-reg64)"],
    [49, "a0", "(pointer gs-trxdir)"],
    [51, "a0", "(pointer gs-reg64)"]
  ],
  "upload-vram-pages": [
    [[140, 147], "a0", "dma-packet"],
    [[149, 156], "a0", "gs-gif-tag"],
    [160, "a0", "(pointer int64)"],
    [162, "a0", "(pointer gs-reg64)"],
    [[166, 172], "v1", "dma-packet"]
  ],
  "(method 3 generic-tie-interp-point)": [[19, "gp", "(pointer uint128)"]],
  "(method 19 res-lump)": [
    [46, "t2", "(pointer uint64)"],
    [100, "t3", "(pointer uint64)"],
    [184, "t5", "(pointer uint64)"],
    [64, "t6", "(pointer uint64)"]
  ],
  "(method 20 res-lump)": [[341, "t0", "(pointer uint128)"]],
  "(method 16 res-lump)": [
    [22, "t1", "(pointer uint64)"],
    [29, "t2", "(pointer uint64)"]
  ],
  "(method 15 res-lump)": [[132, "s5", "res-tag-pair"]],
  "(method 17 res-lump)": [[22, "s4", "(pointer pointer)"]],
  "(method 0 script-context)": [[[8, 17], "v0", "script-context"]],
  "joint-mod-wheel-callback": [[[2, 63], "s4", "joint-mod-wheel"]],
  "joint-mod-set-local-callback": [[[0, 23], "v1", "joint-mod-set-local"]],
  "joint-mod-add-local-callback": [[[2, 33], "s4", "joint-mod-add-local"]],
  "joint-mod-set-world-callback": [[[0, 23], "v1", "joint-mod-set-world"]],
  "joint-mod-blend-local-callback": [[[2, 63], "gp", "joint-mod-blend-local"]],
  "joint-mod-spinner-callback": [[[2, 63], "gp", "joint-mod-spinner"]],
  "joint-mod-blend-world-callback": [[[2, 148], "gp", "joint-mod-blend-world"]],
  "joint-mod-rotate-local-callback": [
    [[2, 16], "v1", "joint-mod-rotate-local"]
  ],
  "(method 0 collide-shape-prim-sphere)": [
    [[3, 8], "v0", "collide-shape-prim-sphere"]
  ],
  "(method 0 collide-shape-prim-mesh)": [
    [[3, 11], "v0", "collide-shape-prim-mesh"]
  ],
  "(method 0 collide-shape-prim-group)": [
    [[3, 12], "v0", "collide-shape-prim-group"]
  ],
  "(method 0 collide-shape-moving)": [[[2, 12], "v0", "collide-shape-moving"]],
  "(method 11 touching-prims-entry-pool)": [
    [[0, 8], "v1", "touching-prims-entry"],
    [8, "v1", "pointer"],
    [[9, 11], "v1", "touching-prims-entry"],
    [[1, 20], "a1", "touching-prims-entry"]
  ],
  "(method 0 touching-list)": [[[6, 9], "v0", "touching-list"]],
  "display-loop-main": [[223, "t9", "(function none)"]],
  "end-display": [
    [205, "f1", "float"],
    [205, "f0", "float"],
    [[85, 90], "v1", "dma-packet"],
    [[235, 240], "v1", "dma-packet"]
  ],
  "(method 18 res-lump)": [["_stack_", 16, "object"]],
  "(method 21 res-lump)": [
    ["_stack_", 16, "res-tag"],
    ["_stack_", 32, "res-tag"]
  ],
  "(method 8 res-lump)": [
    [258, "s0", "array"],
    // [[0, 100], "s0", "basic"],
    // [[102, 120], "s0", "basic"],
    // [[147, 150], "s0", "collide-mesh"],
    [[157, 239], "s0", "(array object)"]
    // [235, "s0", "basic"]
  ],
  "(method 0 fact-info-enemy)": [
    [[0, 196], "gp", "fact-info-enemy"],
    ["_stack_", 16, "res-tag"],
    ["_stack_", 32, "res-tag"]
  ],
  "(method 0 fact-info)": [[87, "v1", "(pointer int32)"]],
  "(method 0 fact-info-crate)": [[[0, 17], "gp", "fact-info-crate"]],
  "(method 0 fact-info-target)": [[[0, 17], "gp", "fact-info-target"]],
  "joint-channel-float-delete!": [
    [7, "a0", "pointer"],
    [7, "a1", "pointer"]
  ],
  "num-func-chan": [[7, "v1", "joint-control-channel"]],
  "(method 20 process-focusable)": [
    [15, "gp", "collide-shape-moving"],
    [31, "gp", "collide-shape"]
  ],
  "(method 10 focus)": [[19, "v1", "collide-shape"]],
  "shrubbery-login-post-texture": [
    [[13, 15], "a3", "qword"],
    [16, "a3", "pointer"],
    [24, "a3", "pointer"],
    [[17, 23], "a3", "qword"],
    [[13, 23], "a1", "qword"],
    [14, "a2", "qword"],
    [[27, 29], "a3", "qword"],
    [[27, 29], "a1", "qword"],
    [[35, 37], "a3", "qword"],
    [[35, 37], "a2", "qword"]
  ],
  "(top-level-login eye-h)": [[[69, 77], "a1", "eye-control"]],
  "entity-actor-lookup": [["_stack_", 16, "res-tag"]],
  "entity-actor-count": [["_stack_", 16, "res-tag"]],
  "(method 0 path-control)": [["_stack_", 16, "res-tag"]],
  "(method 9 actor-link-info)": [[[0, 36], "s3", "entity-actor"]],
  "(method 41 nav-mesh)": [["_stack_", 56, "float"]],
  "(method 39 nav-mesh)": [["_stack_", 56, "float"]],
  "str-load": [[[18, 44], "s2", "load-chunk-msg"]],
  "str-load-status": [
    [[18, 22], "v1", "load-chunk-msg"],
    [26, "v1", "load-chunk-msg"]
  ],
  "str-play-async": [[[7, 36], "s4", "play-chunk-msg"]],
  "str-play-stop": [[[7, 36], "s4", "play-chunk-msg"]],
  "str-play-queue": [[[7, 98], "s4", "play-chunk-msg"]],
  "str-ambient-play": [[[7, 20], "s5", "load-chunk-msg"]],
  "str-ambient-stop": [[[7, 20], "s5", "load-chunk-msg"]],
  "dgo-load-begin": [[[19, 41], "s2", "load-dgo-msg"]],
  "dgo-load-get-next": [[[14, 31], "v1", "load-dgo-msg"]],
  "dgo-load-continue": [[[5, 23], "gp", "load-dgo-msg"]],
  "dgo-load-link": [
    [7, "s4", "uint"],
    [17, "s4", "uint"],
    [55, "s4", "uint"],
    [27, "s4", "uint"],
    [37, "s4", "uint"]
  ],
  "lookup-level-info": [
    [3, "a1", "symbol"],
    [[4, 24], "a1", "level-load-info"]
  ],
  "(method 30 level-group)": [[87, "v0", "level"]],
  "(method 19 level-group)": [
    [223, "s3", "continue-point"],
    [[177, 209], "s1", "continue-point"],
    [[182, 224], "s3", "continue-point"],
    [434, "v1", "symbol"]
  ],
  "(method 18 level)": [[[82, 89], "a1", "level"]],
  "(method 19 level)": [[[45, 48], "a0", "texture-anim-array"]],
  "level-update-after-load": [
    [[123, 152], "s0", "drawable-inline-array-tfrag"],
    [[155, 158], "s0", "drawable-tree-instance-tie"],
    [365, "a1", "(pointer int32)"],
    [370, "a2", "(pointer int32)"]
  ],
  "(method 25 level)": [
    [97, "t9", "(function object none)"],
    [169, "t9", "(function object symbol none)"]
  ],
  "(method 9 level)": [[54, "t9", "(function object none)"]],
  "copy-mood-exterior": [
    [[15, 19], "a1", "(inline-array vector)"],
    [[16, 18], "v1", "(inline-array vector)"],
    [[30, 32], "v1", "(inline-array vector)"],
    [[29, 33], "a0", "(inline-array vector)"]
  ],
  "update-mood-ruins": [[[19, 46], "gp", "ruins-states"]],
  "desaturate-mood-colors": [[[20, 92], "a0", "(inline-array mood-color)"]],
  "ramdisk-load": [[[7, 12], "v1", "ramdisk-rpc-load"]],
  "(method 10 engine-sound-pers)": [[[2, 19], "v1", "sound-rpc-set-param"]],
  "check-irx-version": [[[3, 51], "gp", "sound-rpc-get-irx-version"]],
  "sound-bank-iop-store": [[[7, 11], "v1", "sound-rpc-bank-cmd"]],
  "sound-bank-iop-free": [[[7, 12], "v1", "sound-rpc-bank-cmd"]],
  "sound-bank-load": [[[7, 12], "v1", "sound-rpc-load-bank"]],
  "sound-bank-load-from-iop": [[[7, 12], "v1", "sound-rpc-load-bank"]],
  "sound-bank-load-from-ee": [[[8, 14], "v1", "sound-rpc-load-bank"]],
  "sound-bank-unload": [[[6, 11], "v1", "sound-rpc-unload-bank"]],
  "sound-music-load": [[[6, 11], "v1", "sound-rpc-load-music"]],
  "sound-music-unload": [[[3, 8], "v1", "sound-rpc-unload-music"]],
  "set-language": [[[7, 12], "v1", "sound-rpc-set-language"]],
  "sound-set-stereo-mode": [[[4, 9], "v1", "sound-rpc-set-stereo-mode"]],
  "list-sounds": [[[3, 7], "v1", "sound-rpc-list-sounds"]],
  "string->sound-name": [[[2, 18], "a1", "(pointer uint8)"]],
  "sound-set-volume": [[[3, 16], "v1", "sound-rpc-set-master-volume"]],
  "sound-set-reverb": [[[5, 25], "v1", "sound-rpc-set-reverb"]],
  "sound-set-ear-trans": [[[7, 26], "gp", "sound-rpc-set-ear-trans"]],
  "sound-play-by-name": [
    [[12, 45], "s5", "sound-rpc-play"],
    [[22, 39], "s3", "process-drawable"]
  ],
  "sound-play-by-spec": [
    [[4, 54], "s5", "sound-rpc-play"],
    [[31, 47], "s3", "process-drawable"]
  ],
  "sound-pause": [[[3, 8], "v1", "sound-rpc-pause-sound"]],
  "sound-stop": [[[3, 8], "v1", "sound-rpc-stop-sound"]],
  "sound-continue": [[[3, 8], "v1", "sound-rpc-continue-sound"]],
  "sound-group-pause": [[[3, 7], "v1", "sound-rpc-pause-group"]],
  "sound-group-stop": [[[3, 7], "v1", "sound-rpc-stop-group"]],
  "sound-group-continue": [[[3, 7], "v1", "sound-rpc-continue-group"]],
  "sound-set-flava": [[[3, 10], "v1", "sound-rpc-set-flava"]],
  "sound-set-midi-reg": [[[3, 10], "v1", "sound-rpc-set-midi-reg"]],
  "sound-set-fps": [[[3, 10], "v1", "sound-rpc-set-fps"]],
  "(method 0 ambient-sound)": [
    [121, "v1", "sound-spec"],
    [125, "v1", "sound-spec"],
    [128, "v1", "sound-spec"],
    [132, "v1", "sound-spec"],
    // [143, "v1", "sound-spec"],
    // [140, "v1", "sound-spec"],
    // [147, "v1", "sound-spec"],
    ["_stack_", 16, "sound-spec"],
    ["_stack_", 32, "sound-name"],
    ["_stack_", 48, "(pointer float)"],
    // ["_stack_", 52, "sound-play-parms"],
    ["_stack_", 64, "res-tag"]
  ],
  "(method 11 ambient-sound)": [
    [[18, 33], "s4", "process-drawable"],
    [[11, 47], "s5", "sound-rpc-set-param"]
  ],
  "(method 12 ambient-sound)": [[[7, 22], "v1", "sound-rpc-set-param"]],
  "(method 13 ambient-sound)": [[[7, 23], "v1", "sound-rpc-set-param"]],
  "loader-test-command": [[[5, 10], "v1", "sound-rpc-test-cmd"]],
  "(anon-function 1 gsound)": [[[0, 45], "gp", "(array symbol)"]],
  "sound-buffer-dump": [[[12, 39], "s3", "sound-rpc-play"]],
  "(method 12 fact-info-target)": [
    [3, "v1", "target"],
    [14, "a0", "target"]
  ],
  "(method 10 history)": [[[8, 10], "a1", "history-elt"]],
  "(method 10 history-iterator)": [[[20, 35], "a2", "history-elt"]],
  "command-get-time": [[119, "gp", "(pointer float)"]],
  "command-get-param": [[122, "gp", "(pointer float)"]],
  "command-get-entity": [[10, "gp", "process"]],
  // sprite
  "sprite-add-matrix-data": [
    [[5, 15], "a2", "dma-packet"],
    [[24, 28], "a1", "matrix"],
    [[47, 57], "a2", "dma-packet"],
    [[70, 97], "a2", "vector"],
    [[98, 113], "a1", "vector"],
    [[119, 133], "a1", "vector"]
  ],
  "sprite-add-frame-data": [[[8, 16], "a0", "dma-packet"]],
  "sprite-add-2d-chunk": [
    [[12, 20], "a0", "dma-packet"],
    [[45, 52], "a0", "dma-packet"],
    [[69, 76], "a0", "dma-packet"],
    [[80, 87], "v1", "dma-packet"],
    [65, "a3", "int"]
  ],
  "sprite-add-3d-chunk": [
    [[11, 19], "a0", "dma-packet"],
    [[44, 51], "a0", "dma-packet"],
    [[68, 75], "a0", "dma-packet"],
    [[79, 87], "v1", "dma-packet"],
    [65, "a3", "int"]
  ],
  "sprite-draw": [
    [[33, 38], "a0", "dma-packet"],
    [[41, 48], "a0", "gs-gif-tag"],
    [52, "a0", "(pointer gs-test)"],
    [54, "a0", "(pointer gs-reg64)"],
    [56, "a0", "(pointer gs-clamp)"],
    [58, "a0", "(pointer gs-reg64)"],
    [[73, 82], "a0", "dma-packet"],
    [[87, 92], "a0", "dma-packet"],
    [[111, 115], "a0", "dma-packet"],
    [[129, 133], "a0", "dma-packet"],
    [[150, 154], "a0", "dma-packet"],
    [[159, 162], "v1", "dma-packet"]
  ],
  // sprite-distort
  "sprite-init-distorter": [
    [[3, 7], "a1", "dma-packet"],
    [[13, 16], "a1", "gs-gif-tag"],
    [21, "a1", "(pointer gs-zbuf)"],
    [23, "a1", "(pointer gs-reg64)"],
    [25, "a1", "(pointer gs-tex0)"],
    [27, "a1", "(pointer gs-reg64)"],
    [29, "a1", "(pointer gs-tex1)"],
    [31, "a1", "(pointer gs-reg64)"],
    [32, "a1", "(pointer gs-miptbp)"],
    [34, "a1", "(pointer gs-reg64)"],
    [36, "a1", "(pointer gs-clamp)"],
    [38, "a1", "(pointer gs-reg64)"],
    [40, "a1", "(pointer gs-alpha)"],
    [42, "a1", "(pointer gs-reg64)"],
    [50, "a3", "uint"],
    [[53, 58], "a1", "dma-packet"]
  ],
  "sprite-draw-distorters": [
    [[73, 93], "a0", "vector"],
    [75, "v1", "vector"],
    [87, "v1", "vector"],
    [96, "v1", "vector"],
    [100, "v1", "vector"],
    [123, "a0", "(pointer int32)"],
    [128, "v1", "vector"],
    [130, "v1", "vector"],
    [136, "v1", "vector"],
    [157, "v1", "vector"],
    [[175, 192], "a1", "dma-packet"],
    [[200, 206], "a0", "dma-packet"],
    [[210, 214], "a0", "vector4w"],
    [[219, 224], "a0", "dma-packet"],
    [[252, 269], "a1", "dma-packet"],
    [[277, 281], "a1", "dma-packet"],
    [[285, 289], "a1", "vector4w"],
    [[293, 298], "v1", "dma-packet"]
  ],
  "print-game-text": [
    [225, "v1", "float"],
    [241, "v1", "float"]
  ],
  "warp-test": [[[18, 23], "v1", "dma-packet"]],
  "fx-copy-buf": [
    [[17, 22], "t3", "dma-packet"],
    [[2, 8], "a2", "dma-packet"],
    [[122, 127], "t0", "dma-packet"],
    [[24, 66], "t3", "dma-packet"]
  ],
  "(method 12 setting-control)": [[17, "s4", "connection"]],
  "(method 14 setting-control)": [[6, "v1", "connection"]],
  "(method 18 setting-control)": [[[844, 848], "a0", "process-focusable"]],
  "(method 9 cam-setting-data)": [
    [[76, 80], "v1", "connection"],
    [22, "s3", "connection"],
    [[45, 48], "s3", "connection"],
    [[56, 59], "s3", "connection"]
  ],
  "(method 9 user-setting-data)": [
    [[76, 80], "v1", "connection"],
    [[56, 59], "s3", "connection"],
    [[45, 49], "s3", "connection"],
    [22, "s3", "connection"]
  ],
  "(method 10 cam-setting-data)": [
    [[24, 31], "v1", "handle"],
    [[23, 36], "a0", "handle"],
    [44, "a3", "vector"],
    [395, "a3", "vector"],
    [404, "a3", "vector"],
    [413, "a3", "vector"],
    [424, "a3", "vector"],
    [[433, 448], "a0", "handle"],
    [[434, 441], "v1", "handle"],
    [[454, 467], "a0", "handle"],
    [[455, 462], "v1", "handle"]
  ],
  "(method 9 art)": [[9, "v1", "pointer"]],
  "(method 12 art-group)": [[12, "a0", "art-joint-anim"]],
  "(method 9 art-mesh-geo)": [
    [20, "s4", "(pointer int16)"],
    [[14, 19], "a0", "drawable"],
    [10, "v1", "(pointer art)"],
    [14, "v1", "(pointer art)"]
  ],
  "(method 9 art-joint-anim)": [[9, "v1", "pointer"]],
  "joint-control-copy!": [
    [8, "a0", "uint"],
    [8, "v1", "uint"]
  ],
  "joint-control-remap!": [
    [127, "t9", "(function joint-control joint-control-channel int object)"],
    [181, "t9", "(function joint-control joint-control-channel int object)"],
    ["_stack_", 60, "basic"]
  ],
  "flatten-joint-control-to-spr": [
    [[201, 203], "a1", "terrain-context"],
    [[131, 133], "a0", "terrain-context"],
    [[182, 184], "a1", "terrain-context"],
    [[164, 166], "a0", "terrain-context"],
    [195, "v1", "terrain-context"],
    [65, "a3", "(pointer float)"],
    [67, "a3", "(pointer float)"],
    [[18, 24], "a2", "(inline-array vector)"],
    [24, "a3", "(pointer float)"],
    [[59, 65], "a2", "(inline-array vector)"],
    [[112, 118], "a2", "(inline-array vector)"],
    [17, "a2", "int"]
  ],
  "(method 2 art-joint-anim-manager-slot)": [
    [21, "s2", "uint"],
    [21, "v1", "uint"]
  ],
  "create-interpolated2-joint-animation-frame": [
    [[48, 125], "v1", "joint-anim-frame"]
  ],
  "(method 12 art-joint-anim-manager)": [
    [15, "a0", "pointer"],
    [15, "v1", "pointer"],
    [21, "a0", "pointer"],
    [21, "v1", "pointer"]
  ],
  "(method 11 art-joint-anim-manager)": [
    [54, "v1", "uint"],
    [54, "s2", "uint"],
    [60, "s2", "uint"],
    [65, "s2", "uint"],
    [71, "s2", "uint"],
    [87, "a1", "uint"],
    [94, "a2", "uint"]
  ],
  "joint-anim-inspect-elt": [
    [[4, 15], "gp", "joint-anim-matrix"],
    [[17, 30], "gp", "joint-anim-transformq"]
  ],
  "matrix-from-control!": [
    [22, "v1", "pointer"],
    [35, "v1", "pointer"],
    [38, "v1", "pointer"],
    [65, "v1", "pointer"],
    [72, "v1", "pointer"],
    [82, "v1", "pointer"],
    [85, "v1", "pointer"],
    // [58, "v1", "matrix"],
    [[43, 49], "v1", "matrix"]
  ],
  "init-haze-vert-array": [
    [43, "a0", "cloud-vertex"],
    [44, "v1", "cloud-vertex"]
  ],
  "sky-make-sun-data": [[[7, 58], "s3", "sky-sun-data"]],
  "(anon-function 7 relocate)": [
    [3, "a0", "int"],
    [8, "a0", "int"]
  ],
  "(method 7 process)": [
    [[47, 88], "v1", "connection"],
    [[120, 124], "a0", "basic"],
    [[127, 130], "a0", "basic"]
  ],
  "(method 7 collide-shape-prim-group)": [[4, "v1", "pointer"]],
  "all-texture-tweak-adjust": [[[35, 44], "s0", "adgif-shader"]],
  "dm-float-field-tie-rvanish-func": [[[14, 45], "gp", "prototype-bucket-tie"]],
  "dm-float-field-tie-vanish-far-func": [
    [[14, 45], "gp", "prototype-bucket-tie"]
  ],
  "build-instance-list": [
    [33, "v1", "drawable-tree-instance-shrub"],
    [85, "v1", "drawable-tree-instance-tie"]
  ],
  "debug-menu-make-continue-sub-menu": [
    [5, "v1", "symbol"],
    [10, "v1", "level-load-info"],
    [13, "v1", "level-load-info"],
    [21, "v1", "continue-point"],
    [47, "v1", "continue-point"],
    [56, "v1", "continue-point"]
  ],
  "(anon-function 191 default-menu)": [
    [[30, 37], "s5", "adgif-shader"],
    [[5, 25], "s4", "texture-id"]
  ],
  "(anon-function 188 default-menu)": [
    [[3, 13], "v1", "texture-id"],
    [[20, 28], "a1", "adgif-shader"],
    [33, "v1", "texture-id"],
    [41, "v1", "adgif-shader"]
  ],
  "(anon-function 187 default-menu)": [
    [[2, 13], "v1", "texture-id"],
    [[18, 29], "a1", "adgif-shader"],
    [34, "v1", "texture-id"],
    [[42, 44], "v1", "adgif-shader"]
  ],
  "(anon-function 186 default-menu)": [
    [[3, 13], "v1", "texture-id"],
    [[20, 28], "a1", "adgif-shader"],
    [33, "v1", "texture-id"],
    [41, "v1", "adgif-shader"]
  ],
  "(anon-function 185 default-menu)": [
    [[3, 13], "v1", "texture-id"],
    [[20, 28], "a1", "adgif-shader"],
    [33, "v1", "texture-id"],
    [41, "v1", "adgif-shader"]
  ],
  "(anon-function 184 default-menu)": [
    [[3, 13], "v1", "texture-id"],
    [[20, 28], "a1", "adgif-shader"],
    [33, "v1", "texture-id"],
    [41, "v1", "adgif-shader"]
  ],
  "(anon-function 183 default-menu)": [
    [[2, 13], "v1", "texture-id"],
    [[18, 29], "a1", "adgif-shader"],
    [34, "v1", "texture-id"],
    [[42, 44], "v1", "adgif-shader"]
  ],
  "(anon-function 182 default-menu)": [
    [[3, 13], "v1", "texture-id"],
    [[20, 28], "a1", "adgif-shader"],
    [33, "v1", "texture-id"],
    [41, "v1", "adgif-shader"]
  ],
  "(anon-function 181 default-menu)": [
    [[3, 13], "v1", "texture-id"],
    [[20, 28], "a1", "adgif-shader"],
    [33, "v1", "texture-id"],
    [41, "v1", "adgif-shader"]
  ],
  "(anon-function 180 default-menu)": [
    [[3, 13], "v1", "texture-id"],
    [[20, 28], "a1", "adgif-shader"],
    [33, "v1", "texture-id"],
    [41, "v1", "adgif-shader"]
  ],
  "(anon-function 179 default-menu)": [
    [[2, 13], "v1", "texture-id"],
    [[18, 29], "a1", "adgif-shader"],
    [34, "v1", "texture-id"],
    [[42, 44], "v1", "adgif-shader"]
  ],
  "(anon-function 178 default-menu)": [
    [[3, 13], "v1", "texture-id"],
    [[20, 28], "a1", "adgif-shader"],
    [33, "v1", "texture-id"],
    [41, "v1", "adgif-shader"]
  ],
  "(anon-function 177 default-menu)": [
    [[3, 13], "v1", "texture-id"],
    [[20, 28], "a1", "adgif-shader"],
    [33, "v1", "texture-id"],
    [41, "v1", "adgif-shader"]
  ],
  "(anon-function 176 default-menu)": [
    [[3, 13], "v1", "texture-id"],
    [[20, 28], "a1", "adgif-shader"],
    [33, "v1", "texture-id"],
    [41, "v1", "adgif-shader"]
  ],
  "(anon-function 175 default-menu)": [
    [[3, 13], "v1", "texture-id"],
    [[20, 28], "a1", "adgif-shader"],
    [33, "v1", "texture-id"],
    [41, "v1", "adgif-shader"]
  ],
  "(anon-function 174 default-menu)": [
    [[3, 13], "v1", "texture-id"],
    [[20, 28], "a1", "adgif-shader"],
    [33, "v1", "texture-id"],
    [41, "v1", "adgif-shader"]
  ],
  "(anon-function 173 default-menu)": [
    [[2, 13], "v1", "texture-id"],
    [[18, 29], "a1", "adgif-shader"],
    [34, "v1", "texture-id"],
    [[42, 44], "v1", "adgif-shader"]
  ],
  "(anon-function 172 default-menu)": [
    [[2, 13], "v1", "texture-id"],
    [[18, 29], "a1", "adgif-shader"],
    [34, "v1", "texture-id"],
    [[42, 44], "v1", "adgif-shader"]
  ],
  "joint-mod-ik-callback": [
    [6, "gp", "joint-mod-ik"],
    [9, "gp", "joint-mod-ik"],
    [[1, 35], "gp", "joint-mod-ik"],
    [[1, 433], "gp", "joint-mod-ik"]
  ],
  "(method 11 joint-mod)": [
    [20, "s0", "fact-info-enemy"],
    [12, "s2", "process-drawable"]
  ],
  "joint-mod-look-at-handler": [
    [[2, 406], "gp", "joint-mod"],
    [409, "a3", "float"]
  ],
  "real-joint-mod-gun-look-at-handler": [
    [1, "v1", "joint-mod"],
    [2, "v1", "joint-mod"]
  ],
  "joint-mod-foot-rot-handler": [
    [[0, 7], "s5", "joint-mod"],
    [[36, 59], "s5", "joint-mod"],
    [[63, 97], "s5", "joint-mod"],
    [119, "s5", "joint-mod"],
    [[119, 152], "s5", "joint-mod"]
  ],
  "joint-mod-polar-look-at-guts": [
    [1, "gp", "joint-mod"],
    [[1, 334], "gp", "joint-mod"],
    [334, "gp", "joint-mod"],
    [338, "a3", "float"]
  ],
  "joint-mod-world-look-at-handler": [
    [[0, 217], "gp", "joint-mod"],
    [220, "a3", "float"]
  ],
  "joint-mod-rotate-handler": [[[2, 114], "s5", "joint-mod"]],
  "joint-mod-scale-handler": [[[1, 14], "s5", "joint-mod"]],
  "joint-mod-joint-set-handler": [[[2, 23], "s4", "joint-mod"]],
  "joint-mod-joint-set-world-handler": [[[6, 197], "s5", "joint-mod"]],
  "joint-mod-joint-set*-handler": [[[2, 39], "s5", "joint-mod"]],
  "joint-mod-joint-set*-world-handler": [[[4, 53], "s5", "joint-mod"]],
  "joint-mod-debug-draw": [[8, "a3", "float"]],
  "glst-find-node-by-name": [
    [6, "s5", "glst-named-node"],
    [7, "v1", "glst-named-node"]
  ],
  "glst-length-of-longest-name": [
    [5, "s5", "glst-named-node"],
    [6, "v1", "glst-named-node"]
  ],
  "(event time-of-day-tick)": [[10, "v1", "float"]],
  "cam-slave-get-vector-with-offset": [[[52, 61], "s3", "vector"]],
  "cam-slave-get-interp-time": [[43, "f0", "float"]],
  "cam-standard-event-handler": [
    [13, "gp", "(state camera-slave)"],
    [19, "gp", "(state camera-slave)"],
    [22, "gp", "(state camera-slave)"]
  ],
  "cam-calc-follow!": [
    [101, "f0", "float"],
    [104, "f0", "float"] // needed because the decompiler sees an int going into an FP register and assumes it's an int instead!
  ],
  "(event cam-master-active)": [
    [80, "gp", "matrix"],
    [170, "s5", "vector"],
    [275, "v1", "process"],
    [330, "a0", "camera-slave"],
    [448, "v1", "camera-slave"],
    [512, "v1", "camera-slave"],
    [542, "v1", "camera-slave"],
    [611, "a0", "vector"],
    [786, "v1", "float"],
    [789, "v1", "float"]
  ],
  "master-track-target": [
    [53, "gp", "process-focusable"],
    [100, "gp", "process-focusable"],
    [121, "gp", "process-focusable"],
    [132, "gp", "process-focusable"]
  ],
  "reset-target-tracking": [
    [14, "gp", "process-focusable"],
    [40, "gp", "process-focusable"],
    [51, "gp", "process-focusable"],
    [65, "gp", "process-focusable"],
    [86, "gp", "process-focusable"]
  ],
  "reset-follow": [[[12, 18], "a0", "process-focusable"]],
  "(code cam-pov)": [
    [15, "a1", "pov-camera"],
    [24, "a0", "pov-camera"]
  ],
  "(code cam-pov180)": [
    [15, "a1", "pov-camera"],
    [23, "v1", "pov-camera"],
    [45, "v1", "pov-camera"],
    [58, "v1", "pov-camera"],
    [80, "a1", "pov-camera"],
    [122, "v1", "vector"]
  ],
  "(code cam-pov-track)": [
    [19, "a1", "pov-camera"],
    [30, "a0", "pov-camera"]
  ],
  "cam-los-spline-collide": [
    [70, "s3", "(inline-array collide-cache-tri)"],
    [88, "s3", "(inline-array collide-cache-tri)"]
  ],
  "cam-los-collide": [
    [92, "s1", "(inline-array collide-cache-tri)"],
    [205, "s1", "(inline-array collide-cache-tri)"],
    [135, "s1", "(inline-array collide-cache-tri)"],
    [175, "s1", "(inline-array collide-cache-tri)"]
  ],
  "cam-dist-analog-input": [[32, "f0", "float"]],
  "(event cam-string)": [
    [11, "v1", "vector"],
    [[44, 72], "s5", "vector"],
    [[80, 108], "gp", "vector"],
    [141, "a0", "vector"],
    [145, "a0", "vector"],
    [174, "v1", "vector"],
    [184, "v1", "float"],
    [28, "v1", "float"],
    [31, "v1", "float"]
  ],
  "cam-draw-collide-cache": [
    [[8, 13], "gp", "(inline-array collide-cache-tri)"]
  ],
  "(event cam-combiner-active)": [
    [[103, 126], "gp", "camera-slave"],
    [[189, 235], "gp", "camera-slave"]
  ],
  "cam-collision-record-draw": [[[45, 240], "s5", "cam-collision-record"]],
  "camera-fov-frame": [
    [87, "a0", "vector4w"],
    [128, "a0", "vector4w"],
    [169, "a0", "vector4w"],
    [7, "a0", "cam-dbg-scratch"],
    [18, "a0", "cam-dbg-scratch"],
    [29, "a0", "cam-dbg-scratch"],
    [33, "a2", "cam-dbg-scratch"],
    [36, "a3", "cam-dbg-scratch"],
    [39, "t0", "cam-dbg-scratch"],
    [45, "a0", "cam-dbg-scratch"],
    [50, "a0", "cam-dbg-scratch"],
    [54, "a2", "cam-dbg-scratch"],
    [57, "a3", "cam-dbg-scratch"],
    [60, "t0", "cam-dbg-scratch"],
    [66, "a0", "cam-dbg-scratch"],
    [72, "a0", "cam-dbg-scratch"],
    [75, "a1", "cam-dbg-scratch"],
    [83, "a0", "cam-dbg-scratch"],
    [86, "a1", "cam-dbg-scratch"],
    [91, "a0", "cam-dbg-scratch"],
    [95, "a2", "cam-dbg-scratch"],
    [101, "t0", "cam-dbg-scratch"],
    [98, "a3", "cam-dbg-scratch"],
    [107, "a0", "cam-dbg-scratch"],
    [113, "a0", "cam-dbg-scratch"],
    [116, "a1", "cam-dbg-scratch"],
    [124, "a0", "cam-dbg-scratch"],
    [127, "a1", "cam-dbg-scratch"],
    [132, "a0", "cam-dbg-scratch"],
    [136, "a2", "cam-dbg-scratch"],
    [139, "a3", "cam-dbg-scratch"],
    [142, "t0", "cam-dbg-scratch"],
    [148, "a0", "cam-dbg-scratch"],
    [154, "a0", "cam-dbg-scratch"],
    [157, "a1", "cam-dbg-scratch"],
    [165, "a0", "cam-dbg-scratch"],
    [168, "a1", "cam-dbg-scratch"],
    [173, "a0", "cam-dbg-scratch"],
    [177, "a2", "cam-dbg-scratch"],
    [180, "a3", "cam-dbg-scratch"],
    [183, "t0", "cam-dbg-scratch"],
    [189, "a0", "cam-dbg-scratch"],
    [195, "a0", "cam-dbg-scratch"],
    [198, "a1", "cam-dbg-scratch"]
  ],
  "camera-sphere": [
    [[43, 49], "v1", "cam-dbg-scratch"],
    [64, "v1", "cam-dbg-scratch"],
    [80, "v1", "cam-dbg-scratch"],
    [94, "v1", "cam-dbg-scratch"],
    [109, "v1", "cam-dbg-scratch"],
    [124, "v1", "cam-dbg-scratch"],
    [138, "v1", "cam-dbg-scratch"],
    [152, "v1", "cam-dbg-scratch"],
    [156, "a0", "cam-dbg-scratch"],
    [159, "a1", "cam-dbg-scratch"],
    [164, "a0", "cam-dbg-scratch"],
    [167, "a1", "cam-dbg-scratch"]
  ],
  "camera-line-draw": [
    [36, "a0", "cam-dbg-scratch"],
    [44, "a0", "cam-dbg-scratch"],
    [2, "a2", "cam-dbg-scratch"],
    [7, "a0", "cam-dbg-scratch"],
    [14, "v1", "cam-dbg-scratch"],
    [18, "v1", "cam-dbg-scratch"],
    [22, "a0", "cam-dbg-scratch"],
    [24, "v1", "cam-dbg-scratch"],
    [29, "a0", "cam-dbg-scratch"],
    [32, "a1", "cam-dbg-scratch"],
    [36, "a0", "cam-dbg-scratch"],
    [44, "a0", "cam-dbg-scratch"]
  ],
  "camera-plot-float-func": [
    [56, "v1", "cam-dbg-scratch"],
    [64, "a0", "cam-dbg-scratch"],
    [68, "a0", "cam-dbg-scratch"],
    [105, "v1", "cam-dbg-scratch"],
    [242, "v1", "cam-dbg-scratch"],
    [21, "a0", "cam-dbg-scratch"],
    [24, "a0", "cam-dbg-scratch"],
    [27, "a0", "cam-dbg-scratch"],
    [30, "a0", "cam-dbg-scratch"],
    [51, "a0", "cam-dbg-scratch"],
    [54, "a0", "cam-dbg-scratch"],
    [56, "v1", "cam-dbg-scratch"],
    [58, "a0", "cam-dbg-scratch"],
    [64, "a0", "cam-dbg-scratch"],
    [87, "a0", "cam-dbg-scratch"],
    [97, "a0", "cam-dbg-scratch"],
    [103, "a0", "cam-dbg-scratch"],
    [105, "v1", "cam-dbg-scratch"],
    [107, "a0", "cam-dbg-scratch"],
    [111, "a0", "cam-dbg-scratch"],
    [114, "a1", "cam-dbg-scratch"],
    [119, "a0", "cam-dbg-scratch"],
    [122, "a0", "cam-dbg-scratch"],
    [128, "a0", "cam-dbg-scratch"],
    [131, "a0", "cam-dbg-scratch"],
    [135, "a0", "cam-dbg-scratch"],
    [138, "a1", "cam-dbg-scratch"],
    [142, "a0", "cam-dbg-scratch"],
    [148, "a0", "cam-dbg-scratch"],
    [154, "a0", "cam-dbg-scratch"],
    [160, "a0", "cam-dbg-scratch"],
    [164, "a0", "cam-dbg-scratch"],
    [167, "a1", "cam-dbg-scratch"],
    [171, "a0", "cam-dbg-scratch"],
    [174, "a0", "cam-dbg-scratch"],
    [177, "a0", "cam-dbg-scratch"],
    [183, "a0", "cam-dbg-scratch"],
    [187, "a0", "cam-dbg-scratch"],
    [190, "a1", "cam-dbg-scratch"],
    [197, "a0", "cam-dbg-scratch"],
    [200, "a0", "cam-dbg-scratch"],
    [206, "a0", "cam-dbg-scratch"],
    [212, "a0", "cam-dbg-scratch"],
    [216, "a0", "cam-dbg-scratch"],
    [219, "a1", "cam-dbg-scratch"],
    [223, "a0", "cam-dbg-scratch"],
    [226, "a0", "cam-dbg-scratch"],
    [238, "a0", "cam-dbg-scratch"],
    [242, "v1", "cam-dbg-scratch"],
    [244, "a0", "cam-dbg-scratch"],
    [247, "a0", "cam-dbg-scratch"],
    [266, "a0", "cam-dbg-scratch"],
    [270, "a0", "cam-dbg-scratch"],
    [273, "a1", "cam-dbg-scratch"]
  ],
  "cam-line-dma": [
    [32, "t0", "vector"],
    [36, "t0", "vector"],
    [45, "t0", "vector"],
    [50, "t0", "vector"],
    [[12, 16], "a3", "dma-packet"],
    [[22, 25], "a3", "gs-gif-tag"],
    [[33, 38], "a3", "(pointer uint128)"],
    [[46, 52], "a1", "(pointer uint128)"],
    [[60, 65], "a0", "dma-packet"],
    [[65, 74], "a0", "(pointer uint64)"],
    [[77, 80], "a0", "dma-packet"]
  ],
  "camera-line2d": [
    [4, "a2", "cam-dbg-scratch"],
    [6, "a0", "cam-dbg-scratch"],
    [10, "a0", "cam-dbg-scratch"],
    [13, "a0", "cam-dbg-scratch"],
    [14, "a1", "cam-dbg-scratch"],
    [18, "a0", "cam-dbg-scratch"],
    [20, "a1", "cam-dbg-scratch"],
    [24, "a0", "cam-dbg-scratch"],
    [27, "a0", "cam-dbg-scratch"]
  ],
  "camera-line-setup": [[2, "a0", "cam-dbg-scratch"]],
  "camera-line-rel-len": [
    [9, "a0", "cam-dbg-scratch"],
    [5, "a0", "cam-dbg-scratch"],
    [12, "a1", "cam-dbg-scratch"],
    [18, "a0", "cam-dbg-scratch"]
  ],
  "camera-line-rel": [
    [2, "a3", "cam-dbg-scratch"],
    [8, "a1", "cam-dbg-scratch"]
  ],
  "camera-bounding-box-draw": [
    [6, "a0", "cam-dbg-scratch"],
    [15, "a0", "cam-dbg-scratch"],
    [21, "v1", "cam-dbg-scratch"],
    [24, "a0", "cam-dbg-scratch"],
    [30, "v1", "cam-dbg-scratch"],
    [33, "a0", "cam-dbg-scratch"],
    [39, "v1", "cam-dbg-scratch"],
    [42, "a0", "cam-dbg-scratch"],
    [48, "v1", "cam-dbg-scratch"],
    [51, "a0", "cam-dbg-scratch"],
    [57, "v1", "cam-dbg-scratch"],
    [62, "a1", "cam-dbg-scratch"],
    [68, "a1", "cam-dbg-scratch"],
    [74, "a1", "cam-dbg-scratch"],
    [80, "a1", "cam-dbg-scratch"],
    [86, "a1", "cam-dbg-scratch"],
    [92, "a1", "cam-dbg-scratch"],
    [97, "a0", "cam-dbg-scratch"],
    [100, "a1", "cam-dbg-scratch"],
    [105, "a0", "cam-dbg-scratch"],
    [108, "a1", "cam-dbg-scratch"],
    [113, "a0", "cam-dbg-scratch"],
    [116, "a1", "cam-dbg-scratch"],
    [121, "a0", "cam-dbg-scratch"],
    [124, "a1", "cam-dbg-scratch"],
    [129, "a0", "cam-dbg-scratch"],
    [132, "a1", "cam-dbg-scratch"],
    [137, "a0", "cam-dbg-scratch"],
    [140, "a1", "cam-dbg-scratch"],
    [12, "v1", "cam-dbg-scratch"]
  ],
  "camera-cross": [
    [8, "a0", "cam-dbg-scratch"],
    [14, "a0", "cam-dbg-scratch"],
    [18, "a2", "cam-dbg-scratch"],
    [22, "a0", "cam-dbg-scratch"],
    [26, "a2", "cam-dbg-scratch"],
    [31, "a0", "cam-dbg-scratch"],
    [34, "a1", "cam-dbg-scratch"],
    [39, "a0", "cam-dbg-scratch"],
    [42, "a1", "cam-dbg-scratch"],
    [47, "a0", "cam-dbg-scratch"],
    [52, "a0", "cam-dbg-scratch"],
    [52, "a0", "cam-dbg-scratch"],
    [56, "a2", "cam-dbg-scratch"],
    [60, "a0", "cam-dbg-scratch"],
    [64, "a2", "cam-dbg-scratch"],
    [69, "a0", "cam-dbg-scratch"],
    [72, "a1", "cam-dbg-scratch"],
    [77, "a0", "cam-dbg-scratch"],
    [80, "a1", "cam-dbg-scratch"],
    [85, "a0", "cam-dbg-scratch"],
    [90, "a0", "cam-dbg-scratch"],
    [94, "a2", "cam-dbg-scratch"],
    [98, "a0", "cam-dbg-scratch"],
    [101, "a1", "cam-dbg-scratch"],
    [106, "a0", "cam-dbg-scratch"],
    [109, "a1", "cam-dbg-scratch"]
  ],
  "cam-debug-draw-tris": [
    [20, "a0", "cam-dbg-scratch"],
    [88, "a0", "cam-dbg-scratch"]
  ],
  "camera-fov-draw": [
    [16, "t2", "cam-dbg-scratch"],
    [30, "a3", "cam-dbg-scratch"],
    [43, "a0", "cam-dbg-scratch"],
    [60, "a0", "cam-dbg-scratch"],
    [63, "a1", "cam-dbg-scratch"],
    [68, "a0", "cam-dbg-scratch"],
    [71, "a1", "cam-dbg-scratch"],
    [76, "a0", "cam-dbg-scratch"],
    [79, "a1", "cam-dbg-scratch"],
    [2, "t2", "cam-dbg-scratch"],
    [13, "v1", "(pointer vector)"],
    [27, "v1", "(pointer vector)"],
    [40, "v1", "(pointer vector)"],
    [53, "v1", "(pointer vector)"]
  ],
  "cam-collision-record-save": [[[8, 56], "v1", "cam-collision-record"]],
  "(trans cam-stick)": [[157, "a0", "vector"]],
  "(method 9 darkjak-info)": [[71, "v0", "sound-rpc-set-param"]],
  "(trans idle board)": [[4, "a0", "target"]],
  "(trans hidden board)": [[4, "a0", "target"]],
  "(trans use board)": [
    [8, "a0", "target"],
    [22, "a1", "target"]
  ],
  "board-post": [
    [[3, 79], "v1", "target"],
    [38, "a0", "target"],
    [44, "a0", "target"],
    [50, "a0", "target"],
    [56, "a0", "target"],
    [62, "a0", "target"],
    [94, "v1", "target"]
  ],
  "(code use board)": [[17, "v1", "art-joint-anim"]],
  "(code idle board)": [
    [19, "v1", "art-joint-anim"],
    [37, "v1", "art-joint-anim"]
  ],
  "gun-init": [[85, "a1", "target"]],
  "gun-post": [
    [7, "a0", "target"],
    [12, "gp", "target"],
    [16, "gp", "target"],
    [22, "gp", "target"],
    [31, "gp", "target"],
    [42, "gp", "target"],
    [46, "gp", "target"],
    [57, "gp", "target"],
    [[64, 77], "gp", "target"],
    [82, "v1", "target"],
    [88, "v1", "target"],
    [94, "v1", "target"],
    [100, "v1", "target"],
    [106, "v1", "target"],
    [110, "gp", "target"],
    [121, "gp", "target"],
    [126, "gp", "target"],
    [132, "gp", "target"],
    [148, "gp", "target"],
    [169, "a0", "target"]
  ],
  "(trans hidden gun)": [[4, "a0", "target"]],
  "(code idle gun)": [[16, "v1", "art-joint-anim"]],
  "(trans idle gun)": [
    [2, "v1", "target"],
    [9, "a0", "target"],
    [20, "v1", "target"]
  ],
  "(code die gun)": [
    [13, "v1", "target"],
    [74, "v1", "target"]
  ],
  "(post use gun)": [
    [6, "gp", "target"],
    [12, "gp", "target"],
    [21, "gp", "target"],
    [29, "gp", "target"],
    [34, "gp", "target"],
    [36, "gp", "target"],
    [40, "gp", "target"],
    [57, "gp", "target"],
    [63, "gp", "target"],
    [65, "gp", "target"],
    [67, "gp", "target"],
    [71, "gp", "target"],
    [75, "gp", "target"],
    [77, "gp", "target"],
    [83, "gp", "target"],
    [91, "gp", "target"],
    [93, "gp", "target"],
    [96, "a0", "vector"],
    [99, "gp", "target"],
    [101, "gp", "target"],
    [103, "gp", "target"],
    [109, "gp", "target"],
    [114, "gp", "target"],
    [116, "gp", "target"],
    [120, "gp", "target"],
    [122, "gp", "target"],
    [127, "gp", "target"],
    [129, "gp", "target"],
    [132, "a0", "vector"],
    [136, "s6", "target"]
  ],
  "(code use gun)": [
    [7, "a0", "target"],
    [27, "v1", "art-joint-anim"],
    [87, "v1", "art-joint-anim"],
    [152, "v1", "art-joint-anim"],
    [207, "v1", "art-joint-anim"],
    [262, "v1", "art-joint-anim"],
    [312, "v1", "art-joint-anim"],
    [377, "v1", "art-joint-anim"],
    [427, "v1", "art-joint-anim"],
    [487, "v1", "art-joint-anim"],
    [547, "v1", "art-joint-anim"],
    [612, "v1", "art-joint-anim"],
    [667, "v1", "art-joint-anim"],
    [726, "s4", "target"],
    [741, "s1", "pair"],
    [753, "s4", "target"],
    [774, "s4", "target"],
    [795, "s1", "pair"],
    [801, "s4", "target"],
    [804, "s4", "target"]
  ],
  "(trans use gun)": [
    [8, "a1", "target"],
    [19, "a0", "target"],
    [23, "v1", "target"],
    [28, "v1", "target"],
    [44, "v1", "target"]
  ],
  "(method 31 gun-eject)": [
    [24, "a0", "gun"],
    [36, "v1", "gun"],
    [44, "v1", "collide-shape"]
  ],
  "(method 9 gun-info)": [
    [115, "s0", "collide-shape-prim"],
    [133, "s0", "collide-shape-prim"]
  ],
  "(method 3 collide-query)": [
    [116, "f0", "float"],
    [137, "f0", "float"]
  ],
  "emerc-vu1-initialize-chain": [
    [[19, 59], "s5", "emerc-vu1-low-mem"],
    [80, "gp", "(inline-array dma-packet)"],
    [[12, 18], "gp", "(pointer vif-tag)"]
  ],
  "emerc-vu1-init-buffer": [
    [[25, 31], "a0", "dma-packet"],
    [[37, 40], "a0", "gs-gif-tag"],
    [44, "a0", "(pointer gs-test)"],
    [46, "a0", "(pointer gs-reg64)"],
    [[49, 61], "v1", "dma-packet"]
  ],
  "sparticle-track-root-prim": [[3, "v1", "collide-shape"]],
  "(method 10 sparticle-launcher)": [[41, "gp", "(array float)"]],
  "birth-func-texture-group": [[3, "s5", "(pointer int32)"]],
  "(method 9 sparticle-launch-control)": [[22, "a2", "process-drawable"]],
  "(method 10 sparticle-launch-control)": [[42, "a3", "float"]],
  "execute-part-engine": [
    [11, "v1", "connection"],
    [137, "a3", "vector"]
  ],
  "(method 2 sparticle-cpuinfo)": [[14, "f0", "float"]],
  "sp-kill-particle": [
    [7, "a1", "uint"],
    [7, "v1", "uint"]
  ],
  "sp-orbiter": [[[78, 89], "v1", "sprite-vec-data-2d"]],
  "forall-particles-with-key-runner": [
    [32, "s3", "(inline-array sparticle-cpuinfo)"],
    [42, "s3", "(inline-array sparticle-cpuinfo)"]
  ],
  "forall-particles-runner": [
    [[19, 28], "s4", "sparticle-cpuinfo"],
    [34, "s4", "pointer"],
    [35, "s3", "pointer"]
  ],
  "sp-process-particle-system": [[14, "a1", "vector"]],
  // debug
  "add-debug-point": [
    [[35, 39], "a3", "dma-packet"],
    [[45, 48], "a3", "gs-gif-tag"],
    [[65, 69], "a3", "vector4w-2"],
    [[85, 89], "a3", "vector4w-2"],
    [[102, 106], "a3", "vector4w-2"],
    [[122, 126], "a1", "vector4w-2"],
    [[129, 148], "a0", "(pointer uint64)"],
    [[151, 154], "a0", "dma-packet"]
  ],
  "internal-draw-debug-line": [
    [[5, 224], "s5", "rgba"],
    [[27, 29], "v1", "rgba"],
    [[109, 115], "a3", "dma-packet"],
    [[118, 124], "a3", "gs-gif-tag"],
    [[232, 245], "a1", "(inline-array vector4w-2)"],
    [[107, 267], "a0", "(pointer uint64)"],
    [[268, 273], "a0", "dma-packet"]
  ],
  "internal-draw-debug-text-3d": [[[53, 56], "v1", "dma-packet"]],
  "add-debug-flat-triangle": [
    [[70, 76], "a3", "dma-packet"],
    [[79, 85], "a3", "gs-gif-tag"],
    [[108, 127], "a3", "(inline-array vector)"],
    [[68, 149], "a0", "(pointer uint64)"],
    [[150, 155], "a0", "dma-packet"]
  ],
  "add-debug-line2d": [
    [[60, 64], "a2", "dma-packet"],
    [[70, 73], "a2", "gs-gif-tag"],
    [[78, 81], "a2", "vector4w-2"],
    [[86, 89], "a2", "vector4w-2"],
    [[97, 111], "a0", "(pointer uint64)"],
    [[114, 117], "v1", "dma-packet"]
  ],
  "add-debug-rot-matrix": [
    [[9, 12], "t0", "float"],
    [[17, 20], "t0", "float"],
    [[22, 29], "t0", "float"]
  ],
  "add-debug-cspace": [[[4, 6], "a3", "float"]],
  "add-debug-points": [[[52, 57], "a3", "rgba"]],
  "debug-percent-bar": [[[44, 49], "v1", "dma-packet"]],
  "debug-pad-display": [[[72, 77], "v1", "dma-packet"]],
  "add-debug-light": [[[17, 20], "t0", "float"]],
  "drawable-frag-count": [[[14, 20], "s5", "drawable-group"]],
  "add-debug-cursor": [[[35, 40], "v1", "dma-packet"]],
  "add-boundary-shader": [
    [[6, 12], "a0", "gs-gif-tag"],
    [[14, 31], "s5", "adgif-shader"]
  ],
  // debug-sphere
  "add-debug-sphere-from-table": [
    [[38, 41], "v1", "vector"],
    [[55, 59], "s0", "(inline-array vector)"]
  ],
  "drawable-load": [[[25, 28], "s5", "drawable"]],
  "art-load": [[[13, 16], "s5", "art"]],
  "art-group-load-check": [[[43, 53], "s3", "art-group"]],
  "(method 13 art-group)": [[13, "s3", "art-joint-anim"]],
  "(method 14 art-group)": [[13, "s3", "art-joint-anim"]],
  "(method 13 gui-control)": [
    [[52, 81], "s3", "gui-connection"],
    [[202, 228], "a0", "connection"]
  ],
  "(method 21 gui-control)": [[43, "s2", "process-drawable"]],
  "(method 12 gui-control)": [
    [128, "v1", "gui-connection"],
    [214, "v1", "gui-connection"],
    [167, "s2", "process-drawable"]
  ],
  "(method 16 gui-control)": [[[10, 119], "s1", "gui-connection"]],
  "(method 17 gui-control)": [
    [[1, 262], "gp", "gui-connection"],
    [13, "v1", "gui-connection"]
  ],
  "(method 14 gui-control)": [[[5, 41], "s2", "gui-connection"]],
  "(method 15 gui-control)": [[[6, 56], "s1", "gui-connection"]],
  "(method 11 external-art-control)": [[19, "s5", "process-drawable"]],
  "ja-abort-spooled-anim": [[[3, 24], "s3", "sound-id"]],
  "(method 19 gui-control)": [
    [[32, 35], "a2", "gui-channel"],
    [113, "a2", "gui-channel"]
  ],
  "(method 9 gui-control)": [
    [110, "v0", "gui-connection"],
    [10, "v1", "gui-connection"],
    [17, "v1", "gui-connection"],
    [24, "v1", "gui-connection"],
    [131, "v1", "gui-connection"],
    [35, "v1", "gui-connection"],
    [40, "v1", "gui-connection"],
    [44, "v1", "gui-connection"],
    [14, "v1", "gui-connection"]
  ],
  "(method 10 gui-control)": [[[4, 32], "s3", "gui-connection"]],
  "(method 10 bsp-header)": [[49, "a3", "(pointer uint128)"]],
  "bsp-camera-asm": [
    [26, "v1", "pointer"],
    [[26, 63], "t1", "bsp-node"],
    [43, "t3", "uint"]
  ],
  "ja-post": [[[42, 46], "a0", "collide-shape"]],
  "display-frame-start": [
    [4, "v1", "vif-bank"],
    [9, "a0", "vif-bank"]
  ],
  "display-frame-finish": [
    [[178, 185], "a0", "dma-packet"],
    [[193, 194], "a0", "dma-packet"],
    [194, "a0", "(pointer int64)"]
  ],
  "default-end-buffer": [
    [9, "v1", "dma-bucket"],
    [[20, 28], "t1", "dma-packet"],
    [[30, 36], "t1", "gs-gif-tag"],
    [40, "t1", "(pointer gs-zbuf)"],
    [42, "t1", "(pointer gs-reg64)"],
    [43, "t1", "(pointer gs-test)"],
    [45, "t1", "(pointer gs-reg64)"],
    [47, "t1", "(pointer gs-alpha)"],
    [49, "t1", "(pointer gs-reg64)"],
    [50, "t1", "(pointer uint64)"],
    [52, "t1", "(pointer gs-reg64)"],
    [54, "t1", "(pointer gs-clamp)"],
    [56, "t1", "(pointer gs-reg64)"],
    [58, "t1", "(pointer gs-tex0)"],
    [60, "t1", "(pointer gs-reg64)"],
    [63, "t1", "(pointer gs-texa)"],
    [65, "t1", "(pointer gs-reg64)"],
    [67, "t1", "(pointer gs-texclut)"],
    [69, "t1", "(pointer gs-reg64)"],
    [71, "t1", "(pointer uint64)"],
    [73, "t1", "(pointer gs-reg64)"],
    [[79, 82], "a1", "dma-packet"],
    [85, "a1", "dma-bucket"]
  ],
  "default-init-buffer": [
    [[20, 28], "t1", "dma-packet"],
    [[30, 36], "t1", "gs-gif-tag"],
    [40, "t1", "(pointer gs-zbuf)"],
    [42, "t1", "(pointer gs-reg64)"],
    [43, "t1", "(pointer gs-test)"],
    [45, "t1", "(pointer gs-reg64)"],
    [47, "t1", "(pointer gs-alpha)"],
    [49, "t1", "(pointer gs-reg64)"],
    [50, "t1", "(pointer uint64)"],
    [52, "t1", "(pointer gs-reg64)"],
    [54, "t1", "(pointer gs-clamp)"],
    [56, "t1", "(pointer gs-reg64)"],
    [58, "t1", "(pointer gs-tex0)"],
    [60, "t1", "(pointer gs-reg64)"],
    [63, "t1", "(pointer gs-texa)"],
    [65, "t1", "(pointer gs-reg64)"],
    [67, "t1", "(pointer gs-texclut)"],
    [69, "t1", "(pointer gs-reg64)"],
    [71, "t1", "(pointer uint64)"],
    [73, "t1", "(pointer gs-reg64)"],
    [[82, 85], "a1", "dma-packet"]
    //[85, "a1", "dma-bucket"]
  ],
  "update-mood-vinroom": [[[16, 140], "gp", "(pointer float)"]],
  "update-mood-hiphog": [[[26, 458], "s5", "hiphog-states"]],
  "update-mood-sewer": [[[25, 149], "s4", "sewer-states"]],
  "update-mood-oracle": [[[17, 134], "s5", "oracle-states"]],
  "(exit close com-airlock)": [
    [[4, 18], "v1", "sound-rpc-set-param"],
    [[24, 38], "v1", "sound-rpc-set-param"]
  ],
  "(trans close com-airlock)": [[[52, 66], "v1", "sound-rpc-set-param"]],
  "init-mood-hiphog": [[[0, 239], "gp", "hiphog-states"]],
  "init-mood-sewer": [[[0, 20], "gp", "sewer-states"]],
  "set-sewer-lights-flag!": [[[9, 17], "v1", "sewer-states"]],
  "set-sewer-turret-flash!": [[[8, 11], "v1", "sewer-states"]],
  "set-sewesc-explosion!": [[[8, 11], "v1", "sewer-states"]],
  "init-mood-oracle": [[[0, 7], "v1", "oracle-states"]],
  "set-oracle-purple-flag!": [[9, "v1", "oracle-states"]],
  "init-mood-tombc": [[[1, 4], "v1", "tombc-states"]],
  "set-tombc-electricity-scale!": [[[9, 11], "v1", "tombc-states"]],
  "set-tombboss-gem-light!": [[[9, 11], "v1", "tombboss-states"]],
  "init-mood-fordumpa": [[[1, 3], "v1", "fordumpa-states"]],
  "update-mood-fordumpa": [[[44, 67], "s5", "fordumpa-states"]],
  "set-fordumpa-turret-flash!": [[[9, 13], "v1", "fordumpa-states"]],
  "set-fordumpa-electricity-scale!": [[[9, 11], "v1", "fordumpa-states"]],
  "init-mood-fordumpc": [[1, "v1", "fordumpc-states"]],
  "set-fordumpc-light-flag!": [[9, "v1", "fordumpc-states"]],
  "init-mood-forresca": [[[1, 7], "v1", "forresca-states"]],
  "set-forresca-electricity-scale!": [[12, "v1", "forresca-states"]],
  "init-mood-forrescb": [[[1, 7], "v1", "forrescb-states"]],
  "update-mood-forrescb": [[[17, 60], "gp", "forrescb-states"]],
  "set-forrescb-turret-flash!": [[13, "v1", "forrescb-states"]],
  "set-forrescb-electricity-scale!": [[12, "v1", "forrescb-states"]],
  "init-mood-prison": [[[1, 4], "v1", "prison-states"]],
  "update-mood-prison": [[[17, 105], "gp", "prison-states"]],
  "set-prison-torture-flag!": [[9, "v1", "prison-states"]],
  "update-under-lights": [[[1, 5], "v1", "under-states"]],
  "update-mood-under": [[[16, 112], "gp", "under-states"]],
  "set-under-laser!": [
    [10, "v1", "under-states"],
    [21, "v1", "under-states"]
  ],
  "set-under-fog-interp!": [
    [21, "v1", "under-states"],
    [10, "v1", "under-states"]
  ],
  "init-mood-dig1": [[2, "v1", "dig1-states"]],
  "update-mood-dig1": [
    [[15, 135], "gp", "dig1-states"],
    [28, "v1", "float"],
    [56, "v1", "float"]
  ],
  "set-dig1-explosion!": [[10, "v1", "dig1-states"]],
  "update-mood-vortex": [[[10, 299], "gp", "vortex-states"]],
  "set-vortex-flash!": [
    [22, "v1", "vortex-states"],
    [10, "v1", "vortex-states"]
  ],
  "set-vortex-white!": [
    [23, "v1", "vortex-states"],
    [11, "v1", "vortex-states"],
    [9, "v1", "vortex-states"],
    [21, "v1", "vortex-states"]
  ],
  "update-mood-nestb": [[[25, 99], "gp", "nestb-states"]],
  "set-nestb-purple!": [[10, "v1", "nestb-states"]],
  "get-nestb-purple": [[8, "v1", "nestb-states"]],
  "init-mood-consiteb": [[[0, 5], "v1", "consiteb-states"]],
  "update-mood-consiteb": [[[22, 117], "gp", "consiteb-states"]],
  "init-mood-castle": [[3, "v1", "castle-states"]],
  "update-mood-castle": [[[13, 109], "s5", "castle-states"]],
  "set-castle-electricity-scale!": [[10, "v1", "castle-states"]],
  "init-mood-ruins": [[[1, 22], "gp", "ruins-states"]],
  "init-mood-strip": [[[0, 22], "gp", "strip-states"]],
  "update-mood-strip": [[[22, 79], "s4", "strip-states"]],
  "init-mood-ctysluma": [[[0, 29], "gp", "ctysluma-states"]],
  "update-mood-ctysluma": [[[23, 81], "gp", "ctysluma-states"]],
  "update-mood-ctyslumb": [[[19, 58], "s5", "ctyslumb-states"]],
  "init-mood-ctyslumc": [[[0, 22], "gp", "ctyslumc-states"]],
  "update-mood-ctyslumc": [[[19, 46], "gp", "ctyslumc-states"]],
  "init-mood-ctyport": [[[1, 11], "gp", "ctyport-states"]],
  "init-mood-ctyport-no-part": [[1, "v1", "ctyport-states"]],
  "update-mood-ctyport": [[[23, 70], "s5", "ctyport-states"]],
  "update-mood-ctymarkb": [[[23, 76], "gp", "ctymarkb-states"]],
  "init-mood-palcab": [[3, "v1", "palcab-states"]],
  "update-mood-palcab": [[[23, 53], "s4", "palcab-states"]],
  "set-palcab-turret-flash!": [[10, "v1", "palcab-states"]],
  "update-mood-stadiumb": [[[22, 61], "gp", "stadiumb-states"]],
  "init-mood-mountain": [[[0, 77], "gp", "mountain-states"]],
  "update-mood-mountain": [[[19, 83], "gp", "mountain-states"]],
  "init-mood-atoll": [[2, "v1", "atoll-states"]],
  "update-mood-atoll": [[[19, 48], "s4", "atoll-states"]],
  "set-atoll-explosion!": [[10, "v1", "atoll-states"]],
  "init-mood-drill": [[1, "v1", "drill-states"]],
  "update-mood-drill": [[[22, 121], "gp", "drill-states"]],
  "set-drill-fire-floor!": [
    [9, "v1", "drill-states"],
    [19, "v1", "drill-states"]
  ],
  "set-drill-electricity-scale!": [
    [12, "v1", "drill-states"],
    [25, "v1", "drill-states"]
  ],
  "init-mood-drillb": [[1, "v1", "drillb-states"]],
  "update-mood-drillb": [[[17, 93], "gp", "drillb-states"]],
  "update-mood-casboss": [[[22, 46], "s4", "casboss-states"]],
  "set-casboss-explosion!": [[10, "v1", "casboss-states"]],
  "update-mood-caspad": [[[19, 77], "gp", "caspad-states"]],
  "init-mood-palroof": [[[0, 7], "v1", "palroof-states"]],
  "set-palroof-electricity-scale!": [[12, "v1", "palroof-states"]],
  "update-mood-palent": [[[18, 43], "s5", "palent-states"]],
  "set-palent-turret-flash!": [[13, "v1", "palent-states"]],
  "init-mood-nest": [[1, "v1", "nest-states"]],
  "update-mood-nest": [[[21, 72], "s5", "nest-states"]],
  "set-nest-green-flag!": [[9, "v1", "nest-states"]],
  "init-mood-village1": [[[0, 4], "v1", "village1-states"]],
  "update-mood-village1": [[[21, 66], "gp", "village1-states"]],
  "clear-village1-interp!": [[[9, 11], "v1", "village1-states"]],
  "set-village1-interp!": [[9, "v1", "village1-states"]],
  "update-mood-consite": [[[84, 110], "s4", "consite-states"]],
  "set-consite-flash!": [[10, "v1", "consite-states"]],
  "update-mood-mincan": [[[18, 22], "v1", "mincan-states"]],
  "set-mincan-beam!": [[13, "v1", "mincan-states"]],
  "copy-mood-exterior-ambi": [
    [[12, 16], "a2", "mood-context"],
    [[13, 16], "v1", "mood-context"]
  ],
  "update-mood-light": [[[6, 144], "gp", "light-state"]],
  "update-mood-lava": [[[6, 36], "gp", "lava-state"]],
  "update-mood-flicker": [[[1, 58], "gp", "flicker-state"]],
  "update-mood-florescent": [[[1, 48], "gp", "florescent-state"]],
  "update-mood-electricity": [[[3, 19], "gp", "electricity-state"]],
  "update-mood-pulse": [[[5, 27], "gp", "pulse-state"]],
  "update-mood-strobe": [[[2, 42], "gp", "strobe-state"]],
  "update-mood-flames": [[[5, 102], "gp", "flames-state"]],
  "(method 9 mood-control)": [[636, "v0", "sound-rpc-set-param"]],
  "(method 27 com-airlock)": [[35, "v1", "(array string)"]],
  "(code close com-airlock)": [
    [190, "v0", "sound-rpc-set-param"],
    [297, "v0", "sound-rpc-set-param"],
    [389, "v0", "sound-rpc-set-param"]
  ],
  "(code open com-airlock)": [
    [117, "v0", "sound-rpc-set-param"],
    [226, "v0", "sound-rpc-set-param"],
    [420, "v0", "sound-rpc-set-param"],
    [440, "v0", "sound-rpc-set-param"]
  ],
  "build-conversions": [
    [23, "v1", "fact-info-target"],
    [29, "v1", "fact-info-target"]
  ],
  "target-real-post": [[97, "f28", "float"]],
  "target-compute-pole": [
    [12, "s2", "swingpole"],
    [20, "s2", "swingpole"],
    [23, "s2", "swingpole"],
    [33, "s2", "swingpole"],
    [36, "s2", "swingpole"],
    [99, "s2", "swingpole"],
    [122, "s2", "swingpole"]
  ],
  "tobot-start": [[26, "s5", "target"]],
  "(method 10 target)": [[28, "t9", "(function target none)"]],
  "target-compute-edge": [[48, "a0", "process-drawable"]],
  "target-compute-edge-rider": [[48, "a0", "process-drawable"]],
  "target-update-ik": [[288, "f30", "float"]],
  "cam-layout-entity-volume-info-create": [
    ["_stack_", 16, "res-tag"],
    [16, "v0", "(inline-array vector)"],
    [223, "v1", "float"],
    [254, "v1", "float"],
    [258, "v1", "float"],
    [282, "v1", "float"],
    [325, "f0", "float"]
  ],
  "cam-layout-entity-info": [
    // can't just cast the return value from the res-tag retrieval
    [202, "v1", "vector"]
  ],
  "clmf-next-entity": [[38, "a0", "connection"]],
  "cam-layout-save-cam-rot": [[13, "v0", "vector"]],
  "cam-layout-save-cam-trans": [
    [29, "v0", "vector"],
    [40, "v0", "vector"],
    // super weird handling of vectors
    [93, "s5", "symbol"],
    [95, "s2", "symbol"],
    [94, "s2", "symbol"]
  ],
  "cam-layout-save-pivot": [
    [38, "v0", "vector"],
    [13, "v0", "vector"]
  ],
  "cam-layout-save-align": [
    [38, "v0", "vector"],
    [13, "v0", "vector"]
  ],
  "cam-layout-save-interesting": [
    [38, "v0", "vector"],
    [13, "v0", "vector"]
  ],
  "cam-layout-save-splineoffset": [[37, "v0", "vector"]],
  "cam-layout-save-campointsoffset": [[12, "v0", "vector"]],
  "clmf-save-all": [[18, "v1", "connection"]],
  "cam-layout-do-action": [[99, "s5", "(function object symbol symbol)"]],
  "cam-layout-function-call": [[15, "gp", "(function string int basic none)"]],
  "cam-layout-do-menu": [
    [[280, 363], "s4", "clm-list"],
    [374, "v1", "clm-item"],
    [[136, 182], "s3", "clm-list"],
    [209, "a0", "clm-item"],
    [219, "v1", "clm-item"],
    [234, "s3", "clm-item"],
    [239, "v1", "clm-item"],
    [244, "s3", "clm-item"]
  ],
  "cam-layout-init": [[10, "v1", "connection"]],
  "cam-layout-print": [[[21, 24], "v1", "dma-packet"]],
  "clmf-pos-rot": [
    [68, "a1", "res-tag"],
    [139, "v1", "res-tag"],
    [82, "v0", "vector"]
  ],
  "clmf-cam-float-adjust": [[53, "v1", "res-tag"]],
  "(method 9 plane-volume)": [
    [185, "v1", "float"],
    [216, "v1", "float"],
    [241, "v1", "float"],
    [281, "f0", "float"],
    [220, "v1", "float"]
  ],
  "(method 45 nav-mesh)": [[15, "v1", "entity-nav-mesh"]],
  "(method 13 nav-engine)": [
    [[53, 65], "s4", "nav-mesh"],
    [[38, 50], "s3", "nav-mesh"]
  ],
  "(method 9 nav-mesh)": [[[81, 134], "s4", "nav-poly"]],
  "(method 37 nav-mesh)": [[[4, 18], "a1", "(inline-array vector)"]],
  "debug-menu-item-var-update-display-str": [
    [[44, 49], "v1", "int"],
    [[61, 69], "v1", "int"]
  ],
  "debug-menu-item-var-make-float": [[31, "v0", "int"]],
  "debug-menu-item-get-max-width": [[[18, 35], "a0", "debug-menu-item-var"]],
  "debug-menu-find-from-template": [
    [10, "s4", "debug-menu-item"],
    [18, "s4", "debug-menu-item-submenu"],
    [3, "s5", "debug-menu"]
  ],
  "debug-menu-item-var-joypad-handler": [
    [206, "a1", "int"],
    [207, "v1", "int"]
  ],
  "debug-menu-rebuild": [[7, "a0", "debug-menu-item"]],
  "debug-menu-render": [
    [[45, 49], "v1", "dma-packet"],
    [[108, 111], "v1", "dma-packet"]
  ],
  "debug-menu-item-submenu-render": [[[39, 44], "v1", "dma-packet"]],
  "debug-menu-item-flag-render": [[[44, 49], "v1", "dma-packet"]],
  "debug-menu-item-function-render": [[[46, 51], "v1", "dma-packet"]],
  "debug-menu-item-var-render": [[[94, 98], "v1", "dma-packet"]],
  "debug-menu-send-msg": [
    [[3, 14], "s2", "debug-menu-item"],
    [[14, 21], "s2", "debug-menu-item-submenu"]
  ],
  "(anon-function 86 default-menu)": [
    // TODO - should not be required
    [9, "a0", "state-flags"]
  ],
  "(anon-function 2 find-nearest)": [
    [28, "s3", "collide-shape"],
    [55, "s2", "process-focusable"],
    [[59, 63], "s2", "process-focusable"],
    [66, "s3", "collide-shape"]
  ],
  "find-nearest-focusable": [
    [50, "s3", "process-focusable"],
    [66, "s3", "process-focusable"],
    [[298, 303], "s3", "process-focusable"]
  ],
  "(method 11 impact-control)": [[55, "s2", "collide-shape-prim"]],
  "(method 16 collide-cache)": [
    [47, "a0", "collide-shape-prim-sphere"],
    [17, "s4", "collide-cache-prim"],
    [23, "s4", "collide-cache-prim"],
    [27, "s4", "collide-cache-prim"],
    [46, "s4", "collide-cache-prim"],
    [65, "s4", "(inline-array collide-cache-prim)"]
  ],
  "(method 28 editable)": [[[4, 8], "a0", "editable"]],
  "execute-select": [
    [[425, 429], "a0", "editable"],
    [512, "v1", "editable"],
    [[463, 467], "a0", "editable"],
    [605, "v1", "editable"],
    [[556, 560], "a0", "editable"]
  ],
  "(method 12 editable-array)": [
    [877, "a1", "editable-point"],
    [713, "s1", "editable-point"]
  ],
  "insert-box": [
    [279, "a0", "editable"],
    [288, "a0", "editable"],
    [297, "a0", "editable"],
    [306, "a0", "editable"],
    [330, "a0", "editable"],
    [339, "a0", "editable"],
    [348, "a0", "editable"],
    [357, "a0", "editable"],
    [388, "a0", "editable"],
    [397, "a0", "editable"],
    [406, "a0", "editable"],
    [415, "a0", "editable"],
    [439, "a0", "editable"],
    [448, "a0", "editable"],
    [457, "a0", "editable"],
    [466, "a0", "editable"],
    [497, "a0", "editable"],
    [506, "a0", "editable"],
    [515, "a0", "editable"],
    [524, "a0", "editable"],
    [555, "a0", "editable"],
    [564, "a0", "editable"],
    [573, "a0", "editable"],
    [582, "a0", "editable"],
    [611, "a0", "editable"]
  ],
  "(event idle editable-player)": [
    [351, "s4", "editable-light"],
    [409, "s4", "editable-light"],
    [312, "v1", "float"],
    [314, "v1", "float"],
    [316, "v1", "float"],
    [382, "v1", "float"],
    [384, "v1", "float"],
    [386, "v1", "float"],
    [388, "v1", "float"],
    [437, "v1", "float"],
    [468, "a0", "editable-light"]
  ],
  "(method 29 editable)": [[[4, 8], "a0", "editable"]],
  "(method 28 editable-point)": [
    [88, "t9", "(function editable-point editable-command none)"]
  ],
  "(method 27 editable-plane)": [
    [9, "t9", "(function editable-plane editable-array editable)"],
    [39, "gp", "editable-plane"],
    [15, "v1", "editable-plane"],
    [31, "v1", "editable-plane"]
  ],
  "(method 25 editable-face)": [
    [25, "t9", "(function editable-face editable-array none)"]
  ],
  "(method 25 editable-plane)": [
    [25, "t9", "(function editable-plane editable-array none)"]
  ],
  "(method 29 editable-face)": [
    [318, "a0", "(array editable-point)"],
    [234, "a1", "editable-point"]
  ],
  "(method 27 editable-face)": [
    [9, "t9", "(function editable-face editable-array editable)"],
    [39, "gp", "editable-face"],
    [[16, 20], "a0", "editable-face"],
    [31, "v1", "editable-face"]
  ],
  "(method 25 editable-light)": [
    [9, "t9", "(function editable-light editable-array none)"]
  ],
  "(method 25 editable)": [[[12, 17], "a0", "editable"]],
  "merc-edge-stats": [[31, "v1", "merc-ctrl"]],
  "(method 8 merc-ctrl)": [
    [46, "s2", "pointer"], // was merc-fragment-control
    [[22, 45], "s2", "merc-fragment-control"],
    [[89, 93], "a1", "merc-blend-ctrl"],
    [103, "a1", "pointer"]
  ],
  "merc-vu1-initialize-chain": [
    [[13, 19], "gp", "(pointer vif-tag)"],
    [[19, 116], "s5", "merc-vu1-low-mem"],
    [127, "gp", "(inline-array dma-packet)"]
  ],
  "(method 9 merc-fragment)": [[[13, 265], "s3", "adgif-shader"]],
  "(method 9 merc-effect)": [
    [46, "s4", "pointer"],
    [47, "s5", "pointer"],
    [[0, 46], "s4", "merc-fragment"],
    [[0, 47], "s5", "merc-fragment-control"]
  ],
  "merc-vu1-init-buffer": [
    [[21, 37], "a0", "dma-packet"],
    [[37, 40], "a0", "gs-gif-tag"],
    [45, "a0", "(pointer gs-test)"],
    [47, "a0", "(pointer gs-reg64)"],
    [49, "a1", "(pointer gs-reg64)"],
    [52, "a0", "(pointer gs-test)"],
    [54, "a0", "(pointer gs-test)"],
    [[63, 68], "v1", "dma-packet"]
  ],
  "texture-usage-init": [
    [23, "a1", "texture-masks"],
    [24, "a1", "texture-mask"]
  ],
  "upload-vram-pages-pris": [
    [[134, 141], "a0", "dma-packet"],
    [[143, 150], "a0", "gs-gif-tag"],
    [154, "a0", "(pointer int64)"],
    [156, "a0", "(pointer gs-reg64)"],
    [[160, 166], "v1", "dma-packet"]
  ],
  "(method 14 texture-pool)": [[22, "a3", "(pointer int32)"]],
  "(method 13 texture-page)": [
    [[16, 23], "a0", "dma-packet"],
    [[25, 32], "a0", "gs-gif-tag"],
    [36, "a0", "(pointer int64)"],
    [38, "a0", "(pointer gs-reg64)"],
    [[42, 45], "a0", "dma-packet"],
    [45, "a0", "(pointer int64)"]
  ],
  "texture-relocate": [
    [[17, 21], "t4", "dma-packet"],
    [[27, 30], "t4", "gs-gif-tag"],
    [60, "t4", "(pointer gs-bitbltbuf)"],
    [62, "t4", "(pointer gs-reg64)"],
    [63, "t4", "(pointer gs-trxpos)"],
    [65, "t4", "(pointer gs-reg64)"],
    [71, "t4", "(pointer gs-trxreg)"],
    [73, "t4", "(pointer gs-reg64)"],
    [75, "t4", "(pointer gs-trxdir)"],
    [77, "t4", "(pointer gs-reg64)"],
    [[98, 102], "a2", "dma-packet"],
    [[108, 111], "a2", "gs-gif-tag"],
    [132, "a2", "(pointer gs-bitbltbuf)"],
    [134, "a2", "(pointer gs-reg64)"],
    [135, "a2", "(pointer gs-trxpos)"],
    [137, "a2", "(pointer gs-reg64)"],
    [139, "a2", "(pointer gs-trxreg)"],
    [141, "a2", "(pointer gs-reg64)"],
    [143, "a2", "(pointer gs-trxdir)"],
    [145, "a2", "(pointer gs-reg64)"],
    [[157, 161], "a2", "dma-packet"],
    [[167, 170], "a2", "gs-gif-tag"],
    [191, "a2", "(pointer gs-bitbltbuf)"],
    [193, "a2", "(pointer gs-reg64)"],
    [194, "a2", "(pointer gs-trxpos)"],
    [196, "a2", "(pointer gs-reg64)"],
    [198, "a2", "(pointer gs-trxreg)"],
    [200, "a2", "(pointer gs-reg64)"],
    [202, "a2", "(pointer gs-trxdir)"],
    [204, "a2", "(pointer gs-reg64)"]
  ],
  "(method 11 texture-pool)": [
    [[189, 196], "a0", "dma-packet"],
    [217, "a0", "dma-packet"],
    [218, "a0", "(pointer int64)"],
    [211, "a0", "(pointer gs-reg64)"],
    [209, "a0", "(pointer int64)"],
    [[198, 205], "a0", "gs-gif-tag"]
  ],
  "texture-page-login": [[[34, 45], "s2", "texture-page"]],
  "(method 9 texture-page-dir)": [
    [[27, 32], "t3", "adgif-shader"],
    [[20, 30], "t2", "(pointer shader-ptr)"]
  ],
  "texture-page-dir-inspect": [[[137, 138], "v1", "adgif-shader"]],
  "level-remap-texture": [
    [15, "t0", "(pointer uint32)"],
    [21, "t0", "(pointer uint32)"],
    [19, "t0", "(pointer uint64)"],
    [12, "v1", "int"],
    [12, "a3", "int"]
  ],
  "debug-menu-func-decode": [[18, "a0", "symbol"]],
  "(anon-function 6 script)": [[17, "v1", "pair"]],
  "(anon-function 16 script)": [
    [10, "s4", "game-task-node-info"],
    [12, "v1", "symbol"]
  ],
  "(method 13 mysql-nav-graph)": [[[15, 37], "gp", "mysql-nav-node"]],
  "(method 14 mysql-nav-graph)": [[[16, 31], "v1", "mysql-nav-edge"]],
  "(method 15 mysql-nav-graph)": [[[6, 11], "a3", "mysql-nav-visnode"]],
  "(method 16 mysql-nav-graph)": [
    [[39, 54], "v1", "mysql-nav-visnode"],
    [29, "a1", "mysql-nav-visnode"],
    [24, "a1", "mysql-nav-visnode"]
  ],
  "(method 11 mysql-nav-graph)": [[7, "a2", "mysql-nav-node"]],
  "(method 12 mysql-nav-graph)": [[7, "a2", "mysql-nav-edge"]],
  "(method 19 mysql-nav-graph)": [
    [[32, 41], "s4", "mysql-nav-node"],
    [[42, 62], "a0", "mysql-nav-edge"]
  ],
  "(method 10 mysql-nav-graph)": [
    [[12, 17], "a0", "mysql-nav-node"],
    [[43, 62], "a0", "mysql-nav-edge"],
    [[83, 102], "a0", "mysql-nav-visnode"]
  ],
  "(method 10 mysql-nav-node)": [[4, "v1", "mysql-nav-edge"]],
  "(method 9 mysql-nav-graph)": [
    [[96, 261], "s0", "mysql-nav-node"],
    [[360, 690], "s1", "mysql-nav-edge"],
    [[781, 810], "s1", "mysql-nav-visnode"]
  ],
  "(method 17 mysql-nav-graph)": [
    [7, "a1", "mysql-nav-node"],
    [22, "a1", "mysql-nav-edge"],
    [[39, 59], "a1", "mysql-nav-edge"],
    [[48, 58], "a2", "mysql-nav-node"]
  ],
  "(anon-function 24 script)": [[14, "s5", "entity-actor"]],
  "(anon-function 31 script)": [
    [25, "s3", "process-drawable"],
    [59, "v0", "joint"],
    [14, "s5", "(function process vector cspace)"]
  ],
  "(method 9 script-context)": [[81, "s5", "symbol"]],
  "(anon-function 33 script)": [
    // TODO - cast had to be added even though `object` is in type_utils.cpp
    [14, "a0", "symbol"],
    [34, "gp", "process-drawable"],
    [95, "s3", "drawable-region-prim"],
    [150, "v0", "joint"]
  ],
  "(anon-function 36 script)": [[15, "v0", "int"]],
  "(anon-function 49 script)": [[10, "gp", "pair"]],
  "(anon-function 52 script)": [
    [14, "s5", "pair"],
    [11, "s4", "process-focusable"]
  ],
  "(anon-function 64 script)": [[21, "v1", "bfloat"]],
  "(anon-function 69 script)": [[3, "t9", "(function script-context symbol)"]],
  "(anon-function 72 script)": [[3, "s4", "pair"]],
  "(anon-function 73 script)": [[5, "s5", "pair"]],
  "(anon-function 74 script)": [[5, "s5", "pair"]],
  "(anon-function 75 script)": [[3, "s5", "pair"]],
  "(anon-function 76 script)": [[3, "s5", "pair"]],
  "(anon-function 80 script)": [[3, "s5", "pair"]],
  "(method 10 script-context)": [[22, "s3", "symbol"]],
  "command-get-trans": [
    [36, "v0", "process-drawable"],
    [58, "s3", "process-drawable"],
    [76, "v0", "joint"]
  ],
  "(anon-function 0 script)": [
    [30, "s5", "pair"],
    [16, "s5", "process-drawable"],
    [90, "v0", "joint"]
  ],
  "(anon-function 32 script)": [
    // TODO - cast had to be added even though `object` is in type_utils.cpp
    [13, "a0", "symbol"],
    [43, "s5", "process-drawable"],
    [32, "s5", "process-drawable"],
    [105, "v0", "joint"],
    [145, "v0", "joint"]
  ],
  "command-get-process": [[37, "gp", "entity-actor"]],
  "command-get-float": [[20, "gp", "bfloat"]],
  "command-get-int": [[17, "gp", "bfloat"]],
  "(anon-function 54 script)": [[66, "v1", "entity-actor"]],
  "(anon-function 53 script)": [[40, "v1", "entity-actor"]],
  "(anon-function 71 script)": [[4, "v1", "symbol"]],
<<<<<<< HEAD
  "(code target-board-jump)": [[17, "v1", "art-joint-anim"]],
  "(code target-board-get-on)": [[55, "v1", "art-joint-anim"]],
  "(code target-board-jump-kick)": [[15, "v1", "art-joint-anim"]],
  "(code target-board-get-off)": [[78, "v1", "art-joint-anim"]],
  "(code target-board-stance)": [[49, "v1", "art-joint-anim"]],
  "(code target-board-wall-kick)": [
    [10, "v1", "art-joint-anim"],
    [59, "a1", "float"],
    [60, "a1", "float"]
  ],
  "(code target-board-pegasus)": [
    [32, "s4", "art-joint-anim"],
    [68, "s4", "pegasus"],
    [85, "s4", "pegasus"],
    [149, "s4", "target"]
  ],
  "(code target-board-trickx)": [
    [81, "v1", "art-joint-anim"],
    [149, "v1", "art-joint-anim"],
    [218, "v1", "art-joint-anim"],
    [301, "v1", "art-joint-anim"]
  ],
  "(code target-board-flip)": [
    [108, "v1", "art-joint-anim"],
    [218, "v1", "art-joint-anim"],
    [319, "v1", "art-joint-anim"],
    [385, "v1", "art-joint-anim"]
  ],
  "(code target-board-hold)": [
    [100, "v1", "art-joint-anim"],
    [227, "v1", "art-joint-anim"],
    [415, "v1", "art-joint-anim"],
    [485, "v1", "art-joint-anim"]
  ],
  "(code target-board-hit-ground)": [
    [77, "v1", "art-joint-anim"],
    [147, "v1", "art-joint-anim"]
  ],
  "target-board-ground-check": [
    [205, "v1", "board"],
    [265, "v1", "board"]
  ],
  "(enter target-board-jump)": [
    [174, "v1", "board"],
    [231, "v1", "board"]
  ],
  "(trans target-board-ride-edge)": [[107, "v0", "sound-rpc-set-param"]],
  "(enter target-board-flip)": [[78, "v0", "sound-rpc-set-param"]],
  "target-board-anim-trans": [[192, "v0", "sound-rpc-set-param"]],
  "(exit target-board-ride-edge)": [[8, "v0", "sound-rpc-set-param"]],
  "(exit target-board-flip)": [[31, "v0", "sound-rpc-set-param"]],
  "(exit target-board-hold)": [[9, "v0", "sound-rpc-set-param"]],
  "(code target-board-hit)": [
    [304, "v1", "fact-info-target"],
    [455, "v1", "fact-info-target"]
  ],
  "(code target-board-halfpipe)": [[173, "t9", "(function none :behavior target)"]],
  "(event target-board-grab)": [
    [24, "a0", "process"]
  ],
  "(event target-board-halfpipe)": [[82, "v1", "float"]],
  "talker-spawn-func": [
    [79, "a0", "talker"],
    [82, "v1", "talker"],
    [85, "v1", "talker"]
  ],
=======
 "command-get-float": [
    [20, "gp", "bfloat"]
  ],
  "command-get-int": [
    [17, "gp", "bfloat"]
  ],
  "letterbox": [
    [[27, 33], "v1", "dma-packet"]
  ],
  "blackout": [
    [[18, 23], "v1", "dma-packet"]
  ],
  "(method 12 level)": [
    [[182, 185], "a0", "texture-anim-array"],
    [343, "a0", "symbol"],
    [93, "t9", "(function level none)"],
    [[314, 322], "a1", "type"]
  ],
  "bg": [
    [47, "a0", "symbol"]
  ],
  "(method 10 load-state)": [
    [436, "v1", "level"],
    [442, "v1", "level"]
  ],
  "(method 14 level-group)": [
    [[53, 61], "a0", "entity-actor"]
  ],
  "(method 27 level-group)": [
    [[112, 122], "s3", "entity-actor"],
    ["_stack_", 32, "vector"],
    ["_stack_", 36, "vector"]
  ],
  "expand-vis-box-with-point":[
    [[10, 40], "v1", "(inline-array vector)"]
  ],
  "check-for-rougue-process": [
    [[103,115], "v1", "part-tracker"],
    [[126, 140], "v1", "part-spawner"],
    [[153, 169], "v1", "process-drawable"],
    [[178, 194], "v1", "process-drawable"]
  ],
  "process-drawable-scale-from-entity!": [
    [15, "v1", "vector"]
  ],
  "reset-actors": [
    [161, "s3", "(function level symbol none)"]
  ],
  "process-status-bits": [
    [[12, 58], "s3", "process-drawable"]
  ],
  "(method 26 level-group)": [
    [134, "v0", "(pointer actor-group)"],
    // [135, "s2", "actor-group"],
    // [140, "v1", "(pointer uint32)"],
    [37, "f0", "float"],
    [40, "f0", "float"],
    [83, "f0", "float"],
    [86, "f0", "float"],
    ["_stack_", 48, "res-tag"],
    ["_stack_", 20, "vector"],
    ["_stack_", 24, "vector"]
  ],
  "set-graphics-mode": [
    [[0, 100], "gp", "gs-bank"]
  ],
  "(method 3 entity-nav-mesh)": [
    [7, "t9", "(function object object)"]
  ],
  "draw-actor-marks": [
    [20, "gp", "part-spawner"],
    [[29, 273], "gp", "process-drawable"],
    ["_stack_", 20, "(pointer int32)"]
  ],
  "(method 15 level-group)": [
    [[233, 252], "s0", "process-drawable"],
    [[281, 427], "s5", "process-drawable"],
    [[627, 631], "a0", "drawable-region-prim"],
    [625, "a0", "drawable-inline-array-region-prim"],
    [639, "a0", "drawable-inline-array-region-prim"],
    [688, "a0", "drawable-inline-array-region-prim"],
    [705, "a0", "drawable-inline-array-region-prim"],

    [[690, 694], "a0", "drawable-region-prim"]
  ],

>>>>>>> 6a1bde41
  // placeholder
  "placeholder-do-not-add-below": []
}<|MERGE_RESOLUTION|>--- conflicted
+++ resolved
@@ -2179,80 +2179,6 @@
   "(anon-function 54 script)": [[66, "v1", "entity-actor"]],
   "(anon-function 53 script)": [[40, "v1", "entity-actor"]],
   "(anon-function 71 script)": [[4, "v1", "symbol"]],
-<<<<<<< HEAD
-  "(code target-board-jump)": [[17, "v1", "art-joint-anim"]],
-  "(code target-board-get-on)": [[55, "v1", "art-joint-anim"]],
-  "(code target-board-jump-kick)": [[15, "v1", "art-joint-anim"]],
-  "(code target-board-get-off)": [[78, "v1", "art-joint-anim"]],
-  "(code target-board-stance)": [[49, "v1", "art-joint-anim"]],
-  "(code target-board-wall-kick)": [
-    [10, "v1", "art-joint-anim"],
-    [59, "a1", "float"],
-    [60, "a1", "float"]
-  ],
-  "(code target-board-pegasus)": [
-    [32, "s4", "art-joint-anim"],
-    [68, "s4", "pegasus"],
-    [85, "s4", "pegasus"],
-    [149, "s4", "target"]
-  ],
-  "(code target-board-trickx)": [
-    [81, "v1", "art-joint-anim"],
-    [149, "v1", "art-joint-anim"],
-    [218, "v1", "art-joint-anim"],
-    [301, "v1", "art-joint-anim"]
-  ],
-  "(code target-board-flip)": [
-    [108, "v1", "art-joint-anim"],
-    [218, "v1", "art-joint-anim"],
-    [319, "v1", "art-joint-anim"],
-    [385, "v1", "art-joint-anim"]
-  ],
-  "(code target-board-hold)": [
-    [100, "v1", "art-joint-anim"],
-    [227, "v1", "art-joint-anim"],
-    [415, "v1", "art-joint-anim"],
-    [485, "v1", "art-joint-anim"]
-  ],
-  "(code target-board-hit-ground)": [
-    [77, "v1", "art-joint-anim"],
-    [147, "v1", "art-joint-anim"]
-  ],
-  "target-board-ground-check": [
-    [205, "v1", "board"],
-    [265, "v1", "board"]
-  ],
-  "(enter target-board-jump)": [
-    [174, "v1", "board"],
-    [231, "v1", "board"]
-  ],
-  "(trans target-board-ride-edge)": [[107, "v0", "sound-rpc-set-param"]],
-  "(enter target-board-flip)": [[78, "v0", "sound-rpc-set-param"]],
-  "target-board-anim-trans": [[192, "v0", "sound-rpc-set-param"]],
-  "(exit target-board-ride-edge)": [[8, "v0", "sound-rpc-set-param"]],
-  "(exit target-board-flip)": [[31, "v0", "sound-rpc-set-param"]],
-  "(exit target-board-hold)": [[9, "v0", "sound-rpc-set-param"]],
-  "(code target-board-hit)": [
-    [304, "v1", "fact-info-target"],
-    [455, "v1", "fact-info-target"]
-  ],
-  "(code target-board-halfpipe)": [[173, "t9", "(function none :behavior target)"]],
-  "(event target-board-grab)": [
-    [24, "a0", "process"]
-  ],
-  "(event target-board-halfpipe)": [[82, "v1", "float"]],
-  "talker-spawn-func": [
-    [79, "a0", "talker"],
-    [82, "v1", "talker"],
-    [85, "v1", "talker"]
-  ],
-=======
- "command-get-float": [
-    [20, "gp", "bfloat"]
-  ],
-  "command-get-int": [
-    [17, "gp", "bfloat"]
-  ],
   "letterbox": [
     [[27, 33], "v1", "dma-packet"]
   ],
@@ -2332,8 +2258,72 @@
 
     [[690, 694], "a0", "drawable-region-prim"]
   ],
-
->>>>>>> 6a1bde41
+  "(code target-board-jump)": [[17, "v1", "art-joint-anim"]],
+  "(code target-board-get-on)": [[55, "v1", "art-joint-anim"]],
+  "(code target-board-jump-kick)": [[15, "v1", "art-joint-anim"]],
+  "(code target-board-get-off)": [[78, "v1", "art-joint-anim"]],
+  "(code target-board-stance)": [[49, "v1", "art-joint-anim"]],
+  "(code target-board-wall-kick)": [
+    [10, "v1", "art-joint-anim"],
+    [59, "a1", "float"],
+    [60, "a1", "float"]
+  ],
+  "(code target-board-pegasus)": [
+    [32, "s4", "art-joint-anim"],
+    [68, "s4", "pegasus"],
+    [85, "s4", "pegasus"],
+    [149, "s4", "target"]
+  ],
+  "(code target-board-trickx)": [
+    [81, "v1", "art-joint-anim"],
+    [149, "v1", "art-joint-anim"],
+    [218, "v1", "art-joint-anim"],
+    [301, "v1", "art-joint-anim"]
+  ],
+  "(code target-board-flip)": [
+    [108, "v1", "art-joint-anim"],
+    [218, "v1", "art-joint-anim"],
+    [319, "v1", "art-joint-anim"],
+    [385, "v1", "art-joint-anim"]
+  ],
+  "(code target-board-hold)": [
+    [100, "v1", "art-joint-anim"],
+    [227, "v1", "art-joint-anim"],
+    [415, "v1", "art-joint-anim"],
+    [485, "v1", "art-joint-anim"]
+  ],
+  "(code target-board-hit-ground)": [
+    [77, "v1", "art-joint-anim"],
+    [147, "v1", "art-joint-anim"]
+  ],
+  "target-board-ground-check": [
+    [205, "v1", "board"],
+    [265, "v1", "board"]
+  ],
+  "(enter target-board-jump)": [
+    [174, "v1", "board"],
+    [231, "v1", "board"]
+  ],
+  "(trans target-board-ride-edge)": [[107, "v0", "sound-rpc-set-param"]],
+  "(enter target-board-flip)": [[78, "v0", "sound-rpc-set-param"]],
+  "target-board-anim-trans": [[192, "v0", "sound-rpc-set-param"]],
+  "(exit target-board-ride-edge)": [[8, "v0", "sound-rpc-set-param"]],
+  "(exit target-board-flip)": [[31, "v0", "sound-rpc-set-param"]],
+  "(exit target-board-hold)": [[9, "v0", "sound-rpc-set-param"]],
+  "(code target-board-hit)": [
+    [304, "v1", "fact-info-target"],
+    [455, "v1", "fact-info-target"]
+  ],
+  "(code target-board-halfpipe)": [[173, "t9", "(function none :behavior target)"]],
+  "(event target-board-grab)": [
+    [24, "a0", "process"]
+  ],
+  "(event target-board-halfpipe)": [[82, "v1", "float"]],
+  "talker-spawn-func": [
+    [79, "a0", "talker"],
+    [82, "v1", "talker"],
+    [85, "v1", "talker"]
+  ],
   // placeholder
   "placeholder-do-not-add-below": []
 }