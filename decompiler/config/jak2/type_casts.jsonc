--- conflicted
+++ resolved
@@ -1421,7 +1421,18 @@
     [116, "f0", "float"],
     [137, "f0", "float"]
   ],
-<<<<<<< HEAD
+  "emerc-vu1-initialize-chain": [
+    [[19, 59], "s5", "emerc-vu1-low-mem"],
+    [80, "gp", "(inline-array dma-packet)"],
+    [[12, 18], "gp", "(pointer vif-tag)"]
+  ],
+  "emerc-vu1-init-buffer": [
+    [[25, 31], "a0", "dma-packet"],
+    [[37, 40], "a0", "gs-gif-tag"],
+    [44, "a0", "(pointer gs-test)"],
+    [46, "a0", "(pointer gs-reg64)"],
+    [[49, 61], "v1", "dma-packet"],
+  ],
 
   // debug
   "add-debug-point": [
@@ -1482,20 +1493,6 @@
     [[55, 59], "s0", "(inline-array vector)"]
   ],
 
-=======
-  "emerc-vu1-initialize-chain": [
-    [[19, 59], "s5", "emerc-vu1-low-mem"],
-    [80, "gp", "(inline-array dma-packet)"],
-    [[12, 18], "gp", "(pointer vif-tag)"]
-  ],
-  "emerc-vu1-init-buffer": [
-    [[25, 31], "a0", "dma-packet"],
-    [[37, 40], "a0", "gs-gif-tag"],
-    [44, "a0", "(pointer gs-test)"],
-    [46, "a0", "(pointer gs-reg64)"],
-    [[49, 61], "v1", "dma-packet"]
-  ],
->>>>>>> 7177cb5b
   // placeholder
   "placeholder-do-not-add-below": [],
   "drawable-load": [[[25, 28], "s5", "drawable"]],
