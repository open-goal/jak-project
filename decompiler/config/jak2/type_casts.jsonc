{
  // auto find-parent-method possible
  "(method 3 entity-actor)": [[7, "t9", "(function entity entity)"]],
  "(method 3 entity)": [[7, "t9", "(function entity entity)"]],
  //
  "(method 2 array)": [
    [23, "gp", "(array int32)"],
    [43, "gp", "(array uint32)"],
    [63, "gp", "(array int64)"],
    [83, "gp", "(array uint64)"],
    [102, "gp", "(array int8)"],
    [121, "gp", "(array uint8)"],
    [141, "gp", "(array int16)"],
    [161, "gp", "(array uint16)"],
    [186, "gp", "(array uint128)"],
    [204, "gp", "(array int32)"],
    [223, "gp", "(array float)"],
    [232, "gp", "(array float)"],
    [249, "gp", "(array basic)"],
    [258, "gp", "(array basic)"]
  ],
  "(method 3 array)": [
    [51, "gp", "(array int32)"],
    [69, "gp", "(array uint32)"],
    [87, "gp", "(array int64)"],
    [105, "gp", "(array uint64)"],
    [122, "gp", "(array int8)"],
    [139, "gp", "(array int8)"],
    [157, "gp", "(array int16)"],
    [175, "gp", "(array uint16)"],
    [198, "gp", "(array uint128)"],
    [214, "gp", "(array int32)"],
    [233, "gp", "(array float)"],
    [250, "gp", "(array basic)"]
  ],
  "(method 0 cpu-thread)": [[[0, 28], "v0", "cpu-thread"]],
  "(method 0 process)": [
    [11, "a0", "int"],
    [[12, 45], "v0", "process"]
  ],
  "inspect-process-heap": [
    [[4, 11], "s5", "basic"],
    [17, "s5", "pointer"]
  ],
  "(method 14 dead-pool)": [
    [[24, 25], "v1", "(pointer process)"],
    [[30, 39], "s4", "(pointer process)"]
  ],
  "(method 24 dead-pool-heap)": [
    [5, "v1", "pointer"],
    [13, "a0", "pointer"],
    [25, "v1", "pointer"]
  ],
  "method-state": [[12, "a2", "state"]],
  "(method 9 process)": [[[46, 49], "s5", "process"]],
  "(method 10 process)": [[[24, 30], "s4", "protect-frame"]],
  "(method 0 protect-frame)": [
    [0, "a0", "int"],
    [[1, 8], "v0", "protect-frame"]
  ],
  "string-cat-to-last-char": [
    [3, "s5", "(pointer uint8)"],
    [4, "s5", "string"]
  ],
  "enter-state": [
    [68, "s0", "protect-frame"],
    [101, "t9", "(function object object object object object object none)"]
  ],
  "send-event-function": [[[7, 15], "a0", "process"]],
  // MATH
  "logf": [
    [12, "f0", "float"],
    [12, "f1", "float"],
    [19, "f0", "float"],
    [19, "f1", "float"]
  ],
  "log2f": [
    [12, "f0", "float"],
    [12, "f1", "float"],
    [19, "f0", "float"],
    [19, "f1", "float"]
  ],
  "cube-root": [
    [17, "f0", "float"],
    [17, "f1", "float"],
    [18, "f0", "float"],
    [18, "f1", "float"],
    [[23, 32], "f0", "float"]
  ],
  // Quaternion
  "quaternion-look-at!": [[15, "v1", "vector"]],
  "vector-x-quaternion!": [[10, "v1", "(pointer uint128)"]],
  "vector-y-quaternion!": [[10, "v1", "(pointer uint128)"]],
  "vector-z-quaternion!": [[10, "v1", "(pointer uint128)"]],
  "dma-buffer-add-vu-function": [[[9, 33], "t2", "dma-packet"]],
  "dma-buffer-add-buckets": [
    [[1, 4], "v1", "dma-bucket"],
    [5, "v1", "pointer"],
    [[9, 11], "v1", "dma-bucket"],
    [11, "v1", "pointer"]
  ],
  "dma-buffer-patch-buckets": [
    [[6, 8], "a0", "(inline-array dma-bucket)"],
    [8, "a3", "pointer"],
    [14, "a0", "(inline-array dma-bucket)"],
    [3, "a0", "(inline-array dma-bucket)"],
    [36, "a0", "(inline-array dma-bucket)"],
    [10, "a0", "(inline-array dma-bucket)"],
    [18, "a0", "(inline-array dma-bucket)"],
    [[29, 33], "a0", "dma-packet"],
    [34, "a0", "(inline-array dma-bucket)"]
  ],
  "dma-bucket-insert-tag": [
    [[2, 6], "v1", "dma-bucket"],
    [3, "a0", "dma-bucket"]
  ],
  "disasm-vif-details": [
    [[62, 94], "s3", "(pointer uint32)"],
    [[98, 130], "s3", "(pointer uint16)"],
    [[134, 164], "s3", "(pointer uint32)"],
    [[168, 198], "s3", "(pointer uint16)"],
    [[202, 225], "s3", "(pointer uint16)"]
  ],
  "disasm-vif-tag": [
    [[81, 85], "t1", "vif-stcycl-imm"],
    [242, "a0", "vif-unpack-imm"]
  ],
  "disasm-dma-list": [
    [25, "v1", "dma-tag"],
    [153, "v1", "dma-packet"],
    [189, "v1", "dma-packet"],
    [229, "v1", "dma-packet"],
    [258, "v1", "dma-packet"],
    [302, "v1", "dma-packet"],
    [308, "v1", "dma-packet"],
    [152, "v1", "(pointer uint64)"],
    [167, "v1", "(pointer uint64)"],
    [176, "v1", "(pointer uint64)"],
    [198, "v1", "(pointer uint64)"],
    [207, "v1", "(pointer uint64)"],
    [238, "v1", "(pointer uint64)"],
    [247, "v1", "(pointer uint64)"],
    [282, "v1", "(pointer uint64)"],
    [291, "v1", "(pointer uint64)"],
    [324, "v1", "(pointer uint64)"],
    [334, "v1", "(pointer uint64)"]
  ],
  "calculate-basis-functions-vector!": [
    [[8, 20], "v1", "(pointer float)"],
    [[0, 60], "f1", "float"]
  ],
  "curve-evaluate!": [[62, "s5", "pointer"]],
  "vector4-array-add!": [
    [11, "s5", "(inline-array vector4)"],
    [12, "s4", "(inline-array vector4)"],
    [13, "gp", "(inline-array vector4)"]
  ],
  "vector4-array-sub!": [
    [11, "s5", "(inline-array vector4)"],
    [12, "s4", "(inline-array vector4)"],
    [13, "gp", "(inline-array vector4)"]
  ],
  "vector4-array-mul!": [
    [11, "s5", "(inline-array vector4)"],
    [12, "s4", "(inline-array vector4)"],
    [13, "gp", "(inline-array vector4)"]
  ],
  "vector4-array-scale!": [
    [11, "s5", "(inline-array vector4)"],
    [12, "gp", "(inline-array vector4)"]
  ],
  "vector4-array-madd!": [
    [13, "s5", "(inline-array vector4)"],
    [14, "s4", "(inline-array vector4)"],
    [15, "gp", "(inline-array vector4)"]
  ],
  "vector4-array-msub!": [
    [13, "s5", "(inline-array vector4)"],
    [14, "s4", "(inline-array vector4)"],
    [15, "gp", "(inline-array vector4)"]
  ],
  "vector4-array-lerp!": [
    [13, "s5", "(inline-array vector4)"],
    [14, "s4", "(inline-array vector4)"],
    [15, "gp", "(inline-array vector4)"]
  ],
  "vector-segment-distance-point!": [[[21, 30], "f1", "float"]],
  "(method 10 profile-array)": [
    [[6, 10], "a0", "dma-packet"],
    [[16, 19], "a0", "gs-gif-tag"],
    [24, "a0", "(pointer gs-alpha)"],
    [26, "a0", "(pointer gs-reg64)"],
    [28, "a0", "(pointer gs-zbuf)"],
    [30, "a0", "(pointer gs-reg64)"],
    [32, "a0", "(pointer gs-test)"],
    [34, "a0", "(pointer gs-reg64)"],
    [35, "a0", "(pointer uint64)"],
    [37, "a0", "(pointer gs-reg64)"],
    [39, "a0", "(pointer gs-clamp)"],
    [41, "a0", "(pointer gs-reg64)"],
    [43, "a0", "(pointer gs-tex1)"],
    [45, "a0", "(pointer gs-reg64)"],
    [48, "a0", "(pointer gs-texa)"],
    [50, "a0", "(pointer gs-reg64)"],
    [52, "a0", "(pointer gs-texclut)"],
    [54, "a0", "(pointer gs-reg64)"],
    [56, "a0", "(pointer uint64)"],
    [58, "a0", "(pointer gs-reg64)"],
    [[69, 73], "a0", "(pointer uint128)"],
    [[73, 82], "a1", "vector4w"],
    [[82, 89], "a1", "vector4w"],
    [[90, 96], "a0", "vector4w"],
    [[113, 117], "a1", "(pointer uint128)"],
    [[117, 126], "a2", "vector4w"],
    [[126, 136], "a2", "vector4w"],
    [[137, 149], "a1", "vector4w"],
    [[187, 191], "t2", "(pointer int128)"],
    [[191, 225], "t4", "vector4w"],
    [[225, 231], "a2", "vector4w"],
    [[231, 237], "a2", "vector4w"]
  ],
  "draw-sprite2d-xy": [
    [[35, 39], "t0", "dma-packet"],
    [[45, 48], "t0", "gs-gif-tag"],
    [53, "t0", "(pointer gs-prim)"],
    [55, "t0", "(pointer gs-rgbaq)"],
    [66, "t0", "(pointer gs-xyzf)"],
    [87, "t0", "(pointer gs-xyzf)"],
    [[96, 108], "v1", "(pointer uint64)"]
  ],
  "draw-sprite2d-xy-absolute": [
    [[6, 10], "t3", "dma-packet"],
    [[16, 19], "t3", "gs-gif-tag"],
    [24, "t3", "(pointer gs-prim)"],
    [25, "t3", "(pointer gs-rgbaq)"],
    [36, "t3", "(pointer gs-xyzf)"],
    [49, "t3", "(pointer gs-xyzf)"],
    [[62, 69], "v1", "(pointer uint64)"]
  ],
  "draw-quad2d": [
    [[18, 22], "t2", "dma-packet"],
    [[28, 31], "t2", "gs-gif-tag"],
    [36, "t2", "(pointer gs-prim)"],
    [38, "t2", "(pointer gs-rgbaq)"],
    [46, "t2", "(pointer gs-xyzf)"],
    [48, "t2", "(pointer gs-rgbaq)"],
    [61, "t2", "(pointer gs-xyzf)"],
    [63, "t2", "(pointer gs-rgbaq)"],
    [76, "t2", "(pointer gs-xyzf)"],
    [78, "t2", "(pointer gs-rgbaq)"],
    [96, "t2", "(pointer gs-xyzf)"],
    [97, "t2", "(pointer uint64)"],
    [[110, 117], "v1", "(pointer uint64)"]
  ],
  "set-display-gs-state": [
    [[3, 10], "t3", "dma-packet"],
    [[13, 19], "t3", "gs-gif-tag"],
    [30, "t3", "(pointer gs-scissor)"],
    [32, "t3", "(pointer gs-reg64)"],
    [33, "t3", "(pointer gs-xy-offset)"],
    [35, "t3", "(pointer gs-reg64)"],
    [46, "t3", "(pointer gs-frame)"],
    [48, "t3", "(pointer gs-reg64)"],
    [50, "t3", "(pointer gs-test)"],
    [52, "t3", "(pointer gs-reg64)"],
    [54, "t3", "(pointer gs-texa)"],
    [56, "t3", "(pointer gs-reg64)"],
    [58, "t3", "(pointer gs-zbuf)"],
    [60, "t3", "(pointer gs-reg64)"],
    [61, "t3", "(pointer uint64)"],
    [63, "t3", "(pointer gs-reg64)"]
  ],
  "set-display-gs-state-offset": [
    [[3, 10], "t5", "dma-packet"],
    [[13, 19], "t5", "gs-gif-tag"],
    [30, "t5", "(pointer gs-scissor)"],
    [32, "t5", "(pointer gs-reg64)"],
    [40, "t5", "(pointer gs-xy-offset)"],
    [42, "t5", "(pointer gs-reg64)"],
    [53, "t5", "(pointer gs-frame)"],
    [55, "t5", "(pointer gs-reg64)"],
    [57, "t5", "(pointer gs-test)"],
    [59, "t5", "(pointer gs-reg64)"],
    [61, "t5", "(pointer gs-texa)"],
    [63, "t5", "(pointer gs-reg64)"],
    [65, "t5", "(pointer gs-zbuf)"],
    [67, "t5", "(pointer gs-reg64)"],
    [68, "t5", "(pointer uint64)"],
    [70, "t5", "(pointer gs-reg64)"]
  ],
  "reset-display-gs-state": [
    [[3, 8], "a2", "dma-packet"],
    [[14, 17], "a2", "gs-gif-tag"],
    [22, "a1", "(pointer gs-scissor)"],
    [24, "a1", "(pointer gs-reg64)"],
    [26, "a1", "(pointer gs-xy-offset)"],
    [28, "a1", "(pointer gs-reg64)"],
    [30, "a1", "(pointer gs-frame)"],
    [32, "a1", "(pointer gs-reg64)"],
    [34, "a1", "(pointer gs-test)"],
    [36, "a1", "(pointer gs-reg64)"],
    [39, "a1", "(pointer gs-texa)"],
    [41, "a1", "(pointer gs-reg64)"],
    [43, "a1", "(pointer gs-zbuf)"],
    [45, "a1", "(pointer gs-reg64)"],
    [46, "a1", "(pointer uint64)"],
    [48, "a1", "(pointer gs-reg64)"]
  ],
  "(method 3 connection-pers)": [[97, "f0", "float"]],
  "(method 9 connection)": [[8, "a0", "pointer"]],
  "(method 10 connection)": [[8, "a0", "pointer"]],
  "(method 11 connection)": [[5, "a1", "pointer"]],
  "(method 0 engine)": [
    [44, "v1", "pointer"],
    [47, "v1", "pointer"],
    [53, "v1", "connectable"],
    [65, "v1", "connectable"]
  ],
  "(method 12 engine)": [
    [[5, 18], "s4", "connection"],
    [13, "t9", "(function object object object object object)"]
  ],
  "(method 13 engine)": [
    [[5, 28], "s4", "connection"],
    [13, "t9", "(function object object object object object)"]
  ],
  "(method 15 engine)": [[[0, 36], "v1", "connection"]],
  "(method 19 engine)": [[8, "a0", "connection"]],
  "(method 20 engine)": [[8, "a0", "connection"]],
  "(method 21 engine)": [[8, "a0", "connection"]],
  "(method 0 engine-pers)": [
    [32, "v1", "pointer"],
    [23, "v1", "pointer"],
    [26, "v1", "pointer"],
    [24, "v1", "(pointer pointer)"]
  ],
  "(method 3 connection-minimap)": [[97, "f0", "float"]],
  "dma-buffer-add-ref-texture": [
    [[25, 29], "a3", "dma-packet"],
    [[32, 44], "a3", "gs-gif-tag"],
    [[47, 62], "a2", "dma-packet"]
  ],
  "texture-page-default-allocate": [[51, "a3", "texture"]],
  "texture-page-font-allocate": [[33, "a3", "texture"]],
  "(method 24 texture-pool)": [
    [67, "a1", "shader-ptr"],
    [[70, 93], "a1", "adgif-shader"],
    [92, "a1", "adgif-shader"]
  ],
  "upload-vram-data": [
    [[10, 17], "a0", "dma-packet"],
    [[19, 26], "a0", "gs-gif-tag"],
    [35, "a0", "(pointer gs-bitbltbuf)"],
    [37, "a0", "(pointer gs-reg64)"],
    [38, "a0", "(pointer gs-trxpos)"],
    [40, "a0", "(pointer gs-reg64)"],
    [46, "a0", "(pointer gs-trxreg)"],
    [48, "a0", "(pointer gs-reg64)"],
    [49, "a0", "(pointer gs-trxdir)"],
    [51, "a0", "(pointer gs-reg64)"]
  ],
  "upload-vram-pages": [
    [[140, 147], "a0", "dma-packet"],
    [[149, 156], "a0", "gs-gif-tag"],
    [160, "a0", "(pointer int64)"],
    [162, "a0", "(pointer gs-reg64)"]
  ],
  "(method 3 generic-tie-interp-point)": [[19, "gp", "(pointer uint128)"]],
  "(method 19 res-lump)": [
    [46, "t2", "(pointer uint64)"],
    [100, "t3", "(pointer uint64)"],
    [184, "t5", "(pointer uint64)"],
    [64, "t6", "(pointer uint64)"]
  ],
  "(method 20 res-lump)": [[341, "t0", "(pointer uint128)"]],
  "(method 16 res-lump)": [
    [22, "t1", "(pointer uint64)"],
    [29, "t2", "(pointer uint64)"]
  ],
  "(method 15 res-lump)": [[132, "s5", "res-tag-pair"]],
  "(method 17 res-lump)": [[22, "s4", "(pointer pointer)"]],
  "(method 0 script-context)": [[[8, 17], "v0", "script-context"]],
  "joint-mod-wheel-callback": [[[2, 63], "s4", "joint-mod-wheel"]],
  "joint-mod-set-local-callback": [[[0, 23], "v1", "joint-mod-set-local"]],
  "joint-mod-add-local-callback": [[[2, 33], "s4", "joint-mod-add-local"]],
  "joint-mod-set-world-callback": [[[0, 23], "v1", "joint-mod-set-world"]],
  "joint-mod-blend-local-callback": [[[2, 63], "gp", "joint-mod-blend-local"]],
  "joint-mod-spinner-callback": [[[2, 63], "gp", "joint-mod-spinner"]],
  "joint-mod-blend-world-callback": [[[2, 148], "gp", "joint-mod-blend-world"]],
  "joint-mod-rotate-local-callback": [
    [[2, 16], "v1", "joint-mod-rotate-local"]
  ],
  "(method 0 collide-shape-prim-sphere)": [
    [[3, 8], "v0", "collide-shape-prim-sphere"]
  ],
  "(method 0 collide-shape-prim-mesh)": [
    [[3, 11], "v0", "collide-shape-prim-mesh"]
  ],
  "(method 0 collide-shape-prim-group)": [
    [[3, 12], "v0", "collide-shape-prim-group"]
  ],
  "(method 0 collide-shape-moving)": [[[2, 12], "v0", "collide-shape-moving"]],
  "(method 11 touching-prims-entry-pool)": [
    [[0, 8], "v1", "touching-prims-entry"],
    [8, "v1", "pointer"],
    [[9, 11], "v1", "touching-prims-entry"],
    [[1, 20], "a1", "touching-prims-entry"]
  ],
  "(method 0 touching-list)": [[[6, 9], "v0", "touching-list"]],
  "display-loop-main": [[223, "t9", "(function none)"]],
  "end-display": [
    [205, "f1", "float"],
    [205, "f0", "float"]
  ],
  "(method 18 res-lump)": [["_stack_", 16, "object"]],
  "(method 21 res-lump)": [
    ["_stack_", 16, "res-tag"],
    ["_stack_", 32, "res-tag"]
  ],
  "(method 8 res-lump)": [
    [258, "s0", "array"],
    // [[0, 100], "s0", "basic"],
    // [[102, 120], "s0", "basic"],
    // [[147, 150], "s0", "collide-mesh"],
    [[157, 239], "s0", "(array object)"]
    // [235, "s0", "basic"]
  ],
  "(method 0 fact-info-enemy)": [
    [[0, 196], "gp", "fact-info-enemy"],
    ["_stack_", 16, "res-tag"],
    ["_stack_", 32, "res-tag"],
    [[11, 177], "s5", "res-lump"]
  ],
  "(method 0 fact-info)": [
    [87, "v1", "(pointer int32)"],
    [11, "v1", "res-lump"]
  ],
  "(method 0 fact-info-crate)": [
    [[0, 17], "gp", "fact-info-crate"],
    [14, "a0", "res-lump"]
  ],
  "(method 0 fact-info-target)": [[[0, 17], "gp", "fact-info-target"]],
  "joint-channel-float-delete!": [
    [7, "a0", "pointer"],
    [7, "a1", "pointer"]
  ],
  "num-func-chan": [[7, "v1", "joint-control-channel"]],
  "(method 20 process-focusable)": [
    [15, "gp", "collide-shape-moving"],
    [31, "gp", "collide-shape"]
  ],
  "(method 10 focus)": [[19, "v1", "collide-shape"]],
  "shrubbery-login-post-texture": [
    [[13, 15], "a3", "qword"],
    [16, "a3", "pointer"],
    [24, "a3", "pointer"],
    [[17, 23], "a3", "qword"],
    [[13, 23], "a1", "qword"],
    [14, "a2", "qword"],
    [[27, 29], "a3", "qword"],
    [[27, 29], "a1", "qword"],
    [[35, 37], "a3", "qword"],
    [[35, 37], "a2", "qword"]
  ],
  "(top-level-login eye-h)": [[[69, 77], "a1", "eye-control"]],
  "entity-actor-lookup": [["_stack_", 16, "res-tag"]],
  "entity-actor-count": [["_stack_", 16, "res-tag"]],
  "(method 0 path-control)": [["_stack_", 16, "res-tag"]],
  "(method 9 actor-link-info)": [[[0, 36], "s3", "entity-actor"]],
  "(method 41 nav-mesh)": [["_stack_", 56, "float"]],
  "(method 39 nav-mesh)": [["_stack_", 56, "float"]],
  "str-load": [[[18, 44], "s2", "load-chunk-msg"]],
  "str-load-status": [
    [[18, 22], "v1", "load-chunk-msg"],
    [26, "v1", "load-chunk-msg"]
  ],
  "str-play-async": [[[7, 36], "s4", "play-chunk-msg"]],
  "str-play-stop": [[[7, 36], "s4", "play-chunk-msg"]],
  "str-play-queue": [[[7, 98], "s4", "play-chunk-msg"]],
  "str-ambient-play": [[[7, 20], "s5", "load-chunk-msg"]],
  "str-ambient-stop": [[[7, 20], "s5", "load-chunk-msg"]],
  "dgo-load-begin": [[[19, 41], "s2", "load-dgo-msg"]],
  "dgo-load-get-next": [[[14, 31], "v1", "load-dgo-msg"]],
  "dgo-load-continue": [[[5, 23], "gp", "load-dgo-msg"]],
  "dgo-load-link": [
    [7, "s4", "uint"],
    [17, "s4", "uint"],
    [55, "s4", "uint"],
    [27, "s4", "uint"],
    [37, "s4", "uint"]
  ],
  "lookup-level-info": [
    [3, "a1", "symbol"],
    [[4, 24], "a1", "level-load-info"]
  ],
  "(method 30 level-group)": [[87, "v0", "level"]],
  "(method 19 level-group)": [
    [223, "s3", "continue-point"],
    [[177, 209], "s1", "continue-point"],
    [[182, 224], "s3", "continue-point"],
    [434, "v1", "symbol"]
  ],
  "(method 18 level)": [[[82, 89], "a1", "level"]],
  "(method 19 level)": [[[45, 48], "a0", "texture-anim-array"]],
  "level-update-after-load": [
    [[123, 152], "s0", "drawable-inline-array-tfrag"],
    [[155, 158], "s0", "drawable-tree-instance-tie"],
    [365, "a1", "(pointer int32)"],
    [370, "a2", "(pointer int32)"]
  ],
  "(method 25 level)": [
    [97, "t9", "(function object none)"],
    [169, "t9", "(function object symbol none)"]
  ],
  "(method 9 level)": [[54, "t9", "(function object none)"]],
  "copy-mood-exterior": [
    [[15, 19], "a1", "(inline-array vector)"],
    [[16, 18], "v1", "(inline-array vector)"],
    [[30, 32], "v1", "(inline-array vector)"],
    [[29, 33], "a0", "(inline-array vector)"]
  ],
  "update-mood-ruins": [[[19, 46], "gp", "ruins-states"]],
  "desaturate-mood-colors": [[[20, 92], "a0", "(inline-array mood-color)"]],
  "ramdisk-load": [[[7, 12], "v1", "ramdisk-rpc-load"]],
  "(method 10 engine-sound-pers)": [[[2, 19], "v1", "sound-rpc-set-param"]],
  "check-irx-version": [[[3, 51], "gp", "sound-rpc-get-irx-version"]],
  "sound-bank-iop-store": [[[7, 11], "v1", "sound-rpc-bank-cmd"]],
  "sound-bank-iop-free": [[[7, 12], "v1", "sound-rpc-bank-cmd"]],
  "sound-bank-load": [[[7, 12], "v1", "sound-rpc-load-bank"]],
  "sound-bank-load-from-iop": [[[7, 12], "v1", "sound-rpc-load-bank"]],
  "sound-bank-load-from-ee": [[[8, 14], "v1", "sound-rpc-load-bank"]],
  "sound-bank-unload": [[[6, 11], "v1", "sound-rpc-unload-bank"]],
  "sound-music-load": [[[6, 11], "v1", "sound-rpc-load-music"]],
  "sound-music-unload": [[[3, 8], "v1", "sound-rpc-unload-music"]],
  "set-language": [[[7, 12], "v1", "sound-rpc-set-language"]],
  "sound-set-stereo-mode": [[[4, 9], "v1", "sound-rpc-set-stereo-mode"]],
  "list-sounds": [[[3, 7], "v1", "sound-rpc-list-sounds"]],
  "string->sound-name": [[[2, 18], "a1", "(pointer uint8)"]],
  "sound-set-volume": [[[3, 16], "v1", "sound-rpc-set-master-volume"]],
  "sound-set-reverb": [[[5, 25], "v1", "sound-rpc-set-reverb"]],
  "sound-set-ear-trans": [[[7, 26], "gp", "sound-rpc-set-ear-trans"]],
  "sound-play-by-name": [
    [[12, 45], "s5", "sound-rpc-play"],
    [[22, 39], "s3", "process-drawable"]
  ],
  "sound-play-by-spec": [
    [[4, 54], "s5", "sound-rpc-play"],
    [[31, 47], "s3", "process-drawable"]
  ],
  "sound-pause": [[[3, 8], "v1", "sound-rpc-pause-sound"]],
  "sound-stop": [[[3, 8], "v1", "sound-rpc-stop-sound"]],
  "sound-continue": [[[3, 8], "v1", "sound-rpc-continue-sound"]],
  "sound-group-pause": [[[3, 7], "v1", "sound-rpc-pause-group"]],
  "sound-group-stop": [[[3, 7], "v1", "sound-rpc-stop-group"]],
  "sound-group-continue": [[[3, 7], "v1", "sound-rpc-continue-group"]],
  "sound-set-flava": [[[3, 10], "v1", "sound-rpc-set-flava"]],
  "sound-set-midi-reg": [[[3, 10], "v1", "sound-rpc-set-midi-reg"]],
  "sound-set-fps": [[[3, 10], "v1", "sound-rpc-set-fps"]],
  "(method 0 ambient-sound)": [
    [121, "v1", "sound-spec"],
    [125, "v1", "sound-spec"],
    [128, "v1", "sound-spec"],
    [132, "v1", "sound-spec"],
    // [143, "v1", "sound-spec"],
    // [140, "v1", "sound-spec"],
    // [147, "v1", "sound-spec"],
    ["_stack_", 16, "sound-spec"],
    ["_stack_", 32, "sound-name"],
    ["_stack_", 48, "(pointer float)"],
    // ["_stack_", 52, "sound-play-parms"],
    ["_stack_", 64, "res-tag"]
  ],
  "(method 11 ambient-sound)": [
    [[18, 33], "s4", "process-drawable"],
    [[11, 47], "s5", "sound-rpc-set-param"]
  ],
  "(method 12 ambient-sound)": [[[7, 22], "v1", "sound-rpc-set-param"]],
  "(method 13 ambient-sound)": [[[7, 23], "v1", "sound-rpc-set-param"]],
  "loader-test-command": [[[5, 10], "v1", "sound-rpc-test-cmd"]],
  "(anon-function 1 gsound)": [[[0, 45], "gp", "(array symbol)"]],
  "sound-buffer-dump": [[[12, 39], "s3", "sound-rpc-play"]],
  "(method 12 fact-info-target)": [
    [3, "v1", "target"],
    [14, "a0", "target"]
  ],
  "(method 10 history)": [[[8, 10], "a1", "history-elt"]],
  "(method 10 history-iterator)": [[[20, 35], "a2", "history-elt"]],
  "command-get-time": [[119, "gp", "(pointer float)"]],
  "command-get-param": [[122, "gp", "(pointer float)"]],
  "command-get-entity": [[10, "gp", "process"]],
  // sprite
  "sprite-add-matrix-data": [
    [[5, 15], "a2", "dma-packet"],
    [[24, 28], "a1", "matrix"],
    [[47, 57], "a2", "dma-packet"],
    [[70, 97], "a2", "vector"],
    [[98, 113], "a1", "vector"],
    [[119, 133], "a1", "vector"]
  ],
  "sprite-add-frame-data": [[[8, 16], "a0", "dma-packet"]],
  "sprite-add-2d-chunk": [
    [[12, 20], "a0", "dma-packet"],
    [[45, 52], "a0", "dma-packet"],
    [[69, 76], "a0", "dma-packet"],
    [[80, 87], "v1", "dma-packet"],
    [65, "a3", "int"]
  ],
  "sprite-add-3d-chunk": [
    [[11, 19], "a0", "dma-packet"],
    [[44, 51], "a0", "dma-packet"],
    [[68, 75], "a0", "dma-packet"],
    [[79, 87], "v1", "dma-packet"],
    [65, "a3", "int"]
  ],
  "sprite-draw": [
    [[33, 38], "a0", "dma-packet"],
    [[41, 48], "a0", "gs-gif-tag"],
    [52, "a0", "(pointer gs-test)"],
    [54, "a0", "(pointer gs-reg64)"],
    [56, "a0", "(pointer gs-clamp)"],
    [58, "a0", "(pointer gs-reg64)"],
    [[73, 82], "a0", "dma-packet"],
    [[87, 92], "a0", "dma-packet"],
    [[111, 115], "a0", "dma-packet"],
    [[129, 133], "a0", "dma-packet"],
    [[150, 154], "a0", "dma-packet"]
  ],
  // sprite-distort
  "sprite-init-distorter": [
    [[3, 7], "a1", "dma-packet"],
    [[13, 16], "a1", "gs-gif-tag"],
    [21, "a1", "(pointer gs-zbuf)"],
    [23, "a1", "(pointer gs-reg64)"],
    [25, "a1", "(pointer gs-tex0)"],
    [27, "a1", "(pointer gs-reg64)"],
    [29, "a1", "(pointer gs-tex1)"],
    [31, "a1", "(pointer gs-reg64)"],
    [32, "a1", "(pointer gs-miptbp)"],
    [34, "a1", "(pointer gs-reg64)"],
    [36, "a1", "(pointer gs-clamp)"],
    [38, "a1", "(pointer gs-reg64)"],
    [40, "a1", "(pointer gs-alpha)"],
    [42, "a1", "(pointer gs-reg64)"],
    [50, "a3", "uint"],
    [[53, 58], "a1", "dma-packet"]
  ],
  "sprite-draw-distorters": [
    [[73, 93], "a0", "vector"],
    [75, "v1", "vector"],
    [87, "v1", "vector"],
    [96, "v1", "vector"],
    [100, "v1", "vector"],
    [123, "a0", "(pointer int32)"],
    [128, "v1", "vector"],
    [130, "v1", "vector"],
    [136, "v1", "vector"],
    [157, "v1", "vector"],
    [[175, 192], "a1", "dma-packet"],
    [[200, 206], "a0", "dma-packet"],
    [[210, 214], "a0", "vector4w"],
    [[219, 224], "a0", "dma-packet"],
    [[252, 269], "a1", "dma-packet"],
    [[277, 281], "a1", "dma-packet"],
    [[285, 289], "a1", "vector4w"],
    [[293, 298], "v1", "dma-packet"]
  ],
  "print-game-text": [
    [225, "v1", "float"],
    [241, "v1", "float"],
    [[324, 327], "v1", "dma-packet"]
  ],
  "fx-copy-buf": [
    [[17, 22], "t3", "dma-packet"],
    [[2, 8], "a2", "dma-packet"],
    [[122, 127], "t0", "dma-packet"],
    [[24, 66], "t3", "dma-packet"]
  ],
  "(method 12 setting-control)": [[17, "s4", "connection"]],
  "(method 14 setting-control)": [[6, "v1", "connection"]],
  "(method 18 setting-control)": [[[844, 848], "a0", "process-focusable"]],
  "(method 9 cam-setting-data)": [
    [[76, 80], "v1", "connection"],
    [22, "s3", "connection"],
    [[45, 48], "s3", "connection"],
    [[56, 59], "s3", "connection"]
  ],
  "(method 9 user-setting-data)": [
    [[76, 80], "v1", "connection"],
    [[56, 59], "s3", "connection"],
    [[45, 49], "s3", "connection"],
    [22, "s3", "connection"]
  ],
  "(method 10 cam-setting-data)": [
    [[24, 31], "v1", "handle"],
    [[23, 36], "a0", "handle"],
    [44, "a3", "vector"],
    [395, "a3", "vector"],
    [404, "a3", "vector"],
    [413, "a3", "vector"],
    [424, "a3", "vector"],
    [[433, 448], "a0", "handle"],
    [[434, 441], "v1", "handle"],
    [[454, 467], "a0", "handle"],
    [[455, 462], "v1", "handle"]
  ],
  "(method 9 art)": [[9, "v1", "pointer"]],
  "(method 12 art-group)": [[12, "a0", "art-joint-anim"]],
  "(method 9 art-mesh-geo)": [
    [20, "s4", "(pointer int16)"],
    [[14, 19], "a0", "drawable"],
    [10, "v1", "(pointer art)"],
    [14, "v1", "(pointer art)"]
  ],
  "(method 9 art-joint-anim)": [[9, "v1", "pointer"]],
  "joint-control-copy!": [
    [8, "a0", "uint"],
    [8, "v1", "uint"]
  ],
  "joint-control-remap!": [
    [127, "t9", "(function joint-control joint-control-channel int object)"],
    [181, "t9", "(function joint-control joint-control-channel int object)"],
    ["_stack_", 60, "basic"]
  ],
  "flatten-joint-control-to-spr": [
    [[201, 203], "a1", "terrain-context"],
    [[131, 133], "a0", "terrain-context"],
    [[182, 184], "a1", "terrain-context"],
    [[164, 166], "a0", "terrain-context"],
    [195, "v1", "terrain-context"],
    [65, "a3", "(pointer float)"],
    [67, "a3", "(pointer float)"],
    [[18, 24], "a2", "(inline-array vector)"],
    [24, "a3", "(pointer float)"],
    [[59, 65], "a2", "(inline-array vector)"],
    [[112, 118], "a2", "(inline-array vector)"],
    [17, "a2", "int"]
  ],
  "(method 2 art-joint-anim-manager-slot)": [
    [21, "s2", "uint"],
    [21, "v1", "uint"]
  ],
  "create-interpolated2-joint-animation-frame": [
    [[48, 125], "v1", "joint-anim-frame"]
  ],
  "(method 12 art-joint-anim-manager)": [
    [15, "a0", "pointer"],
    [15, "v1", "pointer"],
    [21, "a0", "pointer"],
    [21, "v1", "pointer"]
  ],
  "(method 11 art-joint-anim-manager)": [
    [54, "v1", "uint"],
    [54, "s2", "uint"],
    [60, "s2", "uint"],
    [65, "s2", "uint"],
    [71, "s2", "uint"],
    [87, "a1", "uint"],
    [94, "a2", "uint"]
  ],
  "joint-anim-inspect-elt": [
    [[4, 15], "gp", "joint-anim-matrix"],
    [[17, 30], "gp", "joint-anim-transformq"]
  ],
  "matrix-from-control!": [
    [22, "v1", "pointer"],
    [35, "v1", "pointer"],
    [38, "v1", "pointer"],
    [65, "v1", "pointer"],
    [72, "v1", "pointer"],
    [82, "v1", "pointer"],
    [85, "v1", "pointer"],
    // [58, "v1", "matrix"],
    [[43, 49], "v1", "matrix"]
  ],
  "init-haze-vert-array": [
    [43, "a0", "cloud-vertex"],
    [44, "v1", "cloud-vertex"]
  ],
  "sky-make-sun-data": [[[7, 58], "s3", "sky-sun-data"]],
  "(anon-function 7 relocate)": [
    [3, "a0", "int"],
    [8, "a0", "int"]
  ],
  "(method 7 process)": [
    [[47, 88], "v1", "connection"],
    [[120, 124], "a0", "basic"],
    [[127, 130], "a0", "basic"]
  ],
  "(method 7 collide-shape-prim-group)": [[4, "v1", "pointer"]],
  "all-texture-tweak-adjust": [[[35, 44], "s0", "adgif-shader"]],
  "dm-float-field-tie-rvanish-func": [[[14, 45], "gp", "prototype-bucket-tie"]],
  "dm-float-field-tie-vanish-far-func": [
    [[14, 45], "gp", "prototype-bucket-tie"]
  ],
  "build-instance-list": [
    [33, "v1", "drawable-tree-instance-shrub"],
    [85, "v1", "drawable-tree-instance-tie"]
  ],
  "debug-menu-make-continue-sub-menu": [
    [5, "v1", "symbol"],
    [10, "v1", "level-load-info"],
    [13, "v1", "level-load-info"],
    [21, "v1", "continue-point"],
    [47, "v1", "continue-point"],
    [56, "v1", "continue-point"]
  ],
  "(anon-function 191 default-menu)": [
    [[30, 37], "s5", "adgif-shader"],
    [[5, 25], "s4", "texture-id"]
  ],
  "(anon-function 188 default-menu)": [
    [[3, 13], "v1", "texture-id"],
    [[20, 28], "a1", "adgif-shader"],
    [33, "v1", "texture-id"],
    [41, "v1", "adgif-shader"]
  ],
  "(anon-function 187 default-menu)": [
    [[2, 13], "v1", "texture-id"],
    [[18, 29], "a1", "adgif-shader"],
    [34, "v1", "texture-id"],
    [[42, 44], "v1", "adgif-shader"]
  ],
  "(anon-function 186 default-menu)": [
    [[3, 13], "v1", "texture-id"],
    [[20, 28], "a1", "adgif-shader"],
    [33, "v1", "texture-id"],
    [41, "v1", "adgif-shader"]
  ],
  "(anon-function 185 default-menu)": [
    [[3, 13], "v1", "texture-id"],
    [[20, 28], "a1", "adgif-shader"],
    [33, "v1", "texture-id"],
    [41, "v1", "adgif-shader"]
  ],
  "(anon-function 184 default-menu)": [
    [[3, 13], "v1", "texture-id"],
    [[20, 28], "a1", "adgif-shader"],
    [33, "v1", "texture-id"],
    [41, "v1", "adgif-shader"]
  ],
  "(anon-function 183 default-menu)": [
    [[2, 13], "v1", "texture-id"],
    [[18, 29], "a1", "adgif-shader"],
    [34, "v1", "texture-id"],
    [[42, 44], "v1", "adgif-shader"]
  ],
  "(anon-function 182 default-menu)": [
    [[3, 13], "v1", "texture-id"],
    [[20, 28], "a1", "adgif-shader"],
    [33, "v1", "texture-id"],
    [41, "v1", "adgif-shader"]
  ],
  "(anon-function 181 default-menu)": [
    [[3, 13], "v1", "texture-id"],
    [[20, 28], "a1", "adgif-shader"],
    [33, "v1", "texture-id"],
    [41, "v1", "adgif-shader"]
  ],
  "(anon-function 180 default-menu)": [
    [[3, 13], "v1", "texture-id"],
    [[20, 28], "a1", "adgif-shader"],
    [33, "v1", "texture-id"],
    [41, "v1", "adgif-shader"]
  ],
  "(anon-function 179 default-menu)": [
    [[2, 13], "v1", "texture-id"],
    [[18, 29], "a1", "adgif-shader"],
    [34, "v1", "texture-id"],
    [[42, 44], "v1", "adgif-shader"]
  ],
  "(anon-function 178 default-menu)": [
    [[3, 13], "v1", "texture-id"],
    [[20, 28], "a1", "adgif-shader"],
    [33, "v1", "texture-id"],
    [41, "v1", "adgif-shader"]
  ],
  "(anon-function 177 default-menu)": [
    [[3, 13], "v1", "texture-id"],
    [[20, 28], "a1", "adgif-shader"],
    [33, "v1", "texture-id"],
    [41, "v1", "adgif-shader"]
  ],
  "(anon-function 176 default-menu)": [
    [[3, 13], "v1", "texture-id"],
    [[20, 28], "a1", "adgif-shader"],
    [33, "v1", "texture-id"],
    [41, "v1", "adgif-shader"]
  ],
  "(anon-function 175 default-menu)": [
    [[3, 13], "v1", "texture-id"],
    [[20, 28], "a1", "adgif-shader"],
    [33, "v1", "texture-id"],
    [41, "v1", "adgif-shader"]
  ],
  "(anon-function 174 default-menu)": [
    [[3, 13], "v1", "texture-id"],
    [[20, 28], "a1", "adgif-shader"],
    [33, "v1", "texture-id"],
    [41, "v1", "adgif-shader"]
  ],
  "(anon-function 173 default-menu)": [
    [[2, 13], "v1", "texture-id"],
    [[18, 29], "a1", "adgif-shader"],
    [34, "v1", "texture-id"],
    [[42, 44], "v1", "adgif-shader"]
  ],
  "(anon-function 172 default-menu)": [
    [[2, 13], "v1", "texture-id"],
    [[18, 29], "a1", "adgif-shader"],
    [34, "v1", "texture-id"],
    [[42, 44], "v1", "adgif-shader"]
  ],
  "joint-mod-ik-callback": [
    [6, "gp", "joint-mod-ik"],
    [9, "gp", "joint-mod-ik"],
    [[1, 35], "gp", "joint-mod-ik"],
    [[1, 433], "gp", "joint-mod-ik"]
  ],
  "(method 11 joint-mod)": [
    [20, "s0", "fact-info-enemy"],
    [12, "s2", "process-drawable"]
  ],
  "joint-mod-look-at-handler": [
    [[2, 406], "gp", "joint-mod"],
    [409, "a3", "float"]
  ],
  "real-joint-mod-gun-look-at-handler": [
    [1, "v1", "joint-mod"],
    [2, "v1", "joint-mod"]
  ],
  "joint-mod-foot-rot-handler": [
    [[0, 7], "s5", "joint-mod"],
    [[36, 59], "s5", "joint-mod"],
    [[63, 97], "s5", "joint-mod"],
    [119, "s5", "joint-mod"],
    [[119, 152], "s5", "joint-mod"]
  ],
  "joint-mod-polar-look-at-guts": [
    [1, "gp", "joint-mod"],
    [[1, 334], "gp", "joint-mod"],
    [334, "gp", "joint-mod"],
    [338, "a3", "float"]
  ],
  "joint-mod-world-look-at-handler": [
    [[0, 217], "gp", "joint-mod"],
    [220, "a3", "float"]
  ],
  "joint-mod-rotate-handler": [[[2, 114], "s5", "joint-mod"]],
  "joint-mod-scale-handler": [[[1, 14], "s5", "joint-mod"]],
  "joint-mod-joint-set-handler": [[[2, 23], "s4", "joint-mod"]],
  "joint-mod-joint-set-world-handler": [[[6, 197], "s5", "joint-mod"]],
  "joint-mod-joint-set*-handler": [[[2, 39], "s5", "joint-mod"]],
  "joint-mod-joint-set*-world-handler": [[[4, 53], "s5", "joint-mod"]],
  "joint-mod-debug-draw": [[8, "a3", "float"]],
  "glst-find-node-by-name": [
    [6, "s5", "glst-named-node"],
    [7, "v1", "glst-named-node"]
  ],
  "glst-length-of-longest-name": [
    [5, "s5", "glst-named-node"],
    [6, "v1", "glst-named-node"]
  ],
  "(event time-of-day-tick)": [
    [10, "v1", "float"],
    [148, "v1", "float"]
  ],
  "cam-slave-get-vector-with-offset": [[[52, 61], "s3", "vector"]],
  "cam-slave-get-interp-time": [[43, "f0", "float"]],
  "cam-standard-event-handler": [
    [13, "gp", "(state camera-slave)"],
    [19, "gp", "(state camera-slave)"],
    [22, "gp", "(state camera-slave)"]
  ],
  "cam-calc-follow!": [
    [101, "f0", "float"],
    [104, "f0", "float"] // needed because the decompiler sees an int going into an FP register and assumes it's an int instead!
  ],
  "(event cam-master-active)": [
    [80, "gp", "matrix"],
    [170, "s5", "vector"],
    [275, "v1", "process"],
    [330, "a0", "camera-slave"],
    [448, "v1", "camera-slave"],
    [512, "v1", "camera-slave"],
    [542, "v1", "camera-slave"],
    [611, "a0", "vector"],
    [786, "v1", "float"],
    [789, "v1", "float"],
    [589, "v1", "float"],
    [593, "v1", "float"],
    [602, "v1", "float"],
    [606, "v1", "float"]
  ],
  "master-track-target": [[[53, 526], "gp", "target"]],
  "reset-target-tracking": [[[14, 138], "gp", "process-focusable"]],
  "reset-follow": [[[12, 18], "a0", "process-focusable"]],
  "(code cam-pov)": [
    [15, "a1", "pov-camera"],
    [24, "a0", "pov-camera"]
  ],
  "(code cam-pov180)": [
    [15, "a1", "pov-camera"],
    [23, "v1", "pov-camera"],
    [45, "v1", "pov-camera"],
    [58, "v1", "pov-camera"],
    [80, "a1", "pov-camera"],
    [122, "v1", "vector"]
  ],
  "(code cam-pov-track)": [
    [19, "a1", "pov-camera"],
    [30, "a0", "pov-camera"]
  ],
  "cam-los-spline-collide": [
    [70, "s3", "(inline-array collide-cache-tri)"],
    [88, "s3", "(inline-array collide-cache-tri)"]
  ],
  "cam-los-collide": [
    [92, "s1", "(inline-array collide-cache-tri)"],
    [205, "s1", "(inline-array collide-cache-tri)"],
    [135, "s1", "(inline-array collide-cache-tri)"],
    [175, "s1", "(inline-array collide-cache-tri)"],
    [375, "v1", "(inline-array tracking-spline)"]
  ],
  "cam-dist-analog-input": [[32, "f0", "float"]],
  "(event cam-string)": [
    [11, "v1", "vector"],
    [[44, 72], "s5", "vector"],
    [[80, 108], "gp", "vector"],
    [141, "a0", "vector"],
    [145, "a0", "vector"],
    [174, "v1", "vector"],
    [184, "v1", "float"],
    [28, "v1", "float"],
    [31, "v1", "float"]
  ],
  "cam-draw-collide-cache": [
    [[8, 13], "gp", "(inline-array collide-cache-tri)"]
  ],
  "(event cam-combiner-active)": [
    [[103, 126], "gp", "camera-slave"],
    [[189, 235], "gp", "camera-slave"]
  ],
  "cam-collision-record-draw": [[[45, 240], "s5", "cam-collision-record"]],
  "camera-fov-frame": [
    [87, "a0", "vector4w"],
    [128, "a0", "vector4w"],
    [169, "a0", "vector4w"],
    [7, "a0", "cam-dbg-scratch"],
    [18, "a0", "cam-dbg-scratch"],
    [29, "a0", "cam-dbg-scratch"],
    [33, "a2", "cam-dbg-scratch"],
    [36, "a3", "cam-dbg-scratch"],
    [39, "t0", "cam-dbg-scratch"],
    [45, "a0", "cam-dbg-scratch"],
    [50, "a0", "cam-dbg-scratch"],
    [54, "a2", "cam-dbg-scratch"],
    [57, "a3", "cam-dbg-scratch"],
    [60, "t0", "cam-dbg-scratch"],
    [66, "a0", "cam-dbg-scratch"],
    [72, "a0", "cam-dbg-scratch"],
    [75, "a1", "cam-dbg-scratch"],
    [83, "a0", "cam-dbg-scratch"],
    [86, "a1", "cam-dbg-scratch"],
    [91, "a0", "cam-dbg-scratch"],
    [95, "a2", "cam-dbg-scratch"],
    [101, "t0", "cam-dbg-scratch"],
    [98, "a3", "cam-dbg-scratch"],
    [107, "a0", "cam-dbg-scratch"],
    [113, "a0", "cam-dbg-scratch"],
    [116, "a1", "cam-dbg-scratch"],
    [124, "a0", "cam-dbg-scratch"],
    [127, "a1", "cam-dbg-scratch"],
    [132, "a0", "cam-dbg-scratch"],
    [136, "a2", "cam-dbg-scratch"],
    [139, "a3", "cam-dbg-scratch"],
    [142, "t0", "cam-dbg-scratch"],
    [148, "a0", "cam-dbg-scratch"],
    [154, "a0", "cam-dbg-scratch"],
    [157, "a1", "cam-dbg-scratch"],
    [165, "a0", "cam-dbg-scratch"],
    [168, "a1", "cam-dbg-scratch"],
    [173, "a0", "cam-dbg-scratch"],
    [177, "a2", "cam-dbg-scratch"],
    [180, "a3", "cam-dbg-scratch"],
    [183, "t0", "cam-dbg-scratch"],
    [189, "a0", "cam-dbg-scratch"],
    [195, "a0", "cam-dbg-scratch"],
    [198, "a1", "cam-dbg-scratch"]
  ],
  "camera-sphere": [
    [[43, 49], "v1", "cam-dbg-scratch"],
    [64, "v1", "cam-dbg-scratch"],
    [80, "v1", "cam-dbg-scratch"],
    [94, "v1", "cam-dbg-scratch"],
    [109, "v1", "cam-dbg-scratch"],
    [124, "v1", "cam-dbg-scratch"],
    [138, "v1", "cam-dbg-scratch"],
    [152, "v1", "cam-dbg-scratch"],
    [156, "a0", "cam-dbg-scratch"],
    [159, "a1", "cam-dbg-scratch"],
    [164, "a0", "cam-dbg-scratch"],
    [167, "a1", "cam-dbg-scratch"]
  ],
  "camera-line-draw": [
    [36, "a0", "cam-dbg-scratch"],
    [44, "a0", "cam-dbg-scratch"],
    [2, "a2", "cam-dbg-scratch"],
    [7, "a0", "cam-dbg-scratch"],
    [14, "v1", "cam-dbg-scratch"],
    [18, "v1", "cam-dbg-scratch"],
    [22, "a0", "cam-dbg-scratch"],
    [24, "v1", "cam-dbg-scratch"],
    [29, "a0", "cam-dbg-scratch"],
    [32, "a1", "cam-dbg-scratch"],
    [36, "a0", "cam-dbg-scratch"],
    [44, "a0", "cam-dbg-scratch"]
  ],
  "camera-plot-float-func": [
    [56, "v1", "cam-dbg-scratch"],
    [64, "a0", "cam-dbg-scratch"],
    [68, "a0", "cam-dbg-scratch"],
    [105, "v1", "cam-dbg-scratch"],
    [242, "v1", "cam-dbg-scratch"],
    [21, "a0", "cam-dbg-scratch"],
    [24, "a0", "cam-dbg-scratch"],
    [27, "a0", "cam-dbg-scratch"],
    [30, "a0", "cam-dbg-scratch"],
    [51, "a0", "cam-dbg-scratch"],
    [54, "a0", "cam-dbg-scratch"],
    [56, "v1", "cam-dbg-scratch"],
    [58, "a0", "cam-dbg-scratch"],
    [64, "a0", "cam-dbg-scratch"],
    [87, "a0", "cam-dbg-scratch"],
    [97, "a0", "cam-dbg-scratch"],
    [103, "a0", "cam-dbg-scratch"],
    [105, "v1", "cam-dbg-scratch"],
    [107, "a0", "cam-dbg-scratch"],
    [111, "a0", "cam-dbg-scratch"],
    [114, "a1", "cam-dbg-scratch"],
    [119, "a0", "cam-dbg-scratch"],
    [122, "a0", "cam-dbg-scratch"],
    [128, "a0", "cam-dbg-scratch"],
    [131, "a0", "cam-dbg-scratch"],
    [135, "a0", "cam-dbg-scratch"],
    [138, "a1", "cam-dbg-scratch"],
    [142, "a0", "cam-dbg-scratch"],
    [148, "a0", "cam-dbg-scratch"],
    [154, "a0", "cam-dbg-scratch"],
    [160, "a0", "cam-dbg-scratch"],
    [164, "a0", "cam-dbg-scratch"],
    [167, "a1", "cam-dbg-scratch"],
    [171, "a0", "cam-dbg-scratch"],
    [174, "a0", "cam-dbg-scratch"],
    [177, "a0", "cam-dbg-scratch"],
    [183, "a0", "cam-dbg-scratch"],
    [187, "a0", "cam-dbg-scratch"],
    [190, "a1", "cam-dbg-scratch"],
    [197, "a0", "cam-dbg-scratch"],
    [200, "a0", "cam-dbg-scratch"],
    [206, "a0", "cam-dbg-scratch"],
    [212, "a0", "cam-dbg-scratch"],
    [216, "a0", "cam-dbg-scratch"],
    [219, "a1", "cam-dbg-scratch"],
    [223, "a0", "cam-dbg-scratch"],
    [226, "a0", "cam-dbg-scratch"],
    [238, "a0", "cam-dbg-scratch"],
    [242, "v1", "cam-dbg-scratch"],
    [244, "a0", "cam-dbg-scratch"],
    [247, "a0", "cam-dbg-scratch"],
    [266, "a0", "cam-dbg-scratch"],
    [270, "a0", "cam-dbg-scratch"],
    [273, "a1", "cam-dbg-scratch"]
  ],
  "cam-line-dma": [
    [32, "t0", "vector"],
    [36, "t0", "vector"],
    [45, "t0", "vector"],
    [50, "t0", "vector"],
    [[12, 16], "a3", "dma-packet"],
    [[22, 25], "a3", "gs-gif-tag"],
    [[33, 38], "a3", "(pointer uint128)"],
    [[46, 52], "a1", "(pointer uint128)"],
    [[60, 65], "a0", "dma-packet"],
    [[65, 74], "a0", "(pointer uint64)"]
  ],
  "camera-line2d": [
    [4, "a2", "cam-dbg-scratch"],
    [6, "a0", "cam-dbg-scratch"],
    [10, "a0", "cam-dbg-scratch"],
    [13, "a0", "cam-dbg-scratch"],
    [14, "a1", "cam-dbg-scratch"],
    [18, "a0", "cam-dbg-scratch"],
    [20, "a1", "cam-dbg-scratch"],
    [24, "a0", "cam-dbg-scratch"],
    [27, "a0", "cam-dbg-scratch"]
  ],
  "camera-line-setup": [[2, "a0", "cam-dbg-scratch"]],
  "camera-line-rel-len": [
    [9, "a0", "cam-dbg-scratch"],
    [5, "a0", "cam-dbg-scratch"],
    [12, "a1", "cam-dbg-scratch"],
    [18, "a0", "cam-dbg-scratch"]
  ],
  "camera-line-rel": [
    [2, "a3", "cam-dbg-scratch"],
    [8, "a1", "cam-dbg-scratch"]
  ],
  "camera-bounding-box-draw": [
    [6, "a0", "cam-dbg-scratch"],
    [15, "a0", "cam-dbg-scratch"],
    [21, "v1", "cam-dbg-scratch"],
    [24, "a0", "cam-dbg-scratch"],
    [30, "v1", "cam-dbg-scratch"],
    [33, "a0", "cam-dbg-scratch"],
    [39, "v1", "cam-dbg-scratch"],
    [42, "a0", "cam-dbg-scratch"],
    [48, "v1", "cam-dbg-scratch"],
    [51, "a0", "cam-dbg-scratch"],
    [57, "v1", "cam-dbg-scratch"],
    [62, "a1", "cam-dbg-scratch"],
    [68, "a1", "cam-dbg-scratch"],
    [74, "a1", "cam-dbg-scratch"],
    [80, "a1", "cam-dbg-scratch"],
    [86, "a1", "cam-dbg-scratch"],
    [92, "a1", "cam-dbg-scratch"],
    [97, "a0", "cam-dbg-scratch"],
    [100, "a1", "cam-dbg-scratch"],
    [105, "a0", "cam-dbg-scratch"],
    [108, "a1", "cam-dbg-scratch"],
    [113, "a0", "cam-dbg-scratch"],
    [116, "a1", "cam-dbg-scratch"],
    [121, "a0", "cam-dbg-scratch"],
    [124, "a1", "cam-dbg-scratch"],
    [129, "a0", "cam-dbg-scratch"],
    [132, "a1", "cam-dbg-scratch"],
    [137, "a0", "cam-dbg-scratch"],
    [140, "a1", "cam-dbg-scratch"],
    [12, "v1", "cam-dbg-scratch"]
  ],
  "camera-cross": [
    [8, "a0", "cam-dbg-scratch"],
    [14, "a0", "cam-dbg-scratch"],
    [18, "a2", "cam-dbg-scratch"],
    [22, "a0", "cam-dbg-scratch"],
    [26, "a2", "cam-dbg-scratch"],
    [31, "a0", "cam-dbg-scratch"],
    [34, "a1", "cam-dbg-scratch"],
    [39, "a0", "cam-dbg-scratch"],
    [42, "a1", "cam-dbg-scratch"],
    [47, "a0", "cam-dbg-scratch"],
    [52, "a0", "cam-dbg-scratch"],
    [52, "a0", "cam-dbg-scratch"],
    [56, "a2", "cam-dbg-scratch"],
    [60, "a0", "cam-dbg-scratch"],
    [64, "a2", "cam-dbg-scratch"],
    [69, "a0", "cam-dbg-scratch"],
    [72, "a1", "cam-dbg-scratch"],
    [77, "a0", "cam-dbg-scratch"],
    [80, "a1", "cam-dbg-scratch"],
    [85, "a0", "cam-dbg-scratch"],
    [90, "a0", "cam-dbg-scratch"],
    [94, "a2", "cam-dbg-scratch"],
    [98, "a0", "cam-dbg-scratch"],
    [101, "a1", "cam-dbg-scratch"],
    [106, "a0", "cam-dbg-scratch"],
    [109, "a1", "cam-dbg-scratch"]
  ],
  "cam-debug-draw-tris": [
    [20, "a0", "cam-dbg-scratch"],
    [88, "a0", "cam-dbg-scratch"]
  ],
  "camera-fov-draw": [
    [16, "t2", "cam-dbg-scratch"],
    [30, "a3", "cam-dbg-scratch"],
    [43, "a0", "cam-dbg-scratch"],
    [60, "a0", "cam-dbg-scratch"],
    [63, "a1", "cam-dbg-scratch"],
    [68, "a0", "cam-dbg-scratch"],
    [71, "a1", "cam-dbg-scratch"],
    [76, "a0", "cam-dbg-scratch"],
    [79, "a1", "cam-dbg-scratch"],
    [2, "t2", "cam-dbg-scratch"],
    [13, "v1", "(pointer vector)"],
    [27, "v1", "(pointer vector)"],
    [40, "v1", "(pointer vector)"],
    [53, "v1", "(pointer vector)"]
  ],
  "cam-collision-record-save": [[[8, 56], "v1", "cam-collision-record"]],
  "(trans cam-stick)": [[157, "a0", "vector"]],
  "(method 9 darkjak-info)": [[71, "v0", "sound-rpc-set-param"]],
  "(trans idle board)": [[4, "a0", "target"]],
  "(trans hidden board)": [[4, "a0", "target"]],
  "(trans use board)": [
    [8, "a0", "target"],
    [22, "a1", "target"]
  ],
  "board-post": [
    [[3, 79], "v1", "target"],
    [38, "a0", "target"],
    [44, "a0", "target"],
    [50, "a0", "target"],
    [56, "a0", "target"],
    [62, "a0", "target"],
    [94, "v1", "target"]
  ],
  "(code use board)": [[17, "v1", "art-joint-anim"]],
  "(code idle board)": [
    [19, "v1", "art-joint-anim"],
    [37, "v1", "art-joint-anim"]
  ],
  "gun-init": [[85, "a1", "target"]],
  "gun-post": [
    [7, "a0", "target"],
    [12, "gp", "target"],
    [16, "gp", "target"],
    [22, "gp", "target"],
    [31, "gp", "target"],
    [42, "gp", "target"],
    [46, "gp", "target"],
    [57, "gp", "target"],
    [[64, 77], "gp", "target"],
    [82, "v1", "target"],
    [88, "v1", "target"],
    [94, "v1", "target"],
    [100, "v1", "target"],
    [106, "v1", "target"],
    [110, "gp", "target"],
    [121, "gp", "target"],
    [126, "gp", "target"],
    [132, "gp", "target"],
    [148, "gp", "target"],
    [169, "a0", "target"],
    [5, "gp", "gun"]
  ],
  "(trans hidden gun)": [[4, "a0", "target"]],
  "(code idle gun)": [[16, "v1", "art-joint-anim"]],
  "(trans idle gun)": [
    [2, "v1", "target"],
    [9, "a0", "target"],
    [20, "v1", "target"]
  ],
  "(code die gun)": [
    [13, "v1", "target"],
    [74, "v1", "target"]
  ],
  "(post use gun)": [
    [6, "gp", "target"],
    [12, "gp", "target"],
    [21, "gp", "target"],
    [29, "gp", "target"],
    [34, "gp", "target"],
    [36, "gp", "target"],
    [40, "gp", "target"],
    [57, "gp", "target"],
    [63, "gp", "target"],
    [65, "gp", "target"],
    [67, "gp", "target"],
    [71, "gp", "target"],
    [75, "gp", "target"],
    [77, "gp", "target"],
    [83, "gp", "target"],
    [91, "gp", "target"],
    [93, "gp", "target"],
    [96, "a0", "vector"],
    [99, "gp", "target"],
    [101, "gp", "target"],
    [103, "gp", "target"],
    [109, "gp", "target"],
    [114, "gp", "target"],
    [116, "gp", "target"],
    [120, "gp", "target"],
    [122, "gp", "target"],
    [127, "gp", "target"],
    [129, "gp", "target"],
    [132, "a0", "vector"],
    [136, "s6", "target"],
    [135, "gp", "gun"]
  ],
  "(code use gun)": [
    [7, "a0", "target"],
    [27, "v1", "art-joint-anim"],
    [87, "v1", "art-joint-anim"],
    [152, "v1", "art-joint-anim"],
    [207, "v1", "art-joint-anim"],
    [262, "v1", "art-joint-anim"],
    [312, "v1", "art-joint-anim"],
    [377, "v1", "art-joint-anim"],
    [427, "v1", "art-joint-anim"],
    [487, "v1", "art-joint-anim"],
    [547, "v1", "art-joint-anim"],
    [612, "v1", "art-joint-anim"],
    [667, "v1", "art-joint-anim"],
    [726, "s4", "target"],
    [741, "s1", "pair"],
    [753, "s4", "target"],
    [774, "s4", "target"],
    [795, "s1", "pair"],
    [801, "s4", "target"],
    [804, "s4", "target"]
  ],
  "(trans use gun)": [
    [8, "a1", "target"],
    [19, "a0", "target"],
    [23, "v1", "target"],
    [28, "v1", "target"],
    [44, "v1", "target"]
  ],
  "(method 31 gun-eject)": [
    [24, "a0", "gun"],
    [36, "v1", "gun"],
    [44, "v1", "collide-shape"]
  ],
  "(method 9 gun-info)": [
    [115, "s0", "collide-shape-prim"],
    [133, "s0", "collide-shape-prim"],
    [78, "s2", "collide-shape-prim"]
  ],
  "(method 3 collide-query)": [
    [116, "f0", "float"],
    [137, "f0", "float"]
  ],
  "emerc-vu1-initialize-chain": [
    [[19, 59], "s5", "emerc-vu1-low-mem"],
    [80, "gp", "(inline-array dma-packet)"],
    [[12, 18], "gp", "(pointer vif-tag)"]
  ],
  "emerc-vu1-init-buffer": [
    [[25, 31], "a0", "dma-packet"],
    [[37, 40], "a0", "gs-gif-tag"],
    [44, "a0", "(pointer gs-test)"],
    [46, "a0", "(pointer gs-reg64)"],
    [[49, 61], "v1", "dma-packet"]
  ],
  "sparticle-track-root-prim": [[3, "v1", "collide-shape"]],
  "(method 10 sparticle-launcher)": [[[41, 75], "gp", "(array int32)"]],
  "birth-func-texture-group": [[[2, 10], "s5", "(array int32)"]],
  "(method 9 sparticle-launch-control)": [[22, "a2", "process-drawable"]],
  "(method 10 sparticle-launch-control)": [[42, "a3", "float"]],
  "execute-part-engine": [
    [11, "v1", "connection"],
    [12, "a0", "process-drawable"],
    [13, "v1", "connection"],
    [[19, 53], "s0", "vector"],
    [23, "v1", "connection"],
    [28, "v1", "connection"],
    [29, "v1", "int"],
    [137, "a3", "vector"],
    [35, "a0", "process-drawable"]
  ],
  "sparticle-respawn-heights": [
    [[0, 58], "gp", "(array int32)"],
    [58, "gp", "(array int32)"],
    [34, "v1", "int"]
  ],
  "sparticle-respawn-timer": [
    [[9, 15], "gp", "(array int32)"],
    [34, "gp", "(array int32)"],
    [10, "v1", "int"]
  ],
  "sparticle-texture-animate": [
    [[0, 31], "v1", "(array int32)"],
    [47, "v1", "(array int32)"]
  ],
  "sparticle-texture-day-night": [[[21, 78], "s2", "(array int32)"]],
  "sparticle-mode-animate": [
    [5, "v1", "(array symbol)"],
    [[7, 16], "a1", "(array uint32)"],
    [18, "a1", "vector4w"],
    [21, "a1", "(pointer int32)"],
    [26, "a1", "(array int32)"],
    [28, "v1", "(array int32)"],
    [32, "a0", "(pointer int64)"],
    // [33, "a0", "(pointer int64)"],
    [44, "v1", "(pointer int32)"],
    [46, "v1", "(pointer int32)"]
  ],
  "(method 2 sparticle-cpuinfo)": [[14, "f0", "float"]],
  "sp-kill-particle": [
    [7, "a1", "uint"],
    [7, "v1", "uint"]
  ],
  "sp-orbiter": [[[78, 89], "v1", "sprite-vec-data-2d"]],
  "forall-particles-with-key-runner": [
    [32, "s3", "(inline-array sparticle-cpuinfo)"],
    [42, "s3", "(inline-array sparticle-cpuinfo)"]
  ],
  "forall-particles-runner": [
    [[19, 28], "s4", "sparticle-cpuinfo"],
    [34, "s4", "pointer"],
    [35, "s3", "pointer"]
  ],
  "sp-process-particle-system": [[14, "a1", "vector"]],
  // debug
  "add-debug-point": [
    [[35, 39], "a3", "dma-packet"],
    [[45, 48], "a3", "gs-gif-tag"],
    [[65, 69], "a3", "vector4w-2"],
    [[85, 89], "a3", "vector4w-2"],
    [[102, 106], "a3", "vector4w-2"],
    [[122, 126], "a1", "vector4w-2"],
    [[129, 148], "a0", "(pointer uint64)"]
  ],
  "internal-draw-debug-line": [
    [[5, 224], "s5", "rgba"],
    [[27, 29], "v1", "rgba"],
    [[109, 115], "a3", "dma-packet"],
    [[118, 124], "a3", "gs-gif-tag"],
    [[232, 245], "a1", "(inline-array vector4w-2)"],
    [[107, 267], "a0", "(pointer uint64)"]
  ],
  "add-debug-flat-triangle": [
    [[70, 76], "a3", "dma-packet"],
    [[79, 85], "a3", "gs-gif-tag"],
    [[108, 127], "a3", "(inline-array vector)"],
    [[68, 149], "a0", "(pointer uint64)"]
  ],
  "add-debug-line2d": [
    [[60, 64], "a2", "dma-packet"],
    [[70, 73], "a2", "gs-gif-tag"],
    [[78, 81], "a2", "vector4w-2"],
    [[86, 89], "a2", "vector4w-2"],
    [[97, 111], "a0", "(pointer uint64)"]
  ],
  "add-debug-rot-matrix": [
    [[9, 12], "t0", "float"],
    [[17, 20], "t0", "float"],
    [[22, 29], "t0", "float"]
  ],
  "add-debug-cspace": [[[4, 6], "a3", "float"]],
  "add-debug-points": [[[52, 57], "a3", "rgba"]],
  "add-debug-light": [[[17, 20], "t0", "float"]],
  "drawable-frag-count": [[[14, 20], "s5", "drawable-group"]],
  "add-boundary-shader": [
    [[6, 12], "a0", "gs-gif-tag"],
    [[14, 31], "s5", "adgif-shader"]
  ],
  // debug-sphere
  "add-debug-sphere-from-table": [
    [[38, 41], "v1", "vector"],
    [[55, 59], "s0", "(inline-array vector)"]
  ],
  // shrubbery
  "shrub-upload-view-data": [[[8, 16], "a0", "dma-packet"]],
  "shrub-do-init-frame": [
    [[12, 21], "a0", "dma-packet"],
    [[26, 29], "a0", "dma-packet"],
    [33, "v1", "(pointer vif-tag)"],
    [[35, 41], "v1", "(pointer uint32)"],
    [42, "v1", "(pointer vif-tag)"],
    [[44, 51], "v1", "(pointer uint32)"],
    [52, "v1", "(pointer vif-tag)"],
    [54, "v1", "(pointer uint32)"]
  ],
  "shrub-init-frame": [
    [[8, 12], "a0", "dma-packet"],
    [[18, 21], "a0", "gs-gif-tag"],
    [24, "v1", "(pointer gs-test)"],
    [26, "v1", "(pointer gs-reg64)"]
  ],
  "shrub-upload-model": [
    [[17, 26], "a3", "dma-packet"],
    [[33, 41], "a0", "dma-packet"],
    [[47, 55], "a0", "dma-packet"]
  ],
  "draw-drawable-tree-instance-shrub": [[86, "a0", "drawable-group"]],
  "draw-prototype-inline-array-shrub": [
    [[13, 56], "v1", "prototype-bucket-shrub"],
    [[102, 114], "a0", "shrub-near-packet"],
    [[114, 117], "v1", "vector4w-3"],
    [118, "a1", "vector4w"],
    [123, "v1", "dma-packet"],
    [[124, 126], "v1", "vector4w"],
    [[334, 364], "s1", "prototype-bucket-shrub"],
    [416, "a0", "drawable-group"],
    [420, "s1", "prototype-bucket-shrub"],
    [525, "v1", "drawable-group"],
    [[518, 535], "s1", "prototype-bucket-shrub"],
    [558, "s1", "prototype-bucket-shrub"],
    [[677, 718], "gp", "prototype-bucket-shrub"],
    [[696, 706], "a1", "prototype-bucket-shrub"]
  ],
  "(method 8 drawable-tree-instance-shrub)": [[54, "v1", "drawable-group"]],
  "(method 13 drawable-tree-instance-shrub)": [
    [[12, 151], "gp", "prototype-bucket-shrub"],
    [19, "a1", "drawable-group"],
    [44, "v1", "drawable-group"],
    [66, "s3", "shrubbery"],
    [92, "v1", "drawable-group"],
    [114, "s3", "shrubbery"],
    [160, "gp", "(inline-array prototype-bucket-shrub)"]
  ],
  "(method 9 shrubbery)": [
    [23, "a2", "(pointer int32)"],
    [28, "a3", "(pointer int32)"]
  ],
  "init-dma-test": [[29, "v1", "(inline-array qword)"]],
  "drawable-load": [[[25, 28], "s5", "drawable"]],
  "art-load": [[[13, 16], "s5", "art"]],
  "art-group-load-check": [[[43, 53], "s3", "art-group"]],
  "(method 13 art-group)": [[13, "s3", "art-joint-anim"]],
  "(method 14 art-group)": [[13, "s3", "art-joint-anim"]],
  "(method 13 gui-control)": [
    [[52, 81], "s3", "gui-connection"],
    [[202, 228], "a0", "connection"]
  ],
  "(method 21 gui-control)": [[43, "s2", "process-drawable"]],
  "(method 12 gui-control)": [
    [128, "v1", "gui-connection"],
    [214, "v1", "gui-connection"],
    [167, "s2", "process-drawable"]
  ],
  "(method 16 gui-control)": [[[10, 119], "s1", "gui-connection"]],
  "(method 17 gui-control)": [
    [[1, 262], "gp", "gui-connection"],
    [13, "v1", "gui-connection"]
  ],
  "(method 14 gui-control)": [[[5, 41], "s2", "gui-connection"]],
  "(method 15 gui-control)": [[[6, 56], "s1", "gui-connection"]],
  "(method 11 external-art-control)": [[19, "s5", "process-drawable"]],
  "ja-abort-spooled-anim": [[[3, 24], "s3", "sound-id"]],
  "(method 19 gui-control)": [
    [[32, 35], "a2", "gui-channel"],
    [113, "a2", "gui-channel"]
  ],
  "(method 9 gui-control)": [
    [110, "v0", "gui-connection"],
    [10, "v1", "gui-connection"],
    [17, "v1", "gui-connection"],
    [24, "v1", "gui-connection"],
    [131, "v1", "gui-connection"],
    [35, "v1", "gui-connection"],
    [40, "v1", "gui-connection"],
    [44, "v1", "gui-connection"],
    [14, "v1", "gui-connection"]
  ],
  "(method 10 gui-control)": [[[4, 32], "s3", "gui-connection"]],
  "(method 10 bsp-header)": [
    [43, "a1", "terrain-context"],
    [31, "a0", "terrain-context"]
  ],
  "bsp-camera-asm": [
    [26, "v1", "pointer"],
    [[26, 63], "t1", "bsp-node"],
    [43, "t3", "uint"]
  ],
  "ja-post": [[[42, 46], "a0", "collide-shape"]],
  "display-frame-start": [
    [4, "v1", "vif-bank"],
    [9, "a0", "vif-bank"]
  ],
  "display-frame-finish": [
    [[178, 185], "a0", "dma-packet"],
    [[193, 194], "a0", "dma-packet"],
    [194, "a0", "(pointer int64)"]
  ],
  "default-end-buffer": [
    [9, "v1", "dma-bucket"],
    [[20, 28], "t1", "dma-packet"],
    [[30, 36], "t1", "gs-gif-tag"],
    [40, "t1", "(pointer gs-zbuf)"],
    [42, "t1", "(pointer gs-reg64)"],
    [43, "t1", "(pointer gs-test)"],
    [45, "t1", "(pointer gs-reg64)"],
    [47, "t1", "(pointer gs-alpha)"],
    [49, "t1", "(pointer gs-reg64)"],
    [50, "t1", "(pointer uint64)"],
    [52, "t1", "(pointer gs-reg64)"],
    [54, "t1", "(pointer gs-clamp)"],
    [56, "t1", "(pointer gs-reg64)"],
    [58, "t1", "(pointer gs-tex0)"],
    [60, "t1", "(pointer gs-reg64)"],
    [63, "t1", "(pointer gs-texa)"],
    [65, "t1", "(pointer gs-reg64)"],
    [67, "t1", "(pointer gs-texclut)"],
    [69, "t1", "(pointer gs-reg64)"],
    [71, "t1", "(pointer uint64)"],
    [73, "t1", "(pointer gs-reg64)"],
    [[79, 82], "a1", "dma-packet"],
    [85, "a1", "dma-bucket"]
  ],
  "default-init-buffer": [
    [[20, 28], "t1", "dma-packet"],
    [[30, 36], "t1", "gs-gif-tag"],
    [40, "t1", "(pointer gs-zbuf)"],
    [42, "t1", "(pointer gs-reg64)"],
    [43, "t1", "(pointer gs-test)"],
    [45, "t1", "(pointer gs-reg64)"],
    [47, "t1", "(pointer gs-alpha)"],
    [49, "t1", "(pointer gs-reg64)"],
    [50, "t1", "(pointer uint64)"],
    [52, "t1", "(pointer gs-reg64)"],
    [54, "t1", "(pointer gs-clamp)"],
    [56, "t1", "(pointer gs-reg64)"],
    [58, "t1", "(pointer gs-tex0)"],
    [60, "t1", "(pointer gs-reg64)"],
    [63, "t1", "(pointer gs-texa)"],
    [65, "t1", "(pointer gs-reg64)"],
    [67, "t1", "(pointer gs-texclut)"],
    [69, "t1", "(pointer gs-reg64)"],
    [71, "t1", "(pointer uint64)"],
    [73, "t1", "(pointer gs-reg64)"],
    [[82, 85], "a1", "dma-packet"]
    //[85, "a1", "dma-bucket"]
  ],
  "update-mood-vinroom": [[[16, 140], "gp", "(pointer float)"]],
  "update-mood-hiphog": [[[26, 458], "s5", "hiphog-states"]],
  "update-mood-sewer": [[[25, 149], "s4", "sewer-states"]],
  "update-mood-oracle": [[[17, 134], "s5", "oracle-states"]],
  "(exit close com-airlock)": [
    [[4, 18], "v1", "sound-rpc-set-param"],
    [[24, 38], "v1", "sound-rpc-set-param"]
  ],
  "(trans close com-airlock)": [[[52, 66], "v1", "sound-rpc-set-param"]],
  "init-mood-hiphog": [[[0, 239], "gp", "hiphog-states"]],
  "init-mood-sewer": [[[0, 20], "gp", "sewer-states"]],
  "set-sewer-lights-flag!": [[[9, 17], "v1", "sewer-states"]],
  "set-sewer-turret-flash!": [[[8, 11], "v1", "sewer-states"]],
  "set-sewesc-explosion!": [[[8, 11], "v1", "sewer-states"]],
  "init-mood-oracle": [[[0, 7], "v1", "oracle-states"]],
  "set-oracle-purple-flag!": [[9, "v1", "oracle-states"]],
  "init-mood-tombc": [[[1, 4], "v1", "tombc-states"]],
  "set-tombc-electricity-scale!": [[[9, 11], "v1", "tombc-states"]],
  "set-tombboss-gem-light!": [[[9, 11], "v1", "tombboss-states"]],
  "init-mood-fordumpa": [[[1, 3], "v1", "fordumpa-states"]],
  "update-mood-fordumpa": [[[44, 67], "s5", "fordumpa-states"]],
  "set-fordumpa-turret-flash!": [[[9, 13], "v1", "fordumpa-states"]],
  "set-fordumpa-electricity-scale!": [[[9, 11], "v1", "fordumpa-states"]],
  "init-mood-fordumpc": [[1, "v1", "fordumpc-states"]],
  "set-fordumpc-light-flag!": [[9, "v1", "fordumpc-states"]],
  "init-mood-forresca": [[[1, 7], "v1", "forresca-states"]],
  "set-forresca-electricity-scale!": [[12, "v1", "forresca-states"]],
  "init-mood-forrescb": [[[1, 7], "v1", "forrescb-states"]],
  "update-mood-forrescb": [[[17, 60], "gp", "forrescb-states"]],
  "set-forrescb-turret-flash!": [[13, "v1", "forrescb-states"]],
  "set-forrescb-electricity-scale!": [[12, "v1", "forrescb-states"]],
  "init-mood-prison": [[[1, 4], "v1", "prison-states"]],
  "update-mood-prison": [[[17, 105], "gp", "prison-states"]],
  "set-prison-torture-flag!": [[9, "v1", "prison-states"]],
  "update-under-lights": [[[1, 5], "v1", "under-states"]],
  "update-mood-under": [[[16, 112], "gp", "under-states"]],
  "set-under-laser!": [
    [10, "v1", "under-states"],
    [21, "v1", "under-states"]
  ],
  "set-under-fog-interp!": [
    [21, "v1", "under-states"],
    [10, "v1", "under-states"]
  ],
  "init-mood-dig1": [[2, "v1", "dig1-states"]],
  "update-mood-dig1": [
    [[15, 135], "gp", "dig1-states"],
    [28, "v1", "float"],
    [56, "v1", "float"]
  ],
  "set-dig1-explosion!": [[10, "v1", "dig1-states"]],
  "update-mood-vortex": [[[10, 299], "gp", "vortex-states"]],
  "set-vortex-flash!": [
    [22, "v1", "vortex-states"],
    [10, "v1", "vortex-states"]
  ],
  "set-vortex-white!": [
    [23, "v1", "vortex-states"],
    [11, "v1", "vortex-states"],
    [9, "v1", "vortex-states"],
    [21, "v1", "vortex-states"]
  ],
  "update-mood-nestb": [[[25, 99], "gp", "nestb-states"]],
  "set-nestb-purple!": [[10, "v1", "nestb-states"]],
  "get-nestb-purple": [[8, "v1", "nestb-states"]],
  "init-mood-consiteb": [[[0, 5], "v1", "consiteb-states"]],
  "update-mood-consiteb": [[[22, 117], "gp", "consiteb-states"]],
  "init-mood-castle": [[3, "v1", "castle-states"]],
  "update-mood-castle": [[[13, 109], "s5", "castle-states"]],
  "set-castle-electricity-scale!": [[10, "v1", "castle-states"]],
  "init-mood-ruins": [[[1, 22], "gp", "ruins-states"]],
  "init-mood-strip": [[[0, 22], "gp", "strip-states"]],
  "update-mood-strip": [[[22, 79], "s4", "strip-states"]],
  "init-mood-ctysluma": [[[0, 29], "gp", "ctysluma-states"]],
  "update-mood-ctysluma": [[[23, 81], "gp", "ctysluma-states"]],
  "update-mood-ctyslumb": [[[19, 58], "s5", "ctyslumb-states"]],
  "init-mood-ctyslumc": [[[0, 22], "gp", "ctyslumc-states"]],
  "update-mood-ctyslumc": [[[19, 46], "gp", "ctyslumc-states"]],
  "init-mood-ctyport": [[[1, 11], "gp", "ctyport-states"]],
  "init-mood-ctyport-no-part": [[1, "v1", "ctyport-states"]],
  "update-mood-ctyport": [[[23, 70], "s5", "ctyport-states"]],
  "update-mood-ctymarkb": [[[23, 76], "gp", "ctymarkb-states"]],
  "init-mood-palcab": [[3, "v1", "palcab-states"]],
  "update-mood-palcab": [[[23, 53], "s4", "palcab-states"]],
  "set-palcab-turret-flash!": [[10, "v1", "palcab-states"]],
  "update-mood-stadiumb": [[[22, 61], "gp", "stadiumb-states"]],
  "init-mood-mountain": [[[0, 77], "gp", "mountain-states"]],
  "update-mood-mountain": [[[19, 83], "gp", "mountain-states"]],
  "init-mood-atoll": [[2, "v1", "atoll-states"]],
  "update-mood-atoll": [[[19, 48], "s4", "atoll-states"]],
  "set-atoll-explosion!": [[10, "v1", "atoll-states"]],
  "init-mood-drill": [[1, "v1", "drill-states"]],
  "update-mood-drill": [[[22, 121], "gp", "drill-states"]],
  "set-drill-fire-floor!": [
    [9, "v1", "drill-states"],
    [19, "v1", "drill-states"]
  ],
  "set-drill-electricity-scale!": [
    [12, "v1", "drill-states"],
    [25, "v1", "drill-states"]
  ],
  "init-mood-drillb": [[1, "v1", "drillb-states"]],
  "update-mood-drillb": [[[17, 93], "gp", "drillb-states"]],
  "update-mood-casboss": [[[22, 46], "s4", "casboss-states"]],
  "set-casboss-explosion!": [[10, "v1", "casboss-states"]],
  "update-mood-caspad": [[[19, 77], "gp", "caspad-states"]],
  "init-mood-palroof": [[[0, 7], "v1", "palroof-states"]],
  "set-palroof-electricity-scale!": [[12, "v1", "palroof-states"]],
  "update-mood-palent": [[[18, 43], "s5", "palent-states"]],
  "set-palent-turret-flash!": [[13, "v1", "palent-states"]],
  "init-mood-nest": [[1, "v1", "nest-states"]],
  "update-mood-nest": [[[21, 72], "s5", "nest-states"]],
  "set-nest-green-flag!": [[9, "v1", "nest-states"]],
  "init-mood-village1": [[[0, 4], "v1", "village1-states"]],
  "update-mood-village1": [[[21, 66], "gp", "village1-states"]],
  "clear-village1-interp!": [[[9, 11], "v1", "village1-states"]],
  "set-village1-interp!": [[9, "v1", "village1-states"]],
  "update-mood-consite": [[[84, 110], "s4", "consite-states"]],
  "set-consite-flash!": [[10, "v1", "consite-states"]],
  "update-mood-mincan": [[[18, 22], "v1", "mincan-states"]],
  "set-mincan-beam!": [[13, "v1", "mincan-states"]],
  "copy-mood-exterior-ambi": [
    [[12, 16], "a2", "mood-context"],
    [[13, 16], "v1", "mood-context"]
  ],
  "update-mood-light": [[[6, 144], "gp", "light-state"]],
  "update-mood-lava": [[[6, 36], "gp", "lava-state"]],
  "update-mood-flicker": [[[1, 58], "gp", "flicker-state"]],
  "update-mood-florescent": [[[1, 48], "gp", "florescent-state"]],
  "update-mood-electricity": [[[3, 19], "gp", "electricity-state"]],
  "update-mood-pulse": [[[5, 27], "gp", "pulse-state"]],
  "update-mood-strobe": [[[2, 42], "gp", "strobe-state"]],
  "update-mood-flames": [[[5, 102], "gp", "flames-state"]],
  "(method 9 mood-control)": [[636, "v0", "sound-rpc-set-param"]],
  "(method 27 com-airlock)": [[35, "v1", "(array string)"]],
  "(code close com-airlock)": [
    [190, "v0", "sound-rpc-set-param"],
    [297, "v0", "sound-rpc-set-param"],
    [389, "v0", "sound-rpc-set-param"]
  ],
  "(code open com-airlock)": [
    [117, "v0", "sound-rpc-set-param"],
    [226, "v0", "sound-rpc-set-param"],
    [420, "v0", "sound-rpc-set-param"],
    [440, "v0", "sound-rpc-set-param"]
  ],
  "build-conversions": [
    [23, "v1", "fact-info-target"],
    [29, "v1", "fact-info-target"]
  ],
  "target-real-post": [[97, "f28", "float"]],
  "target-compute-pole": [[[12, 180], "s2", "swingpole"]],
  "tobot-start": [[26, "s5", "target"]],
  "(method 10 target)": [[28, "t9", "(function target none)"]],
  "target-compute-edge": [[48, "a0", "process-drawable"]],
  "target-compute-edge-rider": [[48, "a0", "process-drawable"]],
  "target-update-ik": [[288, "f30", "float"]],
  "cam-layout-entity-volume-info-create": [
    ["_stack_", 16, "res-tag"],
    [16, "v0", "(inline-array vector)"],
    [209, "v1", "float"],
    [233, "v1", "float"],
    [237, "v1", "float"],
    [261, "v1", "float"]
  ],
  "cam-layout-entity-info": [
    // can't just cast the return value from the res-tag retrieval
    [202, "v1", "vector"]
  ],
  "clmf-next-entity": [[38, "a0", "connection"]],
  "cam-layout-save-cam-rot": [[13, "v0", "vector"]],
  "cam-layout-save-cam-trans": [
    [29, "v0", "vector"],
    [40, "v0", "vector"],
    // super weird handling of vectors
    [93, "s5", "symbol"],
    [95, "s2", "symbol"],
    [94, "s2", "symbol"]
  ],
  "cam-layout-save-pivot": [
    [38, "v0", "vector"],
    [13, "v0", "vector"]
  ],
  "cam-layout-save-align": [
    [38, "v0", "vector"],
    [13, "v0", "vector"]
  ],
  "cam-layout-save-interesting": [
    [38, "v0", "vector"],
    [13, "v0", "vector"]
  ],
  "cam-layout-save-splineoffset": [[37, "v0", "vector"]],
  "cam-layout-save-campointsoffset": [[12, "v0", "vector"]],
  "clmf-save-all": [[18, "v1", "connection"]],
  "cam-layout-do-action": [[99, "s5", "(function object symbol symbol)"]],
  "cam-layout-function-call": [[15, "gp", "(function string int basic none)"]],
  "cam-layout-do-menu": [
    [[280, 363], "s4", "clm-list"],
    [374, "v1", "clm-item"],
    [[136, 182], "s3", "clm-list"],
    [209, "a0", "clm-item"],
    [219, "v1", "clm-item"],
    [234, "s3", "clm-item"],
    [239, "v1", "clm-item"],
    [244, "s3", "clm-item"]
  ],
  "cam-layout-init": [[10, "v1", "connection"]],
  "clmf-pos-rot": [
    [68, "a1", "res-tag"],
    [139, "v1", "res-tag"],
    [82, "v0", "vector"]
  ],
  "clmf-cam-float-adjust": [[53, "v1", "res-tag"]],
  "(method 9 plane-volume)": [
    [171, "v1", "float"],
    [195, "v1", "float"],
    [199, "v1", "float"],
    [220, "v1", "float"]
  ],
  "(method 45 nav-mesh)": [
    [15, "v1", "entity-nav-mesh"],
    [[34, 43], "v1", "nav-mesh"]
  ],
  "(method 13 nav-engine)": [
    [[53, 65], "s4", "nav-mesh"],
    [[38, 50], "s3", "nav-mesh"]
  ],
  "(method 9 nav-mesh)": [[[81, 134], "s4", "nav-poly"]],
  "(method 37 nav-mesh)": [[[4, 18], "a1", "(inline-array vector)"]],
  "debug-menu-item-var-update-display-str": [
    [[44, 49], "v1", "int"],
    [[61, 69], "v1", "int"]
  ],
  "debug-menu-item-var-make-float": [[31, "v0", "int"]],
  "debug-menu-item-get-max-width": [[[18, 35], "a0", "debug-menu-item-var"]],
  "debug-menu-find-from-template": [
    [10, "s4", "debug-menu-item"],
    [18, "s4", "debug-menu-item-submenu"],
    [3, "s5", "debug-menu"]
  ],
  "debug-menu-item-var-joypad-handler": [
    [206, "a1", "int"],
    [207, "v1", "int"]
  ],
  "debug-menu-rebuild": [[7, "a0", "debug-menu-item"]],
  "debug-menu-render": [[[108, 111], "v1", "dma-packet"]],
  "debug-menu-send-msg": [
    [[3, 14], "s2", "debug-menu-item"],
    [[14, 21], "s2", "debug-menu-item-submenu"]
  ],
  "(anon-function 86 default-menu)": [
    // TODO - should not be required
    [9, "a0", "state-flags"]
  ],
  "(anon-function 2 find-nearest)": [
    [28, "s3", "collide-shape"],
    [55, "s2", "process-focusable"],
    [[59, 63], "s2", "process-focusable"],
    [66, "s3", "collide-shape"]
  ],
  "find-nearest-focusable": [
    [50, "s3", "process-focusable"],
    [66, "s3", "process-focusable"],
    [[298, 303], "s3", "process-focusable"]
  ],
  "(method 11 impact-control)": [[55, "s2", "collide-shape-prim"]],
  "(method 16 collide-cache)": [
    [47, "a0", "collide-shape-prim-sphere"],
    [17, "s4", "collide-cache-prim"],
    [23, "s4", "collide-cache-prim"],
    [27, "s4", "collide-cache-prim"],
    [46, "s4", "collide-cache-prim"],
    [65, "s4", "(inline-array collide-cache-prim)"]
  ],
  "(method 28 editable)": [[[4, 8], "a0", "editable"]],
  "execute-select": [
    [[425, 429], "a0", "editable"],
    [512, "v1", "editable"],
    [[463, 467], "a0", "editable"],
    [605, "v1", "editable"],
    [[556, 560], "a0", "editable"]
  ],
  "(method 12 editable-array)": [
    [877, "a1", "editable-point"],
    [713, "s1", "editable-point"],
    [647, "v1", "sql-result"],
    [466, "v1", "sql-result"],
    [779, "f0", "float"],
    [205, "f0", "float"],
    [208, "f0", "float"]
  ],
  "insert-box": [
    [279, "a0", "editable"],
    [288, "a0", "editable"],
    [297, "a0", "editable"],
    [306, "a0", "editable"],
    [330, "a0", "editable"],
    [339, "a0", "editable"],
    [348, "a0", "editable"],
    [357, "a0", "editable"],
    [388, "a0", "editable"],
    [397, "a0", "editable"],
    [406, "a0", "editable"],
    [415, "a0", "editable"],
    [439, "a0", "editable"],
    [448, "a0", "editable"],
    [457, "a0", "editable"],
    [466, "a0", "editable"],
    [497, "a0", "editable"],
    [506, "a0", "editable"],
    [515, "a0", "editable"],
    [524, "a0", "editable"],
    [555, "a0", "editable"],
    [564, "a0", "editable"],
    [573, "a0", "editable"],
    [582, "a0", "editable"],
    [611, "a0", "editable"]
  ],
  "(event idle editable-player)": [
    [351, "s4", "editable-light"],
    [409, "s4", "editable-light"],
    [312, "v1", "float"],
    [314, "v1", "float"],
    [316, "v1", "float"],
    [382, "v1", "float"],
    [384, "v1", "float"],
    [386, "v1", "float"],
    [388, "v1", "float"],
    [437, "v1", "float"],
    [468, "a0", "editable-light"]
  ],
  "(method 29 editable)": [[[4, 8], "a0", "editable"]],
  "(method 28 editable-point)": [
    [88, "t9", "(function editable-point editable-command none)"]
  ],
  "(method 27 editable-plane)": [
    [9, "t9", "(function editable-plane editable-array editable)"],
    [10, "v0", "editable-plane"]
  ],
  "(method 25 editable-face)": [
    [25, "t9", "(function editable-face editable-array none)"]
  ],
  "(method 25 editable-plane)": [
    [25, "t9", "(function editable-plane editable-array none)"]
  ],
  "(method 29 editable-face)": [
    [318, "a0", "(array editable-point)"],
    [234, "a1", "editable-point"]
  ],
  "(method 27 editable-face)": [
    [9, "t9", "(function editable-face editable-array editable)"],
    [10, "v0", "editable-face"]
  ],
  "(method 25 editable-light)": [
    [9, "t9", "(function editable-light editable-array none)"]
  ],
  "(method 25 editable)": [[[12, 17], "a0", "editable"]],
  "merc-edge-stats": [[31, "v1", "merc-ctrl"]],
  "(method 8 merc-ctrl)": [
    [46, "s2", "pointer"], // was merc-fragment-control
    [[22, 45], "s2", "merc-fragment-control"],
    [[89, 93], "a1", "merc-blend-ctrl"],
    [103, "a1", "pointer"]
  ],
  "merc-vu1-initialize-chain": [
    [[13, 19], "gp", "(pointer vif-tag)"],
    [[19, 116], "s5", "merc-vu1-low-mem"],
    [127, "gp", "(inline-array dma-packet)"]
  ],
  "(method 9 merc-fragment)": [[[13, 265], "s3", "adgif-shader"]],
  "(method 9 merc-effect)": [
    [46, "s4", "pointer"],
    [47, "s5", "pointer"],
    [[0, 46], "s4", "merc-fragment"],
    [[0, 47], "s5", "merc-fragment-control"]
  ],
  "merc-vu1-init-buffer": [
    [[21, 37], "a0", "dma-packet"],
    [[37, 40], "a0", "gs-gif-tag"],
    [45, "a0", "(pointer gs-test)"],
    [47, "a0", "(pointer gs-reg64)"],
    [49, "a1", "(pointer gs-reg64)"],
    [52, "a0", "(pointer gs-zbuf)"],
    [54, "a0", "(pointer gs-reg64)"],
    [[63, 68], "v1", "dma-packet"]
  ],
  "texture-usage-init": [
    [23, "a1", "texture-masks"],
    [24, "a1", "texture-mask"]
  ],
  "upload-vram-pages-pris": [
    [[134, 141], "a0", "dma-packet"],
    [[143, 150], "a0", "gs-gif-tag"],
    [154, "a0", "(pointer int64)"],
    [156, "a0", "(pointer gs-reg64)"]
  ],
  "(method 14 texture-pool)": [[22, "a3", "(pointer int32)"]],
  "(method 13 texture-page)": [
    [[16, 23], "a0", "dma-packet"],
    [[25, 32], "a0", "gs-gif-tag"],
    [36, "a0", "(pointer int64)"],
    [38, "a0", "(pointer gs-reg64)"],
    [[42, 45], "a0", "dma-packet"],
    [45, "a0", "(pointer int64)"]
  ],
  "texture-relocate": [
    [[17, 21], "t4", "dma-packet"],
    [[27, 30], "t4", "gs-gif-tag"],
    [60, "t4", "(pointer gs-bitbltbuf)"],
    [62, "t4", "(pointer gs-reg64)"],
    [63, "t4", "(pointer gs-trxpos)"],
    [65, "t4", "(pointer gs-reg64)"],
    [71, "t4", "(pointer gs-trxreg)"],
    [73, "t4", "(pointer gs-reg64)"],
    [75, "t4", "(pointer gs-trxdir)"],
    [77, "t4", "(pointer gs-reg64)"],
    [[98, 102], "a2", "dma-packet"],
    [[108, 111], "a2", "gs-gif-tag"],
    [132, "a2", "(pointer gs-bitbltbuf)"],
    [134, "a2", "(pointer gs-reg64)"],
    [135, "a2", "(pointer gs-trxpos)"],
    [137, "a2", "(pointer gs-reg64)"],
    [139, "a2", "(pointer gs-trxreg)"],
    [141, "a2", "(pointer gs-reg64)"],
    [143, "a2", "(pointer gs-trxdir)"],
    [145, "a2", "(pointer gs-reg64)"],
    [[157, 161], "a2", "dma-packet"],
    [[167, 170], "a2", "gs-gif-tag"],
    [191, "a2", "(pointer gs-bitbltbuf)"],
    [193, "a2", "(pointer gs-reg64)"],
    [194, "a2", "(pointer gs-trxpos)"],
    [196, "a2", "(pointer gs-reg64)"],
    [198, "a2", "(pointer gs-trxreg)"],
    [200, "a2", "(pointer gs-reg64)"],
    [202, "a2", "(pointer gs-trxdir)"],
    [204, "a2", "(pointer gs-reg64)"]
  ],
  "(method 11 texture-pool)": [
    [[189, 196], "a0", "dma-packet"],
    [217, "a0", "dma-packet"],
    [218, "a0", "(pointer int64)"],
    [211, "a0", "(pointer gs-reg64)"],
    [209, "a0", "(pointer int64)"],
    [[198, 205], "a0", "gs-gif-tag"]
  ],
  "texture-page-login": [[[34, 45], "s2", "texture-page"]],
  "(method 9 texture-page-dir)": [
    [[27, 32], "t3", "adgif-shader"],
    [[20, 30], "t2", "(pointer shader-ptr)"]
  ],
  "texture-page-dir-inspect": [[[137, 138], "v1", "adgif-shader"]],
  "level-remap-texture": [
    [15, "t0", "(pointer uint32)"],
    [21, "t0", "(pointer uint32)"],
    [19, "t0", "(pointer uint64)"],
    [12, "v1", "int"],
    [12, "a3", "int"]
  ],
  "debug-menu-func-decode": [[18, "a0", "symbol"]],
  "(method 20 game-info)": [
    [8, "v1", "symbol"],
    [9, "v1", "level-load-info"],
    [[11, 18], "s3", "continue-point"]
  ],
  "(method 30 game-info)": [
    [[4, 26], "s3", "game-task"],
    [[4, 26], "s2", "game-task"],
    [[37, 53], "s5", "game-task"],
    [[37, 53], "s4", "game-task"]
  ],
  "(method 10 fact-info-target)": [[67, "v1", "target"]],
  "(method 11 fact-info-target)": [
    [143, "v1", "target"],
    [264, "a0", "target"],
    [322, "v1", "target"],
    [410, "a0", "target"],
    [458, "v1", "target"],
    [499, "v1", "target"],
    [540, "v1", "target"],
    [558, "v1", "target"],
    [572, "v1", "target"],
    [588, "v1", "target"],
    [599, "v1", "target"],
    [674, "v1", "target"],
    [702, "v1", "target"],
    [737, "v1", "target"],
    [271, "a0", "target"],
    [413, "a0", "target"]
  ],
  "print-continues": [
    [3, "v1", "symbol"],
    [4, "v1", "level-load-info"],
    [[6, 14], "v1", "continue-point"]
  ],
  "(method 23 game-info)": [
    [178, "a0", "pointer"],
    [329, "s3", "game-save-tag"],
    [662, "a2", "game-save-tag"],
    [63, "v1", "connection"],
    [181, "s2", "int"],
    [1162, "a0", "pointer"],
    [[182, 191], "v1", "(inline-array game-save-tag)"],
    [333, "s3", "pointer"],
    [199, "v1", "(inline-array game-save-tag)"],
    [215, "v1", "(inline-array game-save-tag)"],
    [231, "v1", "(inline-array game-save-tag)"],
    [247, "v1", "(inline-array game-save-tag)"],
    [263, "v1", "(inline-array game-save-tag)"],
    [279, "v1", "(inline-array game-save-tag)"],
    [295, "v1", "(inline-array game-save-tag)"],
    [312, "s3", "(inline-array game-save-tag)"],
    [335, "v1", "(inline-array game-save-tag)"],
    [342, "v1", "(inline-array game-save-tag)"],
    [348, "v1", "(inline-array game-save-tag)"],
    [376, "v1", "(inline-array game-save-tag)"],
    [377, "v1", "(inline-array game-save-tag)"],
    [501, "v1", "(inline-array game-save-tag)"],
    [555, "s4", "int"],
    [522, "s4", "pointer"],
    [495, "v1", "pointer"],
    [535, "s4", "pointer"],
    [349, "v1", "(inline-array game-save-tag)"],
    [356, "v1", "(inline-array game-save-tag)"],
    [363, "v1", "(inline-array game-save-tag)"],
    [370, "v1", "(inline-array game-save-tag)"],
    [378, "v1", "(inline-array game-save-tag)"],
    [385, "v1", "(inline-array game-save-tag)"],
    [392, "v1", "(inline-array game-save-tag)"],
    [399, "v1", "(inline-array game-save-tag)"],
    [406, "v1", "(inline-array game-save-tag)"],
    [413, "v1", "(inline-array game-save-tag)"],
    [420, "v1", "(inline-array game-save-tag)"],
    [427, "v1", "(inline-array game-save-tag)"],
    [434, "v1", "(inline-array game-save-tag)"],
    [441, "v1", "(inline-array game-save-tag)"],
    [448, "v1", "(inline-array game-save-tag)"],
    [455, "v1", "(inline-array game-save-tag)"],
    [462, "v1", "(inline-array game-save-tag)"],
    [483, "v1", "(inline-array game-save-tag)"],
    [504, "v1", "(inline-array game-save-tag)"],
    [529, "s4", "(inline-array game-save-tag)"],
    [559, "v1", "(inline-array game-save-tag)"],
    [589, "a0", "(inline-array game-save-tag)"],
    [617, "a0", "(inline-array game-save-tag)"],
    [632, "a2", "(pointer float)"],
    [650, "s4", "(inline-array game-save-tag)"],
    [664, "a3", "(pointer uint8)"],
    [675, "a0", "(inline-array game-save-tag)"],
    [698, "a3", "(pointer uint32)"],
    [714, "v1", "(inline-array game-save-tag)"],
    [721, "v1", "(inline-array game-save-tag)"],
    [728, "v1", "(inline-array game-save-tag)"],
    [735, "v1", "(inline-array game-save-tag)"],
    [742, "v1", "(inline-array game-save-tag)"],
    [749, "v1", "(inline-array game-save-tag)"],
    [756, "v1", "(inline-array game-save-tag)"],
    [763, "v1", "(inline-array game-save-tag)"],
    [770, "v1", "(inline-array game-save-tag)"],
    [777, "v1", "(inline-array game-save-tag)"],
    [784, "v1", "(inline-array game-save-tag)"],
    [800, "a2", "(pointer time-frame)"],
    [806, "v1", "(inline-array game-save-tag)"],
    [822, "a2", "(pointer time-frame)"],
    [828, "v1", "(inline-array game-save-tag)"],
    [850, "v1", "(inline-array game-save-tag)"],
    [844, "a2", "(pointer time-frame)"],
    [866, "a2", "(pointer time-frame)"],
    [874, "a0", "(inline-array game-save-tag)"],
    [890, "a3", "(pointer uint16)"],
    [900, "a0", "(inline-array game-save-tag)"],
    [926, "a0", "(inline-array game-save-tag)"],
    [952, "a0", "(inline-array game-save-tag)"],
    [981, "a0", "(inline-array game-save-tag)"],
    [1011, "v1", "(inline-array game-save-tag)"],
    [1019, "v1", "(inline-array game-save-tag)"],
    [1027, "v1", "(inline-array game-save-tag)"],
    [1035, "v1", "(inline-array game-save-tag)"],
    [1043, "v1", "(inline-array game-save-tag)"],
    [1051, "v1", "(inline-array game-save-tag)"],
    [1059, "v1", "(inline-array game-save-tag)"],
    [1069, "v1", "(inline-array game-save-tag)"],
    [1079, "v1", "(inline-array game-save-tag)"],
    [1091, "v1", "(inline-array game-save-tag)"],
    [1103, "v1", "(inline-array game-save-tag)"],
    [1115, "v1", "(inline-array game-save-tag)"],
    [1127, "v1", "(inline-array game-save-tag)"],
    [1144, "v1", "(inline-array game-save-tag)"],
    [604, "a3", "(pointer uint16)"],
    [703, "a3", "(pointer int32)"],
    [916, "a3", "(pointer uint16)"],
    [942, "a3", "(pointer uint16)"],
    [968, "a3", "(pointer time-frame)"],
    [1001, "a3", "(pointer int8)"]
  ],
  "(anon-function 55 task-control)": [
    [14, "v1", "symbol"],
    [20, "s2", "level-load-info"]
  ],
  "(method 12 minimap)": [[18, "v0", "connection-minimap"]],
  "update-task-masks": [[30, "s5", "connection-minimap"]],
  "(method 10 fail-mission)": [[43, "t9", "(function process process)"]],
  "restart-mission": [
    [8, "v1", "connection"],
    [5, "v1", "connection"],
    [8, "a0", "process"],
    [12, "a0", "process"],
    [15, "a0", "process"],
    [39, "a0", "process"],
    [47, "a0", "connection"],
    [46, "s4", "connection"],
    [44, "s4", "connection"],
    [6, "s4", "connection"],
    [47, "s4", "connection"],
    [50, "v1", "connection"]
  ],
  "(code resetting fail-mission)": [[19, "v0", "sound-rpc-set-param"]],
  "(anon-function 6 script)": [[17, "v1", "pair"]],
  "(anon-function 16 script)": [
    [10, "s4", "game-task-node-info"],
    [12, "v1", "symbol"]
  ],
  "(method 13 mysql-nav-graph)": [[[15, 37], "gp", "mysql-nav-node"]],
  "(method 14 mysql-nav-graph)": [[[16, 31], "v1", "mysql-nav-edge"]],
  "(method 15 mysql-nav-graph)": [[[6, 11], "a3", "mysql-nav-visnode"]],
  "(method 16 mysql-nav-graph)": [
    [[39, 54], "v1", "mysql-nav-visnode"],
    [29, "a1", "mysql-nav-visnode"],
    [24, "a1", "mysql-nav-visnode"]
  ],
  "(method 11 mysql-nav-graph)": [[7, "a2", "mysql-nav-node"]],
  "(method 12 mysql-nav-graph)": [[7, "a2", "mysql-nav-edge"]],
  "(method 19 mysql-nav-graph)": [
    [[32, 41], "s4", "mysql-nav-node"],
    [[42, 62], "a0", "mysql-nav-edge"]
  ],
  "(method 10 mysql-nav-graph)": [
    [[12, 17], "a0", "mysql-nav-node"],
    [[43, 62], "a0", "mysql-nav-edge"],
    [[83, 102], "a0", "mysql-nav-visnode"],
    [97, "v1", "mysql-nav-edge"]
  ],
  "(method 10 mysql-nav-node)": [[4, "v1", "mysql-nav-edge"]],
  "(method 9 mysql-nav-graph)": [
    [[96, 261], "s0", "mysql-nav-node"],
    [[360, 690], "s1", "mysql-nav-edge"],
    [[781, 810], "s1", "mysql-nav-visnode"]
  ],
  "(method 17 mysql-nav-graph)": [
    [7, "a1", "mysql-nav-node"],
    [22, "a1", "mysql-nav-edge"],
    [[39, 59], "a1", "mysql-nav-edge"],
    [[48, 58], "a2", "mysql-nav-node"]
  ],
  "(anon-function 24 script)": [[14, "s5", "entity-actor"]],
  "(anon-function 31 script)": [
    [25, "s3", "process-drawable"],
    [59, "v0", "joint"],
    [14, "s5", "(function process vector cspace none)"]
  ],
  "(method 9 script-context)": [[81, "s5", "symbol"]],
  "(anon-function 33 script)": [
    // TODO - cast had to be added even though `object` is in type_utils.cpp
    [14, "a0", "symbol"],
    [34, "gp", "process-drawable"],
    [95, "s3", "drawable-region-prim"],
    [150, "v0", "joint"]
  ],
  "(anon-function 36 script)": [[15, "v0", "int"]],
  "(anon-function 49 script)": [[10, "gp", "pair"]],
  "(anon-function 52 script)": [
    [14, "s5", "pair"],
    [11, "s4", "process-focusable"]
  ],
  "(anon-function 64 script)": [[21, "v1", "bfloat"]],
  "(anon-function 69 script)": [[3, "t9", "(function script-context symbol)"]],
  "(anon-function 72 script)": [[3, "s4", "pair"]],
  "(anon-function 73 script)": [[5, "s5", "pair"]],
  "(anon-function 74 script)": [[5, "s5", "pair"]],
  "(anon-function 75 script)": [[3, "s5", "pair"]],
  "(anon-function 76 script)": [[3, "s5", "pair"]],
  "(anon-function 80 script)": [[3, "s5", "pair"]],
  "(method 10 script-context)": [[22, "s3", "symbol"]],
  "command-get-trans": [
    [36, "v0", "process-drawable"],
    [58, "s3", "process-drawable"],
    [76, "v0", "joint"]
  ],
  "(anon-function 0 script)": [
    [30, "s5", "pair"],
    [16, "s5", "process-drawable"],
    [90, "v0", "joint"]
  ],
  "(anon-function 32 script)": [
    // TODO - cast had to be added even though `object` is in type_utils.cpp
    [13, "a0", "symbol"],
    [43, "s5", "process-drawable"],
    [32, "s5", "process-drawable"],
    [105, "v0", "joint"],
    [145, "v0", "joint"],
    [[42, 221], "s4", "process-drawable"]
  ],
  "command-get-process": [
    [37, "gp", "entity-actor"],
    [76, "a0", "connection"],
    [79, "a0", "connection"],
    [83, "a0", "connection"],
    [83, "a1", "connection"],
    [74, "a1", "connection"],
    [73, "a0", "connection"],
    [77, "a2", "game-task-node-info"],
    [[93, 98], "v1", "connection"],
    [162, "s3", "process-drawable"]
  ],
  "command-get-float": [[20, "gp", "bfloat"]],
  "command-get-int": [[17, "gp", "bfloat"]],
  "(anon-function 54 script)": [[66, "v1", "entity-actor"]],
  "(anon-function 53 script)": [[40, "v1", "entity-actor"]],
  "(anon-function 71 script)": [[4, "v1", "symbol"]],
  "(method 12 level)": [
    [[182, 185], "a0", "texture-anim-array"],
    [343, "a0", "symbol"],
    [93, "t9", "(function level none)"],
    [[314, 322], "a1", "type"]
  ],
  "bg": [[47, "a0", "symbol"]],
  "(method 10 load-state)": [
    [436, "v1", "level"],
    [442, "v1", "level"]
  ],
  "(method 14 level-group)": [[[53, 61], "a0", "entity-actor"]],
  "(method 27 level-group)": [
    [[112, 122], "s3", "entity-actor"],
    ["_stack_", 32, "vector"],
    ["_stack_", 36, "vector"]
  ],
  "expand-vis-box-with-point": [[[10, 40], "v1", "(inline-array vector)"]],
  "check-for-rougue-process": [
    [[103, 115], "v1", "part-tracker"],
    [[126, 140], "v1", "part-spawner"],
    [[153, 169], "v1", "process-drawable"],
    [[178, 194], "v1", "process-drawable"]
  ],
  "process-drawable-scale-from-entity!": [[15, "v1", "vector"]],
  "reset-actors": [[161, "s3", "(function level symbol none)"]],
  "process-status-bits": [[[12, 58], "s3", "process-drawable"]],
  "(method 26 level-group)": [
    [134, "v0", "(pointer actor-group)"],
    // [135, "s2", "actor-group"],
    // [140, "v1", "(pointer uint32)"],
    [37, "f0", "float"],
    [40, "f0", "float"],
    [83, "f0", "float"],
    [86, "f0", "float"],
    ["_stack_", 48, "res-tag"],
    ["_stack_", 20, "vector"],
    ["_stack_", 24, "vector"]
  ],
  "set-graphics-mode": [[[0, 100], "gp", "gs-bank"]],
  "(method 3 entity-nav-mesh)": [[7, "t9", "(function object object)"]],
  "draw-actor-marks": [
    [20, "gp", "part-spawner"],
    [[29, 273], "gp", "process-drawable"],
    ["_stack_", 20, "(pointer int32)"]
  ],
  "(method 15 level-group)": [
    [[233, 252], "s0", "process-drawable"],
    [[281, 427], "s5", "process-drawable"],
    [[627, 631], "a0", "drawable-region-prim"],
    [625, "a0", "drawable-inline-array-region-prim"],
    [639, "a0", "drawable-inline-array-region-prim"],
    [688, "a0", "drawable-inline-array-region-prim"],
    [705, "a0", "drawable-inline-array-region-prim"],
    [[690, 694], "a0", "drawable-region-prim"]
  ],
  "build-masks": [
    [[18, 22], "a1", "drawable-tree-tfrag"],
    [24, "a2", "drawable-inline-array-tfrag"],
    [[27, 31], "a2", "(inline-array tfragment)"],
    [[38, 42], "a1", "drawable-tree-tfrag-trans"],
    [44, "a2", "drawable-inline-array-tfrag"],
    [[47, 51], "a2", "(inline-array tfragment)"],
    [[58, 62], "a1", "drawable-tree-tfrag-water"],
    [64, "a2", "drawable-inline-array-tfrag"],
    [[67, 71], "a2", "(inline-array tfragment)"],
    [[78, 79], "a1", "drawable-tree-instance-tie"],
    [123, "a1", "drawable-tree-instance-shrub"],
    [[129, 133], "a2", "(inline-array prototype-bucket-shrub)"]
  ],
  "history-draw": [
    [151, "a0", "uint"],
    ["_stack_", 24, "pat-surface"]
  ],
  "(code complete task-manager)": [[119, "gp", "handle"]],
  "(method 14 drawable-group)": [[19, "s5", "drawable-group"]],
  "(method 15 drawable-tree)": [
    [[1, 4], "v1", "drawable-inline-array-node"],
    [[29, 34], "t0", "drawable-inline-array-node"],
    [[28, 32], "t2", "drawable-inline-array-node"],
    [[42, 46], "t2", "(pointer int8)"]
  ],
  "(method 14 drawable-tree-array)": [[11, "s5", "drawable-tree-array"]],
  "upload-vis-bits": [[14, "a1", "(pointer uint128)"]],
  "set-background-regs!": [
    [42, "v1", "(pointer int32)"],
    [47, "v1", "(pointer int32)"],
    [45, "a0", "(pointer int32)"]
  ],
  "finish-background": [
    [752, "t0", "(pointer float)"],
    [785, "t4", "(pointer int32)"],
    [815, "t0", "(pointer float)"],
    [848, "t4", "(pointer int32)"],
    [878, "t0", "(pointer float)"],
    [911, "t4", "(pointer int32)"],
    [941, "a3", "(pointer float)"],
    [974, "t3", "(pointer int32)"]
  ],
  "(method 16 drawable-inline-array-node)": [[[1, 7], "v1", "draw-node"]],
  "(method 9 tfragment)": [
    [27, "a3", "(pointer int32)"],
    [32, "t0", "texture"]
  ],
  "add-tfrag-mtx-0": [[[3, 17], "a0", "dma-packet"]],
  "add-tfrag-mtx-1": [[[3, 17], "a0", "dma-packet"]],
  "add-tfrag-data": [
    [[3, 17], "a0", "dma-packet"],
    [[24, 31], "v1", "dma-packet"]
  ],
  "tfrag-init-buffer": [
    [[10, 17], "a0", "dma-packet"],
    [[19, 26], "a0", "gs-gif-tag"],
    [31, "a0", "(pointer gs-reg64)"],
    [[47, 55], "v1", "dma-packet"]
  ],
  "tfrag-end-buffer": [
    [[1, 8], "a2", "dma-packet"],
    [[11, 18], "a0", "(pointer vif-tag)"],
    [[18, 22], "a0", "(pointer int32)"],
    [[23, 29], "a0", "(pointer vif-tag)"]
  ],
  "draw-drawable-tree-tfrag": [
    [17, "v1", "drawable-inline-array-node"],
    [19, "a0", "drawable-inline-array-node"],
    [[104, 110], "v1", "dma-packet"],
    [[183, 189], "v1", "dma-packet"]
  ],
  "draw-drawable-tree-tfrag-trans": [
    [18, "v1", "drawable-inline-array-node"],
    [20, "a0", "drawable-inline-array-node"],
    [[176, 182], "v1", "dma-packet"],
    [[97, 103], "v1", "dma-packet"]
  ],
  "draw-drawable-tree-tfrag-water": [
    [18, "v1", "drawable-inline-array-node"],
    [20, "a0", "drawable-inline-array-node"],
    [[176, 182], "v1", "dma-packet"],
    [[97, 103], "v1", "dma-packet"]
  ],
  "tfrag-vu1-init-buf": [
    [[27, 35], "v1", "dma-packet"],
    [[61, 66], "v1", "dma-packet"],
    [69, "v1", "(pointer int32)"]
  ],
  "(method 8 process-tree)": [
    [31, "v1", "symbol"],
    [6, "a3", "symbol"]
  ],
  "(method 11 memory-usage-block)": [[43, "a0", "int"]],
  "process-release?": [[9, "gp", "process-focusable"]],
  "(code pov-camera-start-playing pov-camera)": [[21, "v0", "joint"]],
  "(anon-function 7 pov-camera)": [
    [9, "v1", "float"],
    [16, "v1", "float"]
  ],
  "(event othercam-running)": [
    [17, "v1", "process-drawable"],
    [24, "v0", "joint"],
    [41, "a0", "process"]
  ],
  "upload-generic-shrub": [
    [[3, 13], "t0", "dma-packet"],
    [[15, 26], "v1", "matrix"],
    [[31, 44], "t0", "vector4w-2"],
    [[47, 71], "t0", "dma-packet"],
    [[74, 98], "a2", "dma-packet"],
    [[101, 125], "a2", "dma-packet"],
    [[128, 152], "a2", "dma-packet"],
    [[157, 162], "a1", "dma-packet"]
  ],
  "tfrag-scissor-vu1-init-buf": [
    [[25, 34], "v1", "dma-packet"],
    [[61, 66], "v1", "dma-packet"],
    [69, "v1", "(pointer uint32)"]
  ],
  "(method 9 tie-fragment)": [
    [21, "a2", "(pointer int32)"],
    [26, "a3", "(pointer int32)"],
    [[1, 70], "s5", "adgif-shader"]
  ],
  "tie-init-engine": [
    [[11, 25], "a0", "dma-packet"],
    [[37, 45], "a0", "dma-packet"],
    [[47, 54], "a0", "dma-packet"],
    [[57, 64], "v1", "vector"],
    [[65, 72], "v1", "(pointer vif-tag)"]
  ],
  "tie-end-buffer": [
    [[1, 8], "a1", "dma-packet"],
    [[10, 17], "a1", "gs-gif-tag"],
    [21, "a1", "(pointer gs-test)"],
    [23, "a1", "(pointer gs-reg64)"],
    [[27, 34], "a1", "dma-packet"],
    [38, "a0", "(pointer vif-tag)"],
    [40, "a0", "(pointer vif-tag)"],
    [42, "a0", "(pointer vif-tag)"],
    [44, "a0", "(pointer vif-tag)"],
    [[45, 49], "a0", "(pointer int32)"]
  ],
  "tie-ints": [
    [17, "v1", "(pointer uint32)"],
    [21, "v1", "(pointer uint32)"]
  ],
  "(method 13 drawable-tree-instance-tie)": [
    [[51, 70], "t1", "tie-fragment"],
    [[102, 120], "a3", "tie-fragment"],
    [[160, 178], "t1", "tie-fragment"],
    [[211, 229], "a3", "tie-fragment"],
    [[266, 286], "t1", "tie-fragment"],
    [[320, 340], "a1", "tie-fragment"],
    [[381, 400], "t1", "tie-fragment"],
    [[432, 450], "a3", "tie-fragment"],
    [[487, 507], "t1", "tie-fragment"],
    [[541, 561], "a1", "tie-fragment"],
    [[598, 616], "t1", "tie-fragment"],
    [[649, 667], "a3", "tie-fragment"],
    [[703, 723], "t1", "tie-fragment"],
    [[756, 776], "a1", "tie-fragment"]
  ],
  "draw-drawable-tree-instance-tie": [
    [[23, 37], "v1", "drawable-inline-array-node"],
    [25, "a0", "drawable-inline-array-node"],
    [120, "s2", "drawable-inline-array-instance-tie"],
    [132, "v1", "int"],
    [132, "a0", "int"]
  ],
  "instance-tie-patch-buckets": [
    [39, "a0", "(pointer uint64)"],
    [152, "a0", "(pointer uint64)"],
    [265, "a0", "(pointer uint64)"],
    [378, "a0", "(pointer uint64)"],
    [491, "a0", "(pointer uint64)"],
    [605, "a0", "(pointer uint64)"],
    [719, "a0", "(pointer uint64)"],
    [833, "a0", "(pointer uint64)"],
    [947, "a0", "(pointer uint64)"],
    [1061, "a0", "(pointer uint64)"],
    [1175, "a0", "(pointer uint64)"],
    [1289, "a0", "(pointer uint64)"],
    [1403, "a0", "(pointer uint64)"],
    [[51, 57], "a0", "dma-packet"],
    [[164, 170], "a0", "dma-packet"]
  ],
  "tie-floats": [[[3, 73], "gp", "(pointer uint32)"]],
  "tie-init-buf": [
    [[24, 31], "a0", "dma-packet"],
    [[33, 40], "a0", "gs-gif-tag"],
    [44, "a0", "(pointer gs-zbuf)"],
    [46, "a0", "(pointer gs-reg64)"],
    [[49, 59], "v1", "dma-packet"],
    [[84, 90], "v1", "dma-packet"],
    [92, "v1", "(pointer int32)"]
  ],
  "tie-init-envmap-buf": [
    [[23, 33], "v1", "dma-packet"],
    [[58, 64], "v1", "dma-packet"],
    [66, "v1", "(pointer int32)"]
  ],
  "(code othercam-running)": [[[2, 65], "s2", "process-drawable"]],
  "hud-ring-cell-init-by-other": [
    [36, "a0", "progress"],
    [45, "v1", "progress"],
    [56, "a0", "progress"],
    [132, "a1", "progress"],
    [159, "a1", "progress"],
    [178, "a1", "progress"]
  ],
  "(enter othercam-running)": [[[50, 60], "gp", "process-drawable"]],
  "(post idle hud-ring-cell)": [
    [8, "a1", "progress"],
    [13, "v1", "progress"],
    [36, "a1", "progress"],
    [63, "a1", "progress"],
    [82, "a1", "progress"],
    [99, "v1", "progress"],
    [102, "v1", "progress"],
    [137, "v1", "progress"],
    [159, "v1", "progress"]
  ],
  "(code target-board-jump)": [[17, "v1", "art-joint-anim"]],
  "(code target-board-get-on)": [[55, "v1", "art-joint-anim"]],
  "(code target-board-jump-kick)": [[15, "v1", "art-joint-anim"]],
  "(code target-board-get-off)": [[78, "v1", "art-joint-anim"]],
  "(code target-board-stance)": [[49, "v1", "art-joint-anim"]],
  "(code target-board-wall-kick)": [
    [10, "v1", "art-joint-anim"],
    [59, "f0", "float"]
  ],
  "(code target-board-pegasus)": [
    [32, "s4", "art-joint-anim"],
    [68, "s4", "process-focusable"],
    [85, "s4", "process-focusable"],
    [149, "s4", "target"]
  ],
  "(code target-board-trickx)": [
    [81, "v1", "art-joint-anim"],
    [149, "v1", "art-joint-anim"],
    [218, "v1", "art-joint-anim"],
    [301, "v1", "art-joint-anim"]
  ],
  "(code target-board-flip)": [
    [108, "v1", "art-joint-anim"],
    [218, "v1", "art-joint-anim"],
    [319, "v1", "art-joint-anim"],
    [385, "v1", "art-joint-anim"]
  ],
  "(code target-board-hold)": [
    [100, "v1", "art-joint-anim"],
    [227, "v1", "art-joint-anim"],
    [415, "v1", "art-joint-anim"],
    [485, "v1", "art-joint-anim"]
  ],
  "(code target-board-hit-ground)": [
    [77, "v1", "art-joint-anim"],
    [147, "v1", "art-joint-anim"]
  ],
  "target-board-ground-check": [
    [198, "v1", "board"],
    [258, "v1", "board"]
  ],
  "(enter target-board-jump)": [
    [174, "v1", "board"],
    [231, "v1", "board"]
  ],
  "(trans target-board-ride-edge)": [[107, "v0", "sound-rpc-set-param"]],
  "(enter target-board-flip)": [[78, "v0", "sound-rpc-set-param"]],
  "target-board-anim-trans": [[192, "v0", "sound-rpc-set-param"]],
  "(exit target-board-ride-edge)": [[8, "v0", "sound-rpc-set-param"]],
  "(exit target-board-flip)": [[31, "v0", "sound-rpc-set-param"]],
  "(exit target-board-hold)": [[9, "v0", "sound-rpc-set-param"]],
  "(code target-board-hit)": [
    [304, "v1", "fact-info-target"],
    [455, "v1", "fact-info-target"]
  ],
  "(code target-board-halfpipe)": [
    [173, "t9", "(function none :behavior target)"]
  ],
  "(event target-board-grab)": [[24, "a0", "process"]],
  "(event target-board-halfpipe)": [[82, "v1", "float"]],
  "talker-spawn-func": [
    [79, "a0", "talker"],
    [82, "v1", "talker"],
    [85, "v1", "talker"]
  ],
  "(method 9 board-info)": [
    [45, "a0", "fact-info-target"],
    [55, "a0", "fact-info-target"]
  ],
  "target-board-real-post": [[346, "v0", "sound-rpc-set-param"]],
  "target-board-effect": [[334, "v0", "sound-rpc-set-param"]],
  "target-board-handler": [[123, "a0", "process"]],
  "(trans target-flop-hit-ground)": [
    [52, "v1", "fact-info-target"],
    [58, "v1", "fact-info-target"]
  ],
  "(code target-flop)": [[32, "v1", "art-joint-anim"]],
  "(trans target-flop)": [
    [73, "v1", "fact-info-target"],
    [79, "v1", "fact-info-target"],
    [108, "v1", "fact-info-target"],
    [114, "v1", "fact-info-target"],
    [187, "v1", "fact-info-target"],
    [193, "v1", "fact-info-target"]
  ],
  "(enter target-flop)": [
    [2, "v1", "fact-info-target"],
    [8, "v1", "fact-info-target"]
  ],
  "(trans target-attack-uppercut-jump)": [
    [183, "v1", "fact-info-target"],
    [189, "v1", "fact-info-target"]
  ],
  "(trans target-attack-air)": [
    [83, "v1", "fact-info-target"],
    [89, "v1", "fact-info-target"]
  ],
  "(code target-running-attack)": [
    [115, "gp", "art-joint-anim"],
    [398, "v1", "art-joint-anim"],
    [426, "v1", "art-joint-anim"],
    [454, "v1", "art-joint-anim"],
    [542, "t1", "sound-name"],
    [547, "t1", "sound-name"],
    [557, "t1", "sound-name"],
    [226, "f26", "float"],
    [309, "f26", "float"]
  ],
  "(trans target-duck-high-jump-jump)": [[11, "v0", "sound-rpc-set-param"]],
  "(code target-double-jump)": [
    [81, "v1", "art-joint-anim"],
    [119, "v1", "art-joint-anim"]
  ],
  "(code target-jump-forward)": [[55, "v1", "art-joint-anim"]],
  "(code target-falling)": [[67, "v1", "art-joint-anim"]],
  "mod-var-jump": [
    [76, "f1", "float"],
    [171, "v0", "vector"]
  ],
  "(code target-slide-down)": [[28, "v1", "art-joint-anim"]],
  "(code target-duck-stance)": [
    [59, "v1", "art-joint-anim"],
    [291, "v1", "art-joint-anim"],
    [112, "v1", "art-joint-anim"],
    [239, "v1", "art-joint-anim"]
  ],
  "(enter target-double-jump)": [[15, "v1", "vector"]],
  "(enter target-jump)": [[42, "v1", "vector"]],
  "(enter target-high-jump)": [[21, "v1", "vector"]],
  "(code target-attack)": [
    [145, "gp", "art-joint-anim"],
    [177, "v1", "fact-info-target"],
    [183, "v1", "fact-info-target"]
  ],
  "(event target-running-attack)": [[48, "v1", "target"]],
  "(trans target-running-attack)": [
    [211, "v1", "fact-info-target"],
    [217, "v1", "fact-info-target"]
  ],
  "target-gun-end-mode": [[58, "v0", "sound-rpc-set-param"]],
  "target-board-physics": [[167, "v0", "sound-rpc-set-param"]],
  "clone-anim-once": [
    [[22, 69], "gp", "process-drawable"],
    [46, "s5", "collide-shape"],
    [107, "v1", "manipy"]
  ],
  "service-cpads": [[[207, 312], "s3", "pad-buttons"]],
  "dm-editable-boolean-toggle-pick-func": [[5, "v1", "(pointer symbol)"]],
  "dm-editable-light-float-func": [
    [36, "a0", "(pointer float)"],
    [88, "v1", "(pointer float)"]
  ],
  "(anon-function 46 script)": [[24, "v0", "float"]],
  "(anon-function 4 script)": [[13, "v1", "int"]],
  "(method 13 sync-linear)": [
    ["_stack_", 16, "res-tag"],
    [35, "v1", "(pointer float)"]
  ],
  "(method 13 sync-eased)": [
    ["_stack_", 16, "res-tag"],
    [[31, 54], "v1", "(pointer float)"]
  ],
  "(method 13 sync-paused)": [
    ["_stack_", 16, "res-tag"],
    [[29, 45], "v1", "(pointer float)"]
  ],
  "unpack-comp-rle": [[[10, 26], "a0", "(pointer int8)"]],
  "(method 16 level)": [
    [222, "v1", "(pointer uint128)"],
    [223, "a1", "(pointer uint128)"],
    [225, "a0", "(pointer uint128)"],
    [[71, 168], "s1", "(pointer int8)"],
    [72, "v1", "(pointer int8)"],
    [[74, 169], "s0", "(pointer int8)"],
    [[170, 193], "s1", "(pointer uint8)"],
    [[171, 193], "s2", "(pointer uint8)"],
    [227, "v1", "(pointer uint8)"]
  ],
  "set-fog-height!": [[2, "v1", "(array texture-anim)"]],
  "unpack-comp-huf": [[[21, 23], "t3", "(pointer uint16)"]],
  "(method 10 elec-gate)": [[13, "t9", "(function process-drawable none)"]],
  "(method 11 elec-gate)": [
    [180, "a0", "vector"],
    [193, "a0", "vector"]
  ],
  "(event idle simple-focus)": [[6, "v1", "vector"]],
  "(trans active simple-nav-sphere)": [[10, "v1", "process-drawable"]],
  "simple-nav-sphere-event-handler": [[21, "v1", "float"]],
  "sampler-start": [
    [1, "v1", "timer-bank"],
    [3, "v1", "timer-bank"],
    [6, "a0", "timer-bank"],
    [24, "a0", "timer-bank"]
  ],
  "(top-level-login sampler)": [[14, "v1", "timer-bank"]],
  "sampler-stop": [[1, "v1", "timer-bank"]],
  "(event up-idle basebutton)": [[[3, 38], "v1", "attack-info"]],
  "(method 33 basebutton)": [[35, "v1", "art-joint-anim"]],
  "(event idle drop-plat)": [
    [19, "s5", "process-focusable"],
    [53, "gp", "process-focusable"]
  ],
  "(event idle bouncer)": [[[120, 127], "v1", "attack-info"]],
  "(method 7 conveyor)": [
    [12, "t9", "(function process-drawable int process-drawable)"]
  ],
  "(method 27 conveyor)": [
    [23, "a0", "connection"],
    [24, "a0", "collide-shape"],
    [71, "a0", "connection"],
    [72, "a0", "collide-shape"],
    [143, "s4", "process-focusable"]
  ],
  "(method 21 conveyor)": [
    [104, "v1", "vector"],
    [102, "v1", "vector"],
    [106, "a0", "vector"],
    [112, "v1", "vector"],
    [118, "v1", "vector"]
  ],
  "(code idle lgconveyor)": [[10, "v1", "art-joint-anim"]],
  "(post idle lgconveyor)": [[4, "t9", "(function none)"]],
  "(method 7 elevator)": [[14, "t9", "(function base-plat int base-plat)"]],
  "elevator-event": [
    [23, "v1", "focus"],
    [88, "gp", "float"],
    [132, "gp", "float"]
  ],
  "(method 46 elevator)": [[11, "f0", "float"]],
  "(method 11 elevator)": [[156, "f0", "float"]],
  "(enter idle elec-gate)": [
    [[33, 53], "a1", "lightning-mode"],
    [[10, 30], "a1", "lightning-mode"],
    [[56, 76], "a1", "lightning-mode"]
  ],
  "(enter active elec-gate)": [
    [[29, 49], "a1", "lightning-mode"],
    [[75, 95], "a1", "lightning-mode"],
    [[52, 72], "a1", "lightning-mode"]
  ],
  "(trans active elec-gate)": [
    [[284, 304], "a0", "lightning-mode"],
    [[257, 416], "s4", "lightning-mode"]
  ],
  "(trans shutdown elec-gate)": [
    [[36, 56], "a0", "lightning-mode"],
    [[82, 102], "a0", "lightning-mode"],
    [[59, 79], "a0", "lightning-mode"]
  ],
  "(method 11 basebutton)": [["_stack_", 16, "res-tag"]],
  "(method 24 conveyor)": [["_stack_", 16, "res-tag"]],
  "(method 25 conveyor)": [[11, "v0", "actor-option"]],
  "(method 24 scene-player)": [[38, "gp", "scene"]],
  "process-drawable-draw-subtitles": [[26, "v0", "(array subtitle-range)"]],
  "(post play-anim scene-player)": [
    [192, "s4", "process-drawable"],
    [243, "s4", "process-drawable"],
    [306, "s5", "process-drawable"],
    [564, "v0", "sound-rpc-set-param"],
    [655, "v0", "sound-rpc-set-param"]
  ],
  "(method 9 scene-actor)": [
    [43, "s4", "skeleton-group"],
    [258, "a0", "process-drawable"],
    [262, "v1", "process-drawable"],
    [266, "a0", "process-drawable"],
    [346, "a0", "scene-player"],
    [355, "v1", "manipy"],
    [361, "v1", "manipy"],
    [376, "v1", "manipy"],
    [382, "v1", "manipy"],
    [533, "a0", "process-drawable"],
    [537, "v1", "process-drawable"],
    [541, "a0", "process-drawable"]
  ],
  "(method 25 scene-player)": [
    [99, "s2", "process-drawable"],
    [152, "s2", "process-drawable"],
    [155, "s2", "process-drawable"],
    [158, "s2", "process-drawable"],
    [161, "s2", "process-drawable"]
  ],
  "(method 16 drawable-inline-array-region-prim)": [
    [[1, 7], "v1", "drawable-region-prim"]
  ],
  "(method 18 drawable-region-face)": [
    [[33, 84], "v1", "(inline-array vector)"]
  ],
  "(method 18 drawable-tree-region-prim)": [
    [[22, 49], "s2", "drawable-region-prim"]
  ],
  "(method 9 region)": [
    [[55, 60], "a0", "drawable-region-prim"],
    [58, "v1", "region-prim-area"],
    [4, "a0", "region-prim-area"],
    [50, "v1", "drawable-region-prim"]
  ],
  "(method 17 drawable-tree-region-prim)": [
    [[23, 28], "a0", "drawable-region-prim"],
    [4, "a0", "region-prim-area"]
  ],
  "(method 19 drawable-region-volume)": [[8, "a3", "drawable-region-face"]],
  "(method 18 drawable-region-volume)": [
    [[23, 27], "a0", "drawable-region-face"]
  ],
  "(method 17 drawable-region-volume)": [
    [[12, 21], "a0", "drawable-region-face"]
  ],
  "region-prim-lookup-by-id": [[45, "t6", "drawable-region-prim"]],
  "region-tree-execute": [
    [114, "v1", "region-prim-area"],
    [107, "v1", "region-prim-area"],
    [97, "v1", "region-prim-area"],
    [159, "v1", "region-prim-area"],
    [204, "v1", "region-prim-area"],
    [210, "v1", "region-prim-area"],
    [221, "v1", "region-prim-area"],
    [165, "v1", "region-prim-area"],
    [169, "v1", "region-prim-area"],
    [175, "a0", "region-prim-area"],
    [191, "v1", "region-prim-area"],
    [120, "v1", "region-prim-area"],
    [124, "v1", "region-prim-area"],
    [146, "v1", "region-prim-area"],
    [129, "a1", "region-prim-area"],
    [103, "v1", "region-prim-area"],
    [[19, 29], "v1", "region-prim-area"]
  ],
  "add-debug-bound": [
    [[33, 41], "a0", "dma-packet"],
    [[42, 50], "a0", "gs-gif-tag"],
    [53, "a0", "(pointer gs-zbuf)"],
    [55, "a0", "(pointer gs-reg64)"],
    [57, "a0", "(pointer gs-test)"],
    [59, "a0", "(pointer gs-reg64)"],
    [61, "a0", "(pointer gs-alpha)"],
    [63, "a0", "(pointer gs-reg64)"],
    [105, "v1", "dma-packet"],
    [99, "a0", "dma-packet"],
    [97, "a1", "dma-packet"]
  ],
  "(code part-tester-idle)": [[[16, 22], "s5", "process-drawable"]],
  "(method 25 progress)": [[[19, 31], "a0", "menu-option"]],
  "(method 24 progress)": [
    [71, "a0", "menu-on-off-game-vibrations-option"],
    [77, "a0", "menu-on-off-game-subtitles-option"],
    [83, "a0", "menu-language-option"],
    [88, "a0", "menu-language-option"],
    [92, "v1", "menu-language-option"],
    [96, "v1", "menu-language-option"],
    [102, "a0", "menu-on-off-option"],
    [108, "a0", "menu-on-off-option"],
    [114, "a0", "menu-on-off-option"],
    [120, "a0", "menu-on-off-option"],
    [126, "a0", "menu-slider-option"],
    [132, "a0", "menu-slider-option"],
    [138, "a0", "menu-slider-option"],
    [142, "v1", "menu-missions-option"]
  ],
  "(method 31 progress)": [
    [61, "v1", "(array menu-option)"],
    [62, "v1", "menu-missions-option"]
  ],
  "(method 32 progress)": [
    [296, "v1", "(array menu-option)"],
    [297, "v1", "menu-select-start-option"],
    [306, "v1", "(array menu-option)"],
    [307, "v1", "menu-select-scene-option"],
    [371, "v1", "(array menu-option)"],
    [372, "v1", "menu-missions-option"],
    [380, "v1", "(array menu-option)"],
    [381, "v1", "menu-highscores-option"],
    [384, "v1", "(array menu-option)"],
    [385, "v1", "menu-highscores-option"]
  ],
  "draw-highlight": [[[44, 47], "v1", "dma-packet"]],
  "end-scissor": [[[16, 19], "v1", "dma-packet"]],
  "begin-scissor-secret": [[[49, 52], "v1", "dma-packet"]],
  "end-scissor-secret": [[[16, 19], "v1", "dma-packet"]],
  "begin-scissor-missions": [[[49, 52], "v1", "dma-packet"]],
  "end-scissor-missions": [[[16, 19], "v1", "dma-packet"]],
  "begin-scissor-scene": [[[49, 52], "v1", "dma-packet"]],
  "end-scissor-scene": [[[16, 19], "v1", "dma-packet"]],
  "begin-scissor-level": [[[49, 52], "v1", "dma-packet"]],
  "end-scissor-level": [[[16, 19], "v1", "dma-packet"]],
  "(method 10 menu-highscores-option)": [
    [17, "v1", "float"],
    [51, "f0", "float"],
    [14, "v1", "float"]
  ],
  "draw-percent-bar": [[[38, 41], "v1", "dma-packet"]],
  "draw-highscore-icon": [[[36, 39], "v1", "dma-packet"]],
  "begin-scissor": [[[70, 73], "v1", "dma-packet"]],
  "draw-savegame-box": [[[25, 28], "v1", "dma-packet"]],
  "draw-decoration": [[[176, 179], "v1", "dma-packet"]],
  "draw-missions-decoration": [[[137, 140], "v1", "dma-packet"]],
  "draw-sound-options-decoration": [[[151, 154], "v1", "dma-packet"]],
  "draw-decoration-secrets": [[[139, 142], "v1", "dma-packet"]],
  "draw-decoration-load-save": [[[173, 176], "v1", "dma-packet"]],
  "(method 10 menu-secret-option)": [
    [25, "v1", "float"],
    [22, "v1", "float"],
    [63, "f0", "float"],
    [[137, 140], "v1", "dma-packet"]
  ],
  "(method 10 menu-memcard-slot-option)": [
    [[333, 336], "v1", "dma-packet"],
    [[552, 555], "v1", "dma-packet"],
    [[874, 877], "v1", "dma-packet"],
    [[941, 944], "v1", "dma-packet"],
    [[1034, 1037], "v1", "dma-packet"],
    [[1107, 1110], "v1", "dma-packet"],
    [[1186, 1189], "v1", "dma-packet"],
    [59, "f0", "float"]
  ],
  "(method 10 menu-icon-info-option)": [[[71, 74], "v1", "dma-packet"]],
  "find-mission-text-at-index": [
    [
      201,
      "v1",
      "symbol" // this is a lie, but it's needed to work around the useless`cmove-#f-zero` it's not a symbol
    ]
  ],
  "(method 10 menu-missions-option)": [[78, "f0", "float"]],
  "draw-highscore-cup": [[[74, 77], "v1", "dma-packet"]],
  "(method 10 menu-slider-option)": [
    [[415, 418], "v1", "dma-packet"],
    [[768, 771], "v1", "dma-packet"]
  ],
  "(method 10 menu-sub-menu-option)": [
    [[237, 240], "v1", "dma-packet"],
    [[334, 337], "v1", "dma-packet"]
  ],
  "(event idle progress)": [
    [[10, 80], "v1", "mc-status-code"],
    [[147, 217], "v1", "mc-status-code"]
  ],
  "memcard-unlocked-secrets?": [[50, "s5", "int"]],
  "(method 10 progress)": [[45, "t9", "(function progress none)"]],
  "load-game-text-info": [[4, "v1", "game-text-info"]],
  "(method 16 camera-master)": [
    [[11, 15], "a2", "target"],
    [[16, 18], "v1", "int"]
  ],
  "master-choose-entity": [
    ["_stack_", 96, "res-tag"],
    [[87, 247], "s3", "(pointer camera-slave)"]
  ],
  "cam-string-joystick": [[785, "v1", "process-drawable"]],
  "transform-rigid-body-prims": [
    [[5, 8], "a0", "collide-shape-prim-group"],
    [[11, 22], "v1", "collide-shape-prim"]
  ],
  "(method 46 rigid-body-object)": [
    [[78, 95], "s3", "attack-info"],
    [113, "s4", "process-focusable"],
    [127, "s5", "attack-info"],
    [146, "v1", "focus"],
    [162, "s5", "process-focusable"],
    [213, "s4", "process-focusable"],
    [226, "v1", "float"],
    [50, "s4", "process-focusable"]
  ],
  "(method 33 cty-guard-turret-button)": [[35, "v1", "art-joint-anim"]],
  "(code pop-up cty-guard-turret-button)": [[10, "v1", "art-joint-anim"]],
  "(method 9 race-info)": [[6, "v1", "entity-race-mesh"]],
  "(method 14 rigid-body)": [[18, "v1", "vector"]],
  "get-penetrate-using-from-attack-event": [
    [[0, 6], "v1", "attack-info"],
    [23, "gp", "collide-shape"]
  ],
  "(method 13 water-control)": [
    [142, "v1", "process-drawable"],
    [135, "v1", "process-drawable"]
  ],
  "(method 10 water-control)": [
    [9, "a0", "collide-shape"],
    [13, "a0", "collide-shape"],
    [195, "v1", "collide-shape-moving"],
    [375, "v1", "process-drawable"],
    [707, "v1", "control-info"],
    [719, "a1", "collide-shape-moving"],
    [735, "a0", "collide-shape-moving"],
    [750, "a0", "collide-shape-moving"],
    [756, "a0", "collide-shape-moving"],
    [855, "v1", "collide-shape-moving"],
    [875, "s3", "collide-shape-moving"],
    [899, "s3", "collide-shape-moving"],
    [904, "s3", "collide-shape-moving"],
    [1017, "s4", "collide-shape-moving"],
    [1018, "s4", "collide-shape-moving"],
    [1024, "s4", "collide-shape-moving"],
    [1037, "v1", "collide-shape-moving"],
    [1104, "a0", "collide-shape-moving"],
    [1125, "v1", "collide-shape-moving"]
  ],
  "(method 52 collide-shape)": [
    [76, "v1", "region-prim-area"],
    [77, "v1", "region-prim-area"],
    [83, "a1", "region-prim-area"],
    [84, "a1", "region-prim-area"],
    [20, "a0", "region-prim-area"],
    [15, "v1", "region-prim-area"],
    [17, "v1", "region-prim-area"],
    [53, "a1", "region-prim-area"],
    [56, "v1", "region-prim-area"]
  ],
  "(method 40 crate)": [
    [2, "v1", "fact-info-crate"],
    [13, "a0", "fact-info-crate"],
    [55, "v0", "float"]
  ],
  "(method 0 carry-info)": [[42, "s5", "collide-shape"]],
  "crate-standard-event-handler": [
    [14, "v1", "attack-info"],
    [15, "v1", "attack-info"],
    [19, "v1", "attack-info"],
    [75, "gp", "target"],
    [209, "v1", "attack-info"],
    [458, "v1", "attack-info"],
    [643, "a0", "vector"]
  ],
  "target-darkjak-process": [
    [43, "a0", "fact-info-target"],
    [46, "a0", "fact-info-target"]
  ],
  "want-to-darkjak?": [[53, "a0", "fact-info-target"]],
  "target-powerup-process": [
    [235, "v0", "sound-rpc-set-param"],
    [253, "v1", "fact-info-target"],
    [259, "a0", "fact-info-target"],
    [262, "a0", "fact-info-target"],
    [268, "v1", "fact-info-target"],
    [283, "v1", "fact-info-target"],
    [313, "a0", "fact-info-target"],
    [366, "v1", "fact-info-target"],
    [390, "v1", "fact-info-target"],
    [407, "v1", "fact-info-target"]
  ],
  "target-eco-process": [
    [1, "v1", "fact-info-target"],
    [11, "a0", "fact-info-target"],
    [19, "v1", "fact-info-target"],
    [21, "v1", "fact-info-target"],
    [14, "a0", "fact-info-target"],
    [54, "v1", "fact-info-target"],
    [77, "v1", "fact-info-target"],
    [82, "a3", "fact-info-target"],
    [97, "v1", "fact-info-target"]
  ],
  "cloud-track": [
    [[19, 83], "s1", "handle"],
    [[29, 116], "s2", "handle"]
  ],
  "(code target-darkjak-bomb1)": [
    [408, "v1", "art-joint-anim"],
    [166, "s5", "int"],
    [336, "v1", "float"],
    ["_stack_", 56, "sphere"],
    ["_stack_", 88, "float"]
  ],
  "target-darkjak-bomb-collide": [
    [2, "gp", "(pointer float)"],
    [12, "gp", "(pointer float)"],
    [13, "gp", "(pointer float)"]
  ],
  "(anon-function 16 target-darkjak)": [[61, "gp", "art-joint-anim"]],
  "(code target-darkjak-get-on)": [
    [214, "v1", "art-joint-anim"],
    [390, "v0", "sound-rpc-set-param"],
    [111, "a0", "fact-info-target"],
    [113, "a0", "fact-info-target"],
    [114, "a0", "fact-info-target"]
  ],
  "(code target-darkjak-bomb0)": [
    [37, "v1", "art-joint-anim"],
    [133, "v1", "art-joint-anim"],
    [213, "v1", "art-joint-anim"],
    [644, "v1", "process-drawable"],
    [750, "v1", "process-drawable"],
    [888, "v1", "process-drawable"],
    [994, "v1", "process-drawable"],
    ["_stack_", 16, "float"],
    [18, "v1", "float"]
  ],
  "water-info<-region": [
    [12, "a0", "symbol"],
    [48, "s2", "pair"],
    [49, "v1", "pair"],
    [57, "s2", "pair"],
    [58, "v1", "pair"],
    [59, "v1", "pair"],
    [99, "s2", "pair"],
    [100, "v1", "pair"],
    [101, "v1", "pair"],
    [133, "s1", "process-drawable"],
    [143, "s2", "pair"],
    [144, "v1", "pair"],
    [145, "v1", "pair"],
    [146, "v1", "pair"],
    [147, "s2", "pair"],
    [148, "v1", "pair"],
    [199, "a0", "process-focusable"],
    [208, "s2", "pair"],
    [209, "s2", "pair"],
    [231, "a0", "region-prim-area"],
    [238, "v1", "region-prim-area"]
  ],
  "target-danger-set!": [[823, "v1", "fact-info-target"]],
  "(method 26 target)": [[23, "v0", "float"]],
  "(method 11 attack-info)": [
    [[118, 130], "v1", "process-drawable"],
    [[156, 161], "v1", "process-drawable"]
  ],
  "(method 10 attack-info)": [[13, "a1", "collide-shape"]],
  "target-log-attack": [[47, "a3", "attack-info"]],
  "can-hands?": [
    [39, "a0", "fact-info-target"],
    [45, "a0", "fact-info-target"]
  ],
  "target-attacked": [
    [56, "v1", "fact-info-target"],
    [66, "v1", "fact-info-target"],
    [72, "v1", "fact-info-target"],
    [176, "v1", "fact-info-target"],
    [241, "t4", "vector"],
    [290, "v1", "fact-info-target"]
  ],
  "(anon-function 10 target-handler)": [
    [70, "a0", "handle"],
    [146, "a0", "process-focusable"],
    [154, "a0", "process-focusable"],
    [161, "a0", "process-focusable"],
    [175, "a0", "process-focusable"],
    [99, "t2", "float"],
    [99, "t1", "float"]
  ],
  "(code target-edge-grab)": [
    [21, "v1", "process-drawable"],
    [22, "a0", "collide-shape-moving"],
    [25, "v1", "process-drawable"],
    [26, "v1", "collide-shape-moving"],
    [270, "f0", "float"]
  ],
  "(exit target-edge-grab)": [
    [17, "v1", "process-drawable"],
    [18, "a1", "collide-shape-moving"],
    [21, "v1", "process-drawable"],
    [22, "v1", "collide-shape-moving"]
  ],
  "(code target-pole-flip-forward-jump)": [
    [26, "t9", "(function none :behavior target)"]
  ],
  "(code target-pole-flip-up)": [[23, "v1", "art-joint-anim"]],
  "(code target-pole-cycle)": [
    [103, "v1", "art-joint-anim"],
    [163, "v1", "art-joint-anim"]
  ],
  "(code target-grab)": [
    [232, "v1", "art-joint-anim"],
    [422, "v1", "art-joint-anim"]
  ],
  "(event target-grab)": [
    [33, "a0", "process"],
    [125, "gp", "object"]
  ],
  "(code target-load-wait)": [
    [21, "v1", "art-joint-anim"],
    [134, "v1", "art-joint-anim"],
    [191, "v1", "art-joint-anim"]
  ],
  "(code target-edge-grab-jump)": [[72, "a1", "art-joint-anim"]],
  "(code target-hit-ground-hard)": [[46, "v1", "fact-info-target"]],
  "(anon-function 11 target2)": [[[19, 140], "s4", "target"]],
  "(anon-function 14 target2)": [[26, "f0", "float"]],
  "(code target-hide)": [
    [14, "v1", "art-joint-anim"],
    [143, "v1", "art-joint-anim"],
    [204, "v1", "art-joint-anim"],
    [258, "v1", "art-joint-anim"],
    [317, "v1", "art-joint-anim"],
    [385, "v1", "art-joint-anim"],
    [431, "v1", "art-joint-anim"],
    [488, "v1", "art-joint-anim"]
  ],
  "target-generic-event-handler": [
    [10, "v1", "float"],
    [314, "v1", "fact-info-target"],
    [321, "v1", "fact-info-target"],
    [527, "a0", "vector"],
    [681, "v1", "fact-info-target"],
    [699, "v1", "fact-info-target"],
    [866, "v1", "(state target)"],
    [894, "a0", "process"],
    [517, "v1", "float"]
  ],
  "target-dangerous-event-handler": [
    [9, "v1", "fact-info-target"],
    [20, "v1", "fact-info-target"]
  ],
  "(code target-swim-up)": [[18, "v1", "art-joint-anim"]],
  "(code target-swim-down)": [[69, "v1", "art-joint-anim"]],
  "(event target-swim-down)": [
    [[12, 99], "v1", "attack-info"],
    [88, "t0", "fact-info-target"]
  ],
  "(code target-swim-walk)": [
    [143, "v1", "art-joint-anim"],
    [58, "v1", "art-joint-anim"]
  ],
  "(code target-swim-stance)": [[33, "v1", "art-joint-anim"]],
  "(method 15 water-control)": [
    [47, "v0", "float"],
    [48, "v1", "float"]
  ],
  "(anon-function 10 water)": [
    [5, "s5", "process-drawable"],
    [28, "s5", "process-drawable"]
  ],
  "part-water-splash-callback": [[3, "v1", "float"]],
  "(event target-darkjak-bomb0)": [[51, "v1", "process"]],
  "(code target-darkjak-running-attack)": [
    [16, "v1", "float"],
    [259, "gp", "process-focusable"],
    [278, "v1", "handle"],
    [281, "v1", "handle"],
    [363, "v1", "handle"],
    [366, "v1", "handle"],
    [576, "v1", "art-joint-anim"],
    [604, "v1", "art-joint-anim"],
    [632, "v1", "art-joint-anim"],
    [672, "v1", "art-joint-anim"],
    [700, "v1", "art-joint-anim"],
    [835, "v1", "art-joint-anim"],
    [872, "f1", "float"],
    [22, "v1", "float"],
    ["_stack_", 56, "handle"],
    ["_stack_", 16, "float"]
  ],
  "target-bomb1-fire-shot": [
    [12, "v1", "handle"],
    [20, "gp", "process-focusable"]
  ],
  "(method 9 external-art-control)": [
    [173, "s4", "external-art-buffer"],
    [177, "s4", "external-art-buffer"],
    [183, "s4", "external-art-buffer"],
    [190, "s4", "external-art-buffer"]
  ],
  "(code target-darkjak-get-off)": [
    [159, "v1", "art-joint-anim"],
    [359, "v1", "art-joint-anim"],
    [472, "v1", "art-joint-anim"]
  ],
  "(anon-function 15 target-darkjak)": [
    [16, "v0", "process-focusable"],
    [82, "v1", "art-joint-anim"],
    [113, "v1", "art-joint-anim"]
  ],
  "(trans target-float)": [[130, "v1", "(state target)"]],
  "(code target-stance-look-around)": [[12, "v0", "float"]],
  "(code target-look-around)": [[21, "v0", "float"]],
  "(exit target-swim-stance)": [[51, "v0", "sound-rpc-set-param"]],
  "(exit target-swim-down)": [[56, "v0", "sound-rpc-set-param"]],
  "(method 7 water-anim)": [[14, "t9", "(function water-anim int water-anim)"]],
  "(method 26 water-anim)": [
    ["_stack_", 16, "res-tag"],
    [52, "v0", "(pointer float)"]
  ],
  "(method 7 flow-control)": [
    [19, "t9", "(function flow-control int flow-control)"]
  ],
  "water-anim-event-handler": [
    [23, "v1", "float"],
    [40, "s4", "process"],
    [50, "s5", "water-info"],
    [96, "gp", "process-focusable"],
    [116, "gp", "process-focusable"],
    [137, "gp", "process-focusable"],
    [182, "s5", "water-info"]
  ],
  "(code die crate)": [
    [6, "v1", "collide-shape"],
    [37, "v1", "process-focusable"]
  ],
  "(code notice-blue crate)": [
    [19, "v1", "process-drawable"],
    [21, "gp", "collide-shape-moving"],
    [28, "a0", "collide-shape-moving"],
    [30, "v1", "collide-shape-moving"]
  ],
  "(post fall crate)": [
    [[4, 10], "a0", "collide-shape-moving"],
    [15, "v1", "collide-shape-moving"],
    [26, "v1", "collide-shape-moving"],
    [[34, 53], "gp", "collide-shape-moving"]
  ],
  "(trans fall crate)": [
    [1, "v1", "collide-shape-moving"],
    [6, "v1", "float"],
    [8, "v1", "collide-shape-moving"],
    [24, "v1", "collide-shape-moving"],
    [32, "v1", "collide-shape-moving"],
    [34, "a0", "collide-shape-moving"],
    [37, "a0", "collide-shape-moving"]
  ],
  "(enter fall crate)": [[[35, 40], "a0", "carry-info"]],
  "(post carry crate)": [[[13, 16], "a0", "collide-shape-moving"]],
  "(event carry crate)": [[15, "a0", "vector"]],
  "(code idle crate)": [[[2, 5], "a0", "collide-shape-moving"]],
  "(code hide crate)": [
    [27, "v1", "collide-shape-moving"],
    [95, "v1", "collide-shape-moving"],
    [97, "a0", "collide-shape-moving"],
    [100, "a0", "collide-shape-moving"]
  ],
  "(code special-contents-die crate)": [[42, "v1", "collide-shape-moving"]],
  "target-send-attack": [
    ["_stack_", 96, "symbol"],
    [16, "s4", "process-focusable"],
    [[429, 444], "t1", "sound-name"]
  ],
  "(method 36 crate)": [
    [6, "a0", "collide-shape-moving"],
    [27, "a0", "collide-shape-moving"]
  ],
  "camera-rotate-to-vector": [[63, "v1", "float"]],
  "target-gun-find-track": [
    [182, "v0", "process-focusable"],
    [[192, 224], "gp", "process-focusable"],
    [[249, 475], "s5", "process-focusable"],
    [431, "a0", "process-focusable"],
    [434, "a0", "process-focusable"],
    [519, "v1", "int"],
    [520, "v1", "int"]
  ],
  "target-gun-check": [[599, "v0", "sound-rpc-set-param"]],
  "target-gun-build-track-list": [[46, "v1", "vector"]],
  "target-gun-joint-pre0": [[[131, 165], "gp", "process-focusable"]],
  "(method 28 water-anim)": [
    ["_stack_", 16, "res-tag"],
    [27, "v0", "vector"]
  ],
  "(method 7 drop-plat)": [[18, "v1", "external-art-buffer"]],
  "(method 22 gui-control)": [
    [[268, 315], "s4", "process-drawable"],
    [[275, 338], "s5", "sound-rpc-set-param"],
    [[351, 375], "s5", "sound-rpc-set-param"]
  ],
  "(method 13 sky-work)": [
    [[78, 170], "s4", "sky-work"],
    [[162, 168], "v1", "dma-packet"],
    [[221, 228], "a1", "dma-packet"],
    [[230, 239], "a1", "gs-gif-tag"],
    [243, "a1", "(pointer gs-zbuf)"],
    [245, "a1", "(pointer gs-reg64)"],
    [247, "a1", "(pointer gs-test)"],
    [249, "a1", "(pointer gs-reg64)"],
    [250, "a1", "(pointer gs-alpha)"],
    [252, "a1", "(pointer gs-reg64)"],
    [255, "a1", "(pointer gs-tex0)"],
    [257, "a1", "(pointer gs-reg64)"],
    [259, "a1", "(pointer gs-tex1)"],
    [261, "a1", "(pointer gs-reg64)"],
    [263, "a1", "(pointer gs-clamp)"],
    [265, "a1", "(pointer gs-reg64)"],
    [266, "a1", "(pointer uint64)"],
    [268, "a1", "(pointer gs-reg64)"],
    [[271, 309], "a2", "(inline-array qword)"],
    [[316, 354], "t0", "(inline-array qword)"],
    [[362, 369], "t1", "dma-packet"],
    [[371, 380], "t1", "gs-gif-tag"],
    [384, "t1", "(pointer gs-alpha)"],
    [386, "t1", "(pointer gs-reg64)"],
    [389, "t1", "(pointer gs-tex0)"],
    [391, "t1", "(pointer gs-reg64)"],
    [392, "t1", "(pointer uint64)"],
    [394, "t1", "(pointer gs-reg64)"],
    [[397, 429], "t0", "(inline-array qword)"],
    [[437, 444], "a1", "dma-packet"],
    [[446, 455], "a1", "gs-gif-tag"],
    [458, "a1", "(pointer gs-alpha)"],
    [460, "a1", "(pointer gs-reg64)"],
    [[515, 561], "t1", "(inline-array qword)"],
    [[574, 581], "a3", "dma-packet"],
    [[583, 592], "a3", "gs-gif-tag"],
    [596, "a3", "(pointer gs-alpha)"],
    [598, "a3", "(pointer gs-reg64)"],
    [601, "a3", "(pointer gs-tex0)"],
    [603, "a3", "(pointer gs-reg64)"],
    [604, "a3", "(pointer uint64)"],
    [606, "a3", "(pointer gs-reg64)"],
    [[609, 647], "v1", "(inline-array qword)"],
    [[673, 680], "a1", "dma-packet"],
    [[682, 691], "a1", "gs-gif-tag"],
    [695, "a1", "(pointer gs-zbuf)"],
    [697, "a1", "(pointer gs-reg64)"],
    [699, "a1", "(pointer gs-test)"],
    [701, "a1", "(pointer gs-reg64)"],
    [728, "a1", "(pointer gs-rgbaq)"],
    [730, "a1", "(pointer gs-reg64)"],
    [[733, 738], "v1", "(inline-array qword)"],
    [[741, 750], "v1", "(inline-array qword)"],
    [[760, 766], "v1", "dma-packet"]
  ],
  "(method 33 sky-work)": [
    [42, "s5", "int"],
    [46, "a2", "sky-work"],
    [59, "a2", "sky-work"],
    [36, "v1", "sky-work"]
  ],
  "(method 23 sky-work)": [
    [[3, 10], "a0", "dma-packet"],
    [[12, 21], "a0", "gs-gif-tag"],
    [25, "s3", "(pointer gs-test)"],
    [27, "s3", "(pointer gs-reg64)"],
    [42, "s3", "(pointer gs-tex0)"],
    [44, "s3", "(pointer gs-reg64)"],
    [46, "s3", "(pointer gs-tex1)"],
    [48, "s3", "(pointer gs-reg64)"],
    [49, "s3", "(pointer gs-clamp)"],
    [51, "s3", "(pointer gs-reg64)"],
    [53, "s3", "(pointer gs-alpha)"],
    [55, "s3", "(pointer gs-reg64)"],
    [56, "s3", "(pointer uint64)"],
    [58, "s3", "(pointer gs-reg64)"],
    [[255, 263], "s4", "dma-packet"]
  ],
  "(method 27 sky-work)": [
    [[5, 10], "a0", "dma-packet"],
    [[12, 20], "a0", "gs-gif-tag"],
    [25, "a0", "(pointer gs-alpha)"],
    [27, "a0", "(pointer gs-reg64)"],
    [[142, 149], "s4", "dma-packet"]
  ],
  "(method 34 sky-work)": [
    [[5, 10], "a0", "dma-packet"],
    [[12, 20], "a0", "gs-gif-tag"],
    [25, "a0", "(pointer gs-zbuf)"],
    [27, "a0", "(pointer gs-reg64)"],
    [29, "a0", "(pointer gs-test)"],
    [31, "a0", "(pointer gs-reg64)"],
    [33, "a0", "(pointer gs-alpha)"],
    [35, "a0", "(pointer gs-reg64)"],
    [[80, 88], "s5", "dma-packet"]
  ],
  "(method 35 sky-work)": [
    [[2, 9], "a1", "dma-packet"],
    [[11, 20], "a1", "gs-gif-tag"],
    [24, "a1", "(pointer gs-test)"],
    [26, "a1", "(pointer gs-reg64)"],
    [[66, 74], "s5", "dma-packet"]
  ],
  "(method 36 sky-work)": [
    [[7, 14], "a0", "dma-packet"],
    [[16, 26], "a0", "gs-gif-tag"],
    [62, "s2", "(pointer gs-tex0)"],
    [64, "s2", "(pointer gs-reg64)"],
    [66, "s2", "(pointer gs-tex1)"],
    [68, "s2", "(pointer gs-reg64)"],
    [70, "s2", "(pointer gs-test)"],
    [72, "s2", "(pointer gs-reg64)"],
    [74, "s2", "(pointer gs-clamp)"],
    [76, "s2", "(pointer gs-reg64)"],
    [78, "s2", "(pointer gs-alpha)"],
    [80, "s2", "(pointer gs-reg64)"],
    [[83, 177], "v1", "(inline-array qword)"]
  ],
  "draw-subtitle-image": [
    [[44, 48], "a0", "dma-packet"],
    [[49, 58], "a0", "gs-gif-tag"],
    [70, "a0", "(pointer gs-bitbltbuf)"],
    [72, "a0", "(pointer gs-reg64)"],
    [73, "a0", "(pointer gs-trxpos)"],
    [75, "a0", "(pointer gs-reg64)"],
    [81, "a0", "(pointer gs-trxreg)"],
    [83, "a0", "(pointer gs-reg64)"],
    [84, "a0", "(pointer gs-trxdir)"],
    [86, "a0", "(pointer gs-reg64)"],
    [[106, 112], "a1", "dma-packet"],
    [[113, 121], "a1", "gs-gif-tag"],
    [128, "a1", "(pointer gs-reg64)"],
    [130, "a1", "(pointer gs-alpha)"],
    [126, "a1", "(pointer gs-test)"],
    [132, "a1", "(pointer gs-reg64)"],
    [148, "a1", "(pointer gs-tex0)"],
    [150, "a1", "(pointer gs-reg64)"],
    [153, "a1", "(pointer gs-reg64)"],
    [157, "a1", "(pointer gs-reg64)"],
    [160, "a1", "(pointer gs-reg64)"],
    [151, "a1", "(pointer gs-tex1)"],
    [155, "a1", "(pointer gs-clamp)"],
    [158, "a1", "(pointer uint64)"],
    [[163, 194], "v1", "(pointer uint128)"],
    [[195, 199], "t0", "gs-gif-tag"],
    [[201, 206], "t0", "gs-gif-tag"],
    [[208, 213], "a2", "gs-gif-tag"],
    [[215, 220], "v1", "gs-gif-tag"],
    [[223, 254], "v1", "(pointer uint128)"],
    [[255, 259], "t0", "gs-gif-tag"],
    [[261, 266], "t0", "gs-gif-tag"],
    [[268, 273], "a1", "gs-gif-tag"],
    [[275, 280], "v1", "gs-gif-tag"],
    [[291, 296], "v1", "dma-packet"]
  ],
  "scene-player-init": [
    [[37, 44], "s5", "(array scene)"],
    [83, "v0", "(array scene)"]
  ],
  "connection-list-validate": [[5, "gp", "connection"]],
  "point-poly-distance-min": [[94, "f0", "float"]],
  "(method 26 nav-mesh)": [[[23, 78], "s4", "nav-engine"]],
  "compute-dir-parm": [
    [18, "f0", "float"],
    [8, "a2", "uint"],
    [10, "v1", "float"]
  ],
  "(trans idle fma-sphere)": [[39, "a2", "process-drawable"]],
  "(method 10 talker)": [[29, "t9", "(function process none)"]],
  "(exit active talker)": [[19, "s5", "process-drawable"]],
  "(method 11 speech-channel)": [
    [66, "v1", "process-drawable"],
    [223, "s4", "process-drawable"],
    [237, "s4", "process-drawable"],
    [240, "s4", "process-drawable"],
    [212, "v0", "sound-rpc-set-param"]
  ],
  "lightning-fractal-gen": [
    [37, "v1", "float"],
    [64, "v1", "float"],
    [91, "v1", "float"]
  ],
  "lightning-uniform-gen": [
    [38, "v1", "float"],
    [60, "v1", "float"],
    [82, "v1", "float"]
  ],
  "lightning-trail-uniform-gen": [
    [21, "v1", "float"],
    [43, "v1", "float"],
    [65, "v1", "float"]
  ],
  "lightning-trail-fractal-gen": [
    [52, "v1", "float"],
    [71, "v1", "float"],
    [90, "v1", "float"]
  ],
  "lightning-draw": [
    [[407, 444], "v1", "(inline-array vector)"],
    ["_stack_", 20, "(inline-array gcf-vertex)"],
    ["_stack_", 176, "gcf-control"],
    [440, "a1", "pointer"],
    [441, "a0", "pointer"],
    [438, "a1", "(pointer uint128)"],
    [439, "a0", "(pointer uint128)"],
    [[472, 487], "a0", "dma-packet"],
    [[559, 576], "a0", "dma-packet"],
    [[597, 602], "a0", "dma-packet"]
  ],
  "lightning-draw-all": [
    [39, "v1", "connection"],
    [40, "s1", "dma-buffer"]
  ],
  "(method 24 game-info)": [
    [808, "s4", "pointer"],
    [156, "s4", "pointer"],
    [360, "a1", "pointer"],
    [490, "a1", "pointer"],
    [521, "a2", "pointer"],
    [673, "v1", "pointer"],
    [97, "v1", "pointer"],
    [141, "s4", "game-save-tag"],
    [172, "s4", "game-save-tag"],
    [187, "s4", "(inline-array game-save-tag)"],
    [202, "s4", "(inline-array game-save-tag)"],
    [219, "s4", "(inline-array game-save-tag)"],
    [232, "s4", "(inline-array game-save-tag)"],
    [238, "s4", "(inline-array game-save-tag)"],
    [244, "s4", "(inline-array game-save-tag)"],
    [[250, 325], "s4", "(inline-array game-save-tag)"],
    [328, "s4", "(inline-array game-save-tag)"],
    [[342, 399], "s4", "(inline-array game-save-tag)"],
    [[411, 511], "s4", "(inline-array game-save-tag)"],
    [[539, 673], "s4", "(inline-array game-save-tag)"],
    [[701, 805], "s4", "(inline-array game-save-tag)"],
    [[4, 94], "v1", "(inline-array game-save-tag)"],
    [495, "a2", "(pointer uint8)"]
  ],
  "(method 11 game-save)": [
    [270, "s4", "pointer"],
    [[83, 97], "s4", "(inline-array game-save-tag)"],
    [107, "s4", "(inline-array game-save-tag)"],
    [[116, 267], "s4", "(inline-array game-save-tag)"]
  ],
  "(code active process-taskable)": [
    [40, "gp", "handle"],
    [71, "gp", "handle"]
  ],
  "(method 32 process-taskable)": [
    [63, "v0", "joint"],
    [[70, 80], "v1", "collide-shape-prim-group"]
  ],
  "(method 9 los-control)": [
    [54, "s1", "process-focusable"],
    [35, "s1", "process-focusable"]
  ],
  "(method 18 grid-hash)": [
    [42, "a0", "(pointer grid-hash-word)"],
    [44, "t4", "(pointer grid-hash-word)"],
    [46, "t6", "(pointer grid-hash-word)"]
  ],
  "(method 19 grid-hash)": [[46, "t6", "(pointer uint8)"]],
  "(method 15 sphere-hash)": [[5, "v0", "(function grid-hash none)"]],
  "(method 32 sphere-hash)": [[107, "v1", "float"]],
  "(method 13 carry-info)": [
    [14, "v1", "handle"],
    [22, "v0", "carry-info"],
    [11, "v1", "handle"]
  ],
  "(method 12 carry-info)": [
    [27, "s4", "collide-shape"],
    [46, "a0", "process-drawable"],
    [47, "v1", "collide-shape"],
    [52, "a1", "process-drawable"],
    [53, "a0", "collide-shape"],
    [59, "a1", "process-drawable"],
    [60, "a0", "collide-shape"]
  ],
  "(method 11 carry-info)": [
    [43, "s4", "collide-shape"],
    [211, "a0", "process-drawable"],
    [212, "v1", "collide-shape"],
    [218, "a2", "process-drawable"],
    [225, "a1", "process-drawable"],
    [231, "a0", "process-drawable"],
    [232, "v1", "collide-shape"],
    [10, "v1", "handle"],
    [20, "v1", "handle"],
    [219, "a1", "collide-shape"],
    [226, "a0", "collide-shape"]
  ],
  "(method 14 carry-info)": [
    [45, "s2", "collide-shape"],
    [158, "a0", "process-drawable"],
    [159, "v1", "collide-shape"],
    [165, "a2", "process-drawable"],
    [172, "a1", "process-drawable"],
    [178, "a0", "process-drawable"],
    [179, "v1", "collide-shape"],
    [12, "v1", "handle"],
    [22, "v1", "handle"],
    [166, "a1", "collide-shape"],
    [173, "a0", "collide-shape"],
    [151, "a0", "process-drawable"],
    [152, "v1", "collide-shape"],
    [158, "a2", "process-drawable"],
    [165, "a1", "process-drawable"],
    [171, "a0", "process-drawable"],
    [172, "v1", "collide-shape"],
    [159, "a1", "collide-shape"],
    [166, "a0", "collide-shape"]
  ],
  "(method 16 carry-info)": [[22, "v0", "carry-info"]],
  "(event idle task-arrow)": [[6, "a0", "vector"]],
  "projectile-init-by-other": [[113, "v1", "process-drawable"]],
  "(method 35 projectile)": [[5, "a1", "projectile"]],
  "target-gun-fire-blue": [[71, "a0", "projectile"]],
  "(method 24 gun-blue-shot)": [[15, "s5", "projectile"]],
  "target-gun-fire-yellow": [[28, "a0", "projectile"]],
  "target-gun-fire-red": [
    [150, "v1", "process-drawable"],
    [194, "v1", "process-drawable"],
    [197, "v1", "process-drawable"],
    [200, "v1", "process-drawable"]
  ],
  "(method 26 gun-red-shot)": [
    [43, "a0", "connection"],
    [44, "a0", "collide-shape"],
    [92, "a0", "connection"],
    [93, "a0", "collide-shape"]
  ],
  "gun-red-shot-init-by-other": [[89, "v1", "process-drawable"]],
  "(method 23 gun-red-shot)": [[10, "s4", "process-focusable"]],
  "target-gun-fire-dark": [
    [30, "a0", "projectile"],
    [60, "a0", "gun-dark-shot"]
  ],
  "process-drawable-shock-effect-bullseye": [[88, "a0", "lightning-tracker"]],
  "projectile-update-velocity-space-wars": [
    [59, "a0", "process-drawable"],
    [60, "a0", "collide-shape"]
  ],
  "cshape-reaction-blue-shot": [[15, "v1", "gun-blue-shot"]],
  "(method 10 idle-control)": [[64, "v1", "art-joint-anim"]],
  "(method 136 enemy)": [[34, "a1", "process-focusable"]],
  "(method 107 enemy)": [[17, "v0", "process-focusable"]],
  "(method 96 enemy)": [[[16, 20], "a0", "process-focusable"]],
  "(method 129 enemy)": [[18, "a1", "process-focusable"]],
  "(method 97 enemy)": [
    [16, "v1", "connection"],
    [[17, 22], "v1", "collide-shape"],
    [27, "s2", "process-focusable"],
    [65, "v1", "connection"],
    [[66, 71], "v1", "collide-shape"],
    [76, "s2", "process-focusable"],
    [112, "v1", "connection"],
    [[113, 118], "v1", "collide-shape"],
    [123, "s2", "process-focusable"]
  ],
  "(method 75 enemy)": [[9, "s2", "process-focusable"]],
  "(code notice enemy)": [[31, "v1", "art-joint-anim"]],
  "(code stare enemy)": [[23, "gp", "art-joint-anim"]],
  "(code victory enemy)": [[30, "v1", "art-joint-anim"]],
  "(method 88 enemy)": [[28, "a1", "art-joint-anim"]],
  "(code hit enemy)": [[30, "v1", "art-joint-anim"]],
  "(method 51 enemy)": [[[27, 31], "a0", "process-focusable"]],
  "(method 78 enemy)": [[11, "v1", "art-joint-anim"]],
  "(code die enemy)": [[30, "v1", "art-joint-anim"]],
  "(code die-falling enemy)": [[32, "gp", "art-joint-anim"]],
  "(code view-anims enemy)": [[20, "s4", "art-joint-anim"]],
  "(method 7 enemy)": [
    [14, "t9", "(function process-focusable int process-focusable)"]
  ],
  "nav-enemy-chase-post": [[[15, 19], "a0", "process-focusable"]],
  "nav-enemy-flee-post": [[[16, 20], "a0", "process-focusable"]],
  "nav-enemy-face-focus-post": [[[24, 28], "a0", "process-focusable"]],
  "nav-enemy-stare-post": [[[24, 28], "a0", "process-focusable"]],
  "(code active nav-enemy)": [
    [30, "v1", "art-joint-anim"],
    [127, "v1", "art-joint-anim"],
    [189, "v1", "art-joint-anim"],
    [298, "v1", "art-joint-anim"]
  ],
  "(enter notice nav-enemy)": [[[21, 25], "a0", "process-focusable"]],
  "(code notice nav-enemy)": [[31, "v1", "art-joint-anim"]],
  "(code stare nav-enemy)": [[23, "gp", "art-joint-anim"]],
  "(enter taunt nav-enemy)": [[[37, 42], "gp", "process-focusable"]],
  "(code taunt nav-enemy)": [[84, "v1", "art-joint-anim"]],
  "(enter pacing nav-enemy)": [[[103, 108], "gp", "process-focusable"]],
  "(trans pacing nav-enemy)": [[[14, 18], "a0", "process-focusable"]],
  "(code pacing nav-enemy)": [[34, "gp", "art-joint-anim"]],
  "(enter circling nav-enemy)": [[[69, 74], "gp", "process-focusable"]],
  "(trans circling nav-enemy)": [[[14, 18], "a0", "process-focusable"]],
  "(code circling nav-enemy)": [[34, "gp", "art-joint-anim"]],
  "(code hit nav-enemy)": [[30, "v1", "art-joint-anim"]],
  "(code debug-control nav-enemy)": [[28, "v1", "art-joint-anim"]],
  "(method 55 nav-enemy)": [[[74, 78], "a0", "process-focusable"]],
  "(method 161 nav-enemy)": [[[22, 27], "v1", "process-focusable"]],
  "(method 160 nav-enemy)": [
    [18, "s5", "process-focusable"],
    [[35, 40], "s5", "process-focusable"]
  ],
  "(method 32 youngsamos-npc)": [
    [61, "t9", "(function process-taskable none)"]
  ],
  "(method 35 pecker-npc)": [
    [58, "v1", "art-joint-anim"],
    [117, "v1", "art-joint-anim"]
  ],
  "(code idle scene-looper)": [[40, "gp", "handle"]],
  "(method 7 rigid-body-platform)": [
    [14, "t9", "(function rigid-body-object int rigid-body-object)"]
  ],
  "(method 53 rigid-body-platform)": [[24, "f0", "float"]],
  "(method 46 rigid-body-platform)": [
    [13, "v1", "rigid-body-control-point"],
    [30, "v1", "collide-rider"],
    [46, "s5", "process-focusable"],
    [139, "v1", "float"]
  ],
  "(method 24 remote)": [
    [16, "s4", "process-focusable"],
    [[26, 30], "s4", "process-focusable"]
  ],
  "remote-track": [[94, "gp", "process-drawable"]],
  "(trans enter remote)": [[[25, 29], "a0", "process-focusable"]],
  "(code enter remote)": [[11, "gp", "process-focusable"]],
  "(method 25 remote)": [[[8, 12], "a0", "collide-shape"]],
  "(method 25 judge)": [[[8, 12], "a0", "collide-shape"]],
  "(event wait judge)": [[63, "gp", "process-focusable"]],
  "(code idle judge)": [[39, "v0", "float"]],
  "(post sidekick-clone)": [[[474, 513], "gp", "(pointer process-drawable)"]],
  "(code target-carry-pickup)": [
    [79, "v0", "carry-info"],
    [290, "v0", "carry-info"]
  ],
  "(code target-carry-drop)": [
    [24, "v0", "carry-info"],
    [92, "v1", "art-joint-anim"],
    [158, "v0", "carry-info"],
    [273, "v0", "carry-info"]
  ],
  "(code target-carry-throw)": [
    [51, "v0", "carry-info"],
    [112, "v0", "carry-info"],
    [194, "v0", "carry-info"]
  ],
  "next-continue": [
    [4, "a2", "symbol"],
    [5, "a2", "level-load-info"],
    [12, "a3", "continue-point"]
  ],
  "(code target-continue)": [[643, "s5", "handle"]],
  "(code target-warp-in)": [[336, "v1", "art-joint-anim"]],
  "target-hit-effect": [[39, "t4", "vector"]],
  "target-hit-setup-anim": [
    [153, "v1", "art-joint-anim"],
    [225, "v1", "art-joint-anim"]
  ],
  "(code target-hit)": [[576, "v1", "art-joint-anim"]],
  "(anon-function 12 target-death)": [[[12, 19], "gp", "process-drawable"]],
  "target-death-reset": [[21, "v1", "connection"]],
  "(anon-function 3 target-death)": [[259, "v1", "art-joint-anim"]],
  "(anon-function 2 target-death)": [
    [58, "v1", "art-joint-anim"],
    [197, "v1", "art-joint-anim"],
    [141, "v1", "art-joint-anim"]
  ],
  "(anon-function 1 target-death)": [[73, "v1", "art-joint-anim"]],
  "(event target-continue)": [[18, "a0", "process"]],
  "(method 30 battle)": [
    [7, "s5", "nav-enemy"],
    [32, "a2", "nav-enemy"]
  ],
  "(method 7 battle)": [
    [15, "t9", "(function process-drawable int process-drawable)"]
  ],
  "(method 51 battle)": [[[38, 95], "s4", "touch-tracker"]],
  "(method 26 battle)": [
    [35, "a0", "connection"],
    [36, "a0", "collide-shape"],
    [84, "a0", "connection"],
    [85, "a0", "collide-shape"]
  ],
  "(method 28 battle)": [
    ["_stack_", 16, "res-tag"],
    [[21, 31], "s5", "(pointer entity-actor)"]
  ],
  "(method 29 battle)": [
    ["_stack_", 16, "res-tag"],
    ["_stack_", 32, "res-tag"]
  ],
  "(method 12 collide-cache)": [[76, "v1", "process-drawable"]],
  "collide-list-fill-bg-using-box": [
    [[207, 213], "v1", "collide-hash-scratch"],
    [223, "a0", "collide-hash-scratch"],
    [[241, 247], "v1", "collide-hash-scratch"],
    [255, "a0", "collide-hash-scratch"]
  ],
  "collide-list-fill-bg-using-line-sphere": [
    [261, "a0", "collide-hash-scratch"],
    [[279, 285], "v1", "collide-hash-scratch"],
    [[246, 251], "v1", "collide-hash-scratch"],
    [293, "a0", "collide-hash-scratch"],
    [102, "v1", "float"]
  ],
  "(method 8 collide-hash)": [
    [34, "a1", "collide-hash-scratch"],
    [50, "a2", "collide-hash-scratch"],
    [62, "a2", "collide-hash-scratch"],
    [73, "a1", "collide-hash-scratch"]
  ],
  "(method 9 collide-mesh)": [[[9, 63], "s5", "collide-mesh-tri"]],
  "(method 13 collide-mesh)": [
    [21, "a3", "(inline-array vector)"],
    [[22, 61], "a3", "vector"],
    [[20, 61], "t0", "(inline-array vector)"],
    [[76, 123], "v1", "collide-mesh-tri"]
  ],
  "(method 10 collide-mesh)": [[[13, 51], "s4", "collide-mesh-cache-tri"]],
  "(method 9 collide-mesh-cache)": [
    [[10, 83], "s4", "collide-mesh-cache-entry"]
  ],
  "(method 10 touching-list)": [[[1, 12], "s5", "touching-shapes-entry"]],
  "(method 13 touching-list)": [[[0, 77], "v0", "touching-shapes-entry"]],
  "(method 11 touching-list)": [[[0, 57], "s5", "touching-shapes-entry"]],
  "(method 12 touching-list)": [[[0, 105], "gp", "touching-shapes-entry"]],
  "(method 9 collide-edge-work)": [
    [[6, 52], "s3", "collide-edge-edge"],
    [[5, 52], "s4", "collide-edge-hold-item"]
  ],
  "(method 20 collide-edge-work)": [
    [100, "a0", "collide-shape-moving"],
    [179, "v1", "int"],
    [179, "a1", "int"]
  ],
  "(method 13 collide-edge-work)": [[[8, 119], "s1", "collide-edge-edge"]],
  "(method 9 collide-edge-edge)": [[20, "a0", "collide-shape-moving"]],
  "(method 13 ocean)": [
    [248, "v1", "dma-packet"],
    [249, "v1", "dma-packet"],
    [250, "v1", "dma-packet"],
    [318, "v1", "dma-packet"],
    [319, "v1", "dma-packet"],
    [320, "v1", "dma-packet"]
  ],
  "(method 19 ocean)": [
    [[2, 8], "a0", "dma-packet"],
    [[11, 17], "a0", "gs-gif-tag"],
    [22, "s4", "(pointer gs-test)"],
    [24, "s4", "(pointer gs-reg64)"],
    [26, "s4", "(pointer gs-alpha)"],
    [28, "s4", "(pointer gs-reg64)"],
    [41, "s4", "(pointer gs-tex0)"],
    [43, "s4", "(pointer gs-reg64)"],
    [45, "s4", "(pointer gs-tex1)"],
    [47, "s4", "(pointer gs-reg64)"],
    [49, "s4", "(pointer gs-texa)"],
    [51, "s4", "(pointer gs-reg64)"],
    [53, "s4", "(pointer gs-miptbp)"],
    [55, "s4", "(pointer gs-reg64)"],
    [57, "s4", "(pointer gs-miptbp)"],
    [59, "s4", "(pointer gs-reg64)"],
    [60, "s4", "(pointer gs-clamp)"],
    [62, "s4", "(pointer gs-reg64)"],
    [64, "s4", "(pointer gs-fogcol)"],
    [66, "s4", "(pointer gs-reg64)"]
  ],
  "(method 20 ocean)": [
    [[3, 7], "a0", "dma-packet"],
    [[13, 16], "a0", "gs-gif-tag"],
    [22, "a0", "(pointer gs-texa)"],
    [24, "a0", "(pointer gs-reg64)"]
  ],
  "(method 22 ocean)": [[[3, 11], "a0", "dma-packet"]],
  "(method 23 ocean)": [[[3, 11], "a0", "dma-packet"]],
  "(method 25 ocean)": [[[8, 16], "a1", "dma-packet"]],
  "(method 26 ocean)": [
    [[11, 19], "a3", "dma-packet"],
    [[30, 38], "a2", "dma-packet"]
  ],
  "(method 27 ocean)": [
    [[19, 27], "a0", "dma-packet"],
    [30, "s3", "matrix"],
    [[49, 54], "s2", "vector"]
  ],
  "(method 28 ocean)": [
    [[43, 51], "a0", "dma-packet"],
    [66, "a2", "(pointer int16)"],
    [[81, 89], "a1", "vector4w"],
    [[90, 98], "v1", "vector4w"],
    [[111, 127], "t0", "vector4w"],
    [[130, 268], "a1", "(inline-array vector4w)"]
  ],
  "(method 29 ocean)": [
    [[5, 9], "a0", "dma-packet"],
    [[15, 18], "a0", "gs-gif-tag"],
    [23, "a0", "(pointer gs-test)"],
    [25, "a0", "(pointer gs-reg64)"],
    [[36, 41], "a0", "dma-packet"],
    [91, "a1", "(pointer int16)"]
  ],
  "(method 30 ocean)": [[29, "a0", "(pointer uint8)"]],
  "(method 31 ocean)": [[32, "a0", "(pointer int32)"]],
  "(method 32 ocean)": [
    [31, "t0", "(pointer int32)"],
    [47, "a2", "(pointer uint8)"],
    [55, "v1", "(pointer int8)"]
  ],
  "(method 33 ocean)": [
    [[52, 60], "a0", "dma-packet"],
    [[63, 67], "v1", "vector4w"],
    [[93, 232], "v1", "(inline-array vector4w)"],
    [[245, 253], "a0", "dma-packet"]
  ],
  "(method 34 ocean)": [
    [[44, 52], "a0", "dma-packet"],
    [[61, 65], "v1", "vector4w"],
    [[68, 147], "v1", "(inline-array vector4w)"],
    [[166, 174], "a0", "dma-packet"]
  ],
  "(method 36 ocean)": [["_stack_", 48, "ocean-trans-mask"]],
  "(method 38 ocean)": [
    [104, "a1", "(pointer int32)"],
    [108, "a3", "(pointer uint8)"],
    [110, "a1", "(pointer int32)"]
  ],
  "(method 39 ocean)": [
    [[7, 15], "a0", "dma-packet"],
    [[17, 51], "v1", "matrix"]
  ],
  "(method 40 ocean)": [["_stack_", 40, "ocean-trans-mask"]],
  "(method 41 ocean)": [[[3, 11], "a0", "dma-packet"]],
  "(method 42 ocean)": [[[3, 11], "a0", "dma-packet"]],
  "(method 45 ocean)": [
    [[19, 27], "a1", "dma-packet"],
    [30, "s3", "matrix"],
    [[47, 52], "s2", "vector"]
  ],
  "(method 48 ocean)": [[[8, 16], "a1", "dma-packet"]],
  "(method 49 ocean)": [[24, "a0", "(pointer uint8)"]],
  "(method 51 ocean)": [
    [39, "a0", "(pointer uint8)"],
    [47, "v1", "(pointer uint8)"]
  ],
  "(method 52 ocean)": [
    [[54, 68], "a2", "dma-packet"],
    [[82, 87], "a0", "dma-packet"],
    [99, "v1", "(pointer uint64)"]
  ],
  "(method 53 ocean)": [
    [[52, 60], "a0", "dma-packet"],
    [[62, 67], "v1", "vector4w"],
    [[70, 149], "v1", "(inline-array vector4w)"],
    [[162, 170], "a0", "dma-packet"]
  ],
  "(method 57 ocean)": [
    [[7, 15], "a0", "dma-packet"],
    [[18, 28], "a0", "vector"],
    [[28, 39], "a0", "vector"],
    [[39, 50], "a0", "vector"],
    [[51, 62], "v1", "vector"]
  ],
  "(method 59 ocean)": [
    [[22, 27], "a0", "dma-packet"],
    [195, "t3", "(pointer uint8)"]
  ],
  "(method 60 ocean)": [[[3, 191], "s4", "(inline-array ocean-vertex)"]],
  "(method 61 ocean)": [[[3, 194], "s4", "(inline-array ocean-vertex)"]],
  "(method 62 ocean)": [[[3, 193], "s4", "(inline-array ocean-vertex)"]],
  "(method 63 ocean)": [[[3, 200], "s4", "(inline-array ocean-vertex)"]],
  "(method 64 ocean)": [[[3, 228], "s5", "(inline-array ocean-vertex)"]],
  "(method 65 ocean)": [[[3, 234], "s5", "(inline-array ocean-vertex)"]],
  "(method 66 ocean)": [[[3, 234], "s4", "(inline-array ocean-vertex)"]],
  "(method 67 ocean)": [[[3, 240], "s4", "(inline-array ocean-vertex)"]],
  "(method 68 ocean)": [[[4, 179], "s3", "(inline-array ocean-vertex)"]],
  "(method 69 ocean)": [[[59, 66], "gp", "dma-packet"]],
  "(method 71 ocean)": [[[8, 16], "a1", "dma-packet"]],
  "(method 72 ocean)": [[[2, 6], "v1", "(inline-array vector4w)"]],
  "(method 73 ocean)": [[[6, 11], "a0", "dma-packet"]],
  "(method 74 ocean)": [
    [[6, 11], "a0", "dma-packet"],
    [[19, 24], "a0", "dma-packet"]
  ],
  "(method 75 ocean)": [[[3, 8], "a0", "dma-packet"]],
  "(method 76 ocean)": [[[3, 8], "a0", "dma-packet"]],
  "(method 77 ocean)": [[[3, 8], "a0", "dma-packet"]],
  "(method 78 ocean)": [
    [[20, 24], "a0", "dma-packet"],
    [[27, 33], "a0", "gs-gif-tag"],
    [38, "a0", "(pointer gs-test)"],
    [40, "a0", "(pointer gs-reg64)"],
    [42, "a0", "(pointer gs-alpha)"],
    [44, "a0", "(pointer gs-reg64)"],
    [45, "a0", "(pointer gs-tex1)"],
    [47, "a0", "(pointer gs-reg64)"],
    [[58, 63], "a0", "dma-packet"]
  ],
  "(method 79 ocean)": [
    [[13, 17], "a0", "dma-packet"],
    [[23, 26], "a0", "gs-gif-tag"],
    [31, "s3", "(pointer gs-test)"],
    [33, "s3", "(pointer gs-reg64)"],
    [35, "s3", "(pointer gs-alpha)"],
    [37, "s3", "(pointer gs-reg64)"],
    [51, "s3", "(pointer gs-tex0)"],
    [53, "s3", "(pointer gs-reg64)"],
    [55, "s3", "(pointer gs-tex1)"],
    [57, "s3", "(pointer gs-reg64)"],
    [58, "s3", "(pointer gs-clamp)"],
    [60, "s3", "(pointer gs-reg64)"],
    [61, "s3", "(pointer uint64)"],
    [63, "s3", "(pointer gs-reg64)"],
    [[66, 81], "v1", "(inline-array vector4w)"],
    [[95, 99], "a0", "dma-packet"],
    [[105, 108], "a0", "gs-gif-tag"],
    [125, "s3", "(pointer gs-tex0)"],
    [127, "s3", "(pointer gs-reg64)"],
    [128, "s3", "(pointer uint64)"],
    [130, "s3", "(pointer gs-reg64)"],
    [[133, 148], "v1", "(inline-array vector4w)"],
    [[162, 166], "a0", "dma-packet"],
    [[172, 175], "a0", "gs-gif-tag"],
    [192, "s3", "(pointer gs-tex0)"],
    [194, "s3", "(pointer gs-reg64)"],
    [195, "s3", "(pointer uint64)"],
    [197, "s3", "(pointer gs-reg64)"],
    [[200, 215], "v1", "(inline-array vector4w)"],
    [[229, 233], "a0", "dma-packet"],
    [[239, 242], "a0", "gs-gif-tag"],
    [259, "s3", "(pointer gs-tex0)"],
    [261, "s3", "(pointer gs-reg64)"],
    [262, "s3", "(pointer uint64)"],
    [264, "s3", "(pointer gs-reg64)"],
    [[267, 282], "v1", "(inline-array vector4w)"],
    [[296, 300], "a0", "dma-packet"],
    [[306, 309], "a0", "gs-gif-tag"],
    [326, "s3", "(pointer gs-tex0)"],
    [328, "s3", "(pointer gs-reg64)"],
    [329, "s3", "(pointer uint64)"],
    [331, "s3", "(pointer gs-reg64)"],
    [[333, 349], "v1", "(inline-array vector4w)"],
    [[360, 373], "v1", "(inline-array vector4w)"]
  ],
  "(method 81 ocean)": [
    [[13, 17], "a0", "dma-packet"],
    [[23, 26], "a0", "gs-gif-tag"],
    [31, "s3", "(pointer gs-test)"],
    [33, "s3", "(pointer gs-reg64)"],
    [35, "s3", "(pointer gs-alpha)"],
    [37, "s3", "(pointer gs-reg64)"],
    [51, "s3", "(pointer gs-tex0)"],
    [53, "s3", "(pointer gs-reg64)"],
    [55, "s3", "(pointer gs-tex1)"],
    [57, "s3", "(pointer gs-reg64)"],
    [58, "s3", "(pointer gs-clamp)"],
    [60, "s3", "(pointer gs-reg64)"],
    [61, "s3", "(pointer uint64)"],
    [63, "s3", "(pointer gs-reg64)"],
    [[66, 81], "v1", "(inline-array vector4w)"],
    [[87, 91], "a0", "dma-packet"],
    [[97, 100], "a0", "gs-gif-tag"],
    [106, "a0", "(pointer gs-bitbltbuf)"],
    [108, "a0", "(pointer gs-reg64)"],
    [109, "a0", "(pointer gs-trxpos)"],
    [111, "a0", "(pointer gs-reg64)"],
    [113, "a0", "(pointer gs-trxreg)"],
    [115, "a0", "(pointer gs-reg64)"],
    [116, "a0", "(pointer gs-trxdir)"],
    [118, "a0", "(pointer gs-reg64)"],
    [[121, 126], "v1", "(inline-array vector4w)"],
    [[146, 150], "a0", "dma-packet"],
    [[156, 159], "a0", "gs-gif-tag"],
    [163, "s3", "(pointer gs-alpha)"],
    [165, "s3", "(pointer gs-reg64)"],
    [179, "s3", "(pointer gs-tex0)"],
    [181, "s3", "(pointer gs-reg64)"],
    [182, "s3", "(pointer gs-tex1)"],
    [184, "s3", "(pointer gs-reg64)"],
    [185, "s3", "(pointer gs-clamp)"],
    [187, "s3", "(pointer gs-reg64)"],
    [188, "s3", "(pointer uint64)"],
    [190, "s3", "(pointer gs-reg64)"],
    [[193, 215], "v1", "(inline-array vector4w)"],
    [[221, 225], "a0", "dma-packet"],
    [[231, 234], "a0", "gs-gif-tag"],
    [239, "a0", "(pointer gs-alpha)"],
    [241, "a0", "(pointer gs-reg64)"],
    [243, "a0", "(pointer gs-tex1)"],
    [245, "a0", "(pointer gs-reg64)"],
    [246, "a0", "(pointer uint64)"],
    [248, "a0", "(pointer gs-reg64)"],
    [[251, 273], "v1", "(inline-array vector4w)"],
    [[287, 291], "a0", "dma-packet"],
    [[297, 300], "a0", "gs-gif-tag"],
    [305, "s3", "(pointer gs-alpha)"],
    [307, "s3", "(pointer gs-reg64)"],
    [320, "s3", "(pointer gs-tex0)"],
    [322, "s3", "(pointer gs-reg64)"],
    [324, "s3", "(pointer gs-tex1)"],
    [326, "s3", "(pointer gs-reg64)"],
    [327, "s3", "(pointer uint64)"],
    [329, "s3", "(pointer gs-reg64)"],
    [[332, 354], "v1", "(inline-array vector4w)"],
    [[376, 381], "a3", "dma-packet"],
    [[387, 390], "a3", "gs-gif-tag"],
    [394, "a3", "(pointer gs-xy-offset)"],
    [396, "a3", "(pointer gs-reg64)"],
    [406, "a3", "(pointer gs-frame)"],
    [408, "a3", "(pointer gs-reg64)"],
    [416, "a3", "(pointer gs-scissor)"],
    [418, "a3", "(pointer gs-reg64)"],
    [420, "a3", "(pointer gs-test)"],
    [422, "a3", "(pointer gs-reg64)"],
    [424, "a3", "(pointer gs-alpha)"],
    [426, "a3", "(pointer gs-reg64)"],
    [440, "a3", "(pointer gs-tex0)"],
    [442, "a3", "(pointer gs-reg64)"],
    [443, "a3", "(pointer uint64)"],
    [445, "a3", "(pointer gs-reg64)"],
    [448, "a3", "(pointer gs-texa)"],
    [450, "a3", "(pointer gs-reg64)"],
    [452, "a3", "(pointer gs-tex1)"],
    [454, "a3", "(pointer gs-reg64)"],
    [455, "a3", "(pointer uint64)"],
    [457, "a3", "(pointer gs-reg64)"],
    [459, "a3", "(pointer gs-prim)"],
    [460, "a3", "(pointer gs-reg64)"],
    [[469, 473], "t1", "dma-packet"],
    [[479, 482], "t1", "gs-gif-tag"],
    [492, "t1", "(pointer gs-xyz)"],
    [494, "t1", "(pointer gs-reg64)"],
    [499, "t1", "(pointer gs-xyz)"],
    [501, "t1", "(pointer gs-reg64)"],
    [511, "t1", "(pointer gs-xyz)"],
    [513, "t1", "(pointer gs-reg64)"],
    [522, "t1", "(pointer gs-xyz)"],
    [524, "t1", "(pointer gs-reg64)"],
    [[536, 540], "a3", "dma-packet"],
    [[546, 549], "a3", "gs-gif-tag"],
    [563, "a3", "(pointer gs-frame)"],
    [565, "a3", "(pointer gs-reg64)"],
    [581, "a3", "(pointer gs-tex0)"],
    [583, "a3", "(pointer gs-reg64)"],
    [585, "a3", "(pointer gs-prim)"],
    [586, "a3", "(pointer gs-reg64)"],
    [[594, 598], "a1", "dma-packet"],
    [[604, 607], "a1", "gs-gif-tag"],
    [617, "a1", "(pointer gs-xyz)"],
    [619, "a1", "(pointer gs-reg64)"],
    [624, "a1", "(pointer gs-xyz)"],
    [626, "a1", "(pointer gs-reg64)"],
    [636, "a1", "(pointer gs-xyz)"],
    [638, "a1", "(pointer gs-reg64)"],
    [647, "a1", "(pointer gs-xyz)"],
    [649, "a1", "(pointer gs-reg64)"]
  ],
  "(method 82 ocean)": [
    [[10, 14], "a0", "dma-packet"],
    [[20, 23], "a0", "gs-gif-tag"],
    [28, "s3", "(pointer gs-test)"],
    [30, "s3", "(pointer gs-reg64)"],
    [32, "s3", "(pointer gs-alpha)"],
    [34, "s3", "(pointer gs-reg64)"],
    [54, "s3", "(pointer gs-tex0)"],
    [56, "s3", "(pointer gs-reg64)"],
    [58, "s3", "(pointer gs-tex1)"],
    [60, "s3", "(pointer gs-reg64)"],
    [62, "s3", "(pointer gs-clamp)"],
    [64, "s3", "(pointer gs-reg64)"],
    [65, "s3", "(pointer uint64)"],
    [67, "s3", "(pointer gs-reg64)"],
    [[70, 90], "v1", "(inline-array vector4w)"],
    [[103, 107], "a0", "dma-packet"],
    [[113, 116], "a0", "gs-gif-tag"],
    [121, "s3", "(pointer gs-test)"],
    [123, "s3", "(pointer gs-reg64)"],
    [124, "s3", "(pointer gs-alpha)"],
    [126, "s3", "(pointer gs-reg64)"],
    [144, "s3", "(pointer gs-tex0)"],
    [146, "s3", "(pointer gs-reg64)"],
    [147, "s3", "(pointer gs-tex1)"],
    [149, "s3", "(pointer gs-reg64)"],
    [151, "s3", "(pointer gs-clamp)"],
    [153, "s3", "(pointer gs-reg64)"],
    [154, "s3", "(pointer uint64)"],
    [156, "s3", "(pointer gs-reg64)"],
    [[159, 179], "v1", "(inline-array vector4w)"]
  ],
  "(method 83 ocean)": [
    [[13, 17], "a0", "dma-packet"],
    [[23, 26], "a0", "gs-gif-tag"],
    [31, "s1", "(pointer gs-alpha)"],
    [33, "s1", "(pointer gs-reg64)"],
    [53, "s1", "(pointer gs-tex0)"],
    [55, "s1", "(pointer gs-reg64)"],
    [57, "s1", "(pointer gs-clamp)"],
    [59, "s1", "(pointer gs-reg64)"],
    [60, "s1", "(pointer uint64)"],
    [62, "s1", "(pointer gs-reg64)"],
    [69, "v1", "(pointer uint128)"],
    [[97, 115], "s1", "(inline-array vector4w)"]
  ],
  "(method 84 ocean)": [[[66, 92], "t1", "(inline-array vector4w)"]],
  "(method 85 ocean)": [
    [[5, 9], "a0", "dma-packet"],
    [[15, 18], "a0", "gs-gif-tag"],
    [23, "a0", "(pointer gs-alpha)"],
    [25, "a0", "(pointer gs-reg64)"],
    [32, "v1", "(pointer uint128)"],
    [[89, 118], "s0", "(inline-array vector4w)"],
    [[128, 137], "s4", "(pointer uint128)"],
    [[128, 137], "v1", "(pointer uint128)"]
  ],
  "(method 88 ocean)": [
    [[5, 9], "a0", "dma-packet"],
    [[15, 18], "a0", "gs-gif-tag"],
    [23, "s3", "(pointer gs-test)"],
    [25, "s3", "(pointer gs-reg64)"],
    [39, "s3", "(pointer gs-tex0)"],
    [41, "s3", "(pointer gs-reg64)"],
    [43, "s3", "(pointer gs-tex1)"],
    [45, "s3", "(pointer gs-reg64)"],
    [46, "s3", "(pointer gs-clamp)"],
    [48, "s3", "(pointer gs-reg64)"],
    [50, "s3", "(pointer gs-alpha)"],
    [52, "s3", "(pointer gs-reg64)"],
    [53, "s3", "(pointer uint64)"],
    [55, "s3", "(pointer gs-reg64)"],
    [[227, 232], "a0", "(inline-array vector4w)"],
    [[244, 270], "a1", "(inline-array vector4w)"],
    [[282, 288], "a0", "(inline-array vector4w)"],
    [[299, 324], "a1", "(inline-array vector4w)"]
  ],
  "(method 89 ocean)": [
    [[39, 43], "a0", "dma-packet"],
    [[49, 52], "a0", "gs-gif-tag"],
    [57, "a0", "(pointer gs-test)"],
    [59, "a0", "(pointer gs-reg64)"],
    [61, "a0", "(pointer gs-alpha)"],
    [63, "a0", "(pointer gs-reg64)"],
    [64, "a0", "(pointer uint64)"],
    [66, "a0", "(pointer gs-reg64)"],
    [[69, 87], "v1", "(inline-array vector4w)"],
    [[88, 93], "a0", "(inline-array vector4w)"],
    [[93, 101], "v1", "(inline-array vector4w)"],
    [[107, 111], "a0", "dma-packet"],
    [[117, 120], "a0", "gs-gif-tag"],
    [125, "a0", "(pointer gs-xy-offset)"],
    [127, "a0", "(pointer gs-reg64)"],
    [130, "a0", "(pointer gs-texa)"],
    [132, "a0", "(pointer gs-reg64)"],
    [133, "a0", "(pointer uint64)"],
    [135, "a0", "(pointer gs-reg64)"],
    [[138, 144], "v1", "adgif-shader"],
    [[234, 240], "v1", "adgif-shader"],
    [[295, 299], "a0", "dma-packet"],
    [[305, 308], "a0", "gs-gif-tag"],
    [313, "s3", "(pointer gs-alpha)"],
    [315, "s3", "(pointer gs-reg64)"],
    [334, "s3", "(pointer gs-tex0)"],
    [336, "s3", "(pointer gs-reg64)"],
    [338, "s3", "(pointer gs-tex1)"],
    [340, "s3", "(pointer gs-reg64)"],
    [342, "s3", "(pointer gs-clamp)"],
    [344, "s3", "(pointer gs-reg64)"],
    [346, "s3", "(pointer gs-rgbaq)"],
    [348, "s3", "(pointer gs-reg64)"],
    [349, "s3", "(pointer uint64)"],
    [351, "s3", "(pointer gs-reg64)"],
    [[357, 361], "a0", "dma-packet"],
    [[367, 370], "a0", "gs-gif-tag"],
    [374, "a0", "(pointer gs-tex1)"],
    [376, "a0", "(pointer gs-reg64)"],
    [377, "a0", "(pointer uint64)"],
    [379, "a0", "(pointer gs-reg64)"],
    [[382, 421], "v1", "(inline-array vector4w)"]
  ],
  "(method 90 ocean)": [[0, "a2", "(pointer int32)"]],
  "(method 18 collide-shape-prim-group)": [
    [[3, 32], "s4", "collide-shape-prim"]
  ],
  "(method 19 collide-shape-prim)": [[[3, 32], "s4", "collide-shape-prim"]],
  "collide-shape-draw-debug-marks": [
    [24, "v1", "connection"],
    [[24, 41], "a0", "collide-shape"],
    [56, "v1", "connection"],
    [[56, 70], "a0", "collide-shape"],
    [88, "v1", "connection"],
    [[88, 104], "a0", "collide-shape"]
  ],
  "(method 18 collide-shape-prim-sphere)": [
    [79, "s4", "collide-shape-prim-mesh"]
  ],
  "(method 56 collide-shape-moving)": [
    [68, "a0", "process-focusable"],
    [153, "a0", "process-focusable"]
  ],
  "(method 66 collide-shape-moving)": [[[29, 58], "s0", "collide-cache-prim"]],
  "(method 36 collide-shape)": [[[1, 40], "v1", "collide-shape-prim"]],
  "(method 38 collide-shape)": [
    [[42, 80], "s5", "collide-shape-prim-mesh"],
    [34, "v0", "(array collide-mesh)"]
  ],
  "(method 45 collide-shape)": [
    [28, "a0", "connection"],
    [29, "a0", "collide-shape"],
    [79, "a0", "connection"],
    [80, "a0", "collide-shape-moving"],
    [[224, 235], "s1", "collide-shape-moving"]
  ],
  "(method 40 collide-shape)": [
    [30, "a0", "connection"],
    [31, "a0", "collide-shape"],
    [79, "a0", "connection"],
    [80, "a0", "collide-shape-moving"],
    [156, "s4", "(pointer uint64)"]
  ],
  "(method 12 collide-shape-prim-group)": [
    [[12, 43], "s4", "collide-shape-prim"]
  ],
  "(method 13 collide-shape-prim)": [[[12, 43], "s4", "collide-shape-prim"]],
  "(method 12 collide-shape-prim-sphere)": [
    [17, "gp", "collide-shape-prim-mesh"]
  ],
  "(method 50 collide-shape)": [[[30, 100], "gp", "process-focusable"]],
  "cshape-reaction-update-state": [["_stack_", 56, "collide-status"]],
  "(method 17 collide-shape-prim-mesh)": [
    [[6, 11], "s2", "collide-shape-prim-group"]
  ],
  "(method 35 collide-shape)": [
    [27, "a0", "connection"],
    [28, "a0", "collide-shape"],
    [76, "a0", "connection"],
    [77, "a0", "collide-shape"]
  ],
  "(method 44 collide-shape)": [[25, "a0", "process-drawable"]],
  // placeholder
  "placeholder-do-not-add-below": [],
  "(method 38 guard-lazer-shot)": [[[33, 37], "a0", "process-focusable"]],
  "(method 28 metalhead-shot)": [
    [29, "s5", "process-drawable"],
    [32, "s5", "process-drawable"],
    [10, "v0", "sound-rpc-set-param"]
  ],
  "(event impact metalhead-grenade-shot)": [
    [11, "s4", "process-drawable"],
    [28, "s4", "collide-shape"]
  ],
  "(trans active guard-conversation)": [[18, "a0", "nav-enemy"]],
  "(method 11 guard-conversation)": [
    ["_stack_", 16, "res-tag"],
    [75, "v0", "(pointer actor-group)"],
    [128, "v1", "nav-enemy"]
  ],
  "(code come-down transport-level)": [[14, "v1", "art-joint-anim"]],
  "(code idle transport-level)": [[29, "v1", "art-joint-anim"]],
  "(code leave transport-level)": [[44, "v1", "art-joint-anim"]],
  "(method 74 crimson-guard-level)": [[[95, 99], "v1", "process-focusable"]],
  "(method 200 crimson-guard-level)": [
    [15, "s5", "process-focusable"],
    [35, "s5", "process-focusable"]
  ],
  "(code notice crimson-guard-level)": [[31, "v1", "art-joint-anim"]],
  "(trans blast-hostile crimson-guard-level)": [
    [[62, 66], "a0", "process-focusable"]
  ],
  "(trans grenade-hostile crimson-guard-level)": [
    [[62, 66], "a0", "process-focusable"]
  ],
  "(code arrest crimson-guard-level)": [
    [29, "v1", "art-joint-anim"],
    [168, "v1", "art-joint-anim"],
    [103, "v1", "art-joint-anim"]
  ],
  "(code gun-shoot crimson-guard-level)": [
    [28, "v1", "art-joint-anim"],
    [[91, 97], "v1", "process-drawable"],
    [324, "v1", "art-joint-anim"]
  ],
  "(code close-attack crimson-guard-level)": [[14, "v1", "art-joint-anim"]],
  "(code attack crimson-guard-level)": [
    [257, "a0", "process-focusable"],
    [535, "v1", "art-joint-anim"],
    [286, "v1", "art-joint-anim"],
    [334, "v1", "collide-shape-prim-group"],
    [426, "v1", "collide-shape-prim-group"],
    [463, "v1", "art-joint-anim"],
    [78, "v1", "art-joint-anim"],
    [146, "v1", "art-joint-anim"]
  ],
  "(code get-up-front crimson-guard-level)": [[20, "v1", "art-joint-anim"]],
  "(code get-up-back crimson-guard-level)": [[20, "v1", "art-joint-anim"]],
  "(code roll-right crimson-guard-level)": [
    [[95, 99], "a0", "process-focusable"],
    [[182, 186], "a0", "process-focusable"]
  ],
  "(code roll-left crimson-guard-level)": [
    [[95, 99], "a0", "process-focusable"],
    [[182, 186], "a0", "process-focusable"]
  ],
  "(method 77 crimson-guard-level)": [
    [42, "a1", "art-joint-anim"],
    [100, "a1", "art-joint-anim"],
    [129, "a1", "art-joint-anim"],
    [160, "v1", "art-joint-anim"],
    [196, "a1", "art-joint-anim"],
    [90, "v1", "(array int32)"]
  ],
  "(method 78 crimson-guard-level)": [
    [18, "a1", "art-joint-anim"],
    [72, "a1", "art-joint-anim"],
    [104, "a1", "art-joint-anim"],
    [136, "v1", "art-joint-anim"],
    [175, "a1", "art-joint-anim"],
    [62, "v1", "(array int32)"]
  ],
  "(code die-falling crimson-guard-level)": [
    [29, "gp", "art-joint-anim"],
    [520, "v1", "art-joint-anim"],
    [168, "v1", "art-joint-anim"],
    [267, "v1", "art-joint-anim"],
    [366, "v1", "art-joint-anim"],
    [463, "v1", "art-joint-anim"]
  ],
  "(method 10 grid-hash)": [[12, "a0", "(pointer uint128)"]],
  "(method 24 grid-hash)": [
    [78, "v1", "(pointer uint128)"],
    [191, "t0", "(pointer int8)"],
    [195, "a2", "(pointer uint8)"],
    [237, "v1", "(pointer uint128)"]
  ],
  "(method 11 grid-hash)": [
    [[141, 147], "t6", "pointer"],
    [128, "t1", "pointer"],
    [149, "t4", "pointer"],
    [152, "t1", "pointer"]
  ],
  "(method 27 sphere-hash)": [[44, "s2", "(pointer int8)"]],
  "(method 9 actor-hash-buckets)": [
    [19, "v1", "connection"],
    [[16, 160], "s4", "collide-shape"],
    [76, "s4", "collide-shape"],
    [108, "v1", "connection"]
  ],
  "(method 12 flow-control)": [
    [23, "a0", "connection"],
    [24, "a0", "collide-shape"],
    [71, "a0", "connection"],
    [72, "a0", "collide-shape"]
  ],
  "(method 10 flow-control)": [["_stack_", 32, "flow-section"]],
  "(method 9 lod-set)": [["_stack_", 16, "res-tag"]],
  "execute-math-engine": [[[15, 28], "v1", "process-drawable"]],
  "(method 14 draw-control)": [
    [13, "v1", "process-drawable"],
    [[58, 64], "t9", "(function object object object none)"]
  ],
  "(method 17 process-drawable)": [[7, "v1", "collide-shape"]],
  "(method 10 process-drawable)": [[32, "a0", "collide-shape"]],
  "(code process-drawable-art-error)": [[[18, 50], "v1", "collide-shape"]],
  "(method 18 process-drawable)": [[1, "v1", "pointer"]],
  "skeleton-group->draw-control": [[[239, 249], "v1", "process-drawable"]],
  "(method 14 process-drawable)": [
    [[124, 129], "s5", "collide-shape"],
    [111, "v1", "vector"]
  ],
  "ja-channel-push!": [
    [35, "v1", "int"],
    [35, "a0", "int"]
  ],
  "joint-control-reset!": [
    [3, "a1", "int"],
    [5, "a0", "int"],
    [7, "a1", "int"],
    [[11, 35], "v1", "joint-control-channel"]
  ],
  "ja-blend-eval": [[[3, 26], "s5", "joint-control-channel"]],
  "(method 9 joint-control)": [
    [[12, 68], "s3", "joint-control-channel"],
    [[13, 70], "s5", "(pointer float)"]
  ],
  "(method 10 top-anim-joint-control)": [
    [5, "a0", "process-drawable"],
    [162, "s2", "art-joint-anim"]
  ],
  "transform-and-sleep": [[[9, 13], "a0", "collide-shape"]],
  "transform-and-sleep-code": [[[9, 13], "a0", "collide-shape"]],
  "transform-post": [[[2, 6], "a0", "collide-shape"]],
  "rider-trans": [[[0, 4], "a0", "collide-shape"]],
  "rider-post": [[[3, 17], "gp", "collide-shape"]],
  "pusher-post": [[[2, 14], "gp", "collide-shape"]],
  "birth-func-vector-orient": [[[7, 23], "s3", "sprite-vec-data-2d"]],
  "process-drawable-burn-effect": [
    [28, "a0", "process-drawable"],
    [108, "v1", "process-drawable"],
    [49, "a0", "process-drawable"],
    [64, "a0", "process-drawable"]
  ],
  "process-drawable2-shock-effect": [[59, "v0", "lightning-tracker"]],
  "process-drawable-shock-effect": [[156, "v0", "lightning-tracker"]],
  "(method 12 top-anim-joint-control)": [
    [8, "a1", "art-joint-anim"],
    [40, "a1", "art-joint-anim"]
  ],
  "(method 13 draw-control)": [[44, "a0", "process-drawable"]],
  "target-collision-reaction": [
    [349, "v1", "collide-shape-prim"],
    [400, "a0", "process-focusable"],
    [573, "a0", "process-focusable"],
    [579, "a0", "process-focusable"],
    ["_stack_", 96, "collide-status"],
    ["_stack_", 104, "cshape-reaction-flags"]
  ],
  "cspace-inspect-tree": [[[27, 89], "s2", "cspace"]],
  "poly-find-nearest-edge": [
    [8, "f0", "float"],
    [12, "f0", "float"]
  ],
  "(anon-function 15 target-anim)": [
    [103, "gp", "art-joint-anim"],
    [161, "gp", "art-joint-anim"],
    [161, "v1", "art-joint-anim"],
    [213, "v1", "art-joint-anim"]
  ],
  "(anon-function 14 target-anim)": [
    [52, "a1", "art-joint-anim"],
    [186, "v1", "art-joint-anim"]
  ],
  "(anon-function 13 target-anim)": [[127, "a1", "art-joint-anim"]],
  "target-stance-anim": [
    [98, "v1", "art-joint-anim"],
    [164, "v1", "art-joint-anim"],
    [261, "v1", "art-joint-anim"],
    [385, "a1", "art-joint-anim"],
    [475, "a1", "art-joint-anim"],
    [635, "v1", "art-joint-anim"],
    [772, "v1", "art-joint-anim"],
    [1047, "v1", "art-joint-anim"]
  ],
  "target-stance-push": [
    [73, "v1", "art-joint-anim"],
    [125, "v1", "art-joint-anim"]
  ],
  "target-falling-anim": [[61, "v1", "art-joint-anim"]],
  "(anon-function 8 target-anim)": [
    [79, "v1", "art-joint-anim"],
    [174, "v1", "art-joint-anim"]
  ],
  "target-hit-ground-flop-anim": [[39, "v1", "art-joint-anim"]],
  "(anon-function 4 target-anim)": [
    [101, "v1", "art-joint-anim"],
    [168, "v1", "art-joint-anim"],
    [235, "v1", "art-joint-anim"],
    [292, "v1", "art-joint-anim"]
  ],
  "(anon-function 3 target-anim)": [
    [102, "v1", "art-joint-anim"],
    [162, "v1", "art-joint-anim"],
    [231, "v1", "art-joint-anim"],
    [289, "v1", "art-joint-anim"]
  ],
  "target-hit-ground-anim": [
    [132, "a1", "art-joint-anim"],
    [284, "v1", "art-joint-anim"],
    [336, "v1", "art-joint-anim"],
    [472, "v1", "art-joint-anim"],
    [532, "v1", "art-joint-anim"],
    [687, "v1", "art-joint-anim"],
    [848, "v1", "art-joint-anim"],
    [947, "v1", "art-joint-anim"]
  ],
  "target-attack-air-anim": [
    [80, "v1", "art-joint-anim"],
    [248, "v1", "art-joint-anim"]
  ],
  "target-edge-grab-anim": [
    [54, "v1", "art-joint-anim"],
    [111, "v1", "art-joint-anim"]
  ],
  "entity-lookup-part-group": [
    ["_stack_", 16, "res-tag"],
    [29, "s3", "basic"]
  ],
  "(method 22 swingpole)": [[53, "v1", "process-drawable"]],
  "(code active swingpole)": [[34, "a0", "process-focusable"]],
  "swingpole-init": [[56, "a0", "swingpole"]],
  "(event idle manipy)": [
    [61, "v1", "joint"],
    [233, "v1", "process-drawable"],
    [360, "v1", "vector"],
    [368, "v1", "vector"],
    [402, "t9", "(function manipy object)"],
    [475, "a0", "process-drawable"],
    [498, "v1", "process-drawable"],
    [507, "a0", "process-drawable"],
    [535, "v1", "vector"],
    [408, "v1", "float"],
    [462, "v1", "float"],
    [686, "a0", "float"]
  ],
  "(trans idle manipy)": [
    [57, "v1", "process-drawable"],
    [[64, 73], "a0", "collide-shape"]
  ],
  "(code idle manipy)": [
    [61, "a1", "process-drawable"],
    [82, "gp", "process-drawable"],
    [88, "gp", "process-drawable"],
    [131, "a0", "process-drawable"],
    [193, "a0", "process-drawable"],
    [164, "a0", "process"],
    [[159, 190], "gp", "handle"]
  ],
  "manipy-init": [
    [[142, 146], "a0", "collide-shape"],
    [214, "v1", "joint"]
  ],
  "(code active part-tracker)": [
    [[29, 43], "v1", "process-drawable"],
    [[103, 117], "v1", "process-drawable"]
  ],
  "(method 16 lightning-tracker)": [
    [[141, 158], "a0", "process-focusable"],
    [174, "a0", "process-drawable"],
    [[53, 70], "a0", "process-focusable"],
    [82, "a0", "process-focusable"]
  ],
  "(code active lightning-tracker)": [[[71, 81], "v1", "process-drawable"]],
  "(exit active lightning-tracker)": [[4, "v0", "sound-rpc-set-param"]],
  "ja-anim-done?": [[30, "gp", "process-drawable"]],
  "camera-pov-from": [
    [[4, 41], "gp", "target"],
    [21, "v1", "joint"],
    [32, "v1", "joint"]
  ],
  "(event active part-spawner)": [[25, "v1", "vector"]],
  "(exit active launcher)": [[2, "v0", "sound-rpc-set-param"]],
  "(method 11 launcher)": [[128, "v0", "vector"]],
  "launcher-init-by-other": [[136, "v0", "vector"]],
  "(event active touch-tracker)": [
    [71, "a0", "process"],
    [98, "t9", "(function touch-tracker object)"]
  ],
  "(code active touch-tracker)": [
    [22, "a0", "process-drawable"],
    [32, "a0", "collide-shape"]
  ],
  "(event explode explosion)": [
    [13, "v1", "process-drawable"],
    [18, "a0", "collide-shape"]
  ],
  "process-drawable-random-point!": [[[29, 34], "s4", "collide-shape"]],
  "(method 11 part-spawner)": [[112, "a3", "vector"]],
  "(code startup gun-dark-shot)": [[79, "a1", "process-drawable"]],
  "(enter moving gun-dark-shot)": [[16, "a1", "process-drawable"]],
  "(trans moving gun-dark-shot)": [[24, "s3", "process-drawable"]],
  "(code impact gun-dark-shot)": [
    [260, "a0", "process-focusable"],
    [108, "v0", "(array collide-shape)"],
    [156, "s0", "process-focusable"],
    [166, "s0", "process-focusable"],
    [219, "s1", "process-drawable"]
  ],
  "(anon-function 1 gun-dark-shot)": [
    [71, "v1", "process-drawable"],
    [78, "a0", "process-focusable"],
    [86, "a0", "process"],
    [93, "a0", "process"],
    [113, "a0", "process-drawable"]
  ],
  "(exit startup gun-dark-shot)": [[20, "v0", "sound-rpc-set-param"]],
  "eco-track-root-prim-fadeout": [[3, "a0", "collide-shape"]],
  "process-drawable-shock-skel-effect": [
    [[47, 51], "a1", "cspace"],
    [87, "v0", "(array cspace)"],
    [251, "v1", "lightning-tracker"],
    [253, "v1", "lightning-tracker"],
    [59, "a1", "cspace"],
    [119, "a0", "cspace"],
    [131, "a0", "cspace"],
    [311, "a0", "(pointer uint128)"],
    [360, "a0", "(pointer uint128)"]
  ],
  "(method 13 editable-face)": [[[31, 84], "s3", "(inline-array vector)"]],
  "(method 13 editable-plane)": [[[37, 90], "s3", "(inline-array vector)"]],
  "target-standard-event-handler": [
    [45, "v1", "(pointer process)"],
    [93, "a0", "vector"],
    [203, "a0", "process"],
    [205, "v1", "(pointer process)"],
    [228, "a0", "process"],
    [230, "v1", "(pointer process)"],
    [250, "a0", "process"],
    [252, "v1", "(pointer process)"],
    [343, "s5", "process"],
    [345, "v1", "(pointer process)"],
    [369, "a0", "process"],
    [371, "v1", "(pointer process)"],
    [392, "a0", "process"],
    [394, "v1", "(pointer process)"],
    [439, "a0", "process"],
    [441, "v1", "(pointer process)"],
    [461, "a0", "process"],
    [463, "v1", "(pointer process)"],
    [640, "a0", "process"],
    [642, "v1", "(pointer process)"],
    [698, "v1", "(pointer process)"],
    [68, "a0", "vector"]
  ],
  "(method 21 collide-cache)": [
    [[62, 86], "a3", "(inline-array collide-cache-tri)"]
  ],
  "(method 13 collide-cache)": [[303, "v1", "process-drawable"]],
  "(method 19 collide-cache)": [
    [26, "a0", "connection"],
    [27, "a0", "collide-shape"],
    [105, "a0", "connection"],
    [106, "a0", "collide-shape"]
  ],
  "(method 20 collide-cache)": [
    [50, "v1", "connection"],
    [51, "s1", "collide-shape"],
    [114, "v1", "connection"],
    [115, "s1", "collide-shape"]
  ],
  "(method 9 collide-cache)": [
    //[[28, 56], "gp", "collide-shape-prim"],
    [33, "gp", "collide-cache-prim"],
    [35, "gp", "collide-shape-prim"],
    [[50, 56], "gp", "collide-cache-prim"],
    [36, "v1", "collide-shape-prim-sphere"],
    [[4, 26], "gp", "collide-cache-tri"]
  ],
  "col-rend-draw": [
    [[161, 217], "s5", "collide-cache-prim"],
    [164, "v1", "collide-shape-prim-sphere"],
    [[14, 152], "s3", "collide-cache-tri"]
  ],
  "effect-param->sound-spec": [[178, "v1", "collide-shape-moving"]],
  "(method 10 effect-control)": [
    [128, "v1", "collide-shape-moving"],
    [183, "s3", "(pointer object)"],
    [187, "s3", "basic"],
    [340, "s3", "basic"],
    [390, "s3", "basic"],
    [462, "s3", "basic"],
    [483, "s3", "basic"],
    [[497, 575], "s3", "death-info"]
  ],
  "(method 12 effect-control)": [
    [99, "gp", "(pointer int8)"],
    ["_stack_", 112, "res-tag"]
  ],
  "(method 55 enemy)": [[[66, 70], "a0", "process-focusable"]],
  "(method 74 enemy)": [
    [50, "s3", "process-drawable"],
    [94, "v1", "attack-info"],
    [[111, 205], "s2", "attack-info"],
    [554, "a0", "vector"]
  ],
  "(method 56 enemy)": [[[0, 6], "v1", "attack-info"]],
  "(method 89 enemy)": [[28, "a1", "art-joint-anim"]],
  "(method 87 enemy)": [[52, "s5", "art-joint-anim"]],
  "(code jump enemy)": [[30, "v0", "enemy-jump-info"]],
  "(method 77 enemy)": [[17, "a1", "art-joint-anim"]],
  "(method 108 enemy)": [[[2, 51], "s4", "touching-shapes-entry"]],
  "(method 130 enemy)": [[37, "t1", "int"]],
  "(method 113 enemy)": [["_stack_", 16, "res-tag"]],
  "(method 113 nav-enemy)": [["_stack_", 16, "res-tag"]],
  "(code falling-ambush grunt)": [[53, "v1", "art-joint-anim"]],
  "(code active grunt)": [
    [227, "gp", "art-joint-anim"],
    [271, "gp", "art-joint-anim"],
    [354, "v1", "art-joint-anim"],
    [414, "v1", "art-joint-anim"],
    [143, "gp", "art-joint-anim"]
  ],
  "(code hostile grunt)": [[122, "gp", "art-joint-anim"]],
  "(code attack grunt)": [
    [55, "gp", "art-joint-anim"],
    [155, "a0", "grunt-anim-info"]
  ],
  "(enter spin-attack grunt)": [[[43, 48], "gp", "process-focusable"]],
  "(code spin-attack grunt)": [
    [45, "gp", "art-joint-anim"],
    [[73, 77], "a0", "process-focusable"]
  ],
  "(code circling grunt)": [
    [260, "v1", "art-joint-anim"],
    [308, "v1", "art-joint-anim"],
    [153, "v1", "art-joint-anim"],
    [153, "gp", "art-joint-anim"]
  ],
  "(code pacing grunt)": [[145, "gp", "art-joint-anim"]],
  "(code stop-chase grunt)": [[77, "gp", "art-joint-anim"]],
  "(method 77 grunt)": [
    [87, "s4", "art-joint-anim"],
    [233, "a1", "art-joint-anim"],
    [323, "s4", "art-joint-anim"]
  ],
  "(method 78 grunt)": [
    [53, "s4", "art-joint-anim"],
    [91, "a1", "art-joint-anim"]
  ],
  "(trans wait-for-focus grunt)": [
    [40, "s5", "process-focusable"],
    [13, "s5", "process-focusable"]
  ],
  "(method 132 grunt)": [[16, "t9", "(function nav-enemy none)"]],
  "(method 77 flitter)": [
    [14, "v1", "art-joint-anim"],
    [69, "v1", "art-joint-anim"]
  ],
  "(method 78 flitter)": [[15, "a1", "art-joint-anim"]],
  "(code ambush flitter)": [[[72, 76], "a0", "process-focusable"]],
  "(code ambush-jumping flitter)": [
    [14, "v1", "art-joint-anim"],
    [191, "v1", "art-joint-anim"]
  ],
  "(method 180 flitter)": [[17, "s5", "process-focusable"]],
  "(post active flitter)": [[9, "t9", "(function none)"]],
  "(code stare flitter)": [[126, "v1", "art-joint-anim"]],
  "(post stare flitter)": [[9, "t9", "(function none)"]],
  "(trans circling flitter)": [[14, "gp", "process-focusable"]],
  "(code circling flitter)": [[27, "v1", "art-joint-anim"]],
  "(trans attack flitter)": [[16, "s5", "process-focusable"]],
  "(code attack flitter)": [
    [20, "v1", "art-joint-anim"],
    [147, "v1", "art-joint-anim"]
  ],
  "(method 132 flitter)": [[16, "t9", "(function nav-enemy none)"]],
  "(code target-tube)": [[33, "v1", "art-joint-anim"]],
  "(code target-tube-start)": [[109, "v1", "float"]],
  "(event slide-control-ride slide-control)": [
    [21, "gp", "process-drawable"],
    [28, "v1", "vector"],
    [32, "v1", "vector"],
    [36, "v1", "vector"]
  ],
  "bones-set-sqwc": [[2, "v1", "dma-bank-control"]],
  "bones-reset-sqwc": [[2, "v1", "dma-bank-control"]],
  "bones-init": [
    [1, "v1", "bone-memory"],
    [6, "a1", "bone-memory"],
    [10, "a1", "bone-memory"],
    [14, "a1", "bone-memory"],
    [18, "a1", "bone-memory"],
    [22, "a1", "bone-memory"],
    [26, "a1", "bone-memory"],
    [44, "a0", "dma-packet"],
    [45, "a0", "(pointer uint64)"]
  ],
  "bones-mtx-calc-execute": [
    [[126, 154], "a0", "pris-mtx"],
    [[126, 154], "a1", "pris-mtx"],
    [65, "v1", "bone-memory"],
    [70, "a1", "bone-memory"],
    [74, "a1", "bone-memory"],
    [78, "a1", "bone-memory"],
    [82, "a1", "bone-memory"],
    [86, "a1", "bone-memory"],
    [90, "a1", "bone-memory"],
    [94, "a0", "dma-bank-control"],
    [157, "a0", "dma-bank-control"]
  ],
  "foreground-init": [
    [[1, 100], "gp", "foreground-work"],
    [21, "a0", "dma-packet"],
    [22, "a0", "(pointer uint64)"]
  ],
  "texscroll-make-request": [[[5, 40], "a1", "mei-texture-scroll"]],
  "texscroll-execute": [
    [19, "t1", "pointer"],
    [15, "a2", "merc-fragment-control"],
    [[20, 24], "t1", "merc-fragment"],
    [40, "a2", "merc-fragment-control"],
    [45, "a2", "merc-fragment-control"],
    [48, "a2", "merc-fragment-control"],
    [51, "a2", "int"],
    [[10, 31], "a1", "mei-texture-scroll"],
    [39, "t1", "(pointer int8)"]
  ],
  "foreground-wrapup": [
    [[1, 90], "gp", "foreground-work"],
    [[25, 31], "a0", "dma-packet"],
    [[55, 60], "a0", "dma-packet"]
  ],
  "foreground-draw": [
    [[1, 64], "at", "foreground-work"],
    [13, "t0", "foreground-work"],
    [27, "t1", "foreground-work"],
    [32, "a2", "foreground-work"],
    [37, "a1", "foreground-work"],
    [70, "a0", "foreground-work"],
    [114, "v1", "foreground-work"],
    [116, "v1", "foreground-work"],
    [118, "v1", "foreground-work"],
    [142, "v1", "foreground-work"],
    [187, "a0", "foreground-work"],
    [220, "a0", "foreground-work"],
    [233, "a0", "foreground-work"],
    [256, "a0", "foreground-work"],
    [369, "v1", "foreground-work"],
    [377, "a0", "foreground-work"],
    [417, "a0", "foreground-work"],
    [432, "a0", "foreground-work"],
    [445, "v1", "foreground-work"],
    [468, "v1", "foreground-work"],
    [475, "v1", "foreground-work"],
    [500, "v1", "foreground-work"],
    [518, "v1", "foreground-work"],
    [524, "v1", "foreground-work"],
    [553, "a0", "foreground-work"],
    [583, "v1", "foreground-work"],
    [594, "v1", "foreground-work"],
    [602, "v1", "foreground-work"],
    [611, "v1", "foreground-work"],
    [654, "a0", "foreground-work"],
    [648, "s5", "int"],
    [315, "a2", "(pointer uint8)"],
    [321, "v1", "pointer"],
    [338, "a3", "(pointer uint8)"],
    [344, "v1", "pointer"],
    [[4, 61], "a0", "bone-calculation"],
    [[185, 189], "v1", "mei-texture-scroll"],
    [[252, 281], "v1", "mei-envmap-tint"]
  ],
  "foreground-add-mtx-calc": [[1, "v1", "foreground-work"]],
  "foreground-shadow": [
    [2, "v1", "foreground-work"],
    [[13, 19], "t1", "vector"]
  ],
  "dma-add-process-drawable": [
    [433, "a0", "foreground-work"],
    [545, "t0", "(pointer uint128)"],
    [39, "a0", "foreground-work"],
    [42, "a0", "foreground-work"],
    [[128, 146], "v1", "mood-context"]
  ],
  "foreground-ripple": [
    [2, "v1", "foreground-work"],
    [25, "v1", "foreground-work"],
    [[27, 32], "a0", "foreground-work"]
  ],
  "dark-lightning-handler": [
    [64, "s5", "process-drawable"],
    [211, "gp", "process-drawable"],
    [147, "s5", "process-drawable"],
    [251, "gp", "process-drawable"],
    [312, "a0", "lightning-tracker"]
  ],
  "(post idle air-train)": [[4, "t9", "(function none)"]],
  "(anon-function 3 ctywide-scenes)": [
    [13, "t9", "(function mood-context symbol)"],
    [33, "t9", "(function mood-context symbol)"]
  ],
  "(anon-function 2 ctywide-scenes)": [
    [13, "t9", "(function mood-context symbol)"],
    [33, "t9", "(function mood-context symbol)"]
  ],
  "(anon-function 1 ctywide-scenes)": [
    [13, "t9", "(function mood-context symbol)"],
    [33, "t9", "(function mood-context symbol)"]
  ],
  "(anon-function 0 ctywide-scenes)": [
    [13, "t9", "(function mood-context symbol)"],
    [33, "t9", "(function mood-context symbol)"]
  ],
  "(method 11 fort-trap-door)": [[53, "a0", "collide-shape-moving"]],
  "(method 0 joint-exploder-tuning)": [
    [[5, 79], "v0", "joint-exploder-tuning"]
  ],
  "joint-exploder-init-by-other": [
    [48, "a0", "process-drawable"],
    [57, "v1", "process-drawable"],
    [64, "a0", "process-drawable"]
  ],
  "(method 23 joint-exploder)": [[26, "v1", "process-drawable"]],
  "(method 28 joint-exploder)": [[[0, 250], "s5", "joint-exploder-list"]],
  "joint-exploder-joint-callback": [[3, "s4", "joint-exploder"]],
  "(event idle fort-trap-door)": [[4, "v1", "attack-info"]],
  "(code idle hide-light)": [[10, "v1", "art-joint-anim"]],
  "(event impact turret-shot)": [[11, "s4", "process-drawable"]],
  "(code impact turret-shot)": [[4, "v1", "collide-shape-prim-group"]],
  "(method 29 sinking-plat)": [
    [9, "t9", "(function rigid-body-platform float none)"]
  ],
  "(code collapse beam)": [[25, "v1", "art-joint-anim"]],
  "(code fall ruins-bridge)": [
    [16, "v1", "collide-shape-prim-group"],
    [23, "v1", "collide-shape-prim-group"],
    [31, "v1", "collide-shape-prim-group"],
    [39, "v1", "collide-shape-prim-group"]
  ],
  "(event fall ruins-drop-plat)": [[10, "v1", "collide-shape-prim-group"]],
  "(post fall ruins-drop-plat)": [[20, "t9", "(function none)"]],
  "(code target-death)": [
    [467, "v1", "art-joint-anim"],
    [594, "v1", "art-joint-anim"],
    [852, "v1", "art-joint-anim"]
  ],
  "throne-activate": [[3, "f0", "meters"]],
  "throne-deactivate": [[3, "f0", "meters"]],
  "palroof-activate": [[6, "f0", "meters"]],
  "palroof-deactivate": [[6, "f0", "meters"]],
  "check-onintent-bugs": [[[31, 49], "s3", "sprite-vec-data-2d"]],
  "(anon-function 3 onintent-scenes)": [
    [13, "t9", "(function mood-context none)"]
  ],
  "(anon-function 2 onintent-scenes)": [
    [13, "t9", "(function mood-context none)"]
  ],
  "(anon-function 1 onintent-scenes)": [
    [13, "t9", "(function mood-context none)"]
  ],
  "(anon-function 0 onintent-scenes)": [
    [13, "t9", "(function mood-context none)"]
  ],
  "(anon-function 2 stadium-scenes)": [
    [60, "v1", "process-drawable"],
    [76, "v1", "process-drawable"],
    [79, "v1", "process-drawable"]
  ],
  "(anon-function 5 stadium-scenes)": [
    [13, "t9", "(function mood-context none)"]
  ],
  "(anon-function 6 stadium-scenes)": [
    [13, "t9", "(function mood-context none)"]
  ],
  "(anon-function 7 stadium-scenes)": [
    [13, "t9", "(function mood-context none)"]
  ],
  "(anon-function 8 stadium-scenes)": [
    [13, "t9", "(function mood-context none)"]
  ],
  "(anon-function 9 stadium-scenes)": [
    [13, "t9", "(function mood-context none)"]
  ],
  "(anon-function 10 stadium-scenes)": [
    [13, "t9", "(function mood-context none)"]
  ],
  "(anon-function 11 stadium-scenes)": [
    [13, "t9", "(function mood-context none)"]
  ],
  "(anon-function 12 stadium-scenes)": [
    [13, "t9", "(function mood-context none)"]
  ],
  "(anon-function 13 stadium-scenes)": [
    [13, "t9", "(function mood-context none)"]
  ],
  "(anon-function 14 stadium-scenes)": [
    [13, "t9", "(function mood-context none)"]
  ],
  "(anon-function 15 stadium-scenes)": [
    [13, "t9", "(function mood-context none)"]
  ],
  "(anon-function 16 stadium-scenes)": [
    [13, "t9", "(function mood-context none)"]
  ],
  "(anon-function 17 stadium-scenes)": [
    [13, "t9", "(function mood-context none)"]
  ],
  "(anon-function 18 stadium-scenes)": [
    [13, "t9", "(function mood-context none)"]
  ],
  "(anon-function 19 stadium-scenes)": [
    [13, "t9", "(function mood-context none)"]
  ],
  "(anon-function 20 stadium-scenes)": [
    [13, "t9", "(function mood-context none)"]
  ],
  "(anon-function 3 canyon-scenes)": [
    [67, "v0", "process-drawable"],
    [72, "v0", "process-drawable"]
  ],
  "(anon-function 8 mountain-scenes)": [[2, "v0", "sound-rpc-set-param"]],
  "(anon-function 27 intro-scenes)": [[[97, 100], "v1", "dma-packet"]],
  "(anon-function 24 intro-scenes)": [[[213, 216], "v1", "dma-packet"]],
  "(anon-function 18 intro-scenes)": [
    [23, "t9", "(function mood-context none)"],
    [43, "t9", "(function mood-context none)"],
    [63, "t9", "(function mood-context none)"]
  ],
  "(anon-function 16 intro-scenes)": [[4, "v0", "target"]],
  "(anon-function 8 intro-scenes)": [
    [49, "t9", "(function mood-context none)"]
  ],
  "(anon-function 3 intro-scenes)": [
    [13, "t9", "(function mood-context none)"]
  ],
  "birth-func-atoll-bird-wing": [[[2, 25], "v1", "sprite-vec-data-2d"]],
  "(anon-function 17 nestb-scenes)": [[15, "v0", "float"]],
  "movie-nest-metalkor-shot-draw-impact": [
    [224, "v1", "process-drawable"],
    [345, "v1", "process-drawable"]
  ],
  "(anon-function 11 nestb-scenes)": [
    [13, "v0", "target"],
    [8, "v0", "target"]
  ],
  "(anon-function 10 nestb-scenes)": [
    [8, "v0", "target"],
    [13, "v0", "target"]
  ],
  "attach-squid-movie-part": [[20, "v1", "float"]],
  "attach-squid-break-movie-part": [[44, "v1", "float"]],
  "movie-consite-metalkor-shot-draw-impact": [
    [224, "v1", "process-drawable"],
    [345, "v1", "process-drawable"]
  ],
  "(anon-function 3 consite-scenes)": [
    [8, "v0", "target"],
    [13, "v0", "target"]
  ],
  "(anon-function 2 consite-scenes)": [
    [8, "v0", "target"],
    [13, "v0", "target"]
  ],
  "(anon-function 2 under-scenes)": [[21, "v0", "target"]],
  "hiphog-mirror-sheen-func": [
    [[50, 64], "a2", "ripple-wave"],
    [48, "a2", "ripple-wave"],
    [49, "a2", "(inline-array ripple-wave)"]
  ],
  "(anon-function 7 outro-scenes)": [
    [13, "t9", "(function mood-context none)"]
  ],
  "(anon-function 4 outro-scenes)": [
    [13, "t9", "(function mood-context none)"],
    [33, "t9", "(function mood-context none)"],
    [53, "t9", "(function mood-context none)"],
    [73, "t9", "(function mood-context none)"]
  ],
  "(code target-gun-stance)": [
    [598, "v1", "art-joint-anim"],
    [152, "v1", "art-joint-anim"],
    [248, "v1", "art-joint-anim"],
    [345, "v1", "art-joint-anim"],
    [442, "v1", "art-joint-anim"]
  ],
  "find-instance-by-name-level": [
    [11, "v1", "drawable-tree-instance-shrub"],
    [38, "v1", "drawable-tree-instance-tie"]
  ],
  "dma-add-process-drawable-hud": [[11, "a0", "foreground-work"]],
  "find-instance-by-index": [
    [26, "t1", "drawable-tree-instance-shrub"],
    [40, "t1", "drawable-tree-instance-tie"]
  ],
  "print-prototype-list": [
    [25, "v1", "drawable-tree-instance-shrub"],
    [104, "v1", "drawable-tree-instance-tie"]
  ],
  "draw-instance-info": [
    [[188, 203], "s5", "prototype-bucket-shrub"],
    [[192, 303], "s1", "prototype-shrubbery"],
    [[359, 400], "v1", "prototype-tie"],
    [[44, 64], "s1", "drawable-inline-array-instance-tie"],
    [[331, 450], "s5", "prototype-bucket-tie"]
  ],
  "set-shadow-by-name": [[7, "v1", "process-drawable"]],
  "get-shadow-by-name": [[7, "v1", "process-drawable"]],
  "(anon-function 2 memory-usage)": [[211, "v1", "collide-shape-moving"]],
  "(method 9 screen-filter)": [
    [[25, 31], "a0", "dma-packet"],
    [[34, 40], "a0", "gs-gif-tag"],
    [45, "a0", "(pointer gs-test)"],
    [47, "a0", "(pointer gs-reg64)"],
    [[72, 102], "t1", "rgba"]
  ],
  "(method 16 nav-engine)": [[92, "gp", "nav-engine-spr-buffer"]],
  "(method 12 nav-engine)": [
    [[22, 28], "v1", "connection"],
    [[29, 31], "a0", "process-focusable"],
    [[34, 86], "s2", "collide-shape"],
    [90, "v1", "collide-shape-prim-group"],
    [110, "s2", "collide-shape-prim-sphere"]
  ],
  "(method 11 nav-state)": [[37, "v1", "float"]],
  "(method 18 nav-control)": [
    [252, "a2", "float"],
    [250, "a3", "uint"],
    [250, "t0", "uint"]
  ],
  "(method 23 nav-mesh)": [["_stack_", 16, "res-tag"]],
  "nav-control-validate": [
    [29, "s5", "int"],
    [29, "v1", "int"]
  ],
  "(method 43 nav-mesh)": [["_stack_", 28, "float"]],
  "(code open gungame-door)": [[35, "v1", "art-joint-anim"]],
  "(event idle gun-dummy)": [
    [[35, 64], "s5", "attack-info"],
    [70, "gp", "process-drawable"]
  ],
  "(method 29 gun-dummy)": [[26, "v0", "path-control"]],
  "(method 30 gun-dummy)": [
    [3, "v1", "tpath-control-frame"],
    [5, "v1", "(inline-array tpath-control-frame)"],
    [10, "v1", "tpath-control-frame"],
    [17, "v1", "tpath-control-frame"],
    [24, "v1", "tpath-control-frame"],
    [31, "v1", "tpath-control-frame"],
    [38, "v1", "tpath-control-frame"],
    [12, "v1", "(inline-array tpath-control-frame)"],
    [19, "v1", "(inline-array tpath-control-frame)"],
    [26, "v1", "(inline-array tpath-control-frame)"],
    [33, "v1", "(inline-array tpath-control-frame)"],
    [40, "v1", "(inline-array tpath-control-frame)"]
  ],
  "(method 31 gun-dummy)": [[40, "v1", "(inline-array tpath-control-frame)"]],
  "(method 10 training-manager)": [[51, "t9", "(function process none)"]],
  "(trans course training-manager)": [[[22, 493], "gp", "hud"]],
  "(code end-course training-manager)": [[28, "gp", "process-drawable"]],
  "(method 21 training-manager)": [
    [23, "a1", "process-focusable"],
    [34, "a1", "process-focusable"]
  ],
  "(method 26 training-manager)": [[30, "s2", "process-focusable"]],
  "(method 22 training-manager)": [[123, "v1", "process-focusable"]],
  "(anon-function 1 gungame-obs)": [[50, "gp", "process-drawable"]],
  "(anon-function 3 gungame-obs)": [[50, "gp", "process-drawable"]],
  "(event end-course training-manager)": [[13, "a0", "process-drawable"]],
  "(event course training-manager)": [
    [4, "a0", "process-taskable"],
    [40, "a0", "process-drawable"]
  ],
  "(event yellow-training-intro training-manager)": [
    [13, "a0", "process-drawable"]
  ],
  "(method 23 training-manager)": [[104, "s0", "process-focusable"]],
  "(method 11 training-manager)": [["_stack_", 16, "res-tag"]],
  "attach-pod-part": [[32, "v1", "float"]],
  "(method 30 collectable)": [[109, "v1", "collide-shape"]],
  "(method 32 collectable)": [
    [19, "v1", "int"],
    [19, "a0", "int"],
    [23, "a0", "int"],
    [155, "v1", "process-drawable"]
  ],
  "(anon-function 69 collectables)": [
    //[[1, 6], "v1", "handle"],
    [2, "v1", "handle"],
    [5, "v1", "handle"],
    [8, "v1", "handle"],
    [13, "v1", "collectable"],
    [[34, 39], "a0", "process-focusable"]
  ],
  "check-blue-suck": [[19, "v1", "collide-shape"]],
  "add-blue-motion": [[27, "s2", "process-focusable"]],
  "collectable-standard-event-handler": [
    [84, "a0", "vector"],
    [102, "a0", "vector"],
    [[167, 171], "a0", "process"],
    [[292, 296], "a0", "process"]
  ],
  "(event pickup collectable)": [
    [17, "a0", "vector"],
    [18, "v1", "vector"]
  ],
  "(code die eco)": [[55, "v1", "float"]],
  "(code pickup eco)": [
    [39, "v0", "state"],
    [41, "t9", "(function none)"]
  ],
  "(method 10 gem)": [[12, "t9", "(function gem none)"]],
  "(method 9 fact-info)": [
    [245, "a0", "process-drawable"],
    [293, "a0", "process-drawable"]
  ],
  "(method 179 fodder)": [[[16, 20], "a0", "process-focusable"]],
  "(code notice fodder)": [
    [78, "v1", "art-joint-anim"],
    [54, "v1", "float"],
    [150, "v1", "float"]
  ],
  "(code active fodder)": [
    [26, "v1", "art-joint-anim"],
    [112, "v1", "art-joint-anim"],
    [283, "v1", "art-joint-anim"],
    [179, "v1", "art-joint-anim"]
  ],
  "(method 182 fodder)": [[34, "v1", "float"]],
  "(trans hostile fodder)": [
    [[25, 29], "a0", "process-focusable"],
    [105, "v1", "float"]
  ],
  "(code circling fodder)": [
    [243, "v1", "art-joint-anim"],
    [129, "gp", "art-joint-anim"]
  ],
  "(method 77 fodder)": [
    [57, "s5", "art-joint-anim"],
    [85, "s4", "art-joint-anim"]
  ],
  "(method 78 fodder)": [[16, "v1", "art-joint-anim"]],
  "(method 181 fodder)": [[2, "v1", "collide-shape-prim-group"]],
  "(method 7 fodder)": [[19, "t9", "(function nav-enemy int nav-enemy)"]],
  "(post idle fodder)": [[4, "t9", "(function none)"]],
  "(method 180 fodder)": [[24, "s1", "fodder"]],
  "(method 55 fodder)": [[29, "s5", "process-drawable"]],
  "(method 13 hud-box)": [
    [[63, 70], "t4", "dma-packet"],
    [[72, 79], "t4", "gs-gif-tag"],
    [83, "t4", "(pointer gs-test)"],
    [85, "t4", "(pointer gs-reg64)"],
    [87, "t4", "(pointer gs-alpha)"],
    [89, "t4", "(pointer gs-reg64)"],
    [[96, 101], "t3", "(pointer uint128)"],
    [[110, 144], "t4", "(inline-array vector4w)"],
    [[156, 163], "t2", "dma-packet"],
    [[165, 172], "t2", "gs-gif-tag"],
    [176, "t2", "(pointer gs-alpha)"],
    [178, "t2", "(pointer gs-reg64)"],
    [180, "t2", "(pointer gs-rgbaq)"],
    [182, "t2", "(pointer gs-reg64)"],
    [[187, 212], "t2", "(inline-array vector4w)"]
  ],
  "(method 9 hud-sprite)": [
    [[27, 34], "v1", "(pointer uint128)"],
    [[39, 280], "v1", "(inline-array vector)"],
    [[280, 316], "v1", "(inline-array vector4w)"]
  ],
  "(method 9 hud-box)": [[[1, 53], "v1", "(inline-array vector4w)"]],
  "(method 10 hud-box)": [
    [[1, 8], "a2", "dma-packet"],
    [[10, 17], "a2", "gs-gif-tag"],
    [21, "a2", "(pointer gs-test)"],
    [23, "a2", "(pointer gs-reg64)"],
    [25, "a2", "(pointer gs-alpha)"],
    [27, "a2", "(pointer gs-reg64)"],
    [[31, 77], "v1", "(inline-array vector4w)"]
  ],
  "(method 11 hud-box)": [
    [[1, 8], "a2", "dma-packet"],
    [[10, 17], "a2", "gs-gif-tag"],
    [21, "a2", "(pointer gs-test)"],
    [23, "a2", "(pointer gs-reg64)"],
    [25, "a2", "(pointer gs-alpha)"],
    [27, "a2", "(pointer gs-reg64)"],
    [[31, 77], "v1", "(inline-array vector4w)"]
  ],
  "(method 12 hud-box)": [
    [[1, 8], "a2", "dma-packet"],
    [[10, 17], "a2", "gs-gif-tag"],
    [21, "a2", "(pointer gs-test)"],
    [23, "a2", "(pointer gs-reg64)"],
    [25, "a2", "(pointer gs-alpha)"],
    [27, "a2", "(pointer gs-reg64)"],
    [[31, 77], "v1", "(inline-array vector4w)"]
  ],
  "(method 14 hud-box)": [
    [[1, 8], "a2", "dma-packet"],
    [[10, 17], "a2", "gs-gif-tag"],
    [43, "a1", "(pointer gs-scissor)"],
    [45, "a1", "(pointer gs-reg64)"]
  ],
  "(method 15 hud-box)": [
    [[1, 8], "a0", "dma-packet"],
    [[10, 17], "a0", "gs-gif-tag"],
    [21, "a0", "(pointer gs-scissor)"],
    [23, "a0", "(pointer gs-reg64)"]
  ],
  "hud-create-icon": [[35, "a0", "process-drawable"]],
  "hide-hud": [
    [11, "v1", "connection"],
    [23, "v1", "connection"]
  ],
  "enable-hud": [[17, "v1", "connection"]],
  "hide-hud-quick": [
    [11, "v1", "connection"],
    [23, "v1", "connection"]
  ],
  "show-hud": [
    [22, "v1", "connection"],
    [34, "v1", "connection"]
  ],
  "hud-hidden?": [
    [9, "v1", "connection"],
    [[9, 13], "a0", "hud"]
  ],
  "(method 15 hud-dark-eco-symbol)": [[[9, 14], "v1", "hud-health"]],
  "(method 15 hud-gun)": [[[251, 256], "v1", "dma-packet"]],
  "target-mech-collision": [[108, "v0", "carry-info"]],
  "target-mech-exit": [[[235, 242], "v1", "handle"]],
  "mech-update-ik": [
    [3, "v1", "process-drawable"],
    [36, "s5", "collide-shape-moving"],
    [41, "s5", "collide-shape-moving"],
    [55, "s3", "joint-mod-ik"],
    [72, "s3", "joint-mod-ik"],
    [85, "s5", "collide-shape-moving"],
    [93, "s3", "joint-mod-ik"],
    [104, "s3", "joint-mod-ik"],
    [52, "v1", "(array joint-mod-ik)"]
  ],
  "target-mech-punch-pick": [
    [29, "v0", "process-focusable"],
    [222, "s5", "art-joint-anim"],
    [241, "s5", "art-joint-anim"]
  ],
  "(code target-mech-walk)": [[91, "f0", "float"]],
  "(code target-mech-punch)": [
    [107, "v1", "art-joint-anim"],
    [135, "v1", "art-joint-anim"],
    [163, "v1", "art-joint-anim"],
    [191, "v1", "art-joint-anim"],
    [231, "v1", "art-joint-anim"],
    [259, "v1", "art-joint-anim"],
    [287, "v1", "art-joint-anim"],
    [315, "v1", "art-joint-anim"]
  ],
  "(code target-mech-jump)": [[26, "t9", "(function none)"]],
  "(code target-mech-death)": [
    [379, "gp", "art-joint-anim"],
    [643, "v1", "art-joint-anim"]
  ],
  "(code target-mech-get-off)": [[67, "v1", "art-joint-anim"]],
  "(code target-mech-get-on)": [
    [74, "v1", "process-drawable"],
    [80, "v1", "process-drawable"],
    [115, "v1", "art-joint-anim"]
  ],
  "(code target-mech-carry-throw)": [
    [51, "v0", "carry-info"],
    [112, "v0", "carry-info"],
    [135, "v1", "sphere"]
  ],
  "(code target-mech-carry-drop)": [
    [42, "v0", "carry-info"],
    [110, "v1", "art-joint-anim"],
    [176, "v0", "carry-info"],
    [262, "v0", "sound-rpc-set-param"],
    [295, "v0", "sound-rpc-set-param"],
    [220, "v1", "sphere"]
  ],
  "(code target-mech-carry-pickup)": [
    [137, "v0", "carry-info"],
    [377, "v1", "art-joint-anim"],
    [541, "v0", "carry-info"],
    [574, "f0", "float"]
  ],
  "(code target-mech-carry-walk)": [[80, "f0", "float"]],
  "(event target-mech-punch)": [
    [45, "gp", "collide-query"],
    [51, "s5", "collide-shape-prim"],
    [68, "s5", "process-focusable"],
    [95, "gp", "collide-query"],
    [128, "s5", "process-focusable"],
    [180, "gp", "collide-query"]
  ],
  "(exit idle mech)": [[[9, 17], "v1", "handle"]],
  "(anon-function 8 target-mech)": [
    [4, "gp", "target"],
    [10, "gp", "target"],
    [14, "gp", "target"]
  ],
  "(anon-function 9 target-mech)": [[2, "a0", "(pointer target)"]],
  "target-mech-handler": [
    [91, "a0", "process"],
    [213, "a3", "vector"],
    [225, "s2", "vector"],
    [305, "a3", "vector"],
    [317, "s2", "vector"],
    [164, "v0", "attack-info"]
  ],
  "(enter target-mech-carry-hit-ground)": [[3, "v0", "sound-rpc-set-param"]],
  "(event target-mech-grab)": [[24, "a0", "process"]],
  "(anon-function 7 target-mech)": [
    [32, "a0", "joint-mod-ik"],
    [26, "a0", "(array joint-mod-ik)"]
  ],
  "(enter target-mech-hit-ground)": [[3, "v0", "sound-rpc-set-param"]],
  "(exit target-mech-carry-drag)": [
    [11, "v0", "sound-rpc-set-param"],
    [28, "v0", "sound-rpc-set-param"]
  ],
  "(trans target-mech-carry-drag)": [[73, "v1", "sphere"]],
  "target-mech-carry-update": [[50, "v1", "sphere"]],
  "(code idle hoverboard-training-manager)": [
    [[162, 169], "v1", "handle"],
    [337, "s5", "process-drawable"],
    [[68, 248], "gp", "handle"],
    [[266, 384], "gp", "handle"]
  ],
  "(code idle-training hoverboard-training-manager)": [
    [56, "gp", "handle"],
    [175, "s5", "process-drawable"],
    [[104, 219], "gp", "handle"]
  ],
  "(method 10 hoverboard-training-manager)": [
    [19, "t9", "(function process none)"]
  ],
  "(code fire skatea-jump-pad)": [[59, "t9", "(function none)"]],
  "(method 29 hoverboard-training-manager)": [[[18, 491], "gp", "hud-goal"]],
  "hoverboard-training-manager-event-handler": [
    [[32, 72], "gp", "(pointer board-tricks)"],
    [12, "v1", "float"],
    [25, "v1", "float"]
  ],
  "(method 11 hoverboard-training-manager)": [["_stack_", 16, "res-tag"]],
  "(trans idle krew-collection-item)": [[28, "a1", "vehicle"]],
  "(method 56 pegasus)": [[[5, 10], "v1", "attack-info"]],
  "(post idle pegasus)": [[11, "t9", "(function none)"]],
  "(code notice pegasus)": [
    [53, "v1", "art-joint-anim"],
    [121, "v1", "art-joint-anim"]
  ],
  "(code active pegasus)": [[28, "v1", "art-joint-anim"]],
  "pegasus-fly-code": [
    [386, "v1", "float"],
    [413, "v1", "float"]
  ],
  "(code die pegasus)": [[45, "v1", "art-joint-anim"]],
  "pegasus-choose-path": [[114, "v1", "float"]],
  "(method 115 pegasus)": [["_stack_", 16, "res-tag"]],
  "(code attack-forward amphibian)": [[14, "v1", "art-joint-anim"]],
  "(enter attack-forward amphibian)": [
    [50, "gp", "process-focusable"],
    [54, "a0", "process-focusable"],
    [53, "gp", "process-focusable"]
  ],
  "(code tongue-attack amphibian)": [[14, "v1", "art-joint-anim"]],
  "(method 76 amphibian)": [[1, "a1", "process-focusable"]],
  "(method 90 amphibian)": [[165, "v1", "art-joint-anim"]],
  "(method 88 amphibian)": [[29, "s4", "art-joint-anim"]],
  "(method 87 amphibian)": [[20, "s4", "art-joint-anim"]],
  "(method 89 amphibian)": [[37, "s4", "art-joint-anim"]],
  "(method 78 amphibian)": [
    [21, "v1", "art-joint-anim"],
    [67, "s4", "art-joint-anim"]
  ],
  "(method 77 amphibian)": [
    [37, "s5", "art-joint-anim"],
    [97, "s4", "art-joint-anim"]
  ],
  "(method 51 amphibian)": [
    [34, "a0", "process-focusable"],
    [37, "a0", "process-focusable"]
  ],
  "(method 186 amphibian)": [[41, "s3", "collide-shape-prim-sphere"]],
  "(code notice amphibian)": [[37, "a1", "art-joint-anim"]],
  "(enter stare amphibian)": [
    [35, "a0", "process-focusable"],
    [38, "a0", "process-focusable"]
  ],
  "(code attack-spin amphibian)": [
    [53, "v1", "art-joint-anim"],
    [203, "a0", "process-focusable"],
    [102, "v1", "art-joint-anim"],
    [136, "v1", "art-joint-anim"],
    [206, "a0", "process-focusable"]
  ],
  "(enter attack-spin amphibian)": [
    [56, "gp", "process-focusable"],
    [59, "gp", "process-focusable"]
  ],
  "(post attack-forward-lunge amphibian)": [
    [14, "a0", "process-focusable"],
    [17, "a0", "process-focusable"]
  ],
  "(code stare-idle amphibian)": [[23, "v1", "art-joint-anim"]],
  "(code stare amphibian)": [
    [53, "v1", "art-joint-anim"],
    [102, "v1", "art-joint-anim"],
    [136, "v1", "art-joint-anim"]
  ],
  "(enter notice amphibian)": [
    [20, "a0", "process-focusable"],
    [23, "a0", "process-focusable"]
  ],
  "(code active amphibian)": [
    [69, "v1", "art-joint-anim"],
    [135, "v1", "art-joint-anim"]
  ],
  "(method 185 amphibian)": [
    [33, "a0", "process-focusable"],
    [36, "a0", "process-focusable"]
  ],
  "amphibian-joint-mod-callback": [
    [12, "s2", "amphibian-joint-mod"],
    [18, "s2", "amphibian-joint-mod"],
    [48, "s2", "amphibian-joint-mod"],
    [49, "v1", "amphibian"]
  ],
  "(method 7 hopper)": [
    [14, "t9", "(function process-focusable int process-focusable)"]
  ],
  "(method 132 hopper)": [[16, "t9", "(function enemy none)"]],
  "(code active hopper)": [[22, "v1", "art-joint-anim"]],
  "(trans hostile hopper)": [
    [24, "gp", "process-focusable"],
    [153, "gp", "process-focusable"],
    [156, "gp", "process-focusable"]
  ],
  "(method 88 hopper)": [[16, "a1", "art-joint-anim"]],
  "(method 87 hopper)": [[16, "a1", "art-joint-anim"]],
  "(method 89 hopper)": [[16, "a1", "art-joint-anim"]],
  "(method 78 hopper)": [
    [18, "s4", "art-joint-anim"],
    [56, "v1", "art-joint-anim"]
  ],
  "(method 77 hopper)": [
    [33, "a1", "art-joint-anim"],
    [86, "a1", "art-joint-anim"]
  ],
  "(method 7 metalmonk)": [
    [14, "t9", "(function process-focusable int process-focusable)"]
  ],
  "(method 87 metalmonk)": [[27, "s5", "art-joint-anim"]],
  "(method 104 metalmonk)": [
    [14, "a0", "process-focusable"],
    [17, "a0", "process-focusable"]
  ],
  "(code attack metalmonk)": [[37, "s5", "art-joint-anim"]],
  "(code active metalmonk)": [
    [205, "a1", "art-joint-anim"],
    [118, "gp", "art-joint-anim"]
  ],
  "(trans hostile metalmonk)": [
    [29, "gp", "process-focusable"],
    [71, "gp", "process-focusable"],
    [74, "gp", "process-focusable"]
  ],
  "(method 180 metalmonk)": [[4, "v1", "collide-shape-prim-group"]],
  "(method 78 metalmonk)": [
    [18, "s4", "art-joint-anim"],
    [83, "s4", "art-joint-anim"]
  ],
  "(method 77 metalmonk)": [
    [37, "a1", "art-joint-anim"],
    [106, "s5", "art-joint-anim"],
    [163, "s4", "art-joint-anim"]
  ],
  "(trans victory metalmonk)": [
    [28, "a0", "process-focusable"],
    [31, "a0", "process-focusable"]
  ],
  "(method 46 ginsu)": [[8, "v1", "collide-shape-prim-group"]],
  "(method 183 ginsu)": [[2, "v1", "collide-shape-prim-group"]],
  "(method 70 ginsu)": [
    [33, "v1", "float"],
    [30, "a0", "int"]
  ],
  "(method 181 ginsu)": [
    [18, "a0", "process-focusable"],
    [21, "a0", "process-focusable"]
  ],
  "(trans attack ginsu)": [[32, "a0", "process-focusable"]],
  "(trans anticipate-attack ginsu)": [[27, "a0", "process-focusable"]],
  "(method 142 ginsu)": [
    [16, "a0", "process-focusable"],
    [19, "a0", "process-focusable"]
  ],
  "(method 10 ginsu)": [[6, "t9", "(function sparticle-launch-control none)"]],
  "(code victory centurion)": [[30, "v1", "art-joint-anim"]],
  "(code fire centurion)": [
    [22, "a0", "process-focusable"],
    [25, "a0", "process-focusable"],
    [43, "v1", "art-joint-anim"],
    [76, "gp", "process-focusable"],
    [95, "gp", "process-focusable"],
    [311, "v1", "art-joint-anim"],
    [374, "v1", "art-joint-anim"],
    [98, "gp", "process-focusable"],
    [163, "a0", "process-focusable"],
    [166, "a0", "process-focusable"]
  ],
  "(code active centurion)": [[22, "v1", "art-joint-anim"]],
  "(code attack centurion)": [[14, "v1", "art-joint-anim"]],
  "(enter attack centurion)": [
    [3, "a0", "collide-shape-prim-group"],
    [9, "v1", "collide-shape-prim-group"]
  ],
  "(exit attack centurion)": [
    [3, "a0", "collide-shape-prim-group"],
    [9, "v1", "collide-shape-prim-group"]
  ],
  "(method 55 centurion)": [
    [246, "a0", "process-focusable"],
    [249, "a0", "process-focusable"],
    [341, "a2", "float"]
  ],
  "(code hostile centurion)": [
    [87, "a0", "process-focusable"],
    [90, "a0", "process-focusable"]
  ],
  "(method 7 centurion)": [
    [14, "t9", "(function process-focusable int process-focusable)"]
  ],
  "(method 78 centurion)": [
    [18, "v1", "art-joint-anim"],
    [53, "s4", "art-joint-anim"],
    [82, "v1", "art-joint-anim"]
  ],
  "(method 77 centurion)": [
    [18, "v1", "art-joint-anim"],
    [72, "a1", "art-joint-anim"],
    [117, "a1", "art-joint-anim"],
    [151, "s4", "art-joint-anim"]
  ],
  "(trans hostile centurion)": [
    [25, "a0", "process-focusable"],
    [31, "s5", "process-focusable"],
    [21, "s5", "process-focusable"]
  ],
  "(method 180 centurion)": [
    [28, "s0", "process-focusable"],
    [49, "s0", "process-focusable"]
  ],
  "(method 132 centurion)": [[13, "t9", "(function enemy none)"]],
  "(method 31 centurion-shot)": [[7, "t9", "(function projectile none)"]],
  "(method 28 centurion-shot)": [
    [49, "t9", "(function projectile projectile-options sound-id)"]
  ],
  "(method 74 centurion)": [
    [76, "v1", "attack-info"],
    [78, "v1", "attack-info"],
    [85, "v1", "attack-info"]
  ],
  "(method 30 rhino-wall)": [[5, "v1", "collide-shape-prim-group"]],
  "(code circling rhino)": [
    [129, "gp", "art-joint-anim"],
    [243, "v1", "art-joint-anim"]
  ],
  "(code charge rhino)": [
    [29, "v1", "art-joint-anim"],
    [85, "v1", "art-joint-anim"],
    [137, "v1", "art-joint-anim"]
  ],
  "(code stop-run rhino)": [
    [14, "v1", "art-joint-anim"],
    [85, "a0", "process-focusable"],
    [88, "a0", "process-focusable"],
    [145, "a1", "art-joint-anim"]
  ],
  "(code attack rhino)": [[15, "v1", "art-joint-anim"]],
  "(trans hostile rhino)": [
    [20, "a0", "process-focusable"],
    [20, "a0", "process-focusable"],
    [23, "a0", "process-focusable"],
    [81, "a0", "process-focusable"],
    [84, "a0", "process-focusable"],
    [113, "s3", "process-focusable"],
    [19, "s3", "process-focusable"],
    [80, "s3", "process-focusable"],
    [117, "a0", "process-focusable"],
    [116, "s3", "process-focusable"]
  ],
  "(code die rhino)": [[33, "v1", "art-joint-anim"]],
  "(code hit rhino)": [
    [30, "v1", "art-joint-anim"],
    [83, "v1", "art-joint-anim"]
  ],
  "(method 104 rhino)": [
    [30, "a0", "process-focusable"],
    [30, "a0", "process-focusable"],
    [33, "a0", "process-focusable"]
  ],
  "(enter victory rhino)": [
    [8, "v1", "collide-shape-prim-group"],
    [12, "v1", "collide-shape-prim-group"],
    [17, "a0", "collide-shape-prim-group"]
  ],
  "(code victory rhino)": [
    [14, "v1", "art-joint-anim"],
    [59, "a0", "collide-shape-prim-group"],
    [64, "a0", "collide-shape-prim-group"],
    [69, "a0", "collide-shape-prim-group"],
    [81, "v1", "art-joint-anim"],
    [140, "a0", "process-focusable"],
    [143, "a0", "process-focusable"],
    [157, "gp", "process-focusable"],
    [180, "a0", "collide-shape-prim-group"],
    [201, "v1", "art-joint-anim"],
    [290, "a0", "process-focusable"],
    [139, "gp", "process-focusable"],
    [293, "a0", "process-focusable"]
  ],
  "(method 7 rhino)": [
    [14, "t9", "(function process-focusable int process-focusable)"]
  ],
  "(method 74 rhino)": [[68, "s2", "process-focusable"]],
  "(method 182 rhino)": [[36, "s2", "process-drawable"]],
  "(exit victory rhino)": [
    [10, "v1", "collide-shape-prim-group"],
    [14, "v1", "collide-shape-prim-group"]
  ],
  "(code run-away rhino)": [[14, "v1", "art-joint-anim"]],
  "(code hit rhino-wall)": [
    [42, "a2", "art-joint-anim"],
    [32, "v0", "art-joint-anim"]
  ],
  "(trans hostile grenadier)": [
    [19, "a0", "process-focusable"],
    [156, "a0", "process-focusable"],
    [22, "a0", "process-focusable"]
  ],
  "(method 181 grenadier)": [
    [21, "a0", "process-focusable"],
    [24, "a0", "process-focusable"],
    [79, "a0", "process-focusable"],
    [82, "a0", "process-focusable"],
    [20, "s5", "process-focusable"],
    [78, "s5", "process-focusable"]
  ],
  "(code hit grenadier)": [
    [87, "gp", "art-joint-anim"],
    [210, "a0", "process-focusable"]
  ],
  "(code victory grenadier)": [
    [27, "v1", "art-joint-anim"],
    [76, "v1", "art-joint-anim"]
  ],
  "(post attack grenadier)": [
    [24, "a0", "process-focusable"],
    [27, "a0", "process-focusable"]
  ],
  "(code attack grenadier)": [
    [74, "v1", "art-joint-anim"],
    [163, "v1", "art-joint-anim"],
    [295, "a0", "process-focusable"],
    [298, "a0", "process-focusable"],
    [317, "v1", "art-joint-anim"],
    [366, "v1", "art-joint-anim"]
  ],
  "(event attack grenadier)": [
    [23, "s4", "process-focusable"],
    [27, "a0", "process-focusable"],
    [26, "s4", "process-focusable"]
  ],
  "(method 78 grenadier)": [
    [18, "s4", "art-joint-anim"],
    [63, "a1", "art-joint-anim"],
    [93, "v1", "art-joint-anim"]
  ],
  "(exit spin-kick grenadier)": [[2, "v1", "collide-shape-prim-group"]],
  "(post spin-kick grenadier)": [
    [24, "a0", "process-focusable"],
    [27, "a0", "process-focusable"]
  ],
  "(code spin-kick grenadier)": [[14, "v1", "art-joint-anim"]],
  "(enter spin-kick grenadier)": [[29, "v1", "collide-shape-prim-group"]],
  "(code backup grenadier)": [[10, "v1", "art-joint-anim"]],
  "(method 7 grenadier)": [
    [21, "t9", "(function process-focusable int process-focusable)"]
  ],
  "(method 70 grenadier)": [[41, "a0", "process-focusable"]],
  "(code active grenadier)": [
    [140, "v1", "art-joint-anim"],
    [202, "v1", "art-joint-anim"],
    [51, "v1", "art-joint-anim"],
    [27, "s5", "pair"],
    [311, "v1", "art-joint-anim"]
  ],
  "(code hostile grenadier)": [[45, "gp", "art-joint-anim"]],
  "rapid-gunner-common-post": [
    [14, "a0", "process-focusable"],
    [17, "a0", "process-focusable"]
  ],
  "(post notice rapid-gunner)": [
    [24, "a0", "process-focusable"],
    [27, "a0", "process-focusable"]
  ],
  "(code notice rapid-gunner)": [[30, "v1", "art-joint-anim"]],
  "(enter notice rapid-gunner)": [
    [85, "a0", "process-focusable"],
    [88, "a0", "process-focusable"]
  ],
  "(trans attack rapid-gunner)": [
    [30, "a0", "process-focusable"],
    [33, "a0", "process-focusable"],
    [37, "a0", "process-focusable"],
    [40, "a0", "process-focusable"],
    [67, "gp", "process-focusable"],
    [170, "gp", "process-focusable"],
    [173, "gp", "process-focusable"],
    [36, "gp", "process-focusable"],
    [29, "gp", "process-focusable"]
  ],
  "(post attack rapid-gunner)": [
    [32, "a0", "process-focusable"],
    [35, "a0", "process-focusable"]
  ],
  "(code attack rapid-gunner)": [[103, "v1", "art-joint-anim"]],
  "(code hop rapid-gunner)": [
    [89, "v1", "art-joint-anim"],
    [120, "v1", "art-joint-anim"]
  ],
  "(post hop-turn rapid-gunner)": [
    [32, "a0", "process-focusable"],
    [35, "a0", "process-focusable"]
  ],
  "(method 7 rapid-gunner)": [
    [14, "t9", "(function process-focusable int process-focusable)"]
  ],
  "(exit spin-attack rapid-gunner)": [[13, "v1", "collide-shape-prim-group"]],
  "(post spin-attack rapid-gunner)": [
    [24, "a0", "process-focusable"],
    [27, "a0", "process-focusable"]
  ],
  "(code spin-attack rapid-gunner)": [[14, "v1", "art-joint-anim"]],
  "(enter spin-attack rapid-gunner)": [[29, "v1", "collide-shape-prim-group"]],
  "(code hostile rapid-gunner)": [[118, "v1", "art-joint-anim"]],
  "(trans hostile rapid-gunner)": [
    [27, "a0", "process-focusable"],
    [30, "a0", "process-focusable"],
    [58, "gp", "process-focusable"],
    [26, "gp", "process-focusable"]
  ],
  "(code reload rapid-gunner)": [[14, "v1", "art-joint-anim"]],
  "(code cool-down rapid-gunner)": [[14, "v1", "art-joint-anim"]],
  "(code hop-turn rapid-gunner)": [[14, "v1", "art-joint-anim"]],
  "(method 78 rapid-gunner)": [
    [21, "v1", "art-joint-anim"],
    [67, "a1", "art-joint-anim"],
    [94, "a1", "art-joint-anim"]
  ],
  "(method 79 tomb-baby-spider)": [
    [49, "v1", "art-joint-anim"],
    [77, "v1", "art-joint-anim"],
    [127, "v1", "collide-shape-prim-group"],
    [131, "v1", "collide-shape-prim-group"],
    [135, "v1", "collide-shape-prim-group"],
    [137, "v1", "collide-shape-prim-group"],
    [139, "v1", "collide-shape-prim-group"]
  ],
  "(method 78 tomb-baby-spider)": [
    [13, "a2", "art-joint-anim"],
    [50, "a2", "art-joint-anim"]
  ],
  "(method 77 tomb-baby-spider)": [
    [2, "a2", "collide-shape-prim-group"],
    [36, "a2", "art-joint-anim"],
    [73, "a2", "art-joint-anim"],
    [10, "a2", "collide-shape-prim-group"]
  ],
  "(code attack-stop tomb-baby-spider)": [[10, "v1", "art-joint-anim"]],
  "(exit attack tomb-baby-spider)": [[2, "v1", "collide-shape-prim-group"]],
  "(enter attack tomb-baby-spider)": [[14, "v1", "collide-shape-prim-group"]],
  "(code attack tomb-baby-spider)": [[30, "v1", "art-joint-anim"]],
  "(code notice tomb-baby-spider)": [
    [27, "a0", "process-focusable"],
    [30, "a0", "process-focusable"],
    [52, "v1", "art-joint-anim"],
    [115, "v1", "art-joint-anim"]
  ],
  "(code active tomb-baby-spider)": [
    [30, "v1", "art-joint-anim"],
    [126, "v1", "art-joint-anim"],
    [188, "v1", "art-joint-anim"],
    [297, "v1", "art-joint-anim"]
  ],
  "monster-frog-hop-fast-code": [
    [15, "v1", "art-joint-anim"],
    [72, "v1", "art-joint-anim"]
  ],
  "monster-frog-hop-slow-code": [
    [231, "v1", "art-joint-anim"],
    [288, "v1", "art-joint-anim"],
    [46, "v1", "art-joint-anim"],
    [117, "v1", "art-joint-anim"]
  ],
  "(method 78 monster-frog)": [
    [19, "v1", "art-joint-anim"],
    [54, "v1", "art-joint-anim"],
    [89, "v1", "art-joint-anim"],
    [121, "v1", "art-joint-anim"]
  ],
  "(method 77 monster-frog)": [
    [19, "v1", "art-joint-anim"],
    [54, "v1", "art-joint-anim"],
    [89, "v1", "art-joint-anim"],
    [121, "v1", "art-joint-anim"]
  ],
  "(code attack-recover monster-frog)": [
    [10, "v1", "art-joint-anim"],
    [87, "v1", "art-joint-anim"],
    [158, "v1", "art-joint-anim"]
  ],
  "(code attack monster-frog)": [[19, "v1", "art-joint-anim"]],
  "(code turn monster-frog)": [
    [21, "v1", "art-joint-anim"],
    [79, "v1", "art-joint-anim"]
  ],
  "(code active monster-frog)": [
    [27, "v1", "art-joint-anim"],
    [80, "v1", "art-joint-anim"],
    [172, "v1", "art-joint-anim"],
    [234, "v1", "art-joint-anim"],
    [343, "v1", "art-joint-anim"]
  ],
  "(code notice monster-frog)": [
    [23, "v1", "art-joint-anim"],
    [71, "v1", "art-joint-anim"],
    [103, "a0", "process-focusable"],
    [106, "a0", "process-focusable"],
    [149, "v1", "art-joint-anim"]
  ],
  "(code ambush monster-frog)": [
    [21, "a0", "process-focusable"],
    [24, "a0", "process-focusable"],
    [68, "v1", "art-joint-anim"]
  ],
  "(post turn monster-frog)": [
    [24, "a0", "process-focusable"],
    [27, "a0", "process-focusable"]
  ],
  "(code hostile monster-frog)": [
    [18, "a0", "process-focusable"],
    [21, "a0", "process-focusable"],
    [117, "v1", "art-joint-anim"],
    [202, "v1", "art-joint-anim"]
  ],
  "(method 77 predator)": [
    [21, "v1", "art-joint-anim"],
    [53, "v1", "art-joint-anim"],
    [96, "v1", "art-joint-anim"],
    [126, "v1", "art-joint-anim"],
    [160, "v1", "art-joint-anim"],
    [192, "v1", "art-joint-anim"]
  ],
  "(method 78 predator)": [
    [21, "v1", "art-joint-anim"],
    [53, "v1", "art-joint-anim"],
    [89, "v1", "art-joint-anim"],
    [123, "v1", "art-joint-anim"],
    [155, "v1", "art-joint-anim"]
  ],
  "(method 7 predator)": [
    [9, "t9", "(function process-focusable int process-focusable)"]
  ],
  "(method 184 predator)": [
    [67, "s2", "process-focusable"],
    [79, "a0", "process-focusable"],
    [78, "s2", "process-focusable"],
    [108, "s2", "process-focusable"]
  ],
  "(method 182 predator)": [[4, "v1", "collide-shape-prim-group"]],
  "(code active predator)": [[22, "v1", "art-joint-anim"]],
  "(post idle predator)": [[4, "t9", "(function none)"]],
  "(code fire predator)": [
    [26, "v1", "art-joint-anim"],
    [103, "a0", "process-focusable"],
    [102, "s5", "process-focusable"],
    [121, "s5", "process-focusable"],
    [124, "s5", "process-focusable"]
  ],
  "(code close-attack predator)": [
    [14, "v1", "art-joint-anim"],
    [71, "v1", "art-joint-anim"]
  ],
  "(trans hidden predator)": [
    [40, "gp", "process-focusable"],
    [43, "gp", "process-focusable"]
  ],
  "(code hidden predator)": [
    [14, "v1", "art-joint-anim"],
    [75, "v1", "art-joint-anim"]
  ],
  "(code hostile predator)": [
    [14, "v1", "art-joint-anim"],
    [67, "v1", "art-joint-anim"]
  ],
  "(trans hostile predator)": [
    [52, "gp", "process-focusable"],
    [55, "gp", "process-focusable"]
  ],
  "(code hide predator)": [[14, "v1", "art-joint-anim"]],
  "(trans hide predator)": [
    [21, "gp", "process-focusable"],
    [24, "gp", "process-focusable"]
  ],
  "(method 186 predator)": [[17, "v1", "int"]],
  "(method 77 rapid-gunner)": [
    [29, "v1", "art-joint-anim"],
    [149, "v1", "art-joint-anim"],
    [266, "a1", "art-joint-anim"],
    [116, "s4", "art-joint-anim"],
    [233, "s5", "art-joint-anim"]
  ],
  "(method 11 predator-manager)": [
    ["_stack_", 16, "res-tag"],
    [281, "s2", "process-drawable"]
  ],
  "(trans gun-shoot crimson-guard-level)": [[21, "v1", "process-focusable"]],
  "(enter close-attack crimson-guard-level)": [
    [2, "v1", "collide-shape-prim-group"]
  ],
  "(exit close-attack crimson-guard-level)": [
    [2, "v1", "collide-shape-prim-group"]
  ],
  "(exit attack crimson-guard-level)": [
    [8, "v1", "collide-shape-prim-group"],
    [16, "v1", "collide-shape-prim-group"]
  ],
  "(exit get-up-front crimson-guard-level)": [
    [3, "v1", "collide-shape-prim-group"],
    [6, "v1", "collide-shape-prim-group"],
    [8, "v1", "collide-shape-prim-group"],
    [11, "v1", "collide-shape-prim-group"],
    [14, "v1", "collide-shape-prim-group"],
    [17, "v1", "collide-shape-prim-group"]
  ],
  "(exit get-up-back crimson-guard-level)": [
    [3, "v1", "collide-shape-prim-group"],
    [6, "v1", "collide-shape-prim-group"],
    [8, "v1", "collide-shape-prim-group"],
    [11, "v1", "collide-shape-prim-group"],
    [14, "v1", "collide-shape-prim-group"],
    [17, "v1", "collide-shape-prim-group"]
  ],
  "(enter knocked crimson-guard-level)": [
    [8, "v1", "collide-shape-prim-group"],
    [11, "v1", "collide-shape-prim-group"],
    [14, "v1", "collide-shape-prim-group"],
    [17, "v1", "collide-shape-prim-group"],
    [19, "v1", "collide-shape-prim-group"],
    [21, "v1", "collide-shape-prim-group"]
  ],
  "(method 201 crimson-guard-level)": [[18, "s3", "process-focusable"]],
  "(method 7 crimson-guard-level)": [
    [19, "t9", "(function nav-enemy int nav-enemy)"]
  ],
  "(method 115 crimson-guard-level)": [[33, "v0", "vector"]],
  "(method 198 crimson-guard-level)": [[242, "s4", "collide-shape-prim"]],
  "(enter broken dig-clasp)": [
    [26, "v1", "art-joint-anim"],
    [54, "v1", "art-joint-anim"]
  ],
  "(event idle dig-clasp)": [[[11, 18], "v1", "attack-info"]],
  "dig-tether-handler": [
    [6, "a0", "vector"],
    [10, "a0", "vector"],
    [14, "v1", "vector"]
  ],
  "(method 23 dig-digger)": [[[1, 23], "s5", "int"]],
  "(enter breaking fort-fence)": [[[5, 9], "a0", "collide-shape-prim-group"]],
  "(method 11 fort-elec-switch)": [["_stack_", 16, "res-tag"]],
  "(method 10 fort-roboscreen)": [
    [15, "t9", "(function process-drawable none)"]
  ],
  "fort-robotank-reticle-handler": [
    [6, "v1", "vector"],
    [[17, 34], "s5", "vector"],
    [56, "v1", "float"]
  ],
  "(code lock fort-robotank-reticle)": [[14, "v1", "art-joint-anim"]],
  "robotank-turret-handler": [
    [71, "v1", "collide-shape-prim-group"],
    [106, "v1", "collide-shape-prim-group"],
    [167, "s4", "cspace"],
    [162, "s4", "cspace"],
    [37, "v1", "float"]
  ],
  "(code ready fort-robotank-turret)": [[10, "v1", "art-joint-anim"]],
  "(code fire fort-robotank-turret)": [
    [79, "v1", "art-joint-anim"],
    [136, "v1", "art-joint-anim"]
  ],
  "fort-robotank-post": [
    [471, "v1", "fort-robotank-turret"],
    [498, "v1", "float"]
  ],
  "fort-robotank-handler": [[171, "s4", "process-focusable"]],
  "(method 26 fort-robotank)": [
    [170, "v1", "collide-shape-prim-group"],
    [236, "v1", "collide-shape-prim-group"],
    [89, "t9", "(function fort-robotank none)"]
  ],
  "(method 7 fort-robotank)": [
    [89, "t9", "(function process-drawable int process-drawable)"],
    [56, "gp", "(pointer uint32)"],
    [59, "a1", "(pointer uint32)"],
    [63, "gp", "(pointer uint32)"],
    [66, "a1", "(pointer uint32)"],
    [60, "a1", "joint-mod"],
    [67, "a1", "joint-mod"],
    [70, "gp", "(pointer uint32)"]
  ],
  "(method 11 fort-robotank)": [[463, "s5", "fort-robotank-wheel-info"]],
  "(method 31 fort-robotank-turret)": [[61, "s3", "collide-shape-prim"]],
  "(method 139 fort-turret)": [[[15, 19], "a0", "process-focusable"]],
  "(method 141 fort-turret)": [[59, "s3", "collide-shape-prim"]],
  "(code attack fort-turret)": [
    [25, "v1", "art-joint-anim"],
    [113, "v1", "art-joint-anim"]
  ],
  "(method 11 fort-plat-shuttle)": [[52, "v0", "(pointer float)"]],
  "(event idle fort-floor-spike)": [[15, "s3", "process-drawable"]],
  "joint-mod-set-y-callback": [
    [19, "a1", "vector"],
    [17, "a3", "int"]
  ],
  "(event idle fort-dump-bomb-a)": [
    [11, "s4", "process-drawable"],
    [[4, 22], "gp", "attack-info"]
  ],
  "(event idle fort-missile-target)": [
    [[9, 22], "s5", "attack-info"],
    [16, "s4", "projectile"]
  ],
  "(enter die fort-missile-target)": [
    [[2, 5], "v1", "collide-shape-prim-group"]
  ],
  "(method 10 fort-missile-target)": [
    [10, "t9", "(function process-drawable none)"]
  ],
  "(code die fort-missile)": [
    [156, "v1", "process-drawable"],
    [227, "v1", "collide-shape-prim-group"],
    [229, "v1", "collide-shape-prim-group"]
  ],
  "(method 7 fort-missile)": [
    [14, "t9", "(function process-drawable int process-drawable)"]
  ],
  "birth-func-dig-digger-collide": [
    [8, "v1", "process"],
    [12, "s3", "process-drawable"]
  ],
  "(method 23 dig-tether)": [[69, "v1", "vector"]],
  "(method 11 dig-digger)": [["_stack_", 16, "res-tag"]],
  "(method 29 dig-sinking-plat)": [
    [9, "t9", "(function rigid-body-platform float none)"]
  ],
  "(method 37 dig-sinking-plat)": [
    [28, "v1", "art-joint-anim"],
    [157, "v1", "art-joint-anim"],
    [208, "v0", "sound-rpc-set-param"]
  ],
  "(method 11 dig-log)": [
    ["_stack_", 16, "res-tag"],
    [94, "v0", "(pointer actor-group)"]
  ],
  "(event idle-up dig-button)": [[4, "v1", "attack-info"]],
  "(code active dig-bomb-crate-cylinder)": [
    [33, "v1", "art-joint-anim"],
    [81, "v1", "art-joint-anim"],
    [117, "v1", "art-joint-anim"],
    [165, "v1", "art-joint-anim"],
    [201, "v1", "art-joint-anim"],
    [249, "v1", "art-joint-anim"],
    [285, "v1", "art-joint-anim"],
    [337, "v1", "art-joint-anim"],
    [373, "v1", "art-joint-anim"],
    [425, "v1", "art-joint-anim"],
    [463, "v1", "art-joint-anim"],
    [515, "v1", "art-joint-anim"]
  ],
  "(code fire dig-jump-pad)": [[59, "t9", "(function none)"]],
  "(code die dig-spikey-sphere)": [[72, "t9", "(function none)"]],
  "(method 29 dig-tipping-rock)": [
    [9, "t9", "(function rigid-body-platform float none)"]
  ],
  "(event waiting dig-stomp-block)": [[14, "v1", "attack-info"]],
  "(method 37 dig-stomp-block)": [
    [[42, 62], "v1", "collide-cache-tri"],
    [62, "v1", "(inline-array collide-cache-tri)"]
  ],
  "(method 11 dig-spikey-step)": [[96, "v0", "(pointer float)"]],
  "(method 37 dig-tipping-rock)": [[14, "v0", "sound-rpc-set-param"]],
  "(method 49 cpad-elevator)": [[2, "v1", "collide-shape-prim-group"]],
  "(method 10 cpad-elevator)": [[10, "t9", "(function elevator none)"]],
  "(code hunt wren)": [[10, "v1", "art-joint-anim"]],
  "(code peck wren)": [
    [36, "v1", "art-joint-anim"],
    [81, "v1", "symbol"]
  ],
  "(code fly wren)": [
    [51, "v1", "art-joint-anim"],
    [82, "v1", "art-joint-anim"]
  ],
  "(code land wren)": [[17, "v1", "art-joint-anim"]],
  "(method 7 wren)": [
    [30, "t9", "(function process-drawable int process-drawable)"]
  ],
  "(code idle minnow)": [[10, "v1", "art-joint-anim"]],
  "(post idle fish-manager)": [
    [517, "v1", "process-drawable"],
    [522, "v1", "process-drawable"]
  ],
  "(method 14 minimap)": [
    [84, "v1", "process-drawable"],
    [99, "v1", "entity-actor"],
    [108, "v1", "process-drawable"],
    [112, "s2", "entity-actor"],
    [93, "s2", "basic"]
  ],
  "(method 3 engine-minimap)": [
    [7, "t9", "(function engine-minimap engine-minimap)"]
  ],
  "(method 24 minimap)": [
    [189, "s2", "connection-minimap"],
    [194, "s2", "connection-minimap"],
    [18, "v1", "(pointer uint128)"],
    [74, "v1", "(pointer uint128)"],
    [81, "v1", "(inline-array vector)"],
    [91, "v1", "(inline-array vector4w)"],
    [96, "v1", "(inline-array vector)"],
    [108, "v1", "(inline-array vector4w)"],
    [114, "v1", "(inline-array vector)"],
    [124, "v1", "(inline-array vector4w)"],
    [129, "v1", "(inline-array vector)"],
    [141, "v1", "(inline-array vector4w)"],
    [161, "s2", "(pointer uint128)"]
  ],
  "(method 15 minimap)": [[48, "s2", "(pointer uint128)"]],
  "(method 16 minimap)": [
    [[30, 35], "v1", "process-drawable"],
    [56, "v1", "entity-actor"],
    [66, "a0", "process-drawable"],
    [77, "a0", "entity-actor"],
    [88, "a0", "vector"],
    [50, "v1", "basic"],
    [516, "v1", "(pointer uint128)"],
    [517, "v1", "(inline-array vector4w)"],
    [529, "v1", "(inline-array vector4w)"],
    [534, "v1", "(inline-array vector4w)"],
    [550, "v1", "(inline-array vector4w)"],
    [555, "v1", "(inline-array vector4w)"]
  ],
  "(method 14 engine-minimap)": [
    [150, "a0", "entity-actor"],
    [[3, 180], "s3", "connection-minimap"],
    [143, "v1", "basic"]
  ],
  "(method 10 engine-minimap)": [[6, "s5", "connection-minimap"]],
  "(method 26 minimap)": [
    [34, "a0", "process-drawable"],
    [49, "v1", "process-drawable"],
    [64, "a0", "process-drawable"],
    [303, "a1", "(pointer uint128)"],
    [305, "a0", "(inline-array vector4w)"],
    [318, "v1", "(inline-array vector)"],
    [329, "v1", "(inline-array vector4w)"],
    [346, "v1", "(inline-array vector)"],
    [358, "v1", "(inline-array vector4w)"],
    [375, "v1", "(inline-array vector)"],
    [387, "v1", "(inline-array vector4w)"],
    [404, "v1", "(inline-array vector)"],
    [417, "v1", "(inline-array vector4w)"]
  ],
  "(method 21 minimap)": [
    [16, "s3", "(pointer uint128)"],
    [[32, 39], "a0", "dma-packet"],
    [[41, 48], "a0", "gs-gif-tag"],
    [51, "a0", "(pointer gs-clamp)"],
    [53, "a0", "(pointer gs-reg64)"],
    [55, "a0", "(pointer gs-test)"],
    [57, "a0", "(pointer gs-reg64)"],
    [60, "a0", "(pointer gs-texa)"],
    [62, "a0", "(pointer gs-reg64)"],
    [71, "s3", "(pointer uint128)"],
    [215, "s3", "(inline-array vector4w)"],
    [224, "s3", "(inline-array vector)"],
    [235, "s3", "(inline-array vector4w)"],
    [241, "s3", "(inline-array vector)"],
    [252, "s3", "(inline-array vector4w)"],
    [259, "s3", "(inline-array vector)"],
    [270, "s3", "(inline-array vector4w)"],
    [277, "s3", "(inline-array vector)"],
    [288, "s3", "(inline-array vector4w)"],
    [[322, 329], "a0", "dma-packet"],
    [[331, 338], "a0", "gs-gif-tag"],
    [342, "a0", "(pointer gs-xy-offset)"],
    [344, "a0", "(pointer gs-reg64)"],
    [355, "a2", "connection-minimap"],
    [379, "s2", "(pointer uint128)"],
    [400, "a2", "connection-minimap"],
    [424, "s3", "(pointer uint128)"],
    [438, "a2", "connection-minimap"],
    [[453, 460], "a0", "dma-packet"],
    [[462, 469], "a0", "gs-gif-tag"],
    [478, "a0", "(pointer gs-frame)"],
    [480, "a0", "(pointer gs-reg64)"],
    [482, "a0", "(pointer gs-alpha)"],
    [484, "a0", "(pointer gs-reg64)"],
    [485, "a0", "(pointer gs-xy-offset)"],
    [487, "a0", "(pointer gs-reg64)"],
    [[494, 508], "s3", "(pointer uint128)"],
    [508, "s3", "(inline-array vector4w)"],
    [517, "s3", "(inline-array vector4w)"],
    [522, "s3", "(inline-array vector4w)"],
    [528, "s3", "(inline-array vector4w)"],
    [535, "s3", "(inline-array vector4w)"]
  ],
  "(method 23 minimap)": [
    [28, "a0", "process-drawable"],
    [62, "v1", "process-drawable"],
    [81, "a0", "process-drawable"],
    [305, "a1", "(pointer uint128)"],
    [307, "a0", "(inline-array vector4w)"],
    [320, "v1", "(inline-array vector)"],
    [331, "v1", "(inline-array vector4w)"],
    [348, "v1", "(inline-array vector)"],
    [360, "v1", "(inline-array vector4w)"],
    [377, "v1", "(inline-array vector)"],
    [389, "v1", "(inline-array vector4w)"],
    [406, "v1", "(inline-array vector)"],
    [419, "v1", "(inline-array vector4w)"]
  ],
  "(method 17 minimap)": [
    [28, "a0", "process-drawable"],
    [68, "v1", "process-drawable"],
    [87, "a0", "process-drawable"],
    [357, "a0", "(pointer uint128)"],
    [365, "a0", "(pointer uint128)"],
    [368, "a0", "(pointer uint128)"],
    [370, "v1", "(inline-array vector4w)"],
    [383, "v1", "(inline-array vector)"],
    [394, "v1", "(inline-array vector4w)"],
    [410, "v1", "(inline-array vector)"],
    [422, "v1", "(inline-array vector4w)"],
    [438, "v1", "(inline-array vector)"],
    [450, "v1", "(inline-array vector4w)"],
    [466, "v1", "(inline-array vector)"],
    [479, "v1", "(inline-array vector4w)"]
  ],
  "(method 18 minimap)": [
    [28, "a0", "process-drawable"],
    [68, "v1", "process-drawable"],
    [87, "a0", "process-drawable"],
    [323, "t1", "(pointer uint128)"],
    [325, "t0", "(inline-array vector4w)"],
    [338, "a3", "(inline-array vector4w)"],
    [344, "a3", "(inline-array vector4w)"],
    [360, "a3", "(inline-array vector4w)"],
    [366, "a2", "(inline-array vector4w)"],
    [382, "a2", "(inline-array vector4w)"],
    [388, "a1", "(inline-array vector4w)"],
    [404, "a1", "(inline-array vector4w)"],
    [410, "v1", "(inline-array vector4w)"]
  ],
  "(method 19 minimap)": [
    [[8, 15], "a0", "dma-packet"],
    [[17, 24], "a0", "gs-gif-tag"],
    [28, "s2", "(pointer gs-test)"],
    [30, "s2", "(pointer gs-reg64)"],
    [32, "s2", "(pointer gs-alpha)"],
    [34, "s2", "(pointer gs-reg64)"],
    [53, "s2", "(pointer gs-tex0)"],
    [55, "s2", "(pointer gs-reg64)"],
    [57, "s2", "(pointer gs-tex1)"],
    [59, "s2", "(pointer gs-reg64)"],
    [61, "s2", "(pointer gs-clamp)"],
    [63, "s2", "(pointer gs-reg64)"],
    [64, "s2", "(pointer uint64)"],
    [66, "s2", "(pointer gs-reg64)"],
    [109, "v1", "(pointer uint128)"],
    [[116, 157], "v1", "(inline-array vector4w)"],
    [[165, 172], "a0", "dma-packet"],
    [[174, 181], "a0", "gs-gif-tag"],
    [185, "a0", "(pointer gs-test)"],
    [187, "a0", "(pointer gs-reg64)"],
    [[505, 514], "s3", "(pointer uint128)"],
    [[514, 596], "s3", "(inline-array vector4w)"]
  ],
  "(method 21 trail-graph)": [
    [4, "a3", "trail-conn"],
    [[11, 17], "a3", "trail-conn-hash-cell"],
    [20, "a0", "(pointer uint16)"],
    [33, "a3", "trail-conn"],
    [37, "a3", "trail-conn"]
  ],
  "(method 137 sew-gunturret)": [[[19, 23], "a0", "process-focusable"]],
  "(method 138 sew-gunturret)": [[[15, 19], "a0", "process-focusable"]],
  "(method 140 pal-gun-turret)": [
    [9, "t9", "(function sew-gunturret symbol none)"]
  ],
  "(anon-function 0 sewer-scenes)": [[79, "v1", "float"]],
  "(event idle sew-single-blade)": [[15, "s4", "process-focusable"]],
  "(event idle sew-multi-blade)": [[15, "s4", "process-focusable"]],
  "(event idle sew-twist-blade)": [[15, "s4", "process-focusable"]],
  "(code pressed sew-light-switch)": [[10, "v1", "art-joint-anim"]],
  "(post idle sew-light-control)": [[20, "v1", "sew-light-switch"]],
  "sew-tri-blade-joint-callback": [[[1, 82], "gp", "sew-tri-blade"]],
  "(method 49 sew-elevator)": [[2, "v1", "collide-shape-prim-group"]],
  "(post running sew-elevator)": [[4, "t9", "(function none)"]],
  "(method 10 sew-elevator)": [[10, "t9", "(function elevator none)"]],
  "(event idle sew-valve)": [[4, "v1", "attack-info"]],
  "(method 7 sew-valve)": [
    [14, "t9", "(function process-drawable int process-drawable)"]
  ],
  "sew-mar-statue-debris-init-by-other": [
    [[144, 157], "gp", "process-drawable"]
  ],
  "sew-mar-statue-debris-b-init-by-other": [
    [[12, 25], "gp", "process-drawable"]
  ],
  "(event idle sew-mine)": [[15, "s4", "process-focusable"]],
  "(post idle sew-mine-b)": [[4, "t9", "(function none)"]],
  "(code hit sew-wall)": [
    [[7, 10], "v1", "collide-shape-prim-group"],
    [[100, 107], "a0", "collide-shape-prim-group"],
    [[109, 116], "a0", "collide-shape-prim-group"],
    [68, "v0", "object"]
  ],
  "(code waiting sew-scare-grunt)": [[10, "v1", "art-joint-anim"]],
  "(enter scare sew-scare-grunt)": [[[71, 81], "gp", "sew-grill"]],
  "(exit scare sew-scare-grunt)": [[[6, 10], "v1", "sew-grill"]],
  "(code fall sew-catwalk)": [[39, "v0", "object"]],
  "(post scare sew-scare-grunt)": [[51, "v0", "sound-rpc-set-param"]],
  "(method 11 sew-valve)": [
    ["_stack_", 16, "res-tag"],
    ["_stack_", 32, "res-tag"]
  ],
  "(trans attack-forward gator)": [[[19, 23], "gp", "process-focusable"]],
  "(code attack-forward gator)": [[14, "v1", "art-joint-anim"]],
  "(method 11 sew-light-switch)": [["_stack_", 16, "res-tag"]],
  "(method 33 mtn-dice-button)": [[35, "v1", "art-joint-anim"]],
  "(trans restart mtn-dice)": [
    [128, "v1", "collide-shape-prim-group"],
    [134, "v1", "collide-shape-prim-group"]
  ],
  "(event idle mtn-dice)": [
    [148, "s2", "process-focusable"],
    [149, "s3", "process-focusable"],
    [158, "s2", "touching-shapes-entry"],
    [[271, 274], "v1", "attack-info"],
    [281, "s5", "process-focusable"],
    [282, "s3", "process-focusable"]
  ],
  "dice-joint-callback": [
    [626, "v1", "collide-shape"],
    [[1, 639], "gp", "mtn-dice"],
    [[223, 407], "s0", "water-anim"],
    [209, "a0", "collide-shape-prim-group"],
    [215, "a0", "collide-shape-prim-group"]
  ],
  "(post idle mtn-aval-rocks-shadow)": [[5, "a0", "process-drawable"]],
  "(code open mtn-button)": [[10, "v1", "art-joint-anim"]],
  "(enter waiting mtn-button)": [[10, "v1", "art-joint-anim"]],
  "(code pressed mtn-button)": [
    [30, "v1", "art-joint-anim"],
    [87, "v1", "art-joint-anim"]
  ],
  "(enter waiting trans-plat)": [
    [37, "v0", "state"],
    [39, "t9", "(function none)"]
  ],
  "(exit waiting trans-plat)": [[14, "v0", "state"]],
  "(trans waiting trans-plat)": [[33, "v0", "state"]],
  "(exit fall mtn-aval-rocks)": [[34, "v0", "sound-rpc-set-param"]],
  "(method 11 mtn-aval-rocks)": [[173, "a1", "float"]],
  "(event plat-path-active mtn-plat-shoot)": [
    [[14, 17], "v1", "attack-info"],
    [24, "gp", "process-drawable"],
    [32, "s5", "collide-shape"]
  ],
  "(post plat-path-active mtn-plat-shoot)": [[4, "t9", "(function none)"]],
  "(code idle mincan-lighthouse-lens)": [[10, "v1", "art-joint-anim"]],
  "(code erect mincan-lighthouse-lens)": [[14, "v1", "art-joint-anim"]],
  "(code idle mincan-lighthouse)": [[14, "v1", "art-joint-anim"]],
  "(code erect mincan-lighthouse)": [[14, "v1", "art-joint-anim"]],
  "(code closed mincan-lens)": [[14, "v1", "art-joint-anim"]],
  "(code open mincan-lens)": [[14, "v1", "art-joint-anim"]],
  "(event idle grunt-egg)": [[16, "s4", "process-focusable"]],
  "strip-handler": [[15, "s4", "process-focusable"]],
  "(post idle pitspikes)": [[4, "t9", "(function none)"]],
  "(method 7 pitspikes)": [
    [14, "t9", "(function strip-hazard int strip-hazard)"]
  ],
  "(post idle curtainsaw)": [[4, "t9", "(function none)"]],
  "(event impact grenade)": [
    [11, "s4", "process-drawable"],
    [18, "a0", "collide-shape"]
  ],
  "(method 40 grenade)": [[[3, 53], "s5", "process-drawable"]],
  "(method 31 grenade)": [[98, "s5", "process-drawable"]],
  "(post idle drill-plat)": [[4, "t9", "(function none)"]],
  "(post idle grenade-point)": [[122, "v1", "lightning-tracker"]],
  "(anon-function 12 strip-obs)": [
    [103, "a0", "(pointer entity-actor)"],
    [287, "v1", "int"]
  ],
  "(method 11 strip-hazard)": [
    [34, "v0", "(pointer float)"],
    ["_stack_", 64, "res-tag"]
  ],
  "(method 11 strip-chain-crate)": [[38, "v0", "(pointer float)"]],
  "(method 33 vehicle-rider)": [[10, "s4", "vehicle"]],
  "(method 35 vehicle-rider)": [[[10, 15], "a0", "vehicle"]],
  "vehicle-spawn": [[38, "gp", "vehicle"]],
  "traffic-manager-event-handler": [
    [319, "s5", "level"],
    [367, "v1", "float"],
    [80, "v1", "float"],
    [91, "v1", "float"],
    [169, "v1", "float"],
    [[118, 125], "s5", "traffic-object-spawn-params"]
  ],
  "(method 33 citizen-norm-rider)": [
    [7, "t9", "(function vehicle-rider none)"]
  ],
  "(method 33 crimson-guard-rider)": [
    [7, "t9", "(function vehicle-rider none)"]
  ],
  "(enter explode vehicle)": [[298, "v1", "joint-exploder"]],
  "(method 47 vehicle)": [
    [27, "s0", "process-focusable"],
    [[32, 37], "s1", "process-focusable"]
  ],
  "(method 46 vehicle)": [
    [[98, 118], "s5", "traffic-object-spawn-params"],
    [[121, 182], "s3", "attack-info"],
    [187, "v1", "float"]
  ],
  "(method 97 vehicle)": [[6, "v1", "float"]],
  "(method 18 vehicle-controller)": [[231, "s2", "vehicle"]],
  "(method 10 vehicle)": [[12, "t9", "(function rigid-body-object none)"]],
  "(method 119 vehicle)": [[[19, 45], "s4", "vehicle-rider"]],
  "(method 99 vehicle)": [[14, "s3", "collide-shape-prim-group"]],
  "(method 100 vehicle)": [[163, "a0", "vector"]],
  "(method 46 vehicle-guard)": [
    [[6, 68], "s5", "matrix"],
    [119, "a0", "process"]
  ],
  "(method 156 vehicle-guard)": [[57, "v1", "process-drawable"]],
  "(method 29 vehicle)": [
    [289, "s1", "vehicle-control-point"],
    [294, "s1", "(inline-array vehicle-control-point)"],
    [309, "s1", "(inline-array vehicle-control-point)"],
    [68, "v1", "float"],
    [165, "v1", "float"],
    [66, "a0", "uint"],
    [163, "a0", "uint"]
  ],
  "(method 152 vehicle-guard)": [[88, "s4", "process-drawable"]],
  "(method 151 vehicle-guard)": [
    [15, "s5", "process-drawable"],
    [25, "s5", "process-drawable"],
    [67, "s5", "process-focusable"]
  ],
  "(method 49 traffic-engine)": [
    [32, "s3", "process-focusable"],
    [[72, 75], "s3", "process-focusable"],
    [265, "a0", "(array crimson-guard)"],
    [166, "s2", "process-focusable"],
    [[170, 195], "s2", "crimson-guard"],
    [[32, 109], "s3", "process-focusable"],
    [354, "s5", "process-focusable"],
    [135, "v0", "(array crimson-guard)"],
    [143, "v0", "(array float)"]
  ],
  "(method 25 traffic-tracker)": [[24, "a0", "process-focusable"]],
  "(method 68 traffic-engine)": [
    [46, "a2", "process-focusable"],
    [312, "s2", "nav-segment"],
    [321, "s2", "nav-segment"],
    [327, "s2", "nav-segment"],
    [[159, 191], "s3", "process-focusable"],
    [[89, 125], "s3", "vehicle"]
  ],
  "(method 50 traffic-engine)": [
    [13, "v1", "connection"],
    [[14, 19], "v1", "collide-shape"],
    [24, "s1", "process-focusable"],
    [67, "v1", "connection"],
    [[68, 73], "v1", "collide-shape"],
    [78, "s1", "process-focusable"],
    [119, "v1", "connection"],
    [[120, 125], "v1", "collide-shape"],
    [130, "s1", "process-focusable"]
  ],
  "(method 9 turret-control)": [[344, "a0", "collide-shape-prim"]],
  "(method 19 traffic-engine)": [
    [19, "v1", "process-focusable"],
    [30, "v1", "vehicle"]
  ],
  "(method 72 traffic-engine)": [[25, "a3", "int"]],
  "(method 60 traffic-engine)": [[29, "v1", "collide-shape"]],
  "(method 26 traffic-tracker)": [[26, "a0", "process-focusable"]],
  "(method 17 traffic-tracker)": [[23, "s1", "process-focusable"]],
  "target-pilot-post": [[96, "s5", "process-focusable"]],
  "(anon-function 1 ruins-obs)": [
    [85, "v1", "process-drawable"],
    [17, "v1", "process-drawable"]
  ],
  "(anon-function 0 ruins-obs)": [
    [173, "v1", "process-drawable"],
    [36, "v1", "process-drawable"]
  ],
  "(event idle mechblock)": [
    [15, "a0", "carry-info"],
    [29, "a0", "carry-info"],
    [20, "a0", "carry-info"],
    [32, "a0", "carry-info"]
  ],
  "(event drag mechblock)": [
    [49, "a0", "carry-info"],
    [57, "a0", "vector"],
    [79, "a0", "vector"],
    [52, "a0", "carry-info"]
  ],
  "(enter fall mechblock)": [
    [43, "a0", "carry-info"],
    [46, "a0", "carry-info"]
  ],
  "(event carry mechblock)": [[15, "a0", "vector"]],
  "(method 30 ruins-breakable-wall)": [[55, "v1", "collide-shape-prim-group"]],
  "(event unbroken ruins-breakable-wall)": [
    [10, "s4", "attack-info"],
    [41, "s3", "attack-info"],
    [20, "s4", "pointer"]
  ],
  "(method 11 ruins-pillar-collapse)": [
    [77, "s1", "pair"],
    [96, "s1", "pair"],
    [97, "v1", "pair"],
    [110, "s1", "pair"],
    [111, "v1", "pair"],
    [112, "v1", "pair"],
    [118, "s2", "pair"],
    [117, "s2", "pair"]
  ],
  "(code fall ruins-pillar-collapse)": [
    [16, "v1", "collide-shape-prim-group"],
    [20, "v1", "collide-shape-prim-group"]
  ],
  "(event fall ruins-pillar-collapse)": [
    [35, "a0", "process-focusable"],
    [13, "a0", "process-focusable"],
    [34, "gp", "process-focusable"]
  ],
  "(event idle ruins-pillar-collapse)": [
    [10, "gp", "attack-info"],
    [27, "s3", "process-drawable"],
    [45, "gp", "attack-info"]
  ],
  "target-indax-handler": [[88, "a0", "process"]],
  "(code target-indax-stance)": [
    [23, "v1", "art-joint-anim"],
    [240, "v1", "art-joint-anim"],
    [94, "v1", "art-joint-anim"],
    [182, "v1", "art-joint-anim"]
  ],
  "(code target-indax-walk)": [[89, "v1", "art-joint-anim"]],
  "(code target-indax-hit-ground)": [[14, "v1", "art-joint-anim"]],
  "(code target-indax-attack-air)": [[11, "gp", "art-joint-anim"]],
  "(code target-indax-death)": [
    [134, "v1", "art-joint-anim"],
    [251, "v1", "art-joint-anim"],
    [341, "v1", "art-joint-anim"],
    [394, "v1", "art-joint-anim"],
    [478, "v1", "art-joint-anim"]
  ],
  "(code target-indax-double-jump)": [
    [50, "v1", "art-joint-anim"],
    [104, "v1", "art-joint-anim"]
  ],
  "(code target-indax-trip)": [
    [17, "v1", "art-joint-anim"],
    [90, "v1", "art-joint-anim"]
  ],
  "(code target-indax-attack)": [[18, "gp", "art-joint-anim"]],
  "(code target-indax-running-attack)": [
    [42, "gp", "art-joint-anim"],
    [141, "f26", "float"],
    [224, "f26", "float"]
  ],
  "(code idle tomb-boulder-stop)": [[4, "a0", "process"]],
  "tomb-spider-init": [[114, "gp", "process-drawable"]],
  "(code idle tomb-boulder-pillar)": [[4, "a0", "process"]],
  "(code mech-lunge grunt-mech)": [[25, "v1", "art-joint-anim"]],
  "(trans mech-post-circling grunt-mech)": [
    [14, "a0", "process-focusable"],
    [17, "a0", "process-focusable"]
  ],
  "(code mech-dismount grunt-mech)": [
    [41, "v1", "art-joint-anim"],
    [149, "v1", "art-joint-anim"]
  ],
  "(code mech-hold grunt-mech)": [
    [10, "v1", "art-joint-anim"],
    [531, "v1", "art-joint-anim"]
  ],
  "(code chase tomb-boulder)": [[141, "gp", "handle"]],
  "(code idle tomb-boulder)": [[137, "gp", "handle"]],
  "(exit chase tomb-boulder)": [[24, "v0", "sound-rpc-set-param"]],
  "(post chase tomb-boulder)": [
    [606, "v0", "sound-rpc-set-param"],
    [496, "a0", "int"],
    [278, "v1", "vector"],
    [463, "a0", "(array float)"],
    [486, "v1", "(array float)"],
    [452, "a0", "(array float)"],
    [457, "a0", "(array float)"]
  ],
  "(code idle tomb-spider)": [[[1, 9], "v1", "(pointer process)"]],
  "(method 10 tomb-sphinx)": [[10, "t9", "(function process-drawable none)"]],
  "tomb-stair-block-spikes-init-by-other": [
    [53, "s2", "pair"],
    [72, "s2", "pair"],
    [73, "v1", "pair"],
    [86, "s2", "pair"],
    [87, "v1", "pair"],
    [88, "v1", "pair"],
    [94, "s3", "pair"],
    [93, "s3", "pair"]
  ],
  "(enter sunk tomb-stair-block)": [[16, "v1", "art-joint-anim"]],
  "(code sink tomb-stair-block)": [[109, "v1", "art-joint-anim"]],
  "(event idle tomb-stair-block-spikes)": [[24, "v1", "vector"]],
  "(code moving tomb-stair-block)": [[40, "v1", "art-joint-anim"]],
  "(post running tomb-elevator)": [[8, "t9", "(function none)"]],
  "(method 10 tomb-plat-return)": [
    [10, "t9", "(function process-drawable none)"]
  ],
  "lift-pool": [
    [12, "v0", "(pointer actor-group)"],
    ["_stack_", 16, "res-tag"]
  ],
  "drop-pool": [
    [12, "v0", "(pointer actor-group)"],
    ["_stack_", 16, "res-tag"]
  ],
  "(trans wait-for-pools tomb-stair-block)": [
    [12, "v0", "(pointer actor-group)"],
    ["_stack_", 16, "res-tag"]
  ],
  "(enter idle tomb-stair-block)": [
    [40, "v0", "(pointer actor-group)"],
    ["_stack_", 16, "res-tag"]
  ],
  "(code die tomb-vibe)": [
    [14, "v1", "art-joint-anim"],
    [70, "v1", "art-joint-anim"]
  ],
  "(code open tomb-smash-door)": [[10, "v1", "art-joint-anim"]],
  "(code close tomb-smash-door)": [[10, "v1", "art-joint-anim"]],
  "(method 33 tomb-button)": [[35, "v1", "art-joint-anim"]],
  "(code open tomb-beetle-door)": [[10, "v1", "art-joint-anim"]],
  "(code open tomb-door)": [[19, "v1", "art-joint-anim"]],
  "(trans up-idle tomb-beetle-button)": [[4, "v0", "(state basebutton)"]],
  "(code wobble-die tomb-simon-block)": [[10, "v1", "art-joint-anim"]],
  "(code open tomb-simon-button)": [
    [14, "v1", "art-joint-anim"],
    [47, "v1", "art-joint-anim"]
  ],
  "(code unpress tomb-simon-button)": [[10, "v1", "art-joint-anim"]],
  "(method 23 tomb-water-trap)": [[42, "s2", "collide-shape-prim-sphere"]],
  "(code pressed tomb-simon-button)": [
    [19, "v1", "art-joint-anim"],
    [55, "v1", "art-joint-anim"]
  ],
  "(enter waiting tomb-simon-button)": [[10, "v1", "art-joint-anim"]],
  "(event idle tomb-vibe)": [[6, "a0", "attack-info"]],
  "(method 11 tomb-beetle-door)": [["_stack_", 16, "res-tag"]],
  "(method 11 tomb-vibe)": [
    ["_stack_", 16, "res-tag"],
    ["_stack_", 32, "res-tag"]
  ],
  "(method 11 tomb-plat-simon)": [["_stack_", 16, "res-tag"]],
  "(code ambush tomb-beetle)": [[14, "v1", "art-joint-anim"]],
  "(code active tomb-beetle)": [
    [74, "v1", "art-joint-anim"],
    [22, "v1", "art-joint-anim"]
  ],
  "(code land tomb-beetle)": [
    [10, "v1", "art-joint-anim"],
    [111, "v1", "art-joint-anim"]
  ],
  "(code key tomb-beetle)": [[10, "v1", "art-joint-anim"]],
  "(code go-to-door tomb-beetle)": [[85, "v1", "art-joint-anim"]],
  "(code die tomb-beetle)": [[30, "v1", "art-joint-anim"]],
  "(code fly-away tomb-beetle)": [
    [77, "v1", "art-joint-anim"],
    [212, "v1", "art-joint-anim"]
  ],
  "(code stand tomb-beetle)": [[10, "v1", "art-joint-anim"]],
  "(enter dormant tomb-beetle)": [[17, "v0", "(state enemy)"]],
  "(enter go-to-door tomb-beetle)": [
    [[22, 153], "gp", "(inline-array tomb-beetle-fly-info)"],
    [65, "v1", "vector"],
    [35, "a0", "vector"],
    [51, "v1", "vector"]
  ],
  "(trans go-to-door tomb-beetle)": [[23, "a0", "vector"]],
  "(enter fly-away tomb-beetle)": [
    [6, "a0", "vector"],
    [[1, 53], "gp", "(inline-array tomb-beetle-fly-info)"]
  ],
  "(method 76 bot)": [[45, "v1", "process-focusable"]],
  "(code failed bot)": [[23, "gp", "art-joint-anim"]],
  "(code die-falling bot)": [[32, "gp", "art-joint-anim"]],
  "(code hit bot)": [[30, "v1", "art-joint-anim"]],
  "(method 74 bot)": [
    [115, "v1", "process"],
    [230, "a0", "vector"]
  ],
  "(method 97 bot)": [
    [130, "s5", "process-focusable"],
    [138, "s5", "process-focusable"]
  ],
  "(method 129 bot)": [
    [70, "s5", "process-focusable"],
    [73, "s5", "process-focusable"]
  ],
  "(method 189 bot)": [
    [41, "a0", "connection"],
    [42, "a0", "collide-shape"],
    [90, "a0", "connection"],
    [91, "a0", "collide-shape"],
    [153, "a1", "process-focusable"]
  ],
  "(method 190 bot)": [
    [10, "v1", "sphere"],
    [40, "a0", "connection"],
    [41, "a0", "collide-shape"],
    [49, "a3", "sphere"],
    [58, "f2", "float"],
    [89, "a0", "connection"],
    [90, "a0", "collide-shape"],
    [98, "a3", "sphere"],
    [107, "f2", "float"]
  ],
  "(method 223 bot)": [
    [29, "s3", "process-focusable"],
    [38, "s3", "process-focusable"]
  ],
  "(method 10 sig)": [
    [[3, 20], "v0", "sound-rpc-set-param"],
    [19, "v0", "sound-rpc-set-param"]
  ],
  "(method 78 sig)": [
    [23, "v1", "art-joint-anim"],
    [59, "v1", "art-joint-anim"]
  ],
  "(method 88 sig)": [[32, "a1", "art-joint-anim"]],
  "(method 89 sig)": [[32, "a1", "art-joint-anim"]],
  "(method 97 sig)": [
    [67, "a0", "process-focusable"],
    [131, "a0", "process-focusable"],
    [192, "s5", "process-focusable"],
    [134, "a0", "process-focusable"],
    [70, "a0", "process-focusable"],
    [130, "s4", "process-focusable"],
    [66, "s4", "process-focusable"]
  ],
  "(code waiting-crouched sig)": [[14, "v1", "art-joint-anim"]],
  "(code waiting-far sig)": [
    [158, "v1", "art-joint-anim"],
    [101, "v1", "art-joint-anim"]
  ],
  "(code waiting-close sig)": [
    [27, "v1", "art-joint-anim"],
    [180, "gp", "art-joint-anim"]
  ],
  "(code waiting-turn sig)": [
    [50, "v1", "art-joint-anim"],
    [194, "a1", "art-joint-anim"],
    [327, "s4", "art-joint-anim"]
  ],
  "(code charge-plasma sig)": [
    [14, "v1", "art-joint-anim"],
    [73, "v1", "art-joint-anim"],
    [142, "v1", "art-joint-anim"],
    [198, "v1", "art-joint-anim"]
  ],
  "(code repair-gun sig)": [
    [14, "v1", "art-joint-anim"],
    [159, "v1", "art-joint-anim"],
    [236, "v1", "art-joint-anim"],
    [313, "v1", "art-joint-anim"],
    [390, "v1", "art-joint-anim"],
    [467, "v1", "art-joint-anim"],
    [633, "v1", "art-joint-anim"],
    [553, "v1", "art-joint-anim"],
    [79, "v1", "art-joint-anim"]
  ],
  "(code clean-gun sig)": [
    [14, "v1", "art-joint-anim"],
    [214, "v1", "art-joint-anim"],
    [85, "v1", "art-joint-anim"],
    [154, "v1", "art-joint-anim"]
  ],
  "(code traveling-blocked sig)": [[14, "v1", "art-joint-anim"]],
  "(code stare sig)": [
    [27, "v1", "art-joint-anim"],
    [180, "gp", "art-joint-anim"]
  ],
  "(code whip sig)": [[44, "a1", "art-joint-anim"]],
  "(post chase sig)": [
    [14, "a0", "process-focusable"],
    [17, "a0", "process-focusable"]
  ],
  "(post chase-attack sig)": [
    [15, "a0", "process-focusable"],
    [18, "a0", "process-focusable"]
  ],
  "(code hit sig)": [[14, "v1", "art-joint-anim"]],
  "(code failed sig)": [
    [14, "v1", "art-joint-anim"],
    [70, "v1", "art-joint-anim"],
    [129, "v1", "art-joint-anim"]
  ],
  "(code sig-path-jump sig)": [[31, "v1", "art-joint-anim"]],
  "(code sig-path-jump-land sig)": [[24, "v1", "art-joint-anim"]],
  "(code sig-path-shoot-jump sig)": [[31, "v1", "art-joint-anim"]],
  "(code sig-path-shoot-jump-land sig)": [[24, "v1", "art-joint-anim"]],
  "(code sig-path-idle sig)": [
    [14, "v1", "art-joint-anim"],
    [66, "v1", "art-joint-anim"]
  ],
  "(method 30 sig-shot)": [[116, "a0", "sig"]],
  "(method 14 sig-plasma)": [
    [40, "v0", "sound-rpc-set-param"],
    [56, "v0", "sound-rpc-set-param"]
  ],
  "sparticle-sig-plasma-lightning": [[15, "a0", "sig-atoll"]],
  "sig0-say-look-out-if-should": [[29, "v1", "process-focusable"]],
  "(method 77 sig)": [
    [57, "s5", "art-joint-anim"],
    [91, "v1", "art-joint-anim"],
    [176, "s4", "art-joint-anim"]
  ],
  "(method 86 sig)": [[28, "a0", "process-focusable"]],
  "(method 250 sig)": [
    [63, "a0", "connection"],
    [64, "a0", "collide-shape"],
    [112, "a0", "connection"],
    [113, "a0", "collide-shape"],
    [204, "s4", "process-focusable"],
    [176, "a0", "process-focusable"],
    [175, "s2", "process-focusable"],
    [207, "s4", "process-focusable"]
  ],
  "(method 11 sigt-charge-plasma)": [
    [110, "s3", "process-focusable"],
    [113, "s3", "process-focusable"]
  ],
  "(method 12 sigt-choose-piston)": [
    [61, "s5", "process-focusable"],
    [102, "s5", "process-focusable"],
    [111, "s5", "process-focusable"]
  ],
  "(method 14 sigt-choose-piston)": [[34, "gp", "process-focusable"]],
  "(method 186 bot)": [
    [19, "a0", "uint"],
    [19, "v1", "uint"]
  ],
  "(method 46 sig)": [
    [6, "v1", "collide-shape-prim-group"],
    [24, "v1", "collide-shape-prim-group"],
    [44, "v1", "collide-shape-prim-group"],
    [63, "v1", "collide-shape-prim-group"],
    [82, "v1", "collide-shape-prim-group"]
  ],
  "(method 79 ashelin)": [[67, "v1", "art-joint-anim"]],
  "(method 78 ashelin)": [
    [22, "s5", "art-joint-anim"],
    [74, "v1", "art-joint-anim"],
    [108, "v1", "art-joint-anim"],
    [159, "v1", "art-joint-anim"],
    [193, "v1", "art-joint-anim"]
  ],
  "(method 77 ashelin)": [[129, "s5", "art-joint-anim"]],
  "(method 51 ashelin)": [
    [22, "a0", "process-focusable"],
    [25, "a0", "process-focusable"]
  ],
  "(code waiting-idle ashelin)": [
    [204, "v1", "art-joint-anim"],
    [95, "v1", "art-joint-anim"]
  ],
  "(code standing-idle ashelin)": [
    [189, "v1", "art-joint-anim"],
    [126, "v1", "art-joint-anim"]
  ],
  "(code standing-turn ashelin)": [[47, "s4", "art-joint-anim"]],
  "(code standing-blast ashelin)": [[68, "v1", "art-joint-anim"]],
  "(post chase ashelin)": [
    [14, "a0", "process-focusable"],
    [17, "a0", "process-focusable"]
  ],
  "(code back-spring ashelin)": [
    [30, "v1", "art-joint-anim"],
    [309, "v1", "art-joint-anim"],
    [171, "v1", "art-joint-anim"]
  ],
  "(code tumble-right ashelin)": [
    [35, "v1", "art-joint-anim"],
    [168, "v1", "art-joint-anim"],
    [280, "v1", "art-joint-anim"]
  ],
  "(code cartwheel-left ashelin)": [
    [35, "v1", "art-joint-anim"],
    [168, "v1", "art-joint-anim"],
    [280, "v1", "art-joint-anim"]
  ],
  "(code die-falling ashelin)": [[108, "gp", "art-joint-anim"]],
  "(anon-function 0 ash1-course)": [[31, "v1", "asht-wait-spot"]],
  "ashelin-shot-move": [[49, "v1", "(state ashelin)"]],
  "(method 28 ashelin-shot)": [
    [47, "t9", "(function projectile projectile-options none)"]
  ],
  "(method 30 ashelin-shot)": [[119, "a0", "ashelin"]],
  "(anon-function 2 ash1-course)": [[50, "v1", "asht-wait-spot"]],
  "(anon-function 7 ash1-course)": [[90, "v1", "asht-wait-spot"]],
  "(anon-function 9 ash1-course)": [[12, "v1", "asht-wait-spot"]],
  "(anon-function 0 sig0-course)": [[64, "v1", "sigt-wait-spot"]],
  "(anon-function 2 sig0-course)": [[15, "v1", "sigt-wait-spot"]],
  "(anon-function 4 sig0-course)": [[43, "v1", "sigt-charge-plasma"]],
  "(anon-function 7 sig0-course)": [[44, "v1", "sigt-wait-spot"]],
  "(anon-function 9 sig0-course)": [[21, "v1", "sigt-wait-spot"]],
  "(anon-function 11 sig0-course)": [[44, "v1", "sigt-wait-spot"]],
  "(anon-function 14 sig0-course)": [[42, "v1", "sigt-wait-spot"]],
  "(anon-function 16 sig0-course)": [[21, "v1", "sigt-wait-spot"]],
  "(anon-function 19 sig0-course)": [[51, "v1", "sigt-wait-spot"]],
  "(anon-function 23 sig0-course)": [[27, "v1", "sigt-wait-spot"]],
  "(anon-function 25 sig0-course)": [[15, "v1", "sigt-wait-spot"]],
  "(anon-function 27 sig0-course)": [[43, "v1", "sigt-charge-plasma"]],
  "(anon-function 29 sig0-course)": [[33, "v1", "sigt-wait-spot"]],
  "(anon-function 32 sig0-course)": [[22, "v1", "sigt-wait-spot"]],
  "(anon-function 35 sig0-course)": [[15, "v1", "sigt-wait-spot"]],
  "(anon-function 47 sig0-course)": [[17, "v1", "sigt-wait-spot"]],
  "(anon-function 45 sig0-course)": [[46, "v1", "sigt-wait-spot"]],
  "(anon-function 43 sig0-course)": [[43, "v1", "sigt-charge-plasma"]],
  "(anon-function 38 sig0-course)": [[21, "v1", "sigt-wait-spot"]],
  "(anon-function 40 sig0-course)": [[15, "v1", "sigt-wait-spot"]],
  "(anon-function 50 sig0-course)": [[15, "v1", "sigt-wait-spot"]],
  "(anon-function 52 sig0-course)": [[17, "v1", "sigt-wait-spot"]],
  "(anon-function 54 sig0-course)": [[51, "v1", "sigt-charge-plasma"]],
  "(anon-function 56 sig0-course)": [[41, "v1", "sigt-wait-spot"]],
  "(anon-function 59 sig0-course)": [[15, "v1", "sigt-wait-spot"]],
  "(anon-function 63 sig0-course)": [[21, "v1", "sigt-wait-spot"]],
  "(anon-function 65 sig0-course)": [[17, "v1", "sigt-wait-spot"]],
  "(anon-function 67 sig0-course)": [[45, "v1", "sigt-charge-plasma"]],
  "(anon-function 69 sig0-course)": [[51, "v1", "sigt-wait-spot"]],
  "(anon-function 72 sig0-course)": [[42, "v1", "sigt-wait-spot"]],
  "(anon-function 75 sig0-course)": [[29, "v1", "sigt-wait-spot"]],
  "(anon-function 77 sig0-course)": [[15, "v1", "sigt-wait-spot"]],
  "(anon-function 79 sig0-course)": [[55, "v1", "sigt-charge-plasma"]],
  "(anon-function 81 sig0-course)": [[20, "v1", "sigt-wait-spot"]],
  "(anon-function 84 sig0-course)": [[26, "v1", "sigt-riding-piston"]],
  "(anon-function 87 sig0-course)": [[29, "v1", "sigt-choose-piston"]],
  "(anon-function 90 sig0-course)": [[18, "v1", "sigt-wait-spot"]],
  "(anon-function 93 sig0-course)": [[92, "v1", "sigt-wait-spot"]],
  "(anon-function 95 sig0-course)": [[21, "v1", "sigt-wait-spot"]],
  "(anon-function 13 sig0-course)": [[67, "v1", "int"]],
  "(code active hip-mole)": [
    [11, "v1", "art-joint-anim"],
    [119, "v1", "art-joint-anim"]
  ],
  "(post idle hip-mole)": [
    [52, "gp", "process-drawable"],
    [58, "gp", "process-drawable"]
  ],
  "(method 28 whack-a-metal)": [
    [68, "s5", "process-drawable"],
    [76, "s5", "process-drawable"],
    [125, "s5", "process-drawable"]
  ],
  "(code active whack-a-metal)": [
    [47, "v1", "art-joint-anim"],
    [219, "v1", "art-joint-anim"],
    [288, "v1", "art-joint-anim"],
    [143, "v1", "lightning-tracker"]
  ],
  "(method 10 whack-a-metal)": [[24, "t9", "(function process none)"]],
  "(method 7 whack-a-metal)": [
    [26, "t9", "(function process-drawable int process-drawable)"]
  ],
  "(method 27 whack-a-metal)": [
    [69, "a1", "hip-mole"],
    [78, "a1", "hip-mole"],
    [156, "a1", "hip-mole"],
    [165, "a1", "hip-mole"]
  ],
  "(method 224 bot)": [
    [28, "t9", "(function bot int)"],
    [46, "t9", "(function bot int)"]
  ],
  "(anon-function 97 sig0-course)": [[62, "v1", "sigt-wait-spot"]],
  "(anon-function 11 ash1-course)": [[51, "v1", "asht-wait-spot"]],
  "(anon-function 4 ash1-course)": [[99, "v1", "asht-wait-spot"]],
  "(method 67 collide-shape-moving)": [
    [8, "v1", "collide-shape-prim-group"],
    [[30, 56], "s1", "collide-cache-prim"]
  ],
  "(method 63 collide-shape-moving)": [
    [118, "v1", "collide-shape-prim"],
    [379, "a0", "collide-shape-prim-mesh"],
    [410, "v1", "collide-shape-prim-mesh"],
    [459, "v1", "collide-shape-prim-mesh"]
  ],
  "(post startup title-control)": [
    [[8, 32], "gp", "process-drawable"],
    [[211, 216], "v1", "external-art-buffer"]
  ],
  "(code startup title-control)": [
    [[261, 265], "v1", "handle"],
    [257, "gp", "handle"]
  ],
<<<<<<< HEAD
  "title-plug-lightning": [[99, "v1", "title-control"]],
  "set-eye-draw-flag": [[20, "s5", "eye-control"]],
  "render-eyes-64": [
    [67, "s0", "adgif-shader"],
    [69, "s0", "adgif-shader"],
    [71, "s0", "adgif-shader"],
    [[78, 82], "a0", "dma-packet"],
    [88, "a0", "gs-gif-tag"],
    [90, "a0", "gs-gif-tag"],
    [56, "v1", "dma-gif-packet"],
    [59, "v1", "dma-gif-packet"],
    [103, "a0", "(pointer gs-scissor)"],
    [105, "a0", "(pointer gs-reg64)"],
    [[111, 143], "v1", "(inline-array vector4w)"],
    [[174, 178], "a2", "dma-packet"],
    [184, "a2", "gs-gif-tag"],
    [186, "a2", "gs-gif-tag"],
    [199, "a2", "(pointer gs-scissor)"],
    [201, "a2", "(pointer gs-reg64)"],
    [[223, 253], "a1", "(inline-array vector4w)"],
    [[264, 268], "a2", "dma-packet"],
    [274, "a2", "gs-gif-tag"],
    [276, "a2", "gs-gif-tag"],
    [289, "a2", "(pointer gs-scissor)"],
    [291, "a2", "(pointer gs-reg64)"],
    [[317, 347], "a1", "(inline-array vector4w)"],
    [[358, 362], "a0", "dma-packet"],
    [368, "a0", "gs-gif-tag"],
    [370, "a0", "gs-gif-tag"],
    [376, "a0", "(pointer gs-test)"],
    [378, "a0", "(pointer gs-reg64)"],
    [386, "v1", "(inline-array vector4w)"],
    [389, "v1", "(inline-array vector4w)"],
    [397, "s0", "adgif-shader"],
    [399, "s0", "adgif-shader"],
    [401, "s0", "adgif-shader"],
    [[424, 428], "a2", "dma-packet"],
    [434, "a2", "gs-gif-tag"],
    [436, "a2", "gs-gif-tag"],
    [449, "a2", "(pointer gs-scissor)"],
    [451, "a2", "(pointer gs-reg64)"],
    [[473, 503], "a1", "(inline-array vector4w)"],
    [[514, 518], "a2", "dma-packet"],
    [524, "a2", "gs-gif-tag"],
    [526, "a2", "gs-gif-tag"],
    [539, "a2", "(pointer gs-scissor)"],
    [541, "a2", "(pointer gs-reg64)"],
    [[567, 597], "a1", "(inline-array vector4w)"],
    [[608, 612], "a0", "dma-packet"],
    [618, "a0", "gs-gif-tag"],
    [620, "a0", "gs-gif-tag"],
    [626, "a0", "(pointer gs-test)"],
    [628, "a0", "(pointer gs-reg64)"],
    [636, "v1", "dma-gif-packet"],
    [639, "v1", "dma-gif-packet"],
    [647, "s0", "adgif-shader"],
    [649, "s0", "adgif-shader"],
    [651, "s0", "adgif-shader"],
    [[689, 693], "a2", "dma-packet"],
    [699, "a2", "gs-gif-tag"],
    [701, "a2", "gs-gif-tag"],
    [714, "a2", "(pointer gs-scissor)"],
    [716, "a2", "(pointer gs-reg64)"],
    [[748, 777], "a1", "(inline-array vector4w)"],
    [[803, 807], "a2", "dma-packet"],
    [813, "a2", "gs-gif-tag"],
    [815, "a2", "gs-gif-tag"],
    [828, "a2", "(pointer gs-scissor)"],
    [830, "a2", "(pointer gs-reg64)"],
    [[863, 892], "a1", "(inline-array vector4w)"]
  ],
  "merc-eye-anim": [
    [[69, 92], "v1", "eye-control"],
    [[111, 270], "s4", "eye-control"]
  ],
  "update-eyes": [
    [[14, 376], "s4", "eye-control"],
    [28, "v1", "process-drawable"],
    [34, "v1", "process-drawable"],
    [97, "v1", "eye-control-arrays"],
    [109, "v1", "eye-control-arrays"],
    [121, "v1", "eye-control-arrays"],
    [133, "v1", "eye-control-arrays"],
    [265, "v1", "eye-control-arrays"],
    [159, "a0", "dma-packet"],
    [160, "a0", "dma-packet"],
    [162, "a0", "dma-packet"],
    [169, "a0", "gs-gif-tag"],
    [171, "a0", "gs-gif-tag"],
    [177, "a0", "(pointer gs-test)"],
    [179, "a0", "(pointer gs-reg64)"],
    [204, "a0", "dma-packet"],
    [205, "a0", "dma-packet"],
    [207, "a0", "dma-packet"],
    [214, "a0", "gs-gif-tag"],
    [216, "a0", "gs-gif-tag"],
    [291, "a0", "dma-packet"],
    [292, "a0", "dma-packet"],
    [294, "a0", "dma-packet"],
    [301, "a0", "gs-gif-tag"],
    [303, "a0", "gs-gif-tag"],
    [309, "a0", "(pointer gs-test)"],
    [311, "a0", "(pointer gs-reg64)"],
    [336, "a0", "dma-packet"],
    [337, "a0", "dma-packet"],
    [339, "a0", "dma-packet"],
    [346, "a0", "gs-gif-tag"],
    [348, "a0", "gs-gif-tag"],
    [363, "v1", "dma-packet"],
    [364, "v1", "dma-packet"],
    [231, "v1", "dma-packet"],
    [232, "v1", "dma-packet"],
    [230, "v1", "dma-packet"],
    [362, "v1", "dma-packet"],
    [222, "a0", "(pointer gs-reg64)"],
    [224, "a0", "(pointer gs-reg64)"],
    [354, "a0", "(pointer gs-reg64)"],
    [356, "a0", "(pointer gs-reg64)"]
  ],
  "render-eyes-64-different": [
    [56, "v1", "dma-gif-packet"],
    [59, "v1", "dma-gif-packet"],
    [[60, 72], "s0", "adgif-shader"],
    [[78, 82], "a0", "dma-packet"],
    [88, "a0", "gs-gif-tag"],
    [90, "a0", "gs-gif-tag"],
    [103, "a0", "(pointer gs-scissor)"],
    [105, "a0", "(pointer gs-reg64)"],
    [[111, 143], "v1", "(inline-array vector4w)"],
    [[174, 178], "a2", "dma-packet"],
    [184, "a2", "gs-gif-tag"],
    [186, "a2", "gs-gif-tag"],
    [199, "a2", "(pointer gs-scissor)"],
    [201, "a2", "(pointer gs-reg64)"],
    [[223, 253], "a1", "(inline-array vector4w)"],
    [266, "v1", "dma-gif-packet"],
    [269, "v1", "dma-gif-packet"],
    [[270, 282], "s0", "adgif-shader"],
    [[304, 308], "a2", "dma-packet"],
    [314, "a2", "gs-gif-tag"],
    [316, "a2", "gs-gif-tag"],
    [329, "a2", "(pointer gs-scissor)"],
    [331, "a2", "(pointer gs-reg64)"],
    [[357, 387], "a1", "(inline-array vector4w)"],
    [[398, 402], "a0", "dma-packet"],
    [408, "a0", "gs-gif-tag"],
    [410, "a0", "gs-gif-tag"],
    [416, "a0", "(pointer gs-test)"],
    [418, "a0", "(pointer gs-reg64)"],
    [426, "v1", "dma-gif-packet"],
    [429, "v1", "dma-gif-packet"],
    [[430, 442], "s0", "adgif-shader"],
    [[464, 468], "a2", "dma-packet"],
    [474, "a2", "gs-gif-tag"],
    [476, "a2", "gs-gif-tag"],
    [489, "a2", "(pointer gs-scissor)"],
    [491, "a2", "(pointer gs-reg64)"],
    [[513, 543], "a1", "(inline-array vector4w)"],
    [556, "v1", "dma-gif-packet"],
    [559, "v1", "dma-gif-packet"],
    [[560, 572], "s0", "adgif-shader"],
    [[594, 598], "a2", "dma-packet"],
    [604, "a2", "gs-gif-tag"],
    [606, "a2", "gs-gif-tag"],
    [619, "a2", "(pointer gs-scissor)"],
    [621, "a2", "(pointer gs-reg64)"],
    [[647, 677], "a1", "(inline-array vector4w)"],
    [[688, 692], "a0", "dma-packet"],
    [698, "a0", "gs-gif-tag"],
    [700, "a0", "gs-gif-tag"],
    [706, "a0", "(pointer gs-test)"],
    [708, "a0", "(pointer gs-reg64)"],
    [716, "v1", "dma-gif-packet"],
    [719, "v1", "dma-gif-packet"],
    [[720, 732], "s0", "adgif-shader"],
    [[769, 773], "a2", "dma-packet"],
    [779, "a2", "gs-gif-tag"],
    [781, "a2", "gs-gif-tag"],
    [794, "a2", "(pointer gs-scissor)"],
    [796, "a2", "(pointer gs-reg64)"],
    [[828, 857], "a1", "(inline-array vector4w)"],
    [870, "v1", "dma-gif-packet"],
    [873, "v1", "dma-gif-packet"],
    [[874, 886], "s0", "adgif-shader"],
    [[923, 927], "a2", "dma-packet"],
    [933, "a2", "gs-gif-tag"],
    [935, "a2", "gs-gif-tag"],
    [948, "a2", "(pointer gs-scissor)"],
    [950, "a2", "(pointer gs-reg64)"],
    [[983, 1012], "a1", "(inline-array vector4w)"]
  ],
  "render-eyes-32": [
    [56, "v1", "dma-gif-packet"],
    [59, "v1", "dma-gif-packet"],
    [[60, 72], "s0", "adgif-shader"],
    [[78, 82], "a0", "dma-packet"],
    [88, "a0", "gs-gif-tag"],
    [90, "a0", "gs-gif-tag"],
    [103, "a0", "(pointer gs-scissor)"],
    [105, "a0", "(pointer gs-reg64)"],
    [[111, 143], "v1", "(inline-array vector4w)"],
    [[174, 178], "a2", "dma-packet"],
    [184, "a2", "gs-gif-tag"],
    [186, "a2", "gs-gif-tag"],
    [199, "a2", "(pointer gs-scissor)"],
    [201, "a2", "(pointer gs-reg64)"],
    [[223, 253], "a1", "(inline-array vector4w)"],
    [[264, 268], "a2", "dma-packet"],
    [274, "a2", "gs-gif-tag"],
    [276, "a2", "gs-gif-tag"],
    [289, "a2", "(pointer gs-scissor)"],
    [291, "a2", "(pointer gs-reg64)"],
    [[317, 347], "a1", "(inline-array vector4w)"],
    [[358, 362], "a0", "dma-packet"],
    [368, "a0", "gs-gif-tag"],
    [370, "a0", "gs-gif-tag"],
    [376, "a0", "(pointer gs-test)"],
    [378, "a0", "(pointer gs-reg64)"],
    [386, "v1", "dma-gif-packet"],
    [389, "v1", "dma-gif-packet"],
    [[390, 402], "s0", "adgif-shader"],
    [[424, 428], "a2", "dma-packet"],
    [434, "a2", "gs-gif-tag"],
    [436, "a2", "gs-gif-tag"],
    [449, "a2", "(pointer gs-scissor)"],
    [451, "a2", "(pointer gs-reg64)"],
    [[473, 503], "a1", "(inline-array vector4w)"],
    [[514, 518], "a2", "dma-packet"],
    [524, "a2", "gs-gif-tag"],
    [526, "a2", "gs-gif-tag"],
    [539, "a2", "(pointer gs-scissor)"],
    [541, "a2", "(pointer gs-reg64)"],
    [[567, 597], "a1", "(inline-array vector4w)"],
    [[608, 612], "a0", "dma-packet"],
    [618, "a0", "gs-gif-tag"],
    [620, "a0", "gs-gif-tag"],
    [626, "a0", "(pointer gs-test)"],
    [628, "a0", "(pointer gs-reg64)"],
    [636, "v1", "dma-gif-packet"],
    [639, "v1", "dma-gif-packet"],
    [[642, 652], "s0", "adgif-shader"],
    [[689, 693], "a2", "dma-packet"],
    [699, "a2", "gs-gif-tag"],
    [701, "a2", "gs-gif-tag"],
    [714, "a2", "(pointer gs-scissor)"],
    [716, "a2", "(pointer gs-reg64)"],
    [[748, 777], "a1", "(inline-array vector4w)"],
    [[803, 807], "a2", "dma-packet"],
    [813, "a2", "gs-gif-tag"],
    [815, "a2", "gs-gif-tag"],
    [828, "a2", "(pointer gs-scissor)"],
    [830, "a2", "(pointer gs-reg64)"],
    [[863, 892], "a1", "(inline-array vector4w)"]
  ],
  "render-eyes-32-different": [
    [56, "v1", "dma-gif-packet"],
    [59, "v1", "dma-gif-packet"],
    [[60, 72], "s0", "adgif-shader"],
    [[78, 82], "a0", "dma-packet"],
    [88, "a0", "gs-gif-tag"],
    [90, "a0", "gs-gif-tag"],
    [[111, 143], "v1", "(inline-array vector4w)"],
    [[174, 178], "a2", "dma-packet"],
    [184, "a2", "gs-gif-tag"],
    [186, "a2", "gs-gif-tag"],
    [199, "a2", "(pointer gs-scissor)"],
    [201, "a2", "(pointer gs-reg64)"],
    [[223, 253], "a1", "(inline-array vector4w)"],
    [266, "v1", "dma-gif-packet"],
    [103, "a0", "(pointer gs-scissor)"],
    [105, "a0", "(pointer gs-reg64)"],
    [269, "v1", "dma-gif-packet"],
    [[270, 282], "s0", "adgif-shader"],
    [[304, 308], "a2", "dma-packet"],
    [314, "a2", "gs-gif-tag"],
    [316, "a2", "gs-gif-tag"],
    [329, "a2", "(pointer gs-scissor)"],
    [331, "a2", "(pointer gs-reg64)"],
    [[357, 387], "a1", "(inline-array vector4w)"],
    [[398, 402], "a0", "dma-packet"],
    [408, "a0", "gs-gif-tag"],
    [410, "a0", "gs-gif-tag"],
    [416, "a0", "(pointer gs-test)"],
    [418, "a0", "(pointer gs-reg64)"],
    [426, "v1", "dma-gif-packet"],
    [429, "v1", "dma-gif-packet"],
    [[430, 442], "s0", "adgif-shader"],
    [[464, 468], "a2", "dma-packet"],
    [474, "a2", "gs-gif-tag"],
    [476, "a2", "gs-gif-tag"],
    [489, "a2", "(pointer gs-scissor)"],
    [491, "a2", "(pointer gs-reg64)"],
    [[513, 543], "a1", "(inline-array vector4w)"],
    [556, "v1", "dma-gif-packet"],
    [559, "v1", "dma-gif-packet"],
    [[560, 572], "s0", "adgif-shader"],
    [[594, 598], "a2", "dma-packet"],
    [604, "a2", "gs-gif-tag"],
    [606, "a2", "gs-gif-tag"],
    [619, "a2", "(pointer gs-scissor)"],
    [621, "a2", "(pointer gs-reg64)"],
    [[647, 677], "a1", "(inline-array vector4w)"],
    [[688, 692], "a0", "dma-packet"],
    [698, "a0", "gs-gif-tag"],
    [700, "a0", "gs-gif-tag"],
    [706, "a0", "(pointer gs-test)"],
    [708, "a0", "(pointer gs-reg64)"],
    [716, "v1", "dma-gif-packet"],
    [719, "v1", "dma-gif-packet"],
    [[720, 732], "s0", "adgif-shader"],
    [[769, 773], "a2", "dma-packet"],
    [779, "a2", "gs-gif-tag"],
    [781, "a2", "gs-gif-tag"],
    [794, "a2", "(pointer gs-scissor)"],
    [796, "a2", "(pointer gs-reg64)"],
    [[828, 857], "a1", "(inline-array vector4w)"],
    [870, "v1", "dma-gif-packet"],
    [873, "v1", "dma-gif-packet"],
    [[874, 886], "s0", "adgif-shader"],
    [[923, 927], "a2", "dma-packet"],
    [933, "a2", "gs-gif-tag"],
    [935, "a2", "gs-gif-tag"],
    [948, "a2", "(pointer gs-scissor)"],
    [950, "a2", "(pointer gs-reg64)"],
    [[983, 1012], "a1", "(inline-array vector4w)"]
  ],
  "debug-eyes": [
    [[4, 8], "a0", "dma-packet"],
    [14, "a0", "gs-gif-tag"],
    [16, "a0", "gs-gif-tag"]
=======
  "title-plug-lightning": [
    [99,  "v1", "title-control"]
  ],
  "(method 74 yakow)": [
    [5, "v1", "attack-info"],
    [7, "v1", "attack-info"]
  ],
  "(code idle yakow)": [
    [19, "v1", "art-joint-anim"],
    [75, "v1", "art-joint-anim"]
  ],
  "(code active yakow)": [
    [30, "v1", "art-joint-anim"],
    [123, "v1", "art-joint-anim"],
    [179, "v1", "art-joint-anim"],
    [308, "v1", "art-joint-anim"]
  ],
  "(code kicked yakow)": [[14, "v1", "art-joint-anim"]],
  "(method 35 juicer-shot)": [
    [7, "v1", "matrix"],
    [11, "v1", "matrix"],
    [16, "v1", "matrix"],
    [20, "v1", "matrix"]
  ],
  "juicer-proj-move": [[15, "s5", "process-focusable"]],
  "(method 182 juicer)": [
    [21, "s3", "process-focusable"],
    [24, "s3", "process-focusable"]
  ],
  "(code active juicer)": [
    [118, "gp", "art-joint-anim"],
    [205, "a1", "art-joint-anim"]
  ],
  "(code victory juicer)": [[31, "gp", "art-joint-anim"]],
  "(code notice juicer)": [
    [23, "a0", "process-focusable"],
    [24, "a0", "process-focusable"],
    [27, "a0", "process-focusable"],
    [83, "a1", "art-joint-anim"]
  ],
  "(method 7 juicer)": [
    [19, "t9", "(function process-focusable int process-focusable)"]
  ],
  "(method 184 juicer)": [[4, "v1", "collide-shape-prim-group"]],
  "(code circling juicer)": [
    [228, "gp", "art-joint-anim"],
    [131, "gp", "art-joint-anim"]
  ],
  "(code hit juicer)": [[30, "v1", "art-joint-anim"]],
  "(method 78 juicer)": [
    [18, "s4", "art-joint-anim"],
    [66, "s4", "art-joint-anim"]
  ],
  "(method 77 juicer)": [
    [37, "a1", "art-joint-anim"],
    [113, "s5", "art-joint-anim"],
    [153, "s4", "art-joint-anim"],
    [153, "s4", "art-joint-anim"]
  ],
  "(code taunt juicer)": [[84, "v1", "art-joint-anim"]],
  "(code stare juicer)": [[23, "gp", "art-joint-anim"]],
  "juicer-face-player-post": [
    [31, "gp", "process-focusable"],
    [68, "gp", "process-focusable"],
    [71, "gp", "process-focusable"]
  ],
  "(post hostile juicer)": [
    [13, "a0", "process-focusable"],
    [16, "a0", "process-focusable"]
  ],
  "(method 38 juicer-shot)": [
    [33, "a0", "process-focusable"],
    [36, "a0", "process-focusable"]
  ],
  "(code attack juicer)": [
    [14, "v1", "art-joint-anim"],
    [87, "v1", "art-joint-anim"],
    [123, "s3", "process-focusable"],
    [281, "a0", "process-focusable"],
    [284, "a0", "process-focusable"]
  ],
  "(method 25 juicer-shot)": [[131, "a1", "int"]],
  "(method 7 spyder)": [
    [31, "t9", "(function process-focusable int process-focusable)"]
  ],
  "(code attack spyder)": [
    [116, "a0", "process-focusable"],
    [119, "a0", "process-focusable"],
    [242, "a0", "process-focusable"],
    [245, "a0", "process-focusable"]
  ],
  "spyder-face-player-post": [
    [22, "a0", "process-focusable"],
    [25, "a0", "process-focusable"],
    [40, "gp", "process-focusable"],
    [44, "a0", "process-focusable"],
    [43, "gp", "process-focusable"],
    [21, "gp", "process-focusable"]
  ],
  "(method 87 spyder)": [[52, "s5", "art-joint-anim"]],
  "(method 78 spyder)": [[15, "a1", "art-joint-anim"]],
  "(method 181 spyder)": [
    [17, "a0", "process-focusable"],
    [20, "a0", "process-focusable"]
  ],
  "(method 31 spyder-shot)": [[7, "t9", "(function projectile none)"]],
  "(code backup spyder)": [[22, "v1", "art-joint-anim"]],
  "(trans hostile spyder)": [
    [20, "a0", "process-focusable"],
    [23, "a0", "process-focusable"]
  ],
  "(method 115 spyder)": [[117, "v1", "int"]],
  "(code active sniper)": [[30, "v1", "art-joint-anim"]],
  "(method 88 mantis)": [[20, "a1", "art-joint-anim"]],
  "(method 87 mantis)": [[16, "a1", "art-joint-anim"]],
  "(method 89 mantis)": [[16, "a1", "art-joint-anim"]],
  "(trans active mantis)": [[4, "v0", "(state enemy)"]],
  "(code active mantis)": [
    [79, "v1", "art-joint-anim"],
    [195, "v1", "art-joint-anim"],
    [139, "v1", "art-joint-anim"],
    [23, "v1", "art-joint-anim"]
  ],
  "(code ambush-crawling mantis)": [[23, "v1", "art-joint-anim"]],
  "(code ambush-jumping mantis)": [
    [14, "v1", "art-joint-anim"],
    [161, "v1", "art-joint-anim"]
  ],
  "(trans hostile mantis)": [
    [27, "gp", "process-focusable"],
    [41, "gp", "process-focusable"],
    [100, "gp", "process-focusable"]
  ],
  "(code attack0 mantis)": [
    [18, "v1", "art-joint-anim"],
    [90, "v1", "art-joint-anim"]
  ],
  "(code roll-right mantis)": [
    [52, "v1", "art-joint-anim"],
    [113, "v1", "art-joint-anim"]
  ],
  "(code attack1 mantis)": [
    [19, "v1", "art-joint-anim"],
    [53, "a0", "process-focusable"],
    [129, "v1", "art-joint-anim"],
    [201, "v1", "art-joint-anim"],
    [56, "a0", "process-focusable"]
  ],
  "(code crawl mantis)": [
    [256, "v1", "art-joint-anim"],
    [25, "v1", "art-joint-anim"]
  ],
  "(code roll-left mantis)": [
    [53, "v1", "art-joint-anim"],
    [114, "v1", "art-joint-anim"]
  ],
  "(code hop-away mantis)": [
    [24, "gp", "process-focusable"],
    [59, "gp", "process-focusable"],
    [133, "v1", "art-joint-anim"]
  ],
  "(method 77 mantis)": [
    [19, "v1", "art-joint-anim"],
    [52, "v1", "art-joint-anim"]
  ],
  "(method 78 mantis)": [
    [18, "v1", "art-joint-anim"],
    [50, "v1", "art-joint-anim"],
    [83, "v1", "art-joint-anim"]
  ],
  "(method 67 mantis)": [
    [20, "a0", "process-focusable"],
    [23, "a0", "process-focusable"]
  ],
  "(method 188 mantis)": [
    [21, "s5", "process-focusable"],
    [36, "a0", "process-focusable"],
    [38, "a0", "process-focusable"],
    [35, "s5", "process-focusable"]
  ],
  "(method 55 mantis)": [
    [23, "a0", "process-focusable"],
    [26, "a0", "process-focusable"]
  ],
  "(method 7 mammoth)": [
    [26, "t9", "(function process-focusable int process-focusable)"]
  ],
  "(code waiting mammoth)": [[41, "v1", "art-joint-anim"]],
  "(code wait-to-walk mammoth)": [[18, "v1", "art-joint-anim"]],
  "(code walking mammoth)": [[74, "a1", "art-joint-anim"]],
  "(code walking-attack mammoth)": [
    [16, "v1", "art-joint-anim"],
    [72, "v1", "art-joint-anim"]
  ],
  "(code turning mammoth)": [
    [33, "gp", "art-joint-anim"],
    [106, "v1", "art-joint-anim"],
    [194, "gp", "art-joint-anim"]
  ],
  "(code die mammoth)": [
    [12, "v1", "art-joint-anim"],
    [64, "v1", "art-joint-anim"],
    [116, "v1", "art-joint-anim"]
  ],
  "(method 184 mammoth)": [
    [24, "s3", "mammoth-ik-setup"],
    [38, "s3", "mammoth-ik-setup"],
    [107, "s3", "mammoth-ik-setup"]
  ],
  "mammoth-leg-ik-callback": [[21, "v1", "float"]],
  "mammoth-joint-mod-heel": [
    [5, "v1", "mammoth"],
    [14, "s0", "mammoth"],
    [19, "s0", "mammoth"],
    [3, "v1", "int"]
  ],
  "(method 28 flying-spider-shot)": [
    [27, "t9", "(function projectile projectile-options sound-id)"]
  ],
  "(code active flying-spider)": [[10, "v1", "art-joint-anim"]],
  "(code ambush flying-spider)": [[14, "v1", "art-joint-anim"]],
  "(code ambush-falling flying-spider)": [
    [10, "v1", "art-joint-anim"],
    [86, "v1", "art-joint-anim"]
  ],
  "(trans hostile flying-spider)": [
    [21, "a0", "process-focusable"],
    [24, "a0", "process-focusable"]
  ],
  "(trans turn-to-focus flying-spider)": [
    [34, "s3", "process-focusable"],
    [37, "s3", "process-focusable"]
  ],
  "(code attack flying-spider)": [[14, "v1", "art-joint-anim"]],
  "(code attack-fire flying-spider)": [
    [14, "v1", "art-joint-anim"],
    [66, "v1", "art-joint-anim"],
    [118, "v1", "art-joint-anim"],
    [170, "v1", "art-joint-anim"]
  ],
  "(code die flying-spider)": [[30, "v1", "art-joint-anim"]],
  "(event up nest-switch)": [
    [4, "v1", "attack-info"],
    [9, "v1", "attack-info"]
  ],
  "(method 77 spyder)": [
    [14, "v1", "art-joint-anim"],
    [131, "v1", "art-joint-anim"],
    [100, "s5", "art-joint-anim"]
  ],
  "(method 11 piston)": [
    [165, "v0", "(pointer float)"],
    ["_stack_", 64, "res-tag"]
  ],
  "(method 11 liftcat)": [
    [74, "v0", "vector"],
    [100, "v0", "vector"],
    ["_stack_", 16, "res-tag"],
    ["_stack_", 32, "res-tag"]
  ],
  "(method 11 atollrotpipe)": [
    [126, "v0", "(pointer float)"],
    ["_stack_", 16, "res-tag"]
  ],
  "(method 11 atoll-hatch)": [
    [52, "v1", "art-joint-anim"],
    [82, "v1", "art-joint-anim"]
  ],
  "(method 10 slider)": [[10, "t9", "(function process-drawable none)"]],
  "(method 7 slider)": [
    [26, "t9", "(function process-drawable int process-drawable)"]
  ],
  "(event idle slider)": [
    [31, "s3", "process-focusable"],
    [34, "s3", "process-focusable"]
  ],
  "(method 11 turbine)": [
    ["_stack_", 16, "res-tag"],
    ["_stack_", 32, "res-tag"]
  ],
  "widow-want-stone-talker": [[15, "v1", "float"]],
  "widow-general-flying-talker": [[15, "v1", "float"]],
  "widow-launch-droids-talker": [[15, "v1", "float"]],
  "widow-launch-bombs-talker": [[15, "v1", "float"]],
  "widow-shoot-gun-talker": [[15, "v1", "float"]],
  "widow-stone-charge-up-talker": [[15, "v1", "float"]],
  "widow-after-stone-shot-talker": [[15, "v1", "float"]],
  "widow-leave-perch-talker": [[15, "v1", "float"]],
  "widow-damaged-talker": [[11, "v1", "float"]],
  "widow-handler": [
    [6, "v1", "attack-info"],
    [11, "v1", "attack-info"],
    [16, "v1", "attack-info"],
    [19, "v1", "attack-info"],
    [198, "a0", "spydroid"],
    [200, "a0", "spydroid"],
    [228, "v1", "hud-widow"]
  ],
  "(method 21 baron-pod)": [[36, "v1", "float"]],
  "widow-common": [
    [474, "s5", "process-focusable"],
    [478, "s5", "process-focusable"],
    [486, "s5", "process-focusable"],
    [539, "v1", "float"]
  ],
  "(method 74 spydroid)": [
    [62, "s0", "process-drawable"],
    [87, "s0", "process-drawable"],
    [110, "s0", "process-drawable"],
    [181, "v1", "attack-info"],
    [187, "v1", "attack-info"],
    [203, "v1", "vector"],
    [105, "a0", "vector"],
    [44, "v1", "vector"],
    [31, "v0", "vector"]
  ],
  "(exit hidden widow)": [[63, "v1", "hud-widow"]],
  "(exit big-reaction-stage-1 widow)": [
    [13, "v1", "hud-widow"],
    [15, "v1", "hud-widow"]
  ],
  "(trans hover-rise-stage-2 widow)": [[38, "v1", "float"]],
  "(enter hover-low-stage-2 widow)": [[12, "v1", "float"]],
  "(exit big-reaction-stage-2 widow)": [
    [72, "v1", "hud-widow"],
    [74, "v1", "hud-widow"]
  ],
  "(trans hover-big-blast-stage-3 widow)": [["_stack_", 256, "baron-pod"]],
  "widow-last-bomb-anim": [[82, "v1", "float"]],
  "widow-cleanup-launch-anim": [
    [69, "v1", "float"],
    [257, "v1", "float"]
  ],
  "(method 10 spydroid)": [[14, "t9", "(function process-focusable none)"]],
  "(trans hostile spydroid)": [
    [29, "a0", "process-focusable"],
    [32, "a0", "process-focusable"]
  ],
  "widow-bomb-launch": [
    [266, "v1", "float"],
    [421, "v1", "float"],
    [450, "v1", "float"],
    [485, "v1", "float"]
  ],
  "widow-give-ammo": [
    [122, "v1", "collectable"],
    [124, "v1", "collectable"]
  ],
  "(enter idle tomb-boss-firepot)": [[2, "v1", "collide-shape-prim-group"]],
  "(enter broken tomb-boss-firepot)": [[17, "v1", "art-joint-anim"]],
  "tomb-boss-firepot-shrink-collision": [
    [2, "v1", "collide-shape-prim-group"],
    [7, "v1", "collide-shape-prim-group"]
  ],
  "(trans freefall widow-bomb)": [
    [53, "a0", "collide-shape-moving"],
    [58, "a0", "collide-shape-moving"]
  ],
  "spydroid-launch": [
    [297, "v1", "float"],
    [379, "v1", "float"],
    [408, "v1", "float"],
    [436, "v1", "float"]
  ],
  "widow-bomb-handler": [
    [23, "s5", "widow"],
    [19, "s4", "widow"],
    [151, "v1", "float"]
  ],
  "(method 34 widow-bomb)": [
    ["_stack_", 48, "float"],
    ["_stack_", 64, "float"]
  ],
  "widow-bomb-back-handler": [
    [13, "s4", "widow"],
    [107, "v1", "float"]
  ],
  "(event idle widow-bomb)": [[77, "v1", "float"]],
  "(exit idle widow-bomb)": [[15, "v1", "float"]],
  "(trans idle widow-bomb)": [[262, "v1", "float"]],
  "(method 10 widow-bomb)": [[42, "t9", "(function process-drawable none)"]],
  "(method 7 widow-bomb)": [
    [39, "t9", "(function process-drawable int process-drawable)"]
  ],
  "tomb-boss-pillar-shrink-collision": [
    [2, "v1", "collide-shape-prim-group"],
    [7, "v1", "collide-shape-prim-group"]
  ],
  "(enter broken tomb-boss-pillar)": [[17, "v1", "art-joint-anim"]],
  "(enter idle tomb-boss-pillar)": [[2, "v1", "collide-shape-prim-group"]],
  "(method 10 tomb-boss-pillar)": [
    [14, "t9", "(function process-drawable none)"]
  ],
  "(method 7 tomb-boss-pillar)": [
    [14, "t9", "(function process-drawable int process-drawable)"]
  ],
  "(event idle tomb-boss-firepot)": [
    [10, "gp", "widow-shot"],
    [15, "v1", "attack-info"],
    [19, "v1", "attack-info"],
    [24, "a3", "touching-shapes-entry"]
  ],
  "(trans idle tomb-boss-debris)": [["_stack_", 16, "float"]],
  "(method 46 widow)": [],
  "(event idle baron-pod)": [[46, "v1", "float"]],
  "(event idle heart-mar)": [
    [52, "v1", "float"],
    [66, "v1", "float"]
  ],
  "(method 11 widow)": [[163, "v1", "int"]],
  "(code hit kid)": [[14, "v1", "art-joint-anim"]],
  "(code arrested kid)": [
    [18, "v1", "art-joint-anim"],
    [84, "v1", "crimson-guard"],
    [118, "v1", "art-joint-anim"],
    [86, "v1", "crimson-guard"]
  ],
  "(code scared-idle kid)": [[56, "v1", "art-joint-anim"]],
  "(code waiting-turn kid)": [
    [37, "s5", "art-joint-anim"],
    [171, "s4", "art-joint-anim"]
  ],
  "(code waiting-idle kid)": [[56, "v1", "art-joint-anim"]],
  "(method 74 kid)": [
    [62, "a1", "process"],
    [77, "v1", "process-drawable"]
  ],
  "(method 97 kid)": [[78, "s4", "process-focusable"]],
  "(method 78 kid)": [[17, "a1", "art-joint-anim"]],
  "(code arrested kor)": [
    [25, "v1", "art-joint-anim"],
    [142, "v1", "crimson-guard"],
    [144, "v1", "crimson-guard"],
    [159, "v1", "art-joint-anim"],
    [219, "v1", "art-joint-anim"]
  ],
  "(code scared-idle kor)": [[56, "v1", "art-joint-anim"]],
  "(code waiting-turn kor)": [
    [37, "s5", "art-joint-anim"],
    [187, "s4", "art-joint-anim"]
  ],
  "(code waiting-idle kor)": [[56, "v1", "art-joint-anim"]],
  "(code hit kor)": [[14, "v1", "art-joint-anim"]],
  "(method 78 kor)": [[17, "a1", "art-joint-anim"]],
  "(method 97 kor)": [[78, "s4", "process-focusable"]],
  "(method 74 kor)": [
    [62, "a1", "process"],
    [77, "v1", "process-drawable"]
  ],
  "(anon-function 0 kid3-course)": [[32, "v1", "kidt-wait-spot"]],
  "(anon-function 8 kid3-course)": [[26, "v1", "kidt-wait-spot"]],
  "(anon-function 5 kid3-course)": [[15, "v1", "kidt-wait-spot"]],
  "(anon-function 2 kid3-course)": [[19, "v1", "kidt-wait-spot"]],
  "(anon-function 10 kid3-course)": [[26, "v1", "kidt-wait-spot"]],
  "(anon-function 12 kid3-course)": [[50, "v1", "kidt-wait-spot"]],
  "(anon-function 0 kor3-course)": [[32, "v1", "kort-wait-spot"]],
  "(anon-function 2 kor3-course)": [[19, "v1", "kort-wait-spot"]],
  "(anon-function 5 kor3-course)": [[15, "v1", "kort-wait-spot"]],
  "(anon-function 8 kor3-course)": [[26, "v1", "kort-wait-spot"]],
  "(anon-function 10 kor3-course)": [[26, "v1", "kort-wait-spot"]],
  "(anon-function 12 kor3-course)": [[50, "v1", "kort-wait-spot"]],
  "(method 196 hal)": [
    [25, "a0", "bot"],
    [27, "a0", "bot"]
  ],
  "(method 74 hal)": [
    [22, "v1", "bot"],
    [72, "s5", "bot"],
    [117, "s5", "bot"],
    [124, "a0", "vector"],
    [18, "a1", "process"]
  ],
  "hal-simple-check-too-far": [[25, "v1", "process-drawable"]],
  "(method 228 hal-help-kid)": [[22, "a0", "traffic-manager"]],
  "(anon-function 4 hal3-course)": [
    [25, "v1", "hal3-course"],
    [138, "v1", "halt-wait-spot"]
  ],
  "(anon-function 6 hal3-course)": [
    [45, "s5", "process-drawable"],
    [61, "s5", "process-drawable"]
  ],
  "(anon-function 7 hal3-course)": [
    [22, "v1", "process-focusable"],
    [26, "v1", "process-focusable"],
    [24, "v1", "process-focusable"],
    [28, "v1", "process-focusable"],
    [68, "v1", "halt-wait-spot"]
  ],
  "(code leave transport)": [[44, "v1", "art-joint-anim"]],
  "(code idle transport)": [[29, "v1", "art-joint-anim"]],
  "(code come-down transport)": [[14, "v1", "art-joint-anim"]],
  "(trans idle vehicle-turret)": [
    [45, "gp", "process-focusable"],
    [57, "gp", "process-focusable"]
  ],
  "(method 34 transport)": [[22, "v1", "vehicle-turret"]],
  "(method 10 transport)": [[10, "t9", "(function process-drawable none)"]],
  "(method 7 vehicle-turret)": [
    [14, "t9", "(function process-drawable int process-drawable)"]
  ],
  "(method 29 vehicle-turret)": [
    [14, "s5", "process-drawable"],
    [26, "s5", "process-drawable"]
  ],
  "(anon-function 9 hal3-course)": [[128, "v1", "hal3-course"]],
  "(anon-function 0 hal3-course)": [[23, "v1", "halt-wait-spot"]],
  "(anon-function 2 hal3-course)": [[59, "v1", "halt-wait-spot"]],
  "(anon-function 10 hal3-course)": [[234, "v1", "halt-wait-spot"]],
  "(anon-function 12 hal3-course)": [[13, "v1", "halt-wait-spot"]],
  "(anon-function 16 hal3-course)": [[32, "v1", "halt-wait-spot"]],
  "(anon-function 14 hal3-course)": [[32, "v1", "halt-wait-spot"]],
  "(anon-function 17 hal3-course)": [[55, "v1", "task-manager"]],
  "title-plug-lightning": [[99, "v1", "title-control"]],
  "(trans idle race-ring)": [
    [96, "a1", "process-focusable"],
    [19, "a0", "part-tracker"]
  ],
  "race-ring-set-particle-rotation-callback": [[1, "v1", "(pointer race-ring)"]],
  "(method 9 city-level-info)": [[387, "v1", "nav-segment"]],
  "(method 67 traffic-engine)": [
    [[137, 183], "s0", "crimson-guard"],
    [[44, 86], "a3", "vehicle"]
>>>>>>> 42780e8f
  ]
}<|MERGE_RESOLUTION|>--- conflicted
+++ resolved
@@ -7445,8 +7445,529 @@
     [[261, 265], "v1", "handle"],
     [257, "gp", "handle"]
   ],
-<<<<<<< HEAD
-  "title-plug-lightning": [[99, "v1", "title-control"]],
+  "title-plug-lightning": [
+    [99,  "v1", "title-control"]
+  ],
+  "(method 74 yakow)": [
+    [5, "v1", "attack-info"],
+    [7, "v1", "attack-info"]
+  ],
+  "(code idle yakow)": [
+    [19, "v1", "art-joint-anim"],
+    [75, "v1", "art-joint-anim"]
+  ],
+  "(code active yakow)": [
+    [30, "v1", "art-joint-anim"],
+    [123, "v1", "art-joint-anim"],
+    [179, "v1", "art-joint-anim"],
+    [308, "v1", "art-joint-anim"]
+  ],
+  "(code kicked yakow)": [[14, "v1", "art-joint-anim"]],
+  "(method 35 juicer-shot)": [
+    [7, "v1", "matrix"],
+    [11, "v1", "matrix"],
+    [16, "v1", "matrix"],
+    [20, "v1", "matrix"]
+  ],
+  "juicer-proj-move": [[15, "s5", "process-focusable"]],
+  "(method 182 juicer)": [
+    [21, "s3", "process-focusable"],
+    [24, "s3", "process-focusable"]
+  ],
+  "(code active juicer)": [
+    [118, "gp", "art-joint-anim"],
+    [205, "a1", "art-joint-anim"]
+  ],
+  "(code victory juicer)": [[31, "gp", "art-joint-anim"]],
+  "(code notice juicer)": [
+    [23, "a0", "process-focusable"],
+    [24, "a0", "process-focusable"],
+    [27, "a0", "process-focusable"],
+    [83, "a1", "art-joint-anim"]
+  ],
+  "(method 7 juicer)": [
+    [19, "t9", "(function process-focusable int process-focusable)"]
+  ],
+  "(method 184 juicer)": [[4, "v1", "collide-shape-prim-group"]],
+  "(code circling juicer)": [
+    [228, "gp", "art-joint-anim"],
+    [131, "gp", "art-joint-anim"]
+  ],
+  "(code hit juicer)": [[30, "v1", "art-joint-anim"]],
+  "(method 78 juicer)": [
+    [18, "s4", "art-joint-anim"],
+    [66, "s4", "art-joint-anim"]
+  ],
+  "(method 77 juicer)": [
+    [37, "a1", "art-joint-anim"],
+    [113, "s5", "art-joint-anim"],
+    [153, "s4", "art-joint-anim"],
+    [153, "s4", "art-joint-anim"]
+  ],
+  "(code taunt juicer)": [[84, "v1", "art-joint-anim"]],
+  "(code stare juicer)": [[23, "gp", "art-joint-anim"]],
+  "juicer-face-player-post": [
+    [31, "gp", "process-focusable"],
+    [68, "gp", "process-focusable"],
+    [71, "gp", "process-focusable"]
+  ],
+  "(post hostile juicer)": [
+    [13, "a0", "process-focusable"],
+    [16, "a0", "process-focusable"]
+  ],
+  "(method 38 juicer-shot)": [
+    [33, "a0", "process-focusable"],
+    [36, "a0", "process-focusable"]
+  ],
+  "(code attack juicer)": [
+    [14, "v1", "art-joint-anim"],
+    [87, "v1", "art-joint-anim"],
+    [123, "s3", "process-focusable"],
+    [281, "a0", "process-focusable"],
+    [284, "a0", "process-focusable"]
+  ],
+  "(method 25 juicer-shot)": [[131, "a1", "int"]],
+  "(method 7 spyder)": [
+    [31, "t9", "(function process-focusable int process-focusable)"]
+  ],
+  "(code attack spyder)": [
+    [116, "a0", "process-focusable"],
+    [119, "a0", "process-focusable"],
+    [242, "a0", "process-focusable"],
+    [245, "a0", "process-focusable"]
+  ],
+  "spyder-face-player-post": [
+    [22, "a0", "process-focusable"],
+    [25, "a0", "process-focusable"],
+    [40, "gp", "process-focusable"],
+    [44, "a0", "process-focusable"],
+    [43, "gp", "process-focusable"],
+    [21, "gp", "process-focusable"]
+  ],
+  "(method 87 spyder)": [[52, "s5", "art-joint-anim"]],
+  "(method 78 spyder)": [[15, "a1", "art-joint-anim"]],
+  "(method 181 spyder)": [
+    [17, "a0", "process-focusable"],
+    [20, "a0", "process-focusable"]
+  ],
+  "(method 31 spyder-shot)": [[7, "t9", "(function projectile none)"]],
+  "(code backup spyder)": [[22, "v1", "art-joint-anim"]],
+  "(trans hostile spyder)": [
+    [20, "a0", "process-focusable"],
+    [23, "a0", "process-focusable"]
+  ],
+  "(method 115 spyder)": [[117, "v1", "int"]],
+  "(code active sniper)": [[30, "v1", "art-joint-anim"]],
+  "(method 88 mantis)": [[20, "a1", "art-joint-anim"]],
+  "(method 87 mantis)": [[16, "a1", "art-joint-anim"]],
+  "(method 89 mantis)": [[16, "a1", "art-joint-anim"]],
+  "(trans active mantis)": [[4, "v0", "(state enemy)"]],
+  "(code active mantis)": [
+    [79, "v1", "art-joint-anim"],
+    [195, "v1", "art-joint-anim"],
+    [139, "v1", "art-joint-anim"],
+    [23, "v1", "art-joint-anim"]
+  ],
+  "(code ambush-crawling mantis)": [[23, "v1", "art-joint-anim"]],
+  "(code ambush-jumping mantis)": [
+    [14, "v1", "art-joint-anim"],
+    [161, "v1", "art-joint-anim"]
+  ],
+  "(trans hostile mantis)": [
+    [27, "gp", "process-focusable"],
+    [41, "gp", "process-focusable"],
+    [100, "gp", "process-focusable"]
+  ],
+  "(code attack0 mantis)": [
+    [18, "v1", "art-joint-anim"],
+    [90, "v1", "art-joint-anim"]
+  ],
+  "(code roll-right mantis)": [
+    [52, "v1", "art-joint-anim"],
+    [113, "v1", "art-joint-anim"]
+  ],
+  "(code attack1 mantis)": [
+    [19, "v1", "art-joint-anim"],
+    [53, "a0", "process-focusable"],
+    [129, "v1", "art-joint-anim"],
+    [201, "v1", "art-joint-anim"],
+    [56, "a0", "process-focusable"]
+  ],
+  "(code crawl mantis)": [
+    [256, "v1", "art-joint-anim"],
+    [25, "v1", "art-joint-anim"]
+  ],
+  "(code roll-left mantis)": [
+    [53, "v1", "art-joint-anim"],
+    [114, "v1", "art-joint-anim"]
+  ],
+  "(code hop-away mantis)": [
+    [24, "gp", "process-focusable"],
+    [59, "gp", "process-focusable"],
+    [133, "v1", "art-joint-anim"]
+  ],
+  "(method 77 mantis)": [
+    [19, "v1", "art-joint-anim"],
+    [52, "v1", "art-joint-anim"]
+  ],
+  "(method 78 mantis)": [
+    [18, "v1", "art-joint-anim"],
+    [50, "v1", "art-joint-anim"],
+    [83, "v1", "art-joint-anim"]
+  ],
+  "(method 67 mantis)": [
+    [20, "a0", "process-focusable"],
+    [23, "a0", "process-focusable"]
+  ],
+  "(method 188 mantis)": [
+    [21, "s5", "process-focusable"],
+    [36, "a0", "process-focusable"],
+    [38, "a0", "process-focusable"],
+    [35, "s5", "process-focusable"]
+  ],
+  "(method 55 mantis)": [
+    [23, "a0", "process-focusable"],
+    [26, "a0", "process-focusable"]
+  ],
+  "(method 7 mammoth)": [
+    [26, "t9", "(function process-focusable int process-focusable)"]
+  ],
+  "(code waiting mammoth)": [[41, "v1", "art-joint-anim"]],
+  "(code wait-to-walk mammoth)": [[18, "v1", "art-joint-anim"]],
+  "(code walking mammoth)": [[74, "a1", "art-joint-anim"]],
+  "(code walking-attack mammoth)": [
+    [16, "v1", "art-joint-anim"],
+    [72, "v1", "art-joint-anim"]
+  ],
+  "(code turning mammoth)": [
+    [33, "gp", "art-joint-anim"],
+    [106, "v1", "art-joint-anim"],
+    [194, "gp", "art-joint-anim"]
+  ],
+  "(code die mammoth)": [
+    [12, "v1", "art-joint-anim"],
+    [64, "v1", "art-joint-anim"],
+    [116, "v1", "art-joint-anim"]
+  ],
+  "(method 184 mammoth)": [
+    [24, "s3", "mammoth-ik-setup"],
+    [38, "s3", "mammoth-ik-setup"],
+    [107, "s3", "mammoth-ik-setup"]
+  ],
+  "mammoth-leg-ik-callback": [[21, "v1", "float"]],
+  "mammoth-joint-mod-heel": [
+    [5, "v1", "mammoth"],
+    [14, "s0", "mammoth"],
+    [19, "s0", "mammoth"],
+    [3, "v1", "int"]
+  ],
+  "(method 28 flying-spider-shot)": [
+    [27, "t9", "(function projectile projectile-options sound-id)"]
+  ],
+  "(code active flying-spider)": [[10, "v1", "art-joint-anim"]],
+  "(code ambush flying-spider)": [[14, "v1", "art-joint-anim"]],
+  "(code ambush-falling flying-spider)": [
+    [10, "v1", "art-joint-anim"],
+    [86, "v1", "art-joint-anim"]
+  ],
+  "(trans hostile flying-spider)": [
+    [21, "a0", "process-focusable"],
+    [24, "a0", "process-focusable"]
+  ],
+  "(trans turn-to-focus flying-spider)": [
+    [34, "s3", "process-focusable"],
+    [37, "s3", "process-focusable"]
+  ],
+  "(code attack flying-spider)": [[14, "v1", "art-joint-anim"]],
+  "(code attack-fire flying-spider)": [
+    [14, "v1", "art-joint-anim"],
+    [66, "v1", "art-joint-anim"],
+    [118, "v1", "art-joint-anim"],
+    [170, "v1", "art-joint-anim"]
+  ],
+  "(code die flying-spider)": [[30, "v1", "art-joint-anim"]],
+  "(event up nest-switch)": [
+    [4, "v1", "attack-info"],
+    [9, "v1", "attack-info"]
+  ],
+  "(method 77 spyder)": [
+    [14, "v1", "art-joint-anim"],
+    [131, "v1", "art-joint-anim"],
+    [100, "s5", "art-joint-anim"]
+  ],
+  "(method 11 piston)": [
+    [165, "v0", "(pointer float)"],
+    ["_stack_", 64, "res-tag"]
+  ],
+  "(method 11 liftcat)": [
+    [74, "v0", "vector"],
+    [100, "v0", "vector"],
+    ["_stack_", 16, "res-tag"],
+    ["_stack_", 32, "res-tag"]
+  ],
+  "(method 11 atollrotpipe)": [
+    [126, "v0", "(pointer float)"],
+    ["_stack_", 16, "res-tag"]
+  ],
+  "(method 11 atoll-hatch)": [
+    [52, "v1", "art-joint-anim"],
+    [82, "v1", "art-joint-anim"]
+  ],
+  "(method 10 slider)": [[10, "t9", "(function process-drawable none)"]],
+  "(method 7 slider)": [
+    [26, "t9", "(function process-drawable int process-drawable)"]
+  ],
+  "(event idle slider)": [
+    [31, "s3", "process-focusable"],
+    [34, "s3", "process-focusable"]
+  ],
+  "(method 11 turbine)": [
+    ["_stack_", 16, "res-tag"],
+    ["_stack_", 32, "res-tag"]
+  ],
+  "widow-want-stone-talker": [[15, "v1", "float"]],
+  "widow-general-flying-talker": [[15, "v1", "float"]],
+  "widow-launch-droids-talker": [[15, "v1", "float"]],
+  "widow-launch-bombs-talker": [[15, "v1", "float"]],
+  "widow-shoot-gun-talker": [[15, "v1", "float"]],
+  "widow-stone-charge-up-talker": [[15, "v1", "float"]],
+  "widow-after-stone-shot-talker": [[15, "v1", "float"]],
+  "widow-leave-perch-talker": [[15, "v1", "float"]],
+  "widow-damaged-talker": [[11, "v1", "float"]],
+  "widow-handler": [
+    [6, "v1", "attack-info"],
+    [11, "v1", "attack-info"],
+    [16, "v1", "attack-info"],
+    [19, "v1", "attack-info"],
+    [198, "a0", "spydroid"],
+    [200, "a0", "spydroid"],
+    [228, "v1", "hud-widow"]
+  ],
+  "(method 21 baron-pod)": [[36, "v1", "float"]],
+  "widow-common": [
+    [474, "s5", "process-focusable"],
+    [478, "s5", "process-focusable"],
+    [486, "s5", "process-focusable"],
+    [539, "v1", "float"]
+  ],
+  "(method 74 spydroid)": [
+    [62, "s0", "process-drawable"],
+    [87, "s0", "process-drawable"],
+    [110, "s0", "process-drawable"],
+    [181, "v1", "attack-info"],
+    [187, "v1", "attack-info"],
+    [203, "v1", "vector"],
+    [105, "a0", "vector"],
+    [44, "v1", "vector"],
+    [31, "v0", "vector"]
+  ],
+  "(exit hidden widow)": [[63, "v1", "hud-widow"]],
+  "(exit big-reaction-stage-1 widow)": [
+    [13, "v1", "hud-widow"],
+    [15, "v1", "hud-widow"]
+  ],
+  "(trans hover-rise-stage-2 widow)": [[38, "v1", "float"]],
+  "(enter hover-low-stage-2 widow)": [[12, "v1", "float"]],
+  "(exit big-reaction-stage-2 widow)": [
+    [72, "v1", "hud-widow"],
+    [74, "v1", "hud-widow"]
+  ],
+  "(trans hover-big-blast-stage-3 widow)": [["_stack_", 256, "baron-pod"]],
+  "widow-last-bomb-anim": [[82, "v1", "float"]],
+  "widow-cleanup-launch-anim": [
+    [69, "v1", "float"],
+    [257, "v1", "float"]
+  ],
+  "(method 10 spydroid)": [[14, "t9", "(function process-focusable none)"]],
+  "(trans hostile spydroid)": [
+    [29, "a0", "process-focusable"],
+    [32, "a0", "process-focusable"]
+  ],
+  "widow-bomb-launch": [
+    [266, "v1", "float"],
+    [421, "v1", "float"],
+    [450, "v1", "float"],
+    [485, "v1", "float"]
+  ],
+  "widow-give-ammo": [
+    [122, "v1", "collectable"],
+    [124, "v1", "collectable"]
+  ],
+  "(enter idle tomb-boss-firepot)": [[2, "v1", "collide-shape-prim-group"]],
+  "(enter broken tomb-boss-firepot)": [[17, "v1", "art-joint-anim"]],
+  "tomb-boss-firepot-shrink-collision": [
+    [2, "v1", "collide-shape-prim-group"],
+    [7, "v1", "collide-shape-prim-group"]
+  ],
+  "(trans freefall widow-bomb)": [
+    [53, "a0", "collide-shape-moving"],
+    [58, "a0", "collide-shape-moving"]
+  ],
+  "spydroid-launch": [
+    [297, "v1", "float"],
+    [379, "v1", "float"],
+    [408, "v1", "float"],
+    [436, "v1", "float"]
+  ],
+  "widow-bomb-handler": [
+    [23, "s5", "widow"],
+    [19, "s4", "widow"],
+    [151, "v1", "float"]
+  ],
+  "(method 34 widow-bomb)": [
+    ["_stack_", 48, "float"],
+    ["_stack_", 64, "float"]
+  ],
+  "widow-bomb-back-handler": [
+    [13, "s4", "widow"],
+    [107, "v1", "float"]
+  ],
+  "(event idle widow-bomb)": [[77, "v1", "float"]],
+  "(exit idle widow-bomb)": [[15, "v1", "float"]],
+  "(trans idle widow-bomb)": [[262, "v1", "float"]],
+  "(method 10 widow-bomb)": [[42, "t9", "(function process-drawable none)"]],
+  "(method 7 widow-bomb)": [
+    [39, "t9", "(function process-drawable int process-drawable)"]
+  ],
+  "tomb-boss-pillar-shrink-collision": [
+    [2, "v1", "collide-shape-prim-group"],
+    [7, "v1", "collide-shape-prim-group"]
+  ],
+  "(enter broken tomb-boss-pillar)": [[17, "v1", "art-joint-anim"]],
+  "(enter idle tomb-boss-pillar)": [[2, "v1", "collide-shape-prim-group"]],
+  "(method 10 tomb-boss-pillar)": [
+    [14, "t9", "(function process-drawable none)"]
+  ],
+  "(method 7 tomb-boss-pillar)": [
+    [14, "t9", "(function process-drawable int process-drawable)"]
+  ],
+  "(event idle tomb-boss-firepot)": [
+    [10, "gp", "widow-shot"],
+    [15, "v1", "attack-info"],
+    [19, "v1", "attack-info"],
+    [24, "a3", "touching-shapes-entry"]
+  ],
+  "(trans idle tomb-boss-debris)": [["_stack_", 16, "float"]],
+  "(method 46 widow)": [],
+  "(event idle baron-pod)": [[46, "v1", "float"]],
+  "(event idle heart-mar)": [
+    [52, "v1", "float"],
+    [66, "v1", "float"]
+  ],
+  "(method 11 widow)": [[163, "v1", "int"]],
+  "(code hit kid)": [[14, "v1", "art-joint-anim"]],
+  "(code arrested kid)": [
+    [18, "v1", "art-joint-anim"],
+    [84, "v1", "crimson-guard"],
+    [118, "v1", "art-joint-anim"],
+    [86, "v1", "crimson-guard"]
+  ],
+  "(code scared-idle kid)": [[56, "v1", "art-joint-anim"]],
+  "(code waiting-turn kid)": [
+    [37, "s5", "art-joint-anim"],
+    [171, "s4", "art-joint-anim"]
+  ],
+  "(code waiting-idle kid)": [[56, "v1", "art-joint-anim"]],
+  "(method 74 kid)": [
+    [62, "a1", "process"],
+    [77, "v1", "process-drawable"]
+  ],
+  "(method 97 kid)": [[78, "s4", "process-focusable"]],
+  "(method 78 kid)": [[17, "a1", "art-joint-anim"]],
+  "(code arrested kor)": [
+    [25, "v1", "art-joint-anim"],
+    [142, "v1", "crimson-guard"],
+    [144, "v1", "crimson-guard"],
+    [159, "v1", "art-joint-anim"],
+    [219, "v1", "art-joint-anim"]
+  ],
+  "(code scared-idle kor)": [[56, "v1", "art-joint-anim"]],
+  "(code waiting-turn kor)": [
+    [37, "s5", "art-joint-anim"],
+    [187, "s4", "art-joint-anim"]
+  ],
+  "(code waiting-idle kor)": [[56, "v1", "art-joint-anim"]],
+  "(code hit kor)": [[14, "v1", "art-joint-anim"]],
+  "(method 78 kor)": [[17, "a1", "art-joint-anim"]],
+  "(method 97 kor)": [[78, "s4", "process-focusable"]],
+  "(method 74 kor)": [
+    [62, "a1", "process"],
+    [77, "v1", "process-drawable"]
+  ],
+  "(anon-function 0 kid3-course)": [[32, "v1", "kidt-wait-spot"]],
+  "(anon-function 8 kid3-course)": [[26, "v1", "kidt-wait-spot"]],
+  "(anon-function 5 kid3-course)": [[15, "v1", "kidt-wait-spot"]],
+  "(anon-function 2 kid3-course)": [[19, "v1", "kidt-wait-spot"]],
+  "(anon-function 10 kid3-course)": [[26, "v1", "kidt-wait-spot"]],
+  "(anon-function 12 kid3-course)": [[50, "v1", "kidt-wait-spot"]],
+  "(anon-function 0 kor3-course)": [[32, "v1", "kort-wait-spot"]],
+  "(anon-function 2 kor3-course)": [[19, "v1", "kort-wait-spot"]],
+  "(anon-function 5 kor3-course)": [[15, "v1", "kort-wait-spot"]],
+  "(anon-function 8 kor3-course)": [[26, "v1", "kort-wait-spot"]],
+  "(anon-function 10 kor3-course)": [[26, "v1", "kort-wait-spot"]],
+  "(anon-function 12 kor3-course)": [[50, "v1", "kort-wait-spot"]],
+  "(method 196 hal)": [
+    [25, "a0", "bot"],
+    [27, "a0", "bot"]
+  ],
+  "(method 74 hal)": [
+    [22, "v1", "bot"],
+    [72, "s5", "bot"],
+    [117, "s5", "bot"],
+    [124, "a0", "vector"],
+    [18, "a1", "process"]
+  ],
+  "hal-simple-check-too-far": [[25, "v1", "process-drawable"]],
+  "(method 228 hal-help-kid)": [[22, "a0", "traffic-manager"]],
+  "(anon-function 4 hal3-course)": [
+    [25, "v1", "hal3-course"],
+    [138, "v1", "halt-wait-spot"]
+  ],
+  "(anon-function 6 hal3-course)": [
+    [45, "s5", "process-drawable"],
+    [61, "s5", "process-drawable"]
+  ],
+  "(anon-function 7 hal3-course)": [
+    [22, "v1", "process-focusable"],
+    [26, "v1", "process-focusable"],
+    [24, "v1", "process-focusable"],
+    [28, "v1", "process-focusable"],
+    [68, "v1", "halt-wait-spot"]
+  ],
+  "(code leave transport)": [[44, "v1", "art-joint-anim"]],
+  "(code idle transport)": [[29, "v1", "art-joint-anim"]],
+  "(code come-down transport)": [[14, "v1", "art-joint-anim"]],
+  "(trans idle vehicle-turret)": [
+    [45, "gp", "process-focusable"],
+    [57, "gp", "process-focusable"]
+  ],
+  "(method 34 transport)": [[22, "v1", "vehicle-turret"]],
+  "(method 10 transport)": [[10, "t9", "(function process-drawable none)"]],
+  "(method 7 vehicle-turret)": [
+    [14, "t9", "(function process-drawable int process-drawable)"]
+  ],
+  "(method 29 vehicle-turret)": [
+    [14, "s5", "process-drawable"],
+    [26, "s5", "process-drawable"]
+  ],
+  "(anon-function 9 hal3-course)": [[128, "v1", "hal3-course"]],
+  "(anon-function 0 hal3-course)": [[23, "v1", "halt-wait-spot"]],
+  "(anon-function 2 hal3-course)": [[59, "v1", "halt-wait-spot"]],
+  "(anon-function 10 hal3-course)": [[234, "v1", "halt-wait-spot"]],
+  "(anon-function 12 hal3-course)": [[13, "v1", "halt-wait-spot"]],
+  "(anon-function 16 hal3-course)": [[32, "v1", "halt-wait-spot"]],
+  "(anon-function 14 hal3-course)": [[32, "v1", "halt-wait-spot"]],
+  "(anon-function 17 hal3-course)": [[55, "v1", "task-manager"]],
+  "(trans idle race-ring)": [
+    [96, "a1", "process-focusable"],
+    [19, "a0", "part-tracker"]
+  ],
+  "race-ring-set-particle-rotation-callback": [[1, "v1", "(pointer race-ring)"]],
+  "(method 9 city-level-info)": [[387, "v1", "nav-segment"]],
+  "(method 67 traffic-engine)": [
+    [[137, 183], "s0", "crimson-guard"],
+    [[44, 86], "a3", "vehicle"]
+  ],
   "set-eye-draw-flag": [[20, "s5", "eye-control"]],
   "render-eyes-64": [
     [67, "s0", "adgif-shader"],
@@ -7776,530 +8297,5 @@
     [[4, 8], "a0", "dma-packet"],
     [14, "a0", "gs-gif-tag"],
     [16, "a0", "gs-gif-tag"]
-=======
-  "title-plug-lightning": [
-    [99,  "v1", "title-control"]
-  ],
-  "(method 74 yakow)": [
-    [5, "v1", "attack-info"],
-    [7, "v1", "attack-info"]
-  ],
-  "(code idle yakow)": [
-    [19, "v1", "art-joint-anim"],
-    [75, "v1", "art-joint-anim"]
-  ],
-  "(code active yakow)": [
-    [30, "v1", "art-joint-anim"],
-    [123, "v1", "art-joint-anim"],
-    [179, "v1", "art-joint-anim"],
-    [308, "v1", "art-joint-anim"]
-  ],
-  "(code kicked yakow)": [[14, "v1", "art-joint-anim"]],
-  "(method 35 juicer-shot)": [
-    [7, "v1", "matrix"],
-    [11, "v1", "matrix"],
-    [16, "v1", "matrix"],
-    [20, "v1", "matrix"]
-  ],
-  "juicer-proj-move": [[15, "s5", "process-focusable"]],
-  "(method 182 juicer)": [
-    [21, "s3", "process-focusable"],
-    [24, "s3", "process-focusable"]
-  ],
-  "(code active juicer)": [
-    [118, "gp", "art-joint-anim"],
-    [205, "a1", "art-joint-anim"]
-  ],
-  "(code victory juicer)": [[31, "gp", "art-joint-anim"]],
-  "(code notice juicer)": [
-    [23, "a0", "process-focusable"],
-    [24, "a0", "process-focusable"],
-    [27, "a0", "process-focusable"],
-    [83, "a1", "art-joint-anim"]
-  ],
-  "(method 7 juicer)": [
-    [19, "t9", "(function process-focusable int process-focusable)"]
-  ],
-  "(method 184 juicer)": [[4, "v1", "collide-shape-prim-group"]],
-  "(code circling juicer)": [
-    [228, "gp", "art-joint-anim"],
-    [131, "gp", "art-joint-anim"]
-  ],
-  "(code hit juicer)": [[30, "v1", "art-joint-anim"]],
-  "(method 78 juicer)": [
-    [18, "s4", "art-joint-anim"],
-    [66, "s4", "art-joint-anim"]
-  ],
-  "(method 77 juicer)": [
-    [37, "a1", "art-joint-anim"],
-    [113, "s5", "art-joint-anim"],
-    [153, "s4", "art-joint-anim"],
-    [153, "s4", "art-joint-anim"]
-  ],
-  "(code taunt juicer)": [[84, "v1", "art-joint-anim"]],
-  "(code stare juicer)": [[23, "gp", "art-joint-anim"]],
-  "juicer-face-player-post": [
-    [31, "gp", "process-focusable"],
-    [68, "gp", "process-focusable"],
-    [71, "gp", "process-focusable"]
-  ],
-  "(post hostile juicer)": [
-    [13, "a0", "process-focusable"],
-    [16, "a0", "process-focusable"]
-  ],
-  "(method 38 juicer-shot)": [
-    [33, "a0", "process-focusable"],
-    [36, "a0", "process-focusable"]
-  ],
-  "(code attack juicer)": [
-    [14, "v1", "art-joint-anim"],
-    [87, "v1", "art-joint-anim"],
-    [123, "s3", "process-focusable"],
-    [281, "a0", "process-focusable"],
-    [284, "a0", "process-focusable"]
-  ],
-  "(method 25 juicer-shot)": [[131, "a1", "int"]],
-  "(method 7 spyder)": [
-    [31, "t9", "(function process-focusable int process-focusable)"]
-  ],
-  "(code attack spyder)": [
-    [116, "a0", "process-focusable"],
-    [119, "a0", "process-focusable"],
-    [242, "a0", "process-focusable"],
-    [245, "a0", "process-focusable"]
-  ],
-  "spyder-face-player-post": [
-    [22, "a0", "process-focusable"],
-    [25, "a0", "process-focusable"],
-    [40, "gp", "process-focusable"],
-    [44, "a0", "process-focusable"],
-    [43, "gp", "process-focusable"],
-    [21, "gp", "process-focusable"]
-  ],
-  "(method 87 spyder)": [[52, "s5", "art-joint-anim"]],
-  "(method 78 spyder)": [[15, "a1", "art-joint-anim"]],
-  "(method 181 spyder)": [
-    [17, "a0", "process-focusable"],
-    [20, "a0", "process-focusable"]
-  ],
-  "(method 31 spyder-shot)": [[7, "t9", "(function projectile none)"]],
-  "(code backup spyder)": [[22, "v1", "art-joint-anim"]],
-  "(trans hostile spyder)": [
-    [20, "a0", "process-focusable"],
-    [23, "a0", "process-focusable"]
-  ],
-  "(method 115 spyder)": [[117, "v1", "int"]],
-  "(code active sniper)": [[30, "v1", "art-joint-anim"]],
-  "(method 88 mantis)": [[20, "a1", "art-joint-anim"]],
-  "(method 87 mantis)": [[16, "a1", "art-joint-anim"]],
-  "(method 89 mantis)": [[16, "a1", "art-joint-anim"]],
-  "(trans active mantis)": [[4, "v0", "(state enemy)"]],
-  "(code active mantis)": [
-    [79, "v1", "art-joint-anim"],
-    [195, "v1", "art-joint-anim"],
-    [139, "v1", "art-joint-anim"],
-    [23, "v1", "art-joint-anim"]
-  ],
-  "(code ambush-crawling mantis)": [[23, "v1", "art-joint-anim"]],
-  "(code ambush-jumping mantis)": [
-    [14, "v1", "art-joint-anim"],
-    [161, "v1", "art-joint-anim"]
-  ],
-  "(trans hostile mantis)": [
-    [27, "gp", "process-focusable"],
-    [41, "gp", "process-focusable"],
-    [100, "gp", "process-focusable"]
-  ],
-  "(code attack0 mantis)": [
-    [18, "v1", "art-joint-anim"],
-    [90, "v1", "art-joint-anim"]
-  ],
-  "(code roll-right mantis)": [
-    [52, "v1", "art-joint-anim"],
-    [113, "v1", "art-joint-anim"]
-  ],
-  "(code attack1 mantis)": [
-    [19, "v1", "art-joint-anim"],
-    [53, "a0", "process-focusable"],
-    [129, "v1", "art-joint-anim"],
-    [201, "v1", "art-joint-anim"],
-    [56, "a0", "process-focusable"]
-  ],
-  "(code crawl mantis)": [
-    [256, "v1", "art-joint-anim"],
-    [25, "v1", "art-joint-anim"]
-  ],
-  "(code roll-left mantis)": [
-    [53, "v1", "art-joint-anim"],
-    [114, "v1", "art-joint-anim"]
-  ],
-  "(code hop-away mantis)": [
-    [24, "gp", "process-focusable"],
-    [59, "gp", "process-focusable"],
-    [133, "v1", "art-joint-anim"]
-  ],
-  "(method 77 mantis)": [
-    [19, "v1", "art-joint-anim"],
-    [52, "v1", "art-joint-anim"]
-  ],
-  "(method 78 mantis)": [
-    [18, "v1", "art-joint-anim"],
-    [50, "v1", "art-joint-anim"],
-    [83, "v1", "art-joint-anim"]
-  ],
-  "(method 67 mantis)": [
-    [20, "a0", "process-focusable"],
-    [23, "a0", "process-focusable"]
-  ],
-  "(method 188 mantis)": [
-    [21, "s5", "process-focusable"],
-    [36, "a0", "process-focusable"],
-    [38, "a0", "process-focusable"],
-    [35, "s5", "process-focusable"]
-  ],
-  "(method 55 mantis)": [
-    [23, "a0", "process-focusable"],
-    [26, "a0", "process-focusable"]
-  ],
-  "(method 7 mammoth)": [
-    [26, "t9", "(function process-focusable int process-focusable)"]
-  ],
-  "(code waiting mammoth)": [[41, "v1", "art-joint-anim"]],
-  "(code wait-to-walk mammoth)": [[18, "v1", "art-joint-anim"]],
-  "(code walking mammoth)": [[74, "a1", "art-joint-anim"]],
-  "(code walking-attack mammoth)": [
-    [16, "v1", "art-joint-anim"],
-    [72, "v1", "art-joint-anim"]
-  ],
-  "(code turning mammoth)": [
-    [33, "gp", "art-joint-anim"],
-    [106, "v1", "art-joint-anim"],
-    [194, "gp", "art-joint-anim"]
-  ],
-  "(code die mammoth)": [
-    [12, "v1", "art-joint-anim"],
-    [64, "v1", "art-joint-anim"],
-    [116, "v1", "art-joint-anim"]
-  ],
-  "(method 184 mammoth)": [
-    [24, "s3", "mammoth-ik-setup"],
-    [38, "s3", "mammoth-ik-setup"],
-    [107, "s3", "mammoth-ik-setup"]
-  ],
-  "mammoth-leg-ik-callback": [[21, "v1", "float"]],
-  "mammoth-joint-mod-heel": [
-    [5, "v1", "mammoth"],
-    [14, "s0", "mammoth"],
-    [19, "s0", "mammoth"],
-    [3, "v1", "int"]
-  ],
-  "(method 28 flying-spider-shot)": [
-    [27, "t9", "(function projectile projectile-options sound-id)"]
-  ],
-  "(code active flying-spider)": [[10, "v1", "art-joint-anim"]],
-  "(code ambush flying-spider)": [[14, "v1", "art-joint-anim"]],
-  "(code ambush-falling flying-spider)": [
-    [10, "v1", "art-joint-anim"],
-    [86, "v1", "art-joint-anim"]
-  ],
-  "(trans hostile flying-spider)": [
-    [21, "a0", "process-focusable"],
-    [24, "a0", "process-focusable"]
-  ],
-  "(trans turn-to-focus flying-spider)": [
-    [34, "s3", "process-focusable"],
-    [37, "s3", "process-focusable"]
-  ],
-  "(code attack flying-spider)": [[14, "v1", "art-joint-anim"]],
-  "(code attack-fire flying-spider)": [
-    [14, "v1", "art-joint-anim"],
-    [66, "v1", "art-joint-anim"],
-    [118, "v1", "art-joint-anim"],
-    [170, "v1", "art-joint-anim"]
-  ],
-  "(code die flying-spider)": [[30, "v1", "art-joint-anim"]],
-  "(event up nest-switch)": [
-    [4, "v1", "attack-info"],
-    [9, "v1", "attack-info"]
-  ],
-  "(method 77 spyder)": [
-    [14, "v1", "art-joint-anim"],
-    [131, "v1", "art-joint-anim"],
-    [100, "s5", "art-joint-anim"]
-  ],
-  "(method 11 piston)": [
-    [165, "v0", "(pointer float)"],
-    ["_stack_", 64, "res-tag"]
-  ],
-  "(method 11 liftcat)": [
-    [74, "v0", "vector"],
-    [100, "v0", "vector"],
-    ["_stack_", 16, "res-tag"],
-    ["_stack_", 32, "res-tag"]
-  ],
-  "(method 11 atollrotpipe)": [
-    [126, "v0", "(pointer float)"],
-    ["_stack_", 16, "res-tag"]
-  ],
-  "(method 11 atoll-hatch)": [
-    [52, "v1", "art-joint-anim"],
-    [82, "v1", "art-joint-anim"]
-  ],
-  "(method 10 slider)": [[10, "t9", "(function process-drawable none)"]],
-  "(method 7 slider)": [
-    [26, "t9", "(function process-drawable int process-drawable)"]
-  ],
-  "(event idle slider)": [
-    [31, "s3", "process-focusable"],
-    [34, "s3", "process-focusable"]
-  ],
-  "(method 11 turbine)": [
-    ["_stack_", 16, "res-tag"],
-    ["_stack_", 32, "res-tag"]
-  ],
-  "widow-want-stone-talker": [[15, "v1", "float"]],
-  "widow-general-flying-talker": [[15, "v1", "float"]],
-  "widow-launch-droids-talker": [[15, "v1", "float"]],
-  "widow-launch-bombs-talker": [[15, "v1", "float"]],
-  "widow-shoot-gun-talker": [[15, "v1", "float"]],
-  "widow-stone-charge-up-talker": [[15, "v1", "float"]],
-  "widow-after-stone-shot-talker": [[15, "v1", "float"]],
-  "widow-leave-perch-talker": [[15, "v1", "float"]],
-  "widow-damaged-talker": [[11, "v1", "float"]],
-  "widow-handler": [
-    [6, "v1", "attack-info"],
-    [11, "v1", "attack-info"],
-    [16, "v1", "attack-info"],
-    [19, "v1", "attack-info"],
-    [198, "a0", "spydroid"],
-    [200, "a0", "spydroid"],
-    [228, "v1", "hud-widow"]
-  ],
-  "(method 21 baron-pod)": [[36, "v1", "float"]],
-  "widow-common": [
-    [474, "s5", "process-focusable"],
-    [478, "s5", "process-focusable"],
-    [486, "s5", "process-focusable"],
-    [539, "v1", "float"]
-  ],
-  "(method 74 spydroid)": [
-    [62, "s0", "process-drawable"],
-    [87, "s0", "process-drawable"],
-    [110, "s0", "process-drawable"],
-    [181, "v1", "attack-info"],
-    [187, "v1", "attack-info"],
-    [203, "v1", "vector"],
-    [105, "a0", "vector"],
-    [44, "v1", "vector"],
-    [31, "v0", "vector"]
-  ],
-  "(exit hidden widow)": [[63, "v1", "hud-widow"]],
-  "(exit big-reaction-stage-1 widow)": [
-    [13, "v1", "hud-widow"],
-    [15, "v1", "hud-widow"]
-  ],
-  "(trans hover-rise-stage-2 widow)": [[38, "v1", "float"]],
-  "(enter hover-low-stage-2 widow)": [[12, "v1", "float"]],
-  "(exit big-reaction-stage-2 widow)": [
-    [72, "v1", "hud-widow"],
-    [74, "v1", "hud-widow"]
-  ],
-  "(trans hover-big-blast-stage-3 widow)": [["_stack_", 256, "baron-pod"]],
-  "widow-last-bomb-anim": [[82, "v1", "float"]],
-  "widow-cleanup-launch-anim": [
-    [69, "v1", "float"],
-    [257, "v1", "float"]
-  ],
-  "(method 10 spydroid)": [[14, "t9", "(function process-focusable none)"]],
-  "(trans hostile spydroid)": [
-    [29, "a0", "process-focusable"],
-    [32, "a0", "process-focusable"]
-  ],
-  "widow-bomb-launch": [
-    [266, "v1", "float"],
-    [421, "v1", "float"],
-    [450, "v1", "float"],
-    [485, "v1", "float"]
-  ],
-  "widow-give-ammo": [
-    [122, "v1", "collectable"],
-    [124, "v1", "collectable"]
-  ],
-  "(enter idle tomb-boss-firepot)": [[2, "v1", "collide-shape-prim-group"]],
-  "(enter broken tomb-boss-firepot)": [[17, "v1", "art-joint-anim"]],
-  "tomb-boss-firepot-shrink-collision": [
-    [2, "v1", "collide-shape-prim-group"],
-    [7, "v1", "collide-shape-prim-group"]
-  ],
-  "(trans freefall widow-bomb)": [
-    [53, "a0", "collide-shape-moving"],
-    [58, "a0", "collide-shape-moving"]
-  ],
-  "spydroid-launch": [
-    [297, "v1", "float"],
-    [379, "v1", "float"],
-    [408, "v1", "float"],
-    [436, "v1", "float"]
-  ],
-  "widow-bomb-handler": [
-    [23, "s5", "widow"],
-    [19, "s4", "widow"],
-    [151, "v1", "float"]
-  ],
-  "(method 34 widow-bomb)": [
-    ["_stack_", 48, "float"],
-    ["_stack_", 64, "float"]
-  ],
-  "widow-bomb-back-handler": [
-    [13, "s4", "widow"],
-    [107, "v1", "float"]
-  ],
-  "(event idle widow-bomb)": [[77, "v1", "float"]],
-  "(exit idle widow-bomb)": [[15, "v1", "float"]],
-  "(trans idle widow-bomb)": [[262, "v1", "float"]],
-  "(method 10 widow-bomb)": [[42, "t9", "(function process-drawable none)"]],
-  "(method 7 widow-bomb)": [
-    [39, "t9", "(function process-drawable int process-drawable)"]
-  ],
-  "tomb-boss-pillar-shrink-collision": [
-    [2, "v1", "collide-shape-prim-group"],
-    [7, "v1", "collide-shape-prim-group"]
-  ],
-  "(enter broken tomb-boss-pillar)": [[17, "v1", "art-joint-anim"]],
-  "(enter idle tomb-boss-pillar)": [[2, "v1", "collide-shape-prim-group"]],
-  "(method 10 tomb-boss-pillar)": [
-    [14, "t9", "(function process-drawable none)"]
-  ],
-  "(method 7 tomb-boss-pillar)": [
-    [14, "t9", "(function process-drawable int process-drawable)"]
-  ],
-  "(event idle tomb-boss-firepot)": [
-    [10, "gp", "widow-shot"],
-    [15, "v1", "attack-info"],
-    [19, "v1", "attack-info"],
-    [24, "a3", "touching-shapes-entry"]
-  ],
-  "(trans idle tomb-boss-debris)": [["_stack_", 16, "float"]],
-  "(method 46 widow)": [],
-  "(event idle baron-pod)": [[46, "v1", "float"]],
-  "(event idle heart-mar)": [
-    [52, "v1", "float"],
-    [66, "v1", "float"]
-  ],
-  "(method 11 widow)": [[163, "v1", "int"]],
-  "(code hit kid)": [[14, "v1", "art-joint-anim"]],
-  "(code arrested kid)": [
-    [18, "v1", "art-joint-anim"],
-    [84, "v1", "crimson-guard"],
-    [118, "v1", "art-joint-anim"],
-    [86, "v1", "crimson-guard"]
-  ],
-  "(code scared-idle kid)": [[56, "v1", "art-joint-anim"]],
-  "(code waiting-turn kid)": [
-    [37, "s5", "art-joint-anim"],
-    [171, "s4", "art-joint-anim"]
-  ],
-  "(code waiting-idle kid)": [[56, "v1", "art-joint-anim"]],
-  "(method 74 kid)": [
-    [62, "a1", "process"],
-    [77, "v1", "process-drawable"]
-  ],
-  "(method 97 kid)": [[78, "s4", "process-focusable"]],
-  "(method 78 kid)": [[17, "a1", "art-joint-anim"]],
-  "(code arrested kor)": [
-    [25, "v1", "art-joint-anim"],
-    [142, "v1", "crimson-guard"],
-    [144, "v1", "crimson-guard"],
-    [159, "v1", "art-joint-anim"],
-    [219, "v1", "art-joint-anim"]
-  ],
-  "(code scared-idle kor)": [[56, "v1", "art-joint-anim"]],
-  "(code waiting-turn kor)": [
-    [37, "s5", "art-joint-anim"],
-    [187, "s4", "art-joint-anim"]
-  ],
-  "(code waiting-idle kor)": [[56, "v1", "art-joint-anim"]],
-  "(code hit kor)": [[14, "v1", "art-joint-anim"]],
-  "(method 78 kor)": [[17, "a1", "art-joint-anim"]],
-  "(method 97 kor)": [[78, "s4", "process-focusable"]],
-  "(method 74 kor)": [
-    [62, "a1", "process"],
-    [77, "v1", "process-drawable"]
-  ],
-  "(anon-function 0 kid3-course)": [[32, "v1", "kidt-wait-spot"]],
-  "(anon-function 8 kid3-course)": [[26, "v1", "kidt-wait-spot"]],
-  "(anon-function 5 kid3-course)": [[15, "v1", "kidt-wait-spot"]],
-  "(anon-function 2 kid3-course)": [[19, "v1", "kidt-wait-spot"]],
-  "(anon-function 10 kid3-course)": [[26, "v1", "kidt-wait-spot"]],
-  "(anon-function 12 kid3-course)": [[50, "v1", "kidt-wait-spot"]],
-  "(anon-function 0 kor3-course)": [[32, "v1", "kort-wait-spot"]],
-  "(anon-function 2 kor3-course)": [[19, "v1", "kort-wait-spot"]],
-  "(anon-function 5 kor3-course)": [[15, "v1", "kort-wait-spot"]],
-  "(anon-function 8 kor3-course)": [[26, "v1", "kort-wait-spot"]],
-  "(anon-function 10 kor3-course)": [[26, "v1", "kort-wait-spot"]],
-  "(anon-function 12 kor3-course)": [[50, "v1", "kort-wait-spot"]],
-  "(method 196 hal)": [
-    [25, "a0", "bot"],
-    [27, "a0", "bot"]
-  ],
-  "(method 74 hal)": [
-    [22, "v1", "bot"],
-    [72, "s5", "bot"],
-    [117, "s5", "bot"],
-    [124, "a0", "vector"],
-    [18, "a1", "process"]
-  ],
-  "hal-simple-check-too-far": [[25, "v1", "process-drawable"]],
-  "(method 228 hal-help-kid)": [[22, "a0", "traffic-manager"]],
-  "(anon-function 4 hal3-course)": [
-    [25, "v1", "hal3-course"],
-    [138, "v1", "halt-wait-spot"]
-  ],
-  "(anon-function 6 hal3-course)": [
-    [45, "s5", "process-drawable"],
-    [61, "s5", "process-drawable"]
-  ],
-  "(anon-function 7 hal3-course)": [
-    [22, "v1", "process-focusable"],
-    [26, "v1", "process-focusable"],
-    [24, "v1", "process-focusable"],
-    [28, "v1", "process-focusable"],
-    [68, "v1", "halt-wait-spot"]
-  ],
-  "(code leave transport)": [[44, "v1", "art-joint-anim"]],
-  "(code idle transport)": [[29, "v1", "art-joint-anim"]],
-  "(code come-down transport)": [[14, "v1", "art-joint-anim"]],
-  "(trans idle vehicle-turret)": [
-    [45, "gp", "process-focusable"],
-    [57, "gp", "process-focusable"]
-  ],
-  "(method 34 transport)": [[22, "v1", "vehicle-turret"]],
-  "(method 10 transport)": [[10, "t9", "(function process-drawable none)"]],
-  "(method 7 vehicle-turret)": [
-    [14, "t9", "(function process-drawable int process-drawable)"]
-  ],
-  "(method 29 vehicle-turret)": [
-    [14, "s5", "process-drawable"],
-    [26, "s5", "process-drawable"]
-  ],
-  "(anon-function 9 hal3-course)": [[128, "v1", "hal3-course"]],
-  "(anon-function 0 hal3-course)": [[23, "v1", "halt-wait-spot"]],
-  "(anon-function 2 hal3-course)": [[59, "v1", "halt-wait-spot"]],
-  "(anon-function 10 hal3-course)": [[234, "v1", "halt-wait-spot"]],
-  "(anon-function 12 hal3-course)": [[13, "v1", "halt-wait-spot"]],
-  "(anon-function 16 hal3-course)": [[32, "v1", "halt-wait-spot"]],
-  "(anon-function 14 hal3-course)": [[32, "v1", "halt-wait-spot"]],
-  "(anon-function 17 hal3-course)": [[55, "v1", "task-manager"]],
-  "title-plug-lightning": [[99, "v1", "title-control"]],
-  "(trans idle race-ring)": [
-    [96, "a1", "process-focusable"],
-    [19, "a0", "part-tracker"]
-  ],
-  "race-ring-set-particle-rotation-callback": [[1, "v1", "(pointer race-ring)"]],
-  "(method 9 city-level-info)": [[387, "v1", "nav-segment"]],
-  "(method 67 traffic-engine)": [
-    [[137, 183], "s0", "crimson-guard"],
-    [[44, 86], "a3", "vehicle"]
->>>>>>> 42780e8f
   ]
 }