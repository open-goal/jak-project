--- conflicted
+++ resolved
@@ -7445,14 +7445,6 @@
     [[261, 265], "v1", "handle"],
     [257, "gp", "handle"]
   ],
-<<<<<<< HEAD
-  "title-plug-lightning": [[99, "v1", "title-control"]],
-  "(method 9 city-level-info)": [[387, "v1", "nav-segment"]],
-  "(method 67 traffic-engine)": [
-    [[137, 183], "s0", "crimson-guard"],
-    [[44, 86], "a3", "vehicle"]
-  ]
-=======
   "title-plug-lightning": [
     [99,  "v1", "title-control"]
   ],
@@ -7966,6 +7958,10 @@
   "(anon-function 16 hal3-course)": [[32, "v1", "halt-wait-spot"]],
   "(anon-function 14 hal3-course)": [[32, "v1", "halt-wait-spot"]],
   "(anon-function 17 hal3-course)": [[55, "v1", "task-manager"]],
-  "title-plug-lightning": [[99, "v1", "title-control"]]
->>>>>>> abf61a94
+  "title-plug-lightning": [[99, "v1", "title-control"]],
+  "(method 9 city-level-info)": [[387, "v1", "nav-segment"]],
+  "(method 67 traffic-engine)": [
+    [[137, 183], "s0", "crimson-guard"],
+    [[44, 86], "a3", "vehicle"]
+  ]
 }