{
  // auto find-parent-method possible
  "(method 3 entity-actor)": [[7, "t9", "(function entity entity)"]],
  "(method 3 entity)": [[7, "t9", "(function entity entity)"]],
  //
  "(method 2 array)": [
    [23, "gp", "(array int32)"],
    [43, "gp", "(array uint32)"],
    [63, "gp", "(array int64)"],
    [83, "gp", "(array uint64)"],
    [102, "gp", "(array int8)"],
    [121, "gp", "(array uint8)"],
    [141, "gp", "(array int16)"],
    [161, "gp", "(array uint16)"],
    [186, "gp", "(array uint128)"],
    [204, "gp", "(array int32)"],
    [223, "gp", "(array float)"],
    [232, "gp", "(array float)"],
    [249, "gp", "(array basic)"],
    [258, "gp", "(array basic)"]
  ],
  "(method 3 array)": [
    [51, "gp", "(array int32)"],
    [69, "gp", "(array uint32)"],
    [87, "gp", "(array int64)"],
    [105, "gp", "(array uint64)"],
    [122, "gp", "(array int8)"],
    [139, "gp", "(array int8)"],
    [157, "gp", "(array int16)"],
    [175, "gp", "(array uint16)"],
    [198, "gp", "(array uint128)"],
    [214, "gp", "(array int32)"],
    [233, "gp", "(array float)"],
    [250, "gp", "(array basic)"]
  ],
  "(method 0 cpu-thread)": [[[0, 28], "v0", "cpu-thread"]],
  "(method 0 process)": [
    [11, "a0", "int"],
    [[12, 45], "v0", "process"]
  ],
  "inspect-process-heap": [
    [[4, 11], "s5", "basic"],
    [17, "s5", "pointer"]
  ],
  "(method 14 dead-pool)": [
    [[24, 25], "v1", "(pointer process)"],
    [[30, 39], "s4", "(pointer process)"]
  ],
  "(method 24 dead-pool-heap)": [
    [5, "v1", "pointer"],
    [13, "a0", "pointer"],
    [25, "v1", "pointer"]
  ],
  "method-state": [[12, "a2", "state"]],
  "(method 9 process)": [[[46, 49], "s5", "process"]],
  "(method 10 process)": [[[24, 30], "s4", "protect-frame"]],
  "(method 0 protect-frame)": [
    [0, "a0", "int"],
    [[1, 8], "v0", "protect-frame"]
  ],
  "string-cat-to-last-char": [
    [3, "s5", "(pointer uint8)"],
    [4, "s5", "string"]
  ],
  "enter-state": [
    [68, "s0", "protect-frame"],
    [101, "t9", "(function object object object object object object none)"]
  ],
  "send-event-function": [[[7, 15], "a0", "process"]],
  // MATH
  "logf": [
    [12, "f0", "float"],
    [12, "f1", "float"],
    [19, "f0", "float"],
    [19, "f1", "float"]
  ],
  "log2f": [
    [12, "f0", "float"],
    [12, "f1", "float"],
    [19, "f0", "float"],
    [19, "f1", "float"]
  ],
  "cube-root": [
    [17, "f0", "float"],
    [17, "f1", "float"],
    [18, "f0", "float"],
    [18, "f1", "float"],
    [[23, 32], "f0", "float"]
  ],
  // Quaternion
  "quaternion-look-at!": [[15, "v1", "vector"]],
  "vector-x-quaternion!": [[10, "v1", "(pointer uint128)"]],
  "vector-y-quaternion!": [[10, "v1", "(pointer uint128)"]],
  "vector-z-quaternion!": [[10, "v1", "(pointer uint128)"]],
  "dma-buffer-add-vu-function": [[[9, 33], "t2", "dma-packet"]],
  "dma-buffer-add-buckets": [
    [[1, 4], "v1", "dma-bucket"],
    [5, "v1", "pointer"],
    [[9, 11], "v1", "dma-bucket"],
    [11, "v1", "pointer"]
  ],
  "dma-buffer-patch-buckets": [
    [[6, 8], "a0", "(inline-array dma-bucket)"],
    [8, "a3", "pointer"],
    [14, "a0", "(inline-array dma-bucket)"],
    [3, "a0", "(inline-array dma-bucket)"],
    [36, "a0", "(inline-array dma-bucket)"],
    [10, "a0", "(inline-array dma-bucket)"],
    [18, "a0", "(inline-array dma-bucket)"],
    [[29, 33], "a0", "dma-packet"],
    [34, "a0", "(inline-array dma-bucket)"]
  ],
  "dma-bucket-insert-tag": [
    [[2, 6], "v1", "dma-bucket"],
    [3, "a0", "dma-bucket"]
  ],
  "disasm-vif-details": [
    [[62, 94], "s3", "(pointer uint32)"],
    [[98, 130], "s3", "(pointer uint16)"],
    [[134, 164], "s3", "(pointer uint32)"],
    [[168, 198], "s3", "(pointer uint16)"],
    [[202, 225], "s3", "(pointer uint16)"]
  ],
  "disasm-vif-tag": [
    [[81, 85], "t1", "vif-stcycl-imm"],
    [242, "a0", "vif-unpack-imm"]
  ],
  "disasm-dma-list": [
    [25, "v1", "dma-tag"],
    [153, "v1", "dma-packet"],
    [189, "v1", "dma-packet"],
    [229, "v1", "dma-packet"],
    [258, "v1", "dma-packet"],
    [302, "v1", "dma-packet"],
    [308, "v1", "dma-packet"],
    [152, "v1", "(pointer uint64)"],
    [167, "v1", "(pointer uint64)"],
    [176, "v1", "(pointer uint64)"],
    [198, "v1", "(pointer uint64)"],
    [207, "v1", "(pointer uint64)"],
    [238, "v1", "(pointer uint64)"],
    [247, "v1", "(pointer uint64)"],
    [282, "v1", "(pointer uint64)"],
    [291, "v1", "(pointer uint64)"],
    [324, "v1", "(pointer uint64)"],
    [334, "v1", "(pointer uint64)"]
  ],
  "calculate-basis-functions-vector!": [
    [[8, 20], "v1", "(pointer float)"],
    [[0, 60], "f1", "float"]
  ],
  "curve-evaluate!": [[62, "s5", "pointer"]],
  "vector4-array-add!": [
    [11, "s5", "(inline-array vector4)"],
    [12, "s4", "(inline-array vector4)"],
    [13, "gp", "(inline-array vector4)"]
  ],
  "vector4-array-sub!": [
    [11, "s5", "(inline-array vector4)"],
    [12, "s4", "(inline-array vector4)"],
    [13, "gp", "(inline-array vector4)"]
  ],
  "vector4-array-mul!": [
    [11, "s5", "(inline-array vector4)"],
    [12, "s4", "(inline-array vector4)"],
    [13, "gp", "(inline-array vector4)"]
  ],
  "vector4-array-scale!": [
    [11, "s5", "(inline-array vector4)"],
    [12, "gp", "(inline-array vector4)"]
  ],
  "vector4-array-madd!": [
    [13, "s5", "(inline-array vector4)"],
    [14, "s4", "(inline-array vector4)"],
    [15, "gp", "(inline-array vector4)"]
  ],
  "vector4-array-msub!": [
    [13, "s5", "(inline-array vector4)"],
    [14, "s4", "(inline-array vector4)"],
    [15, "gp", "(inline-array vector4)"]
  ],
  "vector4-array-lerp!": [
    [13, "s5", "(inline-array vector4)"],
    [14, "s4", "(inline-array vector4)"],
    [15, "gp", "(inline-array vector4)"]
  ],
  "vector-segment-distance-point!": [[[21, 30], "f1", "float"]],
  "(method 10 profile-array)": [
    [[6, 10], "a0", "dma-packet"],
    [[16, 19], "a0", "gs-gif-tag"],
    [24, "a0", "(pointer gs-alpha)"],
    [26, "a0", "(pointer gs-reg64)"],
    [28, "a0", "(pointer gs-zbuf)"],
    [30, "a0", "(pointer gs-reg64)"],
    [32, "a0", "(pointer gs-test)"],
    [34, "a0", "(pointer gs-reg64)"],
    [35, "a0", "(pointer uint64)"],
    [37, "a0", "(pointer gs-reg64)"],
    [39, "a0", "(pointer gs-clamp)"],
    [41, "a0", "(pointer gs-reg64)"],
    [43, "a0", "(pointer gs-tex1)"],
    [45, "a0", "(pointer gs-reg64)"],
    [48, "a0", "(pointer gs-texa)"],
    [50, "a0", "(pointer gs-reg64)"],
    [52, "a0", "(pointer gs-texclut)"],
    [54, "a0", "(pointer gs-reg64)"],
    [56, "a0", "(pointer uint64)"],
    [58, "a0", "(pointer gs-reg64)"],
    [[69, 73], "a0", "(pointer uint128)"],
    [[73, 82], "a1", "vector4w"],
    [[82, 89], "a1", "vector4w"],
    [[90, 96], "a0", "vector4w"],
    [[113, 117], "a1", "(pointer uint128)"],
    [[117, 126], "a2", "vector4w"],
    [[126, 136], "a2", "vector4w"],
    [[137, 149], "a1", "vector4w"],
    [[187, 191], "t2", "(pointer int128)"],
    [[191, 225], "t4", "vector4w"],
    [[225, 231], "a2", "vector4w"],
    [[231, 237], "a2", "vector4w"]
  ],
  "draw-sprite2d-xy": [
    [[35, 39], "t0", "dma-packet"],
    [[45, 48], "t0", "gs-gif-tag"],
    [53, "t0", "(pointer gs-prim)"],
    [55, "t0", "(pointer gs-rgbaq)"],
    [66, "t0", "(pointer gs-xyzf)"],
    [87, "t0", "(pointer gs-xyzf)"],
    [[96, 108], "v1", "(pointer uint64)"]
  ],
  "draw-sprite2d-xy-absolute": [
    [[6, 10], "t3", "dma-packet"],
    [[16, 19], "t3", "gs-gif-tag"],
    [24, "t3", "(pointer gs-prim)"],
    [25, "t3", "(pointer gs-rgbaq)"],
    [36, "t3", "(pointer gs-xyzf)"],
    [49, "t3", "(pointer gs-xyzf)"],
    [[62, 69], "v1", "(pointer uint64)"]
  ],
  "draw-quad2d": [
    [[18, 22], "t2", "dma-packet"],
    [[28, 31], "t2", "gs-gif-tag"],
    [36, "t2", "(pointer gs-prim)"],
    [38, "t2", "(pointer gs-rgbaq)"],
    [46, "t2", "(pointer gs-xyzf)"],
    [48, "t2", "(pointer gs-rgbaq)"],
    [61, "t2", "(pointer gs-xyzf)"],
    [63, "t2", "(pointer gs-rgbaq)"],
    [76, "t2", "(pointer gs-xyzf)"],
    [78, "t2", "(pointer gs-rgbaq)"],
    [96, "t2", "(pointer gs-xyzf)"],
    [97, "t2", "(pointer uint64)"],
    [[110, 117], "v1", "(pointer uint64)"]
  ],
  "set-display-gs-state": [
    [[3, 10], "t3", "dma-packet"],
    [[13, 19], "t3", "gs-gif-tag"],
    [30, "t3", "(pointer gs-scissor)"],
    [32, "t3", "(pointer gs-reg64)"],
    [33, "t3", "(pointer gs-xy-offset)"],
    [35, "t3", "(pointer gs-reg64)"],
    [46, "t3", "(pointer gs-frame)"],
    [48, "t3", "(pointer gs-reg64)"],
    [50, "t3", "(pointer gs-test)"],
    [52, "t3", "(pointer gs-reg64)"],
    [54, "t3", "(pointer gs-texa)"],
    [56, "t3", "(pointer gs-reg64)"],
    [58, "t3", "(pointer gs-zbuf)"],
    [60, "t3", "(pointer gs-reg64)"],
    [61, "t3", "(pointer uint64)"],
    [63, "t3", "(pointer gs-reg64)"]
  ],
  "set-display-gs-state-offset": [
    [[3, 10], "t5", "dma-packet"],
    [[13, 19], "t5", "gs-gif-tag"],
    [30, "t5", "(pointer gs-scissor)"],
    [32, "t5", "(pointer gs-reg64)"],
    [40, "t5", "(pointer gs-xy-offset)"],
    [42, "t5", "(pointer gs-reg64)"],
    [53, "t5", "(pointer gs-frame)"],
    [55, "t5", "(pointer gs-reg64)"],
    [57, "t5", "(pointer gs-test)"],
    [59, "t5", "(pointer gs-reg64)"],
    [61, "t5", "(pointer gs-texa)"],
    [63, "t5", "(pointer gs-reg64)"],
    [65, "t5", "(pointer gs-zbuf)"],
    [67, "t5", "(pointer gs-reg64)"],
    [68, "t5", "(pointer uint64)"],
    [70, "t5", "(pointer gs-reg64)"]
  ],
  "reset-display-gs-state": [
    [[3, 8], "a2", "dma-packet"],
    [[14, 17], "a2", "gs-gif-tag"],
    [22, "a1", "(pointer gs-scissor)"],
    [24, "a1", "(pointer gs-reg64)"],
    [26, "a1", "(pointer gs-xy-offset)"],
    [28, "a1", "(pointer gs-reg64)"],
    [30, "a1", "(pointer gs-frame)"],
    [32, "a1", "(pointer gs-reg64)"],
    [34, "a1", "(pointer gs-test)"],
    [36, "a1", "(pointer gs-reg64)"],
    [39, "a1", "(pointer gs-texa)"],
    [41, "a1", "(pointer gs-reg64)"],
    [43, "a1", "(pointer gs-zbuf)"],
    [45, "a1", "(pointer gs-reg64)"],
    [46, "a1", "(pointer uint64)"],
    [48, "a1", "(pointer gs-reg64)"]
  ],
  "(method 3 connection-pers)": [[97, "f0", "float"]],
  "(method 9 connection)": [[8, "a0", "pointer"]],
  "(method 10 connection)": [[8, "a0", "pointer"]],
  "(method 11 connection)": [[5, "a1", "pointer"]],
  "(method 0 engine)": [
    [44, "v1", "pointer"],
    [47, "v1", "pointer"],
    [53, "v1", "connectable"],
    [65, "v1", "connectable"]
  ],
  "(method 12 engine)": [
    [[5, 18], "s4", "connection"],
    [13, "t9", "(function object object object object object)"]
  ],
  "(method 13 engine)": [
    [[5, 28], "s4", "connection"],
    [13, "t9", "(function object object object object object)"]
  ],
  "(method 15 engine)": [[[0, 36], "v1", "connection"]],
  "(method 19 engine)": [[8, "a0", "connection"]],
  "(method 20 engine)": [[8, "a0", "connection"]],
  "(method 21 engine)": [[8, "a0", "connection"]],
  "(method 0 engine-pers)": [
    [32, "v1", "pointer"],
    [23, "v1", "pointer"],
    [26, "v1", "pointer"],
    [24, "v1", "(pointer pointer)"]
  ],
  "(method 3 connection-minimap)": [[97, "f0", "float"]],
  "dma-buffer-add-ref-texture": [
    [[25, 29], "a3", "dma-packet"],
    [[32, 44], "a3", "gs-gif-tag"],
    [[47, 62], "a2", "dma-packet"]
  ],
  "texture-page-default-allocate": [[51, "a3", "texture-page"]],
  "texture-page-font-allocate": [[33, "a3", "texture-page"]],
  "(method 24 texture-pool)": [
    [67, "a1", "shader-ptr"],
    [[70, 91], "a1", "adgif-shader"],
    [92, "a1", "adgif-shader"]
  ],
  "(method 3 generic-tie-interp-point)": [[19, "gp", "(pointer uint128)"]],
  "(method 19 res-lump)": [
    [46, "t2", "(pointer uint64)"],
    [100, "t3", "(pointer uint64)"],
    [184, "t5", "(pointer uint64)"],
    [64, "t6", "(pointer uint64)"]
  ],
  "(method 20 res-lump)": [[341, "t0", "(pointer uint128)"]],
  "(method 16 res-lump)": [
    [22, "t1", "(pointer uint64)"],
    [29, "t2", "(pointer uint64)"]
  ],
  "(method 15 res-lump)": [[132, "s5", "res-tag-pair"]],
  "(method 17 res-lump)": [[22, "s4", "(pointer pointer)"]],
  "(method 0 script-context)": [[[8, 17], "v0", "script-context"]],
  "joint-mod-wheel-callback": [[[2, 63], "s4", "joint-mod-wheel"]],
  "joint-mod-set-local-callback": [[[0, 23], "v1", "joint-mod-set-local"]],
  "joint-mod-add-local-callback": [[[2, 33], "s4", "joint-mod-add-local"]],
  "joint-mod-set-world-callback": [[[0, 23], "v1", "joint-mod-set-world"]],
  "joint-mod-blend-local-callback": [[[2, 63], "gp", "joint-mod-blend-local"]],
  "joint-mod-spinner-callback": [[[2, 63], "gp", "joint-mod-spinner"]],
  "joint-mod-blend-world-callback": [[[2, 148], "gp", "joint-mod-blend-world"]],
  "joint-mod-rotate-local-callback": [
    [[2, 16], "v1", "joint-mod-rotate-local"]
  ],
  "(method 0 collide-shape-prim-sphere)": [
    [[3, 8], "v0", "collide-shape-prim-sphere"]
  ],
  "(method 0 collide-shape-prim-mesh)": [
    [[3, 11], "v0", "collide-shape-prim-mesh"]
  ],
  "(method 0 collide-shape-prim-group)": [
    [[3, 12], "v0", "collide-shape-prim-group"]
  ],
  "(method 0 collide-shape-moving)": [[[2, 12], "v0", "collide-shape-moving"]],
  "(method 11 touching-prims-entry-pool)": [
    [[0, 8], "v1", "touching-prims-entry"],
    [8, "v1", "pointer"],
    [[9, 11], "v1", "touching-prims-entry"],
    [[1, 20], "a1", "touching-prims-entry"]
  ],
  "(method 0 touching-list)": [[[6, 9], "v0", "touching-list"]],
  "display-loop-main": [[223, "t9", "(function none)"]],
  "end-display": [
    [205, "f1", "float"],
    [205, "f0", "float"],
    [[85, 90], "v1", "dma-packet"],
    [[235, 240], "v1", "dma-packet"]
  ],
  "(method 18 res-lump)": [["_stack_", 16, "object"]],
  "(method 21 res-lump)": [
    ["_stack_", 16, "res-tag"],
    ["_stack_", 32, "res-tag"]
  ],
  "(method 8 res-lump)": [
    [258, "s0", "array"],
    // [[0, 100], "s0", "basic"],
    // [[102, 120], "s0", "basic"],
    // [[147, 150], "s0", "collide-mesh"],
    [[157, 239], "s0", "(array object)"]
    // [235, "s0", "basic"]
  ],
  "(method 0 fact-info-enemy)": [
    [[0, 196], "gp", "fact-info-enemy"],
    ["_stack_", 16, "res-tag"],
    ["_stack_", 32, "res-tag"]
  ],
  "(method 0 fact-info)": [[87, "v1", "(pointer int32)"]],
  "(method 0 fact-info-crate)": [[[0, 17], "gp", "fact-info-crate"]],
  "(method 0 fact-info-target)": [[[0, 17], "gp", "fact-info-target"]],
  "joint-channel-float-delete!": [
    [7, "a0", "pointer"],
    [7, "a1", "pointer"]
  ],
  "num-func-chan": [[7, "v1", "joint-control-channel"]],
  "(method 20 process-focusable)": [
    [15, "gp", "collide-shape-moving"],
    [31, "gp", "collide-shape"]
  ],
  "(method 10 focus)": [[19, "v1", "collide-shape"]],
  "shrubbery-login-post-texture": [
    [[13, 15], "a3", "qword"],
    [16, "a3", "pointer"],
    [24, "a3", "pointer"],
    [[17, 23], "a3", "qword"],
    [[13, 23], "a1", "qword"],
    [14, "a2", "qword"],
    [[27, 29], "a3", "qword"],
    [[27, 29], "a1", "qword"],
    [[35, 37], "a3", "qword"],
    [[35, 37], "a2", "qword"]
  ],
  "(top-level-login eye-h)": [[[69, 77], "a1", "eye-control"]],
  "entity-actor-lookup": [["_stack_", 16, "res-tag"]],
  "entity-actor-count": [["_stack_", 16, "res-tag"]],
  "(method 0 path-control)": [["_stack_", 16, "res-tag"]],
  "(method 9 actor-link-info)": [[[0, 36], "s3", "entity-actor"]],
  "(method 41 nav-mesh)": [["_stack_", 56, "float"]],
  "(method 39 nav-mesh)": [["_stack_", 56, "float"]],
  "str-load": [[[18, 44], "s2", "load-chunk-msg"]],
  "str-load-status": [
    [[18, 22], "v1", "load-chunk-msg"],
    [26, "v1", "load-chunk-msg"]
  ],
  "str-play-async": [[[7, 36], "s4", "play-chunk-msg"]],
  "str-play-stop": [[[7, 36], "s4", "play-chunk-msg"]],
  "str-play-queue": [[[7, 98], "s4", "play-chunk-msg"]],
  "str-ambient-play": [[[7, 20], "s5", "load-chunk-msg"]],
  "str-ambient-stop": [[[7, 20], "s5", "load-chunk-msg"]],
  "dgo-load-begin": [[[19, 41], "s2", "load-dgo-msg"]],
  "dgo-load-get-next": [[[14, 31], "v1", "load-dgo-msg"]],
  "dgo-load-continue": [[[5, 23], "gp", "load-dgo-msg"]],
  "dgo-load-link": [
    [7, "s4", "uint"],
    [17, "s4", "uint"],
    [55, "s4", "uint"],
    [27, "s4", "uint"],
    [37, "s4", "uint"]
  ],
  "lookup-level-info": [
    [3, "a1", "symbol"],
    [[4, 24], "a1", "level-load-info"]
  ],
  "(method 30 level-group)": [[87, "v0", "level"]],
  "(method 19 level-group)": [
    [223, "s3", "continue-point"],
    [[177, 209], "s1", "continue-point"],
    [[182, 224], "s3", "continue-point"],
    [434, "v1", "symbol"]
  ],
  "(method 18 level)": [[[82, 89], "a1", "level"]],
  "(method 19 level)": [[[45, 48], "a0", "texture-anim-array"]],
  "level-update-after-load": [
    [[123, 152], "s0", "drawable-inline-array-tfrag"],
    [[155, 158], "s0", "drawable-tree-instance-tie"],
    [365, "a1", "(pointer int32)"],
    [370, "a2", "(pointer int32)"]
  ],
  "(method 25 level)": [
    [97, "t9", "(function object none)"],
    [169, "t9", "(function object symbol none)"]
  ],
  "(method 9 level)": [[54, "t9", "(function object none)"]],
  "copy-mood-exterior": [
    [[15, 19], "a1", "(inline-array vector)"],
    [[16, 18], "v1", "(inline-array vector)"],
    [[30, 32], "v1", "(inline-array vector)"],
    [[29, 33], "a0", "(inline-array vector)"]
  ],
  "update-mood-ruins": [[[30, 46], "gp", "(pointer float)"]],
  "update-mood-strip": [[[63, 80], "s4", "(pointer float)"]],
  "update-mood-ctysluma": [[[23, 81], "gp", "(pointer float)"]],
  "update-mood-ctyslumb": [[[19, 59], "s5", "(pointer float)"]],
  "update-mood-ctyslumc": [[[19, 47], "s5", "(pointer float)"]],
  "update-mood-palcab": [[[23, 53], "s4", "(pointer float)"]],
  "update-mood-stadiumb": [[[22, 61], "gp", "(pointer float)"]],
  "update-mood-atoll": [[[19, 48], "s4", "(pointer float)"]],
  "update-mood-drill": [[[22, 121], "gp", "(pointer float)"]],
  "update-mood-casboss": [[[22, 46], "s4", "(pointer float)"]],
  "update-mood-caspad": [[[19, 77], "gp", "(pointer float)"]],
  "update-mood-palent": [[[18, 43], "s5", "(pointer float)"]],
  "update-mood-nest": [[[21, 74], "s5", "(pointer float)"]],
  "update-mood-village1": [[[21, 66], "gp", "(pointer float)"]],
  "update-mood-consite": [[[84, 110], "s4", "(pointer float)"]],
  "desaturate-mood-colors": [[[20, 92], "a0", "(inline-array mood-color)"]],
  "ramdisk-load": [[[7, 12], "v1", "ramdisk-rpc-load"]],
  "(method 10 engine-sound-pers)": [[[2, 19], "v1", "sound-rpc-set-param"]],
  "check-irx-version": [[[3, 51], "gp", "sound-rpc-get-irx-version"]],
  "sound-bank-iop-store": [[[7, 11], "v1", "sound-rpc-bank-cmd"]],
  "sound-bank-iop-free": [[[7, 12], "v1", "sound-rpc-bank-cmd"]],
  "sound-bank-load": [[[7, 12], "v1", "sound-rpc-load-bank"]],
  "sound-bank-load-from-iop": [[[7, 12], "v1", "sound-rpc-load-bank"]],
  "sound-bank-load-from-ee": [[[8, 14], "v1", "sound-rpc-load-bank"]],
  "sound-bank-unload": [[[6, 11], "v1", "sound-rpc-unload-bank"]],
  "sound-music-load": [[[6, 11], "v1", "sound-rpc-load-music"]],
  "sound-music-unload": [[[3, 8], "v1", "sound-rpc-unload-music"]],
  "set-language": [[[7, 12], "v1", "sound-rpc-set-language"]],
  "sound-set-stereo-mode": [[[4, 9], "v1", "sound-rpc-set-stereo-mode"]],
  "list-sounds": [[[3, 7], "v1", "sound-rpc-list-sounds"]],
  "string->sound-name": [[[2, 18], "a1", "(pointer uint8)"]],
  "sound-set-volume": [[[3, 16], "v1", "sound-rpc-set-master-volume"]],
  "sound-set-reverb": [[[5, 25], "v1", "sound-rpc-set-reverb"]],
  "sound-set-ear-trans": [[[7, 26], "gp", "sound-rpc-set-ear-trans"]],
  "sound-play-by-name": [
    [[12, 45], "s5", "sound-rpc-play"],
    [[22, 39], "s3", "process-drawable"]
  ],
  "sound-play-by-spec": [
    [[4, 54], "s5", "sound-rpc-play"],
    [[31, 47], "s3", "process-drawable"]
  ],
  "sound-pause": [[[3, 8], "v1", "sound-rpc-pause-sound"]],
  "sound-stop": [[[3, 8], "v1", "sound-rpc-stop-sound"]],
  "sound-continue": [[[3, 8], "v1", "sound-rpc-continue-sound"]],
  "sound-group-pause": [[[3, 7], "v1", "sound-rpc-pause-group"]],
  "sound-group-stop": [[[3, 7], "v1", "sound-rpc-stop-group"]],
  "sound-group-continue": [[[3, 7], "v1", "sound-rpc-continue-group"]],
  "sound-set-flava": [[[3, 10], "v1", "sound-rpc-set-flava"]],
  "sound-set-midi-reg": [[[3, 10], "v1", "sound-rpc-set-midi-reg"]],
  "sound-set-fps": [[[3, 10], "v1", "sound-rpc-set-fps"]],
  "(method 0 ambient-sound)": [
    [121, "v1", "sound-spec"],
    [125, "v1", "sound-spec"],
    [128, "v1", "sound-spec"],
    [132, "v1", "sound-spec"],
    // [143, "v1", "sound-spec"],
    // [140, "v1", "sound-spec"],
    // [147, "v1", "sound-spec"],
    ["_stack_", 16, "sound-spec"],
    ["_stack_", 32, "sound-name"],
    ["_stack_", 48, "(pointer float)"],
    // ["_stack_", 52, "sound-play-parms"],
    ["_stack_", 64, "res-tag"]
  ],
  "(method 11 ambient-sound)": [
    [[18, 33], "s4", "process-drawable"],
    [[11, 47], "s5", "sound-rpc-set-param"]
  ],
  "(method 12 ambient-sound)": [[[7, 22], "v1", "sound-rpc-set-param"]],
  "(method 13 ambient-sound)": [[[7, 23], "v1", "sound-rpc-set-param"]],
  "loader-test-command": [[[5, 10], "v1", "sound-rpc-test-cmd"]],
  "(anon-function 1 gsound)": [[[0, 45], "gp", "(array symbol)"]],
  "sound-buffer-dump": [[[12, 39], "s3", "sound-rpc-play"]],
  "(method 12 fact-info-target)": [
    [3, "v1", "target"],
    [14, "a0", "target"]
  ],
  "(method 10 history)": [[[8, 10], "a1", "history-elt"]],
  "(method 10 history-iterator)": [[[20, 35], "a2", "history-elt"]],
  "command-get-time": [[119, "gp", "(pointer float)"]],
  "command-get-param": [[122, "gp", "(pointer float)"]],
  "command-get-entity": [[10, "gp", "process"]],
  // sprite
  "sprite-add-matrix-data": [
    [[5, 15], "a2", "dma-packet"],
    [[24, 28], "a1", "matrix"],
    [[47, 57], "a2", "dma-packet"],
    [[70, 97], "a2", "vector"],
    [[98, 113], "a1", "vector"],
    [[119, 133], "a1", "vector"]
  ],
  "sprite-add-frame-data": [[[8, 16], "a0", "dma-packet"]],
  "sprite-add-2d-chunk": [
    [[12, 20], "a0", "dma-packet"],
    [[45, 52], "a0", "dma-packet"],
    [[69, 76], "a0", "dma-packet"],
    [[80, 87], "v1", "dma-packet"],
    [65, "a3", "int"]
  ],
  "sprite-add-3d-chunk": [
    [[11, 19], "a0", "dma-packet"],
    [[44, 51], "a0", "dma-packet"],
    [[68, 75], "a0", "dma-packet"],
    [[79, 87], "v1", "dma-packet"],
    [65, "a3", "int"]
  ],
  "sprite-draw": [
    [[33, 38], "a0", "dma-packet"],
    [[41, 48], "a0", "gs-gif-tag"],
    [52, "a0", "(pointer gs-test)"],
    [54, "a0", "(pointer gs-reg64)"],
    [56, "a0", "(pointer gs-clamp)"],
    [58, "a0", "(pointer gs-reg64)"],
    [[73, 82], "a0", "dma-packet"],
    [[87, 92], "a0", "dma-packet"],
    [[111, 115], "a0", "dma-packet"],
    [[129, 133], "a0", "dma-packet"],
    [[150, 154], "a0", "dma-packet"],
    [[159, 162], "v1", "dma-packet"]
  ],
  // sprite-distort
  "sprite-init-distorter": [
    [[3, 7], "a1", "dma-packet"],
    [[13, 16], "a1", "gs-gif-tag"],
    [21, "a1", "(pointer gs-zbuf)"],
    [23, "a1", "(pointer gs-reg64)"],
    [25, "a1", "(pointer gs-tex0)"],
    [27, "a1", "(pointer gs-reg64)"],
    [29, "a1", "(pointer gs-tex1)"],
    [31, "a1", "(pointer gs-reg64)"],
    [32, "a1", "(pointer gs-miptbp)"],
    [34, "a1", "(pointer gs-reg64)"],
    [36, "a1", "(pointer gs-clamp)"],
    [38, "a1", "(pointer gs-reg64)"],
    [40, "a1", "(pointer gs-alpha)"],
    [42, "a1", "(pointer gs-reg64)"],
    [50, "a3", "uint"],
    [[53, 58], "a1", "dma-packet"]
  ],
  "sprite-draw-distorters": [
    [[73, 93], "a0", "vector"],
    [75, "v1", "vector"],
    [87, "v1", "vector"],
    [96, "v1", "vector"],
    [100, "v1", "vector"],
    [123, "a0", "(pointer int32)"],
    [128, "v1", "vector"],
    [130, "v1", "vector"],
    [136, "v1", "vector"],
    [157, "v1", "vector"],
    [[175, 192], "a1", "dma-packet"],
    [[200, 206], "a0", "dma-packet"],
    [[210, 214], "a0", "vector4w"],
    [[219, 224], "a0", "dma-packet"],
    [[252, 269], "a1", "dma-packet"],
    [[277, 281], "a1", "dma-packet"],
    [[285, 289], "a1", "vector4w"],
    [[293, 298], "v1", "dma-packet"]
  ],
  "print-game-text": [
    [225, "v1", "float"],
    [241, "v1", "float"]
  ],
  "warp-test": [[[18, 23], "v1", "dma-packet"]],
  "fx-copy-buf": [
    [[17, 22], "t3", "dma-packet"],
    [[2, 8], "a2", "dma-packet"],
    [[122, 127], "t0", "dma-packet"],
    [[24, 66], "t3", "dma-packet"]
  ],
  "(method 12 setting-control)": [[17, "s4", "connection"]],
  "(method 14 setting-control)": [[6, "v1", "connection"]],
  "(method 18 setting-control)": [[[844, 848], "a0", "process-focusable"]],
  "(method 9 cam-setting-data)": [
    [[76, 80], "v1", "connection"],
    [22, "s3", "connection"],
    [[45, 48], "s3", "connection"],
    [[56, 59], "s3", "connection"]
  ],
  "(method 9 user-setting-data)": [
    [[76, 80], "v1", "connection"],
    [[56, 59], "s3", "connection"],
    [[45, 49], "s3", "connection"],
    [22, "s3", "connection"]
  ],
  "(method 10 cam-setting-data)": [
    [[24, 31], "v1", "handle"],
    [[23, 36], "a0", "handle"],
    [44, "a3", "vector"],
    [395, "a3", "vector"],
    [404, "a3", "vector"],
    [413, "a3", "vector"],
    [424, "a3", "vector"],
    [[433, 448], "a0", "handle"],
    [[434, 441], "v1", "handle"],
    [[454, 467], "a0", "handle"],
    [[455, 462], "v1", "handle"]
  ],
  "(method 9 art)": [[9, "v1", "pointer"]],
  "(method 12 art-group)": [[12, "a0", "art-joint-anim"]],
  "(method 9 art-mesh-geo)": [
    [20, "s4", "(pointer int16)"],
    [[14, 19], "a0", "drawable"],
    [10, "v1", "(pointer art)"],
    [14, "v1", "(pointer art)"]
  ],
  "(method 9 art-joint-anim)": [[9, "v1", "pointer"]],
  "joint-control-copy!": [[8, "a0", "uint"]],
  "joint-control-remap!": [
    [127, "t9", "(function joint-control joint-control-channel int object)"],
    [181, "t9", "(function joint-control joint-control-channel int object)"],
    ["_stack_", 60, "basic"]
  ],
  "flatten-joint-control-to-spr": [
    [[201, 203], "a1", "terrain-context"],
    [[131, 133], "a0", "terrain-context"],
    [[182, 184], "a1", "terrain-context"],
    [[164, 166], "a0", "terrain-context"],
    [195, "v1", "terrain-context"],
    [65, "a3", "(pointer float)"],
    [67, "a3", "(pointer float)"],
    [[18, 24], "a2", "(inline-array vector)"],
    [24, "a3", "(pointer float)"],
    [[59, 65], "a2", "(inline-array vector)"],
    [[112, 118], "a2", "(inline-array vector)"],
    [17, "a2", "int"]
  ],
  "(method 2 art-joint-anim-manager-slot)": [
    [21, "s2", "uint"],
    [21, "v1", "uint"]
  ],
  "create-interpolated2-joint-animation-frame": [
    [[48, 125], "v1", "joint-anim-frame"]
  ],
  "(method 12 art-joint-anim-manager)": [
    [15, "a0", "pointer"],
    [15, "v1", "pointer"],
    [21, "a0", "pointer"],
    [21, "v1", "pointer"]
  ],
  "(method 11 art-joint-anim-manager)": [
    [54, "v1", "uint"],
    [54, "s2", "uint"],
    [60, "s2", "uint"],
    [65, "s2", "uint"],
    [71, "s2", "uint"],
    [87, "a1", "uint"],
    [94, "a2", "uint"]
  ],
  "joint-anim-inspect-elt": [
    [[4, 15], "gp", "joint-anim-matrix"],
    [[17, 30], "gp", "joint-anim-transformq"]
  ],
  "matrix-from-control!": [
    [22, "v1", "pointer"],
    [35, "v1", "pointer"],
    [38, "v1", "pointer"],
    [65, "v1", "pointer"],
    [72, "v1", "pointer"],
    [82, "v1", "pointer"],
    [85, "v1", "pointer"],
    // [58, "v1", "matrix"],
    [[43, 49], "v1", "matrix"]
  ],
<<<<<<< HEAD

  "(method 10 bsp-header)": [
    [49, "a3", "(pointer uint128)"]
  ],

  "bsp-camera-asm": [
    [26, "v1", "pointer"],
    [[26, 63], "t1", "bsp-node"],
    [43, "t3", "uint"]
  ],

  "(method 13 art-group)": [
    [[26,56], "s4", "art-joint-anim"]
  ],
=======
  "init-haze-vert-array": [
    [43, "a0", "cloud-vertex"],
    [44, "v1", "cloud-vertex"]
  ],
  "sky-make-sun-data": [[[7, 58], "s3", "sky-sun-data"]],
  "(anon-function 7 relocate)": [
    [3, "a0", "int"],
    [8, "a0", "int"]
  ],
  "(method 7 process)": [
    [[47, 88], "v1", "connection"],
    [[120, 124], "a0", "basic"],
    [[127, 130], "a0", "basic"]
  ],
  "(method 7 collide-shape-prim-group)": [[4, "v1", "pointer"]],
  "all-texture-tweak-adjust": [[[35, 44], "s0", "adgif-shader"]],
  "dm-float-field-tie-rvanish-func": [[[14, 45], "gp", "prototype-bucket-tie"]],
  "dm-float-field-tie-vanish-far-func": [
    [[14, 45], "gp", "prototype-bucket-tie"]
  ],
  "build-instance-list": [
    [33, "v1", "drawable-tree-instance-shrub"],
    [85, "v1", "drawable-tree-instance-tie"]
  ],
  "debug-menu-make-continue-sub-menu": [
    [5, "v1", "symbol"],
    [10, "v1", "level-load-info"],
    [13, "v1", "level-load-info"],
    [21, "v1", "continue-point"],
    [47, "v1", "continue-point"],
    [56, "v1", "continue-point"]
  ],
  "(anon-function 191 default-menu)": [
    [[30, 37], "s5", "adgif-shader"],
    [[5, 25], "s4", "texture-id"]
  ],
  "(anon-function 188 default-menu)": [
    [[3, 13], "v1", "texture-id"],
    [[20, 28], "a1", "adgif-shader"],
    [33, "v1", "texture-id"],
    [41, "v1", "adgif-shader"]
  ],
  "(anon-function 187 default-menu)": [
    [[2, 13], "v1", "texture-id"],
    [[18, 29], "a1", "adgif-shader"],
    [34, "v1", "texture-id"],
    [[42, 44], "v1", "adgif-shader"]
  ],
  "(anon-function 186 default-menu)": [
    [[3, 13], "v1", "texture-id"],
    [[20, 28], "a1", "adgif-shader"],
    [33, "v1", "texture-id"],
    [41, "v1", "adgif-shader"]
  ],
  "(anon-function 185 default-menu)": [
    [[3, 13], "v1", "texture-id"],
    [[20, 28], "a1", "adgif-shader"],
    [33, "v1", "texture-id"],
    [41, "v1", "adgif-shader"]
  ],
  "(anon-function 184 default-menu)": [
    [[3, 13], "v1", "texture-id"],
    [[20, 28], "a1", "adgif-shader"],
    [33, "v1", "texture-id"],
    [41, "v1", "adgif-shader"]
  ],
  "(anon-function 183 default-menu)": [
    [[2, 13], "v1", "texture-id"],
    [[18, 29], "a1", "adgif-shader"],
    [34, "v1", "texture-id"],
    [[42, 44], "v1", "adgif-shader"]
  ],
  "(anon-function 182 default-menu)": [
    [[3, 13], "v1", "texture-id"],
    [[20, 28], "a1", "adgif-shader"],
    [33, "v1", "texture-id"],
    [41, "v1", "adgif-shader"]
  ],
  "(anon-function 181 default-menu)": [
    [[3, 13], "v1", "texture-id"],
    [[20, 28], "a1", "adgif-shader"],
    [33, "v1", "texture-id"],
    [41, "v1", "adgif-shader"]
  ],
  "(anon-function 180 default-menu)": [
    [[3, 13], "v1", "texture-id"],
    [[20, 28], "a1", "adgif-shader"],
    [33, "v1", "texture-id"],
    [41, "v1", "adgif-shader"]
  ],
  "(anon-function 179 default-menu)": [
    [[2, 13], "v1", "texture-id"],
    [[18, 29], "a1", "adgif-shader"],
    [34, "v1", "texture-id"],
    [[42, 44], "v1", "adgif-shader"]
  ],
  "(anon-function 178 default-menu)": [
    [[3, 13], "v1", "texture-id"],
    [[20, 28], "a1", "adgif-shader"],
    [33, "v1", "texture-id"],
    [41, "v1", "adgif-shader"]
  ],
  "(anon-function 177 default-menu)": [
    [[3, 13], "v1", "texture-id"],
    [[20, 28], "a1", "adgif-shader"],
    [33, "v1", "texture-id"],
    [41, "v1", "adgif-shader"]
  ],
  "(anon-function 176 default-menu)": [
    [[3, 13], "v1", "texture-id"],
    [[20, 28], "a1", "adgif-shader"],
    [33, "v1", "texture-id"],
    [41, "v1", "adgif-shader"]
  ],
  "(anon-function 175 default-menu)": [
    [[3, 13], "v1", "texture-id"],
    [[20, 28], "a1", "adgif-shader"],
    [33, "v1", "texture-id"],
    [41, "v1", "adgif-shader"]
  ],
  "(anon-function 174 default-menu)": [
    [[3, 13], "v1", "texture-id"],
    [[20, 28], "a1", "adgif-shader"],
    [33, "v1", "texture-id"],
    [41, "v1", "adgif-shader"]
  ],
  "(anon-function 173 default-menu)": [
    [[2, 13], "v1", "texture-id"],
    [[18, 29], "a1", "adgif-shader"],
    [34, "v1", "texture-id"],
    [[42, 44], "v1", "adgif-shader"]
  ],
  "(anon-function 172 default-menu)": [
    [[2, 13], "v1", "texture-id"],
    [[18, 29], "a1", "adgif-shader"],
    [34, "v1", "texture-id"],
    [[42, 44], "v1", "adgif-shader"]
  ],
  "glst-find-node-by-name": [
    [6, "s5", "glst-named-node"],
    [7, "v1", "glst-named-node"]
  ],
  "glst-length-of-longest-name": [
    [5, "s5", "glst-named-node"],
    [6, "v1", "glst-named-node"]
  ],
  "(event time-of-day-tick)": [[10, "v1", "float"]],
  "cam-slave-get-vector-with-offset": [[[52, 61], "s3", "vector"]],
  "cam-slave-get-interp-time": [[43, "f0", "float"]],
  "cam-standard-event-handler": [
    [13, "gp", "(state camera-slave)"],
    [19, "gp", "(state camera-slave)"],
    [22, "gp", "(state camera-slave)"]
  ],
  "cam-calc-follow!": [
    [101, "f0", "float"],
    [104, "f0", "float"] // needed because the decompiler sees an int going into an FP register and assumes it's an int instead!
  ],
  "(event cam-master-active)": [
    [80, "gp", "matrix"],
    [170, "s5", "vector"],
    [275, "v1", "process"],
    [330, "a0", "camera-slave"],
    [448, "v1", "camera-slave"],
    [512, "v1", "camera-slave"],
    [542, "v1", "camera-slave"],
    [611, "a0", "vector"],
    [786, "v1", "float"],
    [789, "v1", "float"]
  ],
  "master-track-target": [
    [53, "gp", "process-focusable"],
    [100, "gp", "process-focusable"],
    [121, "gp", "process-focusable"],
    [132, "gp", "process-focusable"]
  ],
  "reset-target-tracking": [
    [14, "gp", "process-focusable"],
    [40, "gp", "process-focusable"],
    [51, "gp", "process-focusable"],
    [65, "gp", "process-focusable"],
    [86, "gp", "process-focusable"]
  ],
  "reset-follow": [[[12, 18], "a0", "process-focusable"]],
  "(code cam-pov)": [
    [15, "a1", "pov-camera"],
    [24, "a0", "pov-camera"]
  ],
  "(code cam-pov180)": [
    [15, "a1", "pov-camera"],
    [23, "v1", "pov-camera"],
    [45, "v1", "pov-camera"],
    [58, "v1", "pov-camera"],
    [80, "a1", "pov-camera"],
    [122, "v1", "vector"]
  ],
  "(code cam-pov-track)": [
    [19, "a1", "pov-camera"],
    [30, "a0", "pov-camera"]
  ],
  "cam-los-spline-collide": [
    [70, "s3", "(inline-array collide-cache-tri)"],
    [88, "s3", "(inline-array collide-cache-tri)"]
  ],
  "cam-los-collide": [
    [92, "s1", "(inline-array collide-cache-tri)"],
    [205, "s1", "(inline-array collide-cache-tri)"],
    [135, "s1", "(inline-array collide-cache-tri)"],
    [175, "s1", "(inline-array collide-cache-tri)"]
  ],
  "cam-dist-analog-input": [[32, "f0", "float"]],
  "(event cam-string)": [
    [11, "v1", "vector"],
    [[44, 72], "s5", "vector"],
    [[80, 108], "gp", "vector"],
    [141, "a0", "vector"],
    [145, "a0", "vector"],
    [174, "v1", "vector"],
    [184, "v1", "float"],
    [28, "v1", "float"],
    [31, "v1", "float"]
  ],
  "cam-draw-collide-cache": [
    [[8, 13], "gp", "(inline-array collide-cache-tri)"]
  ],
  "(event cam-combiner-active)": [
    [[103, 126], "gp", "camera-slave"],
    [[189, 235], "gp", "camera-slave"]
  ],
  "cam-collision-record-draw": [[[45, 240], "s5", "cam-collision-record"]],
  "camera-fov-frame": [
    [87, "a0", "vector4w"],
    [128, "a0", "vector4w"],
    [169, "a0", "vector4w"],
    [7, "a0", "cam-dbg-scratch"],
    [18, "a0", "cam-dbg-scratch"],
    [29, "a0", "cam-dbg-scratch"],
    [33, "a2", "cam-dbg-scratch"],
    [36, "a3", "cam-dbg-scratch"],
    [39, "t0", "cam-dbg-scratch"],
    [45, "a0", "cam-dbg-scratch"],
    [50, "a0", "cam-dbg-scratch"],
    [54, "a2", "cam-dbg-scratch"],
    [57, "a3", "cam-dbg-scratch"],
    [60, "t0", "cam-dbg-scratch"],
    [66, "a0", "cam-dbg-scratch"],
    [72, "a0", "cam-dbg-scratch"],
    [75, "a1", "cam-dbg-scratch"],
    [83, "a0", "cam-dbg-scratch"],
    [86, "a1", "cam-dbg-scratch"],
    [91, "a0", "cam-dbg-scratch"],
    [95, "a2", "cam-dbg-scratch"],
    [101, "t0", "cam-dbg-scratch"],
    [98, "a3", "cam-dbg-scratch"],
    [107, "a0", "cam-dbg-scratch"],
    [113, "a0", "cam-dbg-scratch"],
    [116, "a1", "cam-dbg-scratch"],
    [124, "a0", "cam-dbg-scratch"],
    [127, "a1", "cam-dbg-scratch"],
    [132, "a0", "cam-dbg-scratch"],
    [136, "a2", "cam-dbg-scratch"],
    [139, "a3", "cam-dbg-scratch"],
    [142, "t0", "cam-dbg-scratch"],
    [148, "a0", "cam-dbg-scratch"],
    [154, "a0", "cam-dbg-scratch"],
    [157, "a1", "cam-dbg-scratch"],
    [165, "a0", "cam-dbg-scratch"],
    [168, "a1", "cam-dbg-scratch"],
    [173, "a0", "cam-dbg-scratch"],
    [177, "a2", "cam-dbg-scratch"],
    [180, "a3", "cam-dbg-scratch"],
    [183, "t0", "cam-dbg-scratch"],
    [189, "a0", "cam-dbg-scratch"],
    [195, "a0", "cam-dbg-scratch"],
    [198, "a1", "cam-dbg-scratch"]
  ],
  "camera-sphere": [
    [[43, 49], "v1", "cam-dbg-scratch"],
    [64, "v1", "cam-dbg-scratch"],
    [80, "v1", "cam-dbg-scratch"],
    [94, "v1", "cam-dbg-scratch"],
    [109, "v1", "cam-dbg-scratch"],
    [124, "v1", "cam-dbg-scratch"],
    [138, "v1", "cam-dbg-scratch"],
    [152, "v1", "cam-dbg-scratch"],
    [156, "a0", "cam-dbg-scratch"],
    [159, "a1", "cam-dbg-scratch"],
    [164, "a0", "cam-dbg-scratch"],
    [167, "a1", "cam-dbg-scratch"]
  ],
  "camera-line-draw": [
    [36, "a0", "cam-dbg-scratch"],
    [44, "a0", "cam-dbg-scratch"],
    [2, "a2", "cam-dbg-scratch"],
    [7, "a0", "cam-dbg-scratch"],
    [14, "v1", "cam-dbg-scratch"],
    [18, "v1", "cam-dbg-scratch"],
    [22, "a0", "cam-dbg-scratch"],
    [24, "v1", "cam-dbg-scratch"],
    [29, "a0", "cam-dbg-scratch"],
    [32, "a1", "cam-dbg-scratch"],
    [36, "a0", "cam-dbg-scratch"],
    [44, "a0", "cam-dbg-scratch"]
  ],
  "camera-plot-float-func": [
    [56, "v1", "cam-dbg-scratch"],
    [64, "a0", "cam-dbg-scratch"],
    [68, "a0", "cam-dbg-scratch"],
    [105, "v1", "cam-dbg-scratch"],
    [242, "v1", "cam-dbg-scratch"],
    [21, "a0", "cam-dbg-scratch"],
    [24, "a0", "cam-dbg-scratch"],
    [27, "a0", "cam-dbg-scratch"],
    [30, "a0", "cam-dbg-scratch"],
    [51, "a0", "cam-dbg-scratch"],
    [54, "a0", "cam-dbg-scratch"],
    [56, "v1", "cam-dbg-scratch"],
    [58, "a0", "cam-dbg-scratch"],
    [64, "a0", "cam-dbg-scratch"],
    [87, "a0", "cam-dbg-scratch"],
    [97, "a0", "cam-dbg-scratch"],
    [103, "a0", "cam-dbg-scratch"],
    [105, "v1", "cam-dbg-scratch"],
    [107, "a0", "cam-dbg-scratch"],
    [111, "a0", "cam-dbg-scratch"],
    [114, "a1", "cam-dbg-scratch"],
    [119, "a0", "cam-dbg-scratch"],
    [122, "a0", "cam-dbg-scratch"],
    [128, "a0", "cam-dbg-scratch"],
    [131, "a0", "cam-dbg-scratch"],
    [135, "a0", "cam-dbg-scratch"],
    [138, "a1", "cam-dbg-scratch"],
    [142, "a0", "cam-dbg-scratch"],
    [148, "a0", "cam-dbg-scratch"],
    [154, "a0", "cam-dbg-scratch"],
    [160, "a0", "cam-dbg-scratch"],
    [164, "a0", "cam-dbg-scratch"],
    [167, "a1", "cam-dbg-scratch"],
    [171, "a0", "cam-dbg-scratch"],
    [174, "a0", "cam-dbg-scratch"],
    [177, "a0", "cam-dbg-scratch"],
    [183, "a0", "cam-dbg-scratch"],
    [187, "a0", "cam-dbg-scratch"],
    [190, "a1", "cam-dbg-scratch"],
    [197, "a0", "cam-dbg-scratch"],
    [200, "a0", "cam-dbg-scratch"],
    [206, "a0", "cam-dbg-scratch"],
    [212, "a0", "cam-dbg-scratch"],
    [216, "a0", "cam-dbg-scratch"],
    [219, "a1", "cam-dbg-scratch"],
    [223, "a0", "cam-dbg-scratch"],
    [226, "a0", "cam-dbg-scratch"],
    [238, "a0", "cam-dbg-scratch"],
    [242, "v1", "cam-dbg-scratch"],
    [244, "a0", "cam-dbg-scratch"],
    [247, "a0", "cam-dbg-scratch"],
    [266, "a0", "cam-dbg-scratch"],
    [270, "a0", "cam-dbg-scratch"],
    [273, "a1", "cam-dbg-scratch"]
  ],
  "cam-line-dma": [
    [32, "t0", "vector"],
    [36, "t0", "vector"],
    [45, "t0", "vector"],
    [50, "t0", "vector"],
    [[12, 16], "a3", "dma-packet"],
    [[22, 25], "a3", "gs-gif-tag"],
    [[33, 38], "a3", "(pointer uint128)"],
    [[46, 52], "a1", "(pointer uint128)"],
    [[60, 65], "a0", "dma-packet"],
    [[65, 74], "a0", "(pointer uint64)"],
    [[77, 80], "a0", "dma-packet"]
  ],
  "camera-line2d": [
    [4, "a2", "cam-dbg-scratch"],
    [6, "a0", "cam-dbg-scratch"],
    [10, "a0", "cam-dbg-scratch"],
    [13, "a0", "cam-dbg-scratch"],
    [14, "a1", "cam-dbg-scratch"],
    [18, "a0", "cam-dbg-scratch"],
    [20, "a1", "cam-dbg-scratch"],
    [24, "a0", "cam-dbg-scratch"],
    [27, "a0", "cam-dbg-scratch"]
  ],
  "camera-line-setup": [[2, "a0", "cam-dbg-scratch"]],
  "camera-line-rel-len": [
    [9, "a0", "cam-dbg-scratch"],
    [5, "a0", "cam-dbg-scratch"],
    [12, "a1", "cam-dbg-scratch"],
    [18, "a0", "cam-dbg-scratch"]
  ],
  "camera-line-rel": [
    [2, "a3", "cam-dbg-scratch"],
    [8, "a1", "cam-dbg-scratch"]
  ],
  "camera-bounding-box-draw": [
    [6, "a0", "cam-dbg-scratch"],
    [15, "a0", "cam-dbg-scratch"],
    [21, "v1", "cam-dbg-scratch"],
    [24, "a0", "cam-dbg-scratch"],
    [30, "v1", "cam-dbg-scratch"],
    [33, "a0", "cam-dbg-scratch"],
    [39, "v1", "cam-dbg-scratch"],
    [42, "a0", "cam-dbg-scratch"],
    [48, "v1", "cam-dbg-scratch"],
    [51, "a0", "cam-dbg-scratch"],
    [57, "v1", "cam-dbg-scratch"],
    [62, "a1", "cam-dbg-scratch"],
    [68, "a1", "cam-dbg-scratch"],
    [74, "a1", "cam-dbg-scratch"],
    [80, "a1", "cam-dbg-scratch"],
    [86, "a1", "cam-dbg-scratch"],
    [92, "a1", "cam-dbg-scratch"],
    [97, "a0", "cam-dbg-scratch"],
    [100, "a1", "cam-dbg-scratch"],
    [105, "a0", "cam-dbg-scratch"],
    [108, "a1", "cam-dbg-scratch"],
    [113, "a0", "cam-dbg-scratch"],
    [116, "a1", "cam-dbg-scratch"],
    [121, "a0", "cam-dbg-scratch"],
    [124, "a1", "cam-dbg-scratch"],
    [129, "a0", "cam-dbg-scratch"],
    [132, "a1", "cam-dbg-scratch"],
    [137, "a0", "cam-dbg-scratch"],
    [140, "a1", "cam-dbg-scratch"],
    [12, "v1", "cam-dbg-scratch"]
  ],
  "camera-cross": [
    [8, "a0", "cam-dbg-scratch"],
    [14, "a0", "cam-dbg-scratch"],
    [18, "a2", "cam-dbg-scratch"],
    [22, "a0", "cam-dbg-scratch"],
    [26, "a2", "cam-dbg-scratch"],
    [31, "a0", "cam-dbg-scratch"],
    [34, "a1", "cam-dbg-scratch"],
    [39, "a0", "cam-dbg-scratch"],
    [42, "a1", "cam-dbg-scratch"],
    [47, "a0", "cam-dbg-scratch"],
    [52, "a0", "cam-dbg-scratch"],
    [52, "a0", "cam-dbg-scratch"],
    [56, "a2", "cam-dbg-scratch"],
    [60, "a0", "cam-dbg-scratch"],
    [64, "a2", "cam-dbg-scratch"],
    [69, "a0", "cam-dbg-scratch"],
    [72, "a1", "cam-dbg-scratch"],
    [77, "a0", "cam-dbg-scratch"],
    [80, "a1", "cam-dbg-scratch"],
    [85, "a0", "cam-dbg-scratch"],
    [90, "a0", "cam-dbg-scratch"],
    [94, "a2", "cam-dbg-scratch"],
    [98, "a0", "cam-dbg-scratch"],
    [101, "a1", "cam-dbg-scratch"],
    [106, "a0", "cam-dbg-scratch"],
    [109, "a1", "cam-dbg-scratch"]
  ],
  "cam-debug-draw-tris": [
    [20, "a0", "cam-dbg-scratch"],
    [88, "a0", "cam-dbg-scratch"]
  ],
  "camera-fov-draw": [
    [16, "t2", "cam-dbg-scratch"],
    [30, "a3", "cam-dbg-scratch"],
    [43, "a0", "cam-dbg-scratch"],
    [60, "a0", "cam-dbg-scratch"],
    [63, "a1", "cam-dbg-scratch"],
    [68, "a0", "cam-dbg-scratch"],
    [71, "a1", "cam-dbg-scratch"],
    [76, "a0", "cam-dbg-scratch"],
    [79, "a1", "cam-dbg-scratch"],
    [2, "t2", "cam-dbg-scratch"],
    [13, "v1", "(pointer vector)"],
    [27, "v1", "(pointer vector)"],
    [40, "v1", "(pointer vector)"],
    [53, "v1", "(pointer vector)"]
  ],
  "cam-collision-record-save": [[[8, 56], "v1", "cam-collision-record"]],
  "(trans cam-stick)": [[157, "a0", "vector"]],
>>>>>>> d2647791
  // placeholder
  "placeholder-do-not-add-below": []
}<|MERGE_RESOLUTION|>--- conflicted
+++ resolved
@@ -761,22 +761,6 @@
     // [58, "v1", "matrix"],
     [[43, 49], "v1", "matrix"]
   ],
-<<<<<<< HEAD
-
-  "(method 10 bsp-header)": [
-    [49, "a3", "(pointer uint128)"]
-  ],
-
-  "bsp-camera-asm": [
-    [26, "v1", "pointer"],
-    [[26, 63], "t1", "bsp-node"],
-    [43, "t3", "uint"]
-  ],
-
-  "(method 13 art-group)": [
-    [[26,56], "s4", "art-joint-anim"]
-  ],
-=======
   "init-haze-vert-array": [
     [43, "a0", "cloud-vertex"],
     [44, "v1", "cloud-vertex"]
@@ -1254,7 +1238,20 @@
   ],
   "cam-collision-record-save": [[[8, 56], "v1", "cam-collision-record"]],
   "(trans cam-stick)": [[157, "a0", "vector"]],
->>>>>>> d2647791
+
+  "(method 10 bsp-header)": [
+    [49, "a3", "(pointer uint128)"]
+  ],
+
+  "bsp-camera-asm": [
+    [26, "v1", "pointer"],
+    [[26, 63], "t1", "bsp-node"],
+    [43, "t3", "uint"]
+  ],
+
+  "(method 13 art-group)": [
+    [[26,56], "s4", "art-joint-anim"]
+  ],
   // placeholder
   "placeholder-do-not-add-below": []
 }