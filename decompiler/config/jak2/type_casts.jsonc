{
  // auto find-parent-method possible
  "(method 3 entity-actor)": [[7, "t9", "(function entity entity)"]],
  "(method 3 entity)": [[7, "t9", "(function entity entity)"]],
  //
  "(method 2 array)": [
    [23, "gp", "(array int32)"],
    [43, "gp", "(array uint32)"],
    [63, "gp", "(array int64)"],
    [83, "gp", "(array uint64)"],
    [102, "gp", "(array int8)"],
    [121, "gp", "(array uint8)"],
    [141, "gp", "(array int16)"],
    [161, "gp", "(array uint16)"],
    [186, "gp", "(array uint128)"],
    [204, "gp", "(array int32)"],
    [223, "gp", "(array float)"],
    [232, "gp", "(array float)"],
    [249, "gp", "(array basic)"],
    [258, "gp", "(array basic)"]
  ],
  "(method 3 array)": [
    [51, "gp", "(array int32)"],
    [69, "gp", "(array uint32)"],
    [87, "gp", "(array int64)"],
    [105, "gp", "(array uint64)"],
    [122, "gp", "(array int8)"],
    [139, "gp", "(array int8)"],
    [157, "gp", "(array int16)"],
    [175, "gp", "(array uint16)"],
    [198, "gp", "(array uint128)"],
    [214, "gp", "(array int32)"],
    [233, "gp", "(array float)"],
    [250, "gp", "(array basic)"]
  ],
  "(method 0 cpu-thread)": [[[0, 28], "v0", "cpu-thread"]],
  "(method 0 process)": [
    [11, "a0", "int"],
    [[12, 45], "v0", "process"]
  ],
  "inspect-process-heap": [
    [[4, 11], "s5", "basic"],
    [17, "s5", "pointer"]
  ],
  "(method 14 dead-pool)": [
    [[24, 25], "v1", "(pointer process)"],
    [[30, 39], "s4", "(pointer process)"]
  ],
  "(method 24 dead-pool-heap)": [
    [5, "v1", "pointer"],
    [13, "a0", "pointer"],
    [25, "v1", "pointer"]
  ],
  "method-state": [[12, "a2", "state"]],
  "(method 9 process)": [[[46, 49], "s5", "process"]],
  "(method 10 process)": [[[24, 30], "s4", "protect-frame"]],
  "(method 0 protect-frame)": [
    [0, "a0", "int"],
    [[1, 8], "v0", "protect-frame"]
  ],
  "string-cat-to-last-char": [
    [3, "s5", "(pointer uint8)"],
    [4, "s5", "string"]
  ],
  "enter-state": [
    [68, "s0", "protect-frame"],
    [101, "t9", "(function object object object object object object none)"]
  ],
  "send-event-function": [[[7, 15], "a0", "process"]],
  // MATH
  "logf": [
    [12, "f0", "float"],
    [12, "f1", "float"],
    [19, "f0", "float"],
    [19, "f1", "float"]
  ],
  "log2f": [
    [12, "f0", "float"],
    [12, "f1", "float"],
    [19, "f0", "float"],
    [19, "f1", "float"]
  ],
  "cube-root": [
    [17, "f0", "float"],
    [17, "f1", "float"],
    [18, "f0", "float"],
    [18, "f1", "float"],
    [[23, 32], "f0", "float"]
  ],
  // Quaternion
  "quaternion-look-at!": [[15, "v1", "vector"]],
  "vector-x-quaternion!": [[10, "v1", "(pointer uint128)"]],
  "vector-y-quaternion!": [[10, "v1", "(pointer uint128)"]],
  "vector-z-quaternion!": [[10, "v1", "(pointer uint128)"]],
  "dma-buffer-add-vu-function": [[[9, 33], "t2", "dma-packet"]],
  "dma-buffer-add-buckets": [
    [[1, 4], "v1", "dma-bucket"],
    [5, "v1", "pointer"],
    [[9, 11], "v1", "dma-bucket"],
    [11, "v1", "pointer"]
  ],
  "dma-buffer-patch-buckets": [
    [[6, 8], "a0", "(inline-array dma-bucket)"],
    [8, "a3", "pointer"],
    [14, "a0", "(inline-array dma-bucket)"],
    [3, "a0", "(inline-array dma-bucket)"],
    [36, "a0", "(inline-array dma-bucket)"],
    [10, "a0", "(inline-array dma-bucket)"],
    [18, "a0", "(inline-array dma-bucket)"],
    [[29, 33], "a0", "dma-packet"],
    [34, "a0", "(inline-array dma-bucket)"]
  ],
  "dma-bucket-insert-tag": [
    [[2, 6], "v1", "dma-bucket"],
    [3, "a0", "dma-bucket"]
  ],
  "disasm-vif-details": [
    [[62, 94], "s3", "(pointer uint32)"],
    [[98, 130], "s3", "(pointer uint16)"],
    [[134, 164], "s3", "(pointer uint32)"],
    [[168, 198], "s3", "(pointer uint16)"],
    [[202, 225], "s3", "(pointer uint16)"]
  ],
  "disasm-vif-tag": [
    [[81, 85], "t1", "vif-stcycl-imm"],
    [242, "a0", "vif-unpack-imm"]
  ],
  "disasm-dma-list": [
    [25, "v1", "dma-tag"],
    [153, "v1", "dma-packet"],
    [189, "v1", "dma-packet"],
    [229, "v1", "dma-packet"],
    [258, "v1", "dma-packet"],
    [302, "v1", "dma-packet"],
    [308, "v1", "dma-packet"],
    [152, "v1", "(pointer uint64)"],
    [167, "v1", "(pointer uint64)"],
    [176, "v1", "(pointer uint64)"],
    [198, "v1", "(pointer uint64)"],
    [207, "v1", "(pointer uint64)"],
    [238, "v1", "(pointer uint64)"],
    [247, "v1", "(pointer uint64)"],
    [282, "v1", "(pointer uint64)"],
    [291, "v1", "(pointer uint64)"],
    [324, "v1", "(pointer uint64)"],
    [334, "v1", "(pointer uint64)"]
  ],
  "calculate-basis-functions-vector!": [
    [[8, 20], "v1", "(pointer float)"],
    [[0, 60], "f1", "float"]
  ],
  "curve-evaluate!": [[62, "s5", "pointer"]],
  "vector4-array-add!": [
    [11, "s5", "(inline-array vector4)"],
    [12, "s4", "(inline-array vector4)"],
    [13, "gp", "(inline-array vector4)"]
  ],
  "vector4-array-sub!": [
    [11, "s5", "(inline-array vector4)"],
    [12, "s4", "(inline-array vector4)"],
    [13, "gp", "(inline-array vector4)"]
  ],
  "vector4-array-mul!": [
    [11, "s5", "(inline-array vector4)"],
    [12, "s4", "(inline-array vector4)"],
    [13, "gp", "(inline-array vector4)"]
  ],
  "vector4-array-scale!": [
    [11, "s5", "(inline-array vector4)"],
    [12, "gp", "(inline-array vector4)"]
  ],
  "vector4-array-madd!": [
    [13, "s5", "(inline-array vector4)"],
    [14, "s4", "(inline-array vector4)"],
    [15, "gp", "(inline-array vector4)"]
  ],
  "vector4-array-msub!": [
    [13, "s5", "(inline-array vector4)"],
    [14, "s4", "(inline-array vector4)"],
    [15, "gp", "(inline-array vector4)"]
  ],
  "vector4-array-lerp!": [
    [13, "s5", "(inline-array vector4)"],
    [14, "s4", "(inline-array vector4)"],
    [15, "gp", "(inline-array vector4)"]
  ],
  "vector-segment-distance-point!": [[[21, 30], "f1", "float"]],
  "(method 10 profile-array)": [
    [[6, 10], "a0", "dma-packet"],
    [[16, 19], "a0", "gs-gif-tag"],
    [24, "a0", "(pointer gs-alpha)"],
    [26, "a0", "(pointer gs-reg64)"],
    [28, "a0", "(pointer gs-zbuf)"],
    [30, "a0", "(pointer gs-reg64)"],
    [32, "a0", "(pointer gs-test)"],
    [34, "a0", "(pointer gs-reg64)"],
    [35, "a0", "(pointer uint64)"],
    [37, "a0", "(pointer gs-reg64)"],
    [39, "a0", "(pointer gs-clamp)"],
    [41, "a0", "(pointer gs-reg64)"],
    [43, "a0", "(pointer gs-tex1)"],
    [45, "a0", "(pointer gs-reg64)"],
    [48, "a0", "(pointer gs-texa)"],
    [50, "a0", "(pointer gs-reg64)"],
    [52, "a0", "(pointer gs-texclut)"],
    [54, "a0", "(pointer gs-reg64)"],
    [56, "a0", "(pointer uint64)"],
    [58, "a0", "(pointer gs-reg64)"],
    [[69, 73], "a0", "(pointer uint128)"],
    [[73, 82], "a1", "vector4w"],
    [[82, 89], "a1", "vector4w"],
    [[90, 96], "a0", "vector4w"],
    [[113, 117], "a1", "(pointer uint128)"],
    [[117, 126], "a2", "vector4w"],
    [[126, 136], "a2", "vector4w"],
    [[137, 149], "a1", "vector4w"],
    [[187, 191], "t2", "(pointer int128)"],
    [[191, 225], "t4", "vector4w"],
    [[225, 231], "a2", "vector4w"],
    [[231, 237], "a2", "vector4w"]
  ],
  "draw-sprite2d-xy": [
    [[35, 39], "t0", "dma-packet"],
    [[45, 48], "t0", "gs-gif-tag"],
    [53, "t0", "(pointer gs-prim)"],
    [55, "t0", "(pointer gs-rgbaq)"],
    [66, "t0", "(pointer gs-xyzf)"],
    [87, "t0", "(pointer gs-xyzf)"],
    [[96, 108], "v1", "(pointer uint64)"]
  ],
  "draw-sprite2d-xy-absolute": [
    [[6, 10], "t3", "dma-packet"],
    [[16, 19], "t3", "gs-gif-tag"],
    [24, "t3", "(pointer gs-prim)"],
    [25, "t3", "(pointer gs-rgbaq)"],
    [36, "t3", "(pointer gs-xyzf)"],
    [49, "t3", "(pointer gs-xyzf)"],
    [[62, 69], "v1", "(pointer uint64)"]
  ],
  "draw-quad2d": [
    [[18, 22], "t2", "dma-packet"],
    [[28, 31], "t2", "gs-gif-tag"],
    [36, "t2", "(pointer gs-prim)"],
    [38, "t2", "(pointer gs-rgbaq)"],
    [46, "t2", "(pointer gs-xyzf)"],
    [48, "t2", "(pointer gs-rgbaq)"],
    [61, "t2", "(pointer gs-xyzf)"],
    [63, "t2", "(pointer gs-rgbaq)"],
    [76, "t2", "(pointer gs-xyzf)"],
    [78, "t2", "(pointer gs-rgbaq)"],
    [96, "t2", "(pointer gs-xyzf)"],
    [97, "t2", "(pointer uint64)"],
    [[110, 117], "v1", "(pointer uint64)"]
  ],
  "set-display-gs-state": [
    [[3, 10], "t3", "dma-packet"],
    [[13, 19], "t3", "gs-gif-tag"],
    [30, "t3", "(pointer gs-scissor)"],
    [32, "t3", "(pointer gs-reg64)"],
    [33, "t3", "(pointer gs-xy-offset)"],
    [35, "t3", "(pointer gs-reg64)"],
    [46, "t3", "(pointer gs-frame)"],
    [48, "t3", "(pointer gs-reg64)"],
    [50, "t3", "(pointer gs-test)"],
    [52, "t3", "(pointer gs-reg64)"],
    [54, "t3", "(pointer gs-texa)"],
    [56, "t3", "(pointer gs-reg64)"],
    [58, "t3", "(pointer gs-zbuf)"],
    [60, "t3", "(pointer gs-reg64)"],
    [61, "t3", "(pointer uint64)"],
    [63, "t3", "(pointer gs-reg64)"]
  ],
  "set-display-gs-state-offset": [
    [[3, 10], "t5", "dma-packet"],
    [[13, 19], "t5", "gs-gif-tag"],
    [30, "t5", "(pointer gs-scissor)"],
    [32, "t5", "(pointer gs-reg64)"],
    [40, "t5", "(pointer gs-xy-offset)"],
    [42, "t5", "(pointer gs-reg64)"],
    [53, "t5", "(pointer gs-frame)"],
    [55, "t5", "(pointer gs-reg64)"],
    [57, "t5", "(pointer gs-test)"],
    [59, "t5", "(pointer gs-reg64)"],
    [61, "t5", "(pointer gs-texa)"],
    [63, "t5", "(pointer gs-reg64)"],
    [65, "t5", "(pointer gs-zbuf)"],
    [67, "t5", "(pointer gs-reg64)"],
    [68, "t5", "(pointer uint64)"],
    [70, "t5", "(pointer gs-reg64)"]
  ],
  "reset-display-gs-state": [
    [[3, 8], "a2", "dma-packet"],
    [[14, 17], "a2", "gs-gif-tag"],
    [22, "a1", "(pointer gs-scissor)"],
    [24, "a1", "(pointer gs-reg64)"],
    [26, "a1", "(pointer gs-xy-offset)"],
    [28, "a1", "(pointer gs-reg64)"],
    [30, "a1", "(pointer gs-frame)"],
    [32, "a1", "(pointer gs-reg64)"],
    [34, "a1", "(pointer gs-test)"],
    [36, "a1", "(pointer gs-reg64)"],
    [39, "a1", "(pointer gs-texa)"],
    [41, "a1", "(pointer gs-reg64)"],
    [43, "a1", "(pointer gs-zbuf)"],
    [45, "a1", "(pointer gs-reg64)"],
    [46, "a1", "(pointer uint64)"],
    [48, "a1", "(pointer gs-reg64)"]
  ],
  "(method 3 connection-pers)": [[97, "f0", "float"]],
  "(method 9 connection)": [[8, "a0", "pointer"]],
  "(method 10 connection)": [[8, "a0", "pointer"]],
  "(method 11 connection)": [[5, "a1", "pointer"]],
  "(method 0 engine)": [
    [44, "v1", "pointer"],
    [47, "v1", "pointer"],
    [53, "v1", "connectable"],
    [65, "v1", "connectable"]
  ],
  "(method 12 engine)": [
    [[5, 18], "s4", "connection"],
    [13, "t9", "(function object object object object object)"]
  ],
  "(method 13 engine)": [
    [[5, 28], "s4", "connection"],
    [13, "t9", "(function object object object object object)"]
  ],
  "(method 15 engine)": [[[0, 36], "v1", "connection"]],
  "(method 19 engine)": [[8, "a0", "connection"]],
  "(method 20 engine)": [[8, "a0", "connection"]],
  "(method 21 engine)": [[8, "a0", "connection"]],
  "(method 0 engine-pers)": [
    [32, "v1", "pointer"],
    [23, "v1", "pointer"],
    [26, "v1", "pointer"],
    [24, "v1", "(pointer pointer)"]
  ],
  "(method 3 connection-minimap)": [[97, "f0", "float"]],
  "dma-buffer-add-ref-texture": [
    [[25, 29], "a3", "dma-packet"],
    [[32, 44], "a3", "gs-gif-tag"],
    [[47, 62], "a2", "dma-packet"]
  ],
  "texture-page-default-allocate": [[51, "a3", "texture"]],
  "texture-page-font-allocate": [[33, "a3", "texture"]],
  "(method 24 texture-pool)": [
    [67, "a1", "shader-ptr"],
    [[70, 93], "a1", "adgif-shader"],
    [92, "a1", "adgif-shader"]
  ],
  "upload-vram-data": [
    [[10, 17], "a0", "dma-packet"],
    [[19, 26], "a0", "gs-gif-tag"],
    [35, "a0", "(pointer gs-bitbltbuf)"],
    [37, "a0", "(pointer gs-reg64)"],
    [38, "a0", "(pointer gs-trxpos)"],
    [40, "a0", "(pointer gs-reg64)"],
    [46, "a0", "(pointer gs-trxreg)"],
    [48, "a0", "(pointer gs-reg64)"],
    [49, "a0", "(pointer gs-trxdir)"],
    [51, "a0", "(pointer gs-reg64)"]
  ],
  "upload-vram-pages": [
    [[140, 147], "a0", "dma-packet"],
    [[149, 156], "a0", "gs-gif-tag"],
    [160, "a0", "(pointer int64)"],
    [162, "a0", "(pointer gs-reg64)"]
  ],
  "(method 3 generic-tie-interp-point)": [[19, "gp", "(pointer uint128)"]],
  "(method 19 res-lump)": [
    [46, "t2", "(pointer uint64)"],
    [100, "t3", "(pointer uint64)"],
    [184, "t5", "(pointer uint64)"],
    [64, "t6", "(pointer uint64)"]
  ],
  "(method 20 res-lump)": [[341, "t0", "(pointer uint128)"]],
  "(method 16 res-lump)": [
    [22, "t1", "(pointer uint64)"],
    [29, "t2", "(pointer uint64)"]
  ],
  "(method 15 res-lump)": [[132, "s5", "res-tag-pair"]],
  "(method 17 res-lump)": [[22, "s4", "(pointer pointer)"]],
  "(method 0 script-context)": [[[8, 17], "v0", "script-context"]],
  "joint-mod-wheel-callback": [[[2, 63], "s4", "joint-mod-wheel"]],
  "joint-mod-set-local-callback": [[[0, 23], "v1", "joint-mod-set-local"]],
  "joint-mod-add-local-callback": [[[2, 33], "s4", "joint-mod-add-local"]],
  "joint-mod-set-world-callback": [[[0, 23], "v1", "joint-mod-set-world"]],
  "joint-mod-blend-local-callback": [[[2, 63], "gp", "joint-mod-blend-local"]],
  "joint-mod-spinner-callback": [[[2, 63], "gp", "joint-mod-spinner"]],
  "joint-mod-blend-world-callback": [[[2, 148], "gp", "joint-mod-blend-world"]],
  "joint-mod-rotate-local-callback": [
    [[2, 16], "v1", "joint-mod-rotate-local"]
  ],
  "(method 0 collide-shape-prim-sphere)": [
    [[3, 8], "v0", "collide-shape-prim-sphere"]
  ],
  "(method 0 collide-shape-prim-mesh)": [
    [[3, 11], "v0", "collide-shape-prim-mesh"]
  ],
  "(method 0 collide-shape-prim-group)": [
    [[3, 12], "v0", "collide-shape-prim-group"]
  ],
  "(method 0 collide-shape-moving)": [[[2, 12], "v0", "collide-shape-moving"]],
  "(method 11 touching-prims-entry-pool)": [
    [[0, 8], "v1", "touching-prims-entry"],
    [8, "v1", "pointer"],
    [[9, 11], "v1", "touching-prims-entry"],
    [[1, 20], "a1", "touching-prims-entry"]
  ],
  "(method 0 touching-list)": [[[6, 9], "v0", "touching-list"]],
  "display-loop-main": [[223, "t9", "(function none)"]],
  "end-display": [
    [205, "f1", "float"],
    [205, "f0", "float"]
  ],
  "(method 18 res-lump)": [["_stack_", 16, "object"]],
  "(method 21 res-lump)": [
    ["_stack_", 16, "res-tag"],
    ["_stack_", 32, "res-tag"]
  ],
  "(method 8 res-lump)": [
    [258, "s0", "array"],
    // [[0, 100], "s0", "basic"],
    // [[102, 120], "s0", "basic"],
    // [[147, 150], "s0", "collide-mesh"],
    [[157, 239], "s0", "(array object)"]
    // [235, "s0", "basic"]
  ],
  "(method 0 fact-info-enemy)": [
    [[0, 196], "gp", "fact-info-enemy"],
    ["_stack_", 16, "res-tag"],
    ["_stack_", 32, "res-tag"],
    [[11, 177], "s5", "res-lump"]
  ],
  "(method 0 fact-info)": [
    [87, "v1", "(pointer int32)"],
    [11, "v1", "res-lump"]
  ],
  "(method 0 fact-info-crate)": [
    [[0, 17], "gp", "fact-info-crate"],
    [14, "a0", "res-lump"]
  ],
  "(method 0 fact-info-target)": [[[0, 17], "gp", "fact-info-target"]],
  "joint-channel-float-delete!": [
    [7, "a0", "pointer"],
    [7, "a1", "pointer"]
  ],
  "num-func-chan": [[7, "v1", "joint-control-channel"]],
  "(method 20 process-focusable)": [
    [15, "gp", "collide-shape-moving"],
    [31, "gp", "collide-shape"]
  ],
  "(method 10 focus)": [[19, "v1", "collide-shape"]],
  "shrubbery-login-post-texture": [
    [[13, 15], "a3", "qword"],
    [16, "a3", "pointer"],
    [24, "a3", "pointer"],
    [[17, 23], "a3", "qword"],
    [[13, 23], "a1", "qword"],
    [14, "a2", "qword"],
    [[27, 29], "a3", "qword"],
    [[27, 29], "a1", "qword"],
    [[35, 37], "a3", "qword"],
    [[35, 37], "a2", "qword"]
  ],
  "(top-level-login eye-h)": [[[69, 77], "a1", "eye-control"]],
  "entity-actor-lookup": [["_stack_", 16, "res-tag"]],
  "entity-actor-count": [["_stack_", 16, "res-tag"]],
  "(method 0 path-control)": [["_stack_", 16, "res-tag"]],
  "(method 9 actor-link-info)": [[[0, 36], "s3", "entity-actor"]],
  "(method 41 nav-mesh)": [["_stack_", 56, "float"]],
  "(method 39 nav-mesh)": [["_stack_", 56, "float"]],
  "str-load": [[[18, 44], "s2", "load-chunk-msg"]],
  "str-load-status": [
    [[18, 22], "v1", "load-chunk-msg"],
    [26, "v1", "load-chunk-msg"]
  ],
  "str-play-async": [[[7, 36], "s4", "play-chunk-msg"]],
  "str-play-stop": [[[7, 36], "s4", "play-chunk-msg"]],
  "str-play-queue": [[[7, 98], "s4", "play-chunk-msg"]],
  "str-ambient-play": [[[7, 20], "s5", "load-chunk-msg"]],
  "str-ambient-stop": [[[7, 20], "s5", "load-chunk-msg"]],
  "dgo-load-begin": [[[19, 41], "s2", "load-dgo-msg"]],
  "dgo-load-get-next": [[[14, 31], "v1", "load-dgo-msg"]],
  "dgo-load-continue": [[[5, 23], "gp", "load-dgo-msg"]],
  "dgo-load-link": [
    [7, "s4", "uint"],
    [17, "s4", "uint"],
    [55, "s4", "uint"],
    [27, "s4", "uint"],
    [37, "s4", "uint"]
  ],
  "lookup-level-info": [
    [3, "a1", "symbol"],
    [[4, 24], "a1", "level-load-info"]
  ],
  "(method 30 level-group)": [[87, "v0", "level"]],
  "(method 19 level-group)": [
    [223, "s3", "continue-point"],
    [[177, 209], "s1", "continue-point"],
    [[182, 224], "s3", "continue-point"],
    [434, "v1", "symbol"]
  ],
  "(method 18 level)": [[[82, 89], "a1", "level"]],
  "(method 19 level)": [[[45, 48], "a0", "texture-anim-array"]],
  "level-update-after-load": [
    [[123, 152], "s0", "drawable-inline-array-tfrag"],
    [[155, 158], "s0", "drawable-tree-instance-tie"],
    [365, "a1", "(pointer int32)"],
    [370, "a2", "(pointer int32)"]
  ],
  "(method 25 level)": [
    [97, "t9", "(function object none)"],
    [169, "t9", "(function object symbol none)"]
  ],
  "(method 9 level)": [[54, "t9", "(function object none)"]],
  "copy-mood-exterior": [
    [[15, 19], "a1", "(inline-array vector)"],
    [[16, 18], "v1", "(inline-array vector)"],
    [[30, 32], "v1", "(inline-array vector)"],
    [[29, 33], "a0", "(inline-array vector)"]
  ],
  "update-mood-ruins": [[[19, 46], "gp", "ruins-states"]],
  "desaturate-mood-colors": [[[20, 92], "a0", "(inline-array mood-color)"]],
  "ramdisk-load": [[[7, 12], "v1", "ramdisk-rpc-load"]],
  "(method 10 engine-sound-pers)": [[[2, 19], "v1", "sound-rpc-set-param"]],
  "check-irx-version": [[[3, 51], "gp", "sound-rpc-get-irx-version"]],
  "sound-bank-iop-store": [[[7, 11], "v1", "sound-rpc-bank-cmd"]],
  "sound-bank-iop-free": [[[7, 12], "v1", "sound-rpc-bank-cmd"]],
  "sound-bank-load": [[[7, 12], "v1", "sound-rpc-load-bank"]],
  "sound-bank-load-from-iop": [[[7, 12], "v1", "sound-rpc-load-bank"]],
  "sound-bank-load-from-ee": [[[8, 14], "v1", "sound-rpc-load-bank"]],
  "sound-bank-unload": [[[6, 11], "v1", "sound-rpc-unload-bank"]],
  "sound-music-load": [[[6, 11], "v1", "sound-rpc-load-music"]],
  "sound-music-unload": [[[3, 8], "v1", "sound-rpc-unload-music"]],
  "set-language": [[[7, 12], "v1", "sound-rpc-set-language"]],
  "sound-set-stereo-mode": [[[4, 9], "v1", "sound-rpc-set-stereo-mode"]],
  "list-sounds": [[[3, 7], "v1", "sound-rpc-list-sounds"]],
  "string->sound-name": [[[2, 18], "a1", "(pointer uint8)"]],
  "sound-set-volume": [[[3, 16], "v1", "sound-rpc-set-master-volume"]],
  "sound-set-reverb": [[[5, 25], "v1", "sound-rpc-set-reverb"]],
  "sound-set-ear-trans": [[[7, 26], "gp", "sound-rpc-set-ear-trans"]],
  "sound-play-by-name": [
    [[12, 45], "s5", "sound-rpc-play"],
    [[22, 39], "s3", "process-drawable"]
  ],
  "sound-play-by-spec": [
    [[4, 54], "s5", "sound-rpc-play"],
    [[31, 47], "s3", "process-drawable"]
  ],
  "sound-pause": [[[3, 8], "v1", "sound-rpc-pause-sound"]],
  "sound-stop": [[[3, 8], "v1", "sound-rpc-stop-sound"]],
  "sound-continue": [[[3, 8], "v1", "sound-rpc-continue-sound"]],
  "sound-group-pause": [[[3, 7], "v1", "sound-rpc-pause-group"]],
  "sound-group-stop": [[[3, 7], "v1", "sound-rpc-stop-group"]],
  "sound-group-continue": [[[3, 7], "v1", "sound-rpc-continue-group"]],
  "sound-set-flava": [[[3, 10], "v1", "sound-rpc-set-flava"]],
  "sound-set-midi-reg": [[[3, 10], "v1", "sound-rpc-set-midi-reg"]],
  "sound-set-fps": [[[3, 10], "v1", "sound-rpc-set-fps"]],
  "(method 0 ambient-sound)": [
    [121, "v1", "sound-spec"],
    [125, "v1", "sound-spec"],
    [128, "v1", "sound-spec"],
    [132, "v1", "sound-spec"],
    // [143, "v1", "sound-spec"],
    // [140, "v1", "sound-spec"],
    // [147, "v1", "sound-spec"],
    ["_stack_", 16, "sound-spec"],
    ["_stack_", 32, "sound-name"],
    ["_stack_", 48, "(pointer float)"],
    // ["_stack_", 52, "sound-play-parms"],
    ["_stack_", 64, "res-tag"]
  ],
  "(method 11 ambient-sound)": [
    [[18, 33], "s4", "process-drawable"],
    [[11, 47], "s5", "sound-rpc-set-param"]
  ],
  "(method 12 ambient-sound)": [[[7, 22], "v1", "sound-rpc-set-param"]],
  "(method 13 ambient-sound)": [[[7, 23], "v1", "sound-rpc-set-param"]],
  "loader-test-command": [[[5, 10], "v1", "sound-rpc-test-cmd"]],
  "(anon-function 1 gsound)": [[[0, 45], "gp", "(array symbol)"]],
  "sound-buffer-dump": [[[12, 39], "s3", "sound-rpc-play"]],
  "(method 12 fact-info-target)": [
    [3, "v1", "target"],
    [14, "a0", "target"]
  ],
  "(method 10 history)": [[[8, 10], "a1", "history-elt"]],
  "(method 10 history-iterator)": [[[20, 35], "a2", "history-elt"]],
  "command-get-time": [[119, "gp", "(pointer float)"]],
  "command-get-param": [[122, "gp", "(pointer float)"]],
  "command-get-entity": [[10, "gp", "process"]],
  // sprite
  "sprite-add-matrix-data": [
    [[5, 15], "a2", "dma-packet"],
    [[24, 28], "a1", "matrix"],
    [[47, 57], "a2", "dma-packet"],
    [[70, 97], "a2", "vector"],
    [[98, 113], "a1", "vector"],
    [[119, 133], "a1", "vector"]
  ],
  "sprite-add-frame-data": [[[8, 16], "a0", "dma-packet"]],
  "sprite-add-2d-chunk": [
    [[12, 20], "a0", "dma-packet"],
    [[45, 52], "a0", "dma-packet"],
    [[69, 76], "a0", "dma-packet"],
    [[80, 87], "v1", "dma-packet"],
    [65, "a3", "int"]
  ],
  "sprite-add-3d-chunk": [
    [[11, 19], "a0", "dma-packet"],
    [[44, 51], "a0", "dma-packet"],
    [[68, 75], "a0", "dma-packet"],
    [[79, 87], "v1", "dma-packet"],
    [65, "a3", "int"]
  ],
  "sprite-draw": [
    [[33, 38], "a0", "dma-packet"],
    [[41, 48], "a0", "gs-gif-tag"],
    [52, "a0", "(pointer gs-test)"],
    [54, "a0", "(pointer gs-reg64)"],
    [56, "a0", "(pointer gs-clamp)"],
    [58, "a0", "(pointer gs-reg64)"],
    [[73, 82], "a0", "dma-packet"],
    [[87, 92], "a0", "dma-packet"],
    [[111, 115], "a0", "dma-packet"],
    [[129, 133], "a0", "dma-packet"],
    [[150, 154], "a0", "dma-packet"]
  ],
  // sprite-distort
  "sprite-init-distorter": [
    [[3, 7], "a1", "dma-packet"],
    [[13, 16], "a1", "gs-gif-tag"],
    [21, "a1", "(pointer gs-zbuf)"],
    [23, "a1", "(pointer gs-reg64)"],
    [25, "a1", "(pointer gs-tex0)"],
    [27, "a1", "(pointer gs-reg64)"],
    [29, "a1", "(pointer gs-tex1)"],
    [31, "a1", "(pointer gs-reg64)"],
    [32, "a1", "(pointer gs-miptbp)"],
    [34, "a1", "(pointer gs-reg64)"],
    [36, "a1", "(pointer gs-clamp)"],
    [38, "a1", "(pointer gs-reg64)"],
    [40, "a1", "(pointer gs-alpha)"],
    [42, "a1", "(pointer gs-reg64)"],
    [50, "a3", "uint"],
    [[53, 58], "a1", "dma-packet"]
  ],
  "sprite-draw-distorters": [
    [[73, 93], "a0", "vector"],
    [75, "v1", "vector"],
    [87, "v1", "vector"],
    [96, "v1", "vector"],
    [100, "v1", "vector"],
    [123, "a0", "(pointer int32)"],
    [128, "v1", "vector"],
    [130, "v1", "vector"],
    [136, "v1", "vector"],
    [157, "v1", "vector"],
    [[175, 192], "a1", "dma-packet"],
    [[200, 206], "a0", "dma-packet"],
    [[210, 214], "a0", "vector4w"],
    [[219, 224], "a0", "dma-packet"],
    [[252, 269], "a1", "dma-packet"],
    [[277, 281], "a1", "dma-packet"],
    [[285, 289], "a1", "vector4w"],
    [[293, 298], "v1", "dma-packet"]
  ],
  "print-game-text": [
    [225, "v1", "float"],
    [241, "v1", "float"],
    [[324, 327], "v1", "dma-packet"]
  ],
  "fx-copy-buf": [
    [[17, 22], "t3", "dma-packet"],
    [[2, 8], "a2", "dma-packet"],
    [[122, 127], "t0", "dma-packet"],
    [[24, 66], "t3", "dma-packet"]
  ],
  "(method 12 setting-control)": [[17, "s4", "connection"]],
  "(method 14 setting-control)": [[6, "v1", "connection"]],
  "(method 18 setting-control)": [[[844, 848], "a0", "process-focusable"]],
  "(method 9 cam-setting-data)": [
    [[76, 80], "v1", "connection"],
    [22, "s3", "connection"],
    [[45, 48], "s3", "connection"],
    [[56, 59], "s3", "connection"]
  ],
  "(method 9 user-setting-data)": [
    [[76, 80], "v1", "connection"],
    [[56, 59], "s3", "connection"],
    [[45, 49], "s3", "connection"],
    [22, "s3", "connection"]
  ],
  "(method 10 cam-setting-data)": [
    [[24, 31], "v1", "handle"],
    [[23, 36], "a0", "handle"],
    [44, "a3", "vector"],
    [395, "a3", "vector"],
    [404, "a3", "vector"],
    [413, "a3", "vector"],
    [424, "a3", "vector"],
    [[433, 448], "a0", "handle"],
    [[434, 441], "v1", "handle"],
    [[454, 467], "a0", "handle"],
    [[455, 462], "v1", "handle"]
  ],
  "(method 9 art)": [[9, "v1", "pointer"]],
  "(method 12 art-group)": [[12, "a0", "art-joint-anim"]],
  "(method 9 art-mesh-geo)": [
    [20, "s4", "(pointer int16)"],
    [[14, 19], "a0", "drawable"],
    [10, "v1", "(pointer art)"],
    [14, "v1", "(pointer art)"]
  ],
  "(method 9 art-joint-anim)": [[9, "v1", "pointer"]],
  "joint-control-copy!": [
    [8, "a0", "uint"],
    [8, "v1", "uint"]
  ],
  "joint-control-remap!": [
    [127, "t9", "(function joint-control joint-control-channel int object)"],
    [181, "t9", "(function joint-control joint-control-channel int object)"],
    ["_stack_", 60, "basic"]
  ],
  "flatten-joint-control-to-spr": [
    [[201, 203], "a1", "terrain-context"],
    [[131, 133], "a0", "terrain-context"],
    [[182, 184], "a1", "terrain-context"],
    [[164, 166], "a0", "terrain-context"],
    [195, "v1", "terrain-context"],
    [65, "a3", "(pointer float)"],
    [67, "a3", "(pointer float)"],
    [[18, 24], "a2", "(inline-array vector)"],
    [24, "a3", "(pointer float)"],
    [[59, 65], "a2", "(inline-array vector)"],
    [[112, 118], "a2", "(inline-array vector)"],
    [17, "a2", "int"]
  ],
  "(method 2 art-joint-anim-manager-slot)": [
    [21, "s2", "uint"],
    [21, "v1", "uint"]
  ],
  "create-interpolated2-joint-animation-frame": [
    [[48, 125], "v1", "joint-anim-frame"]
  ],
  "(method 12 art-joint-anim-manager)": [
    [15, "a0", "pointer"],
    [15, "v1", "pointer"],
    [21, "a0", "pointer"],
    [21, "v1", "pointer"]
  ],
  "(method 11 art-joint-anim-manager)": [
    [54, "v1", "uint"],
    [54, "s2", "uint"],
    [60, "s2", "uint"],
    [65, "s2", "uint"],
    [71, "s2", "uint"],
    [87, "a1", "uint"],
    [94, "a2", "uint"]
  ],
  "joint-anim-inspect-elt": [
    [[4, 15], "gp", "joint-anim-matrix"],
    [[17, 30], "gp", "joint-anim-transformq"]
  ],
  "matrix-from-control!": [
    [22, "v1", "pointer"],
    [35, "v1", "pointer"],
    [38, "v1", "pointer"],
    [65, "v1", "pointer"],
    [72, "v1", "pointer"],
    [82, "v1", "pointer"],
    [85, "v1", "pointer"],
    // [58, "v1", "matrix"],
    [[43, 49], "v1", "matrix"]
  ],
  "init-haze-vert-array": [
    [43, "a0", "cloud-vertex"],
    [44, "v1", "cloud-vertex"]
  ],
  "sky-make-sun-data": [[[7, 58], "s3", "sky-sun-data"]],
  "(anon-function 7 relocate)": [
    [3, "a0", "int"],
    [8, "a0", "int"]
  ],
  "(method 7 process)": [
    [[47, 88], "v1", "connection"],
    [[120, 124], "a0", "basic"],
    [[127, 130], "a0", "basic"]
  ],
  "(method 7 collide-shape-prim-group)": [[4, "v1", "pointer"]],
  "all-texture-tweak-adjust": [[[35, 44], "s0", "adgif-shader"]],
  "dm-float-field-tie-rvanish-func": [[[14, 45], "gp", "prototype-bucket-tie"]],
  "dm-float-field-tie-vanish-far-func": [
    [[14, 45], "gp", "prototype-bucket-tie"]
  ],
  "build-instance-list": [
    [33, "v1", "drawable-tree-instance-shrub"],
    [85, "v1", "drawable-tree-instance-tie"]
  ],
  "debug-menu-make-continue-sub-menu": [
    [5, "v1", "symbol"],
    [10, "v1", "level-load-info"],
    [13, "v1", "level-load-info"],
    [21, "v1", "continue-point"],
    [47, "v1", "continue-point"],
    [56, "v1", "continue-point"]
  ],
  "(anon-function 191 default-menu)": [
    [[30, 37], "s5", "adgif-shader"],
    [[5, 25], "s4", "texture-id"]
  ],
  "(anon-function 188 default-menu)": [
    [[3, 13], "v1", "texture-id"],
    [[20, 28], "a1", "adgif-shader"],
    [33, "v1", "texture-id"],
    [41, "v1", "adgif-shader"]
  ],
  "(anon-function 187 default-menu)": [
    [[2, 13], "v1", "texture-id"],
    [[18, 29], "a1", "adgif-shader"],
    [34, "v1", "texture-id"],
    [[42, 44], "v1", "adgif-shader"]
  ],
  "(anon-function 186 default-menu)": [
    [[3, 13], "v1", "texture-id"],
    [[20, 28], "a1", "adgif-shader"],
    [33, "v1", "texture-id"],
    [41, "v1", "adgif-shader"]
  ],
  "(anon-function 185 default-menu)": [
    [[3, 13], "v1", "texture-id"],
    [[20, 28], "a1", "adgif-shader"],
    [33, "v1", "texture-id"],
    [41, "v1", "adgif-shader"]
  ],
  "(anon-function 184 default-menu)": [
    [[3, 13], "v1", "texture-id"],
    [[20, 28], "a1", "adgif-shader"],
    [33, "v1", "texture-id"],
    [41, "v1", "adgif-shader"]
  ],
  "(anon-function 183 default-menu)": [
    [[2, 13], "v1", "texture-id"],
    [[18, 29], "a1", "adgif-shader"],
    [34, "v1", "texture-id"],
    [[42, 44], "v1", "adgif-shader"]
  ],
  "(anon-function 182 default-menu)": [
    [[3, 13], "v1", "texture-id"],
    [[20, 28], "a1", "adgif-shader"],
    [33, "v1", "texture-id"],
    [41, "v1", "adgif-shader"]
  ],
  "(anon-function 181 default-menu)": [
    [[3, 13], "v1", "texture-id"],
    [[20, 28], "a1", "adgif-shader"],
    [33, "v1", "texture-id"],
    [41, "v1", "adgif-shader"]
  ],
  "(anon-function 180 default-menu)": [
    [[3, 13], "v1", "texture-id"],
    [[20, 28], "a1", "adgif-shader"],
    [33, "v1", "texture-id"],
    [41, "v1", "adgif-shader"]
  ],
  "(anon-function 179 default-menu)": [
    [[2, 13], "v1", "texture-id"],
    [[18, 29], "a1", "adgif-shader"],
    [34, "v1", "texture-id"],
    [[42, 44], "v1", "adgif-shader"]
  ],
  "(anon-function 178 default-menu)": [
    [[3, 13], "v1", "texture-id"],
    [[20, 28], "a1", "adgif-shader"],
    [33, "v1", "texture-id"],
    [41, "v1", "adgif-shader"]
  ],
  "(anon-function 177 default-menu)": [
    [[3, 13], "v1", "texture-id"],
    [[20, 28], "a1", "adgif-shader"],
    [33, "v1", "texture-id"],
    [41, "v1", "adgif-shader"]
  ],
  "(anon-function 176 default-menu)": [
    [[3, 13], "v1", "texture-id"],
    [[20, 28], "a1", "adgif-shader"],
    [33, "v1", "texture-id"],
    [41, "v1", "adgif-shader"]
  ],
  "(anon-function 175 default-menu)": [
    [[3, 13], "v1", "texture-id"],
    [[20, 28], "a1", "adgif-shader"],
    [33, "v1", "texture-id"],
    [41, "v1", "adgif-shader"]
  ],
  "(anon-function 174 default-menu)": [
    [[3, 13], "v1", "texture-id"],
    [[20, 28], "a1", "adgif-shader"],
    [33, "v1", "texture-id"],
    [41, "v1", "adgif-shader"]
  ],
  "(anon-function 173 default-menu)": [
    [[2, 13], "v1", "texture-id"],
    [[18, 29], "a1", "adgif-shader"],
    [34, "v1", "texture-id"],
    [[42, 44], "v1", "adgif-shader"]
  ],
  "(anon-function 172 default-menu)": [
    [[2, 13], "v1", "texture-id"],
    [[18, 29], "a1", "adgif-shader"],
    [34, "v1", "texture-id"],
    [[42, 44], "v1", "adgif-shader"]
  ],
  "joint-mod-ik-callback": [
    [6, "gp", "joint-mod-ik"],
    [9, "gp", "joint-mod-ik"],
    [[1, 35], "gp", "joint-mod-ik"],
    [[1, 433], "gp", "joint-mod-ik"]
  ],
  "(method 11 joint-mod)": [
    [20, "s0", "fact-info-enemy"],
    [12, "s2", "process-drawable"]
  ],
  "joint-mod-look-at-handler": [
    [[2, 406], "gp", "joint-mod"],
    [409, "a3", "float"]
  ],
  "real-joint-mod-gun-look-at-handler": [
    [1, "v1", "joint-mod"],
    [2, "v1", "joint-mod"]
  ],
  "joint-mod-foot-rot-handler": [
    [[0, 7], "s5", "joint-mod"],
    [[36, 59], "s5", "joint-mod"],
    [[63, 97], "s5", "joint-mod"],
    [119, "s5", "joint-mod"],
    [[119, 152], "s5", "joint-mod"]
  ],
  "joint-mod-polar-look-at-guts": [
    [1, "gp", "joint-mod"],
    [[1, 334], "gp", "joint-mod"],
    [334, "gp", "joint-mod"],
    [338, "a3", "float"]
  ],
  "joint-mod-world-look-at-handler": [
    [[0, 217], "gp", "joint-mod"],
    [220, "a3", "float"]
  ],
  "joint-mod-rotate-handler": [[[2, 114], "s5", "joint-mod"]],
  "joint-mod-scale-handler": [[[1, 14], "s5", "joint-mod"]],
  "joint-mod-joint-set-handler": [[[2, 23], "s4", "joint-mod"]],
  "joint-mod-joint-set-world-handler": [[[6, 197], "s5", "joint-mod"]],
  "joint-mod-joint-set*-handler": [[[2, 39], "s5", "joint-mod"]],
  "joint-mod-joint-set*-world-handler": [[[4, 53], "s5", "joint-mod"]],
  "joint-mod-debug-draw": [[8, "a3", "float"]],
  "glst-find-node-by-name": [
    [6, "s5", "glst-named-node"],
    [7, "v1", "glst-named-node"]
  ],
  "glst-length-of-longest-name": [
    [5, "s5", "glst-named-node"],
    [6, "v1", "glst-named-node"]
  ],
  "(event time-of-day-tick)": [
    [10, "v1", "float"],
    [148, "v1", "float"]
  ],
  "cam-slave-get-vector-with-offset": [[[52, 61], "s3", "vector"]],
  "cam-slave-get-interp-time": [[43, "f0", "float"]],
  "cam-standard-event-handler": [
    [13, "gp", "(state camera-slave)"],
    [19, "gp", "(state camera-slave)"],
    [22, "gp", "(state camera-slave)"]
  ],
  "cam-calc-follow!": [
    [101, "f0", "float"],
    [104, "f0", "float"] // needed because the decompiler sees an int going into an FP register and assumes it's an int instead!
  ],
  "(event cam-master-active)": [
    [80, "gp", "matrix"],
    [170, "s5", "vector"],
    [275, "v1", "process"],
    [330, "a0", "camera-slave"],
    [448, "v1", "camera-slave"],
    [512, "v1", "camera-slave"],
    [542, "v1", "camera-slave"],
    [611, "a0", "vector"],
    [786, "v1", "float"],
    [789, "v1", "float"],
    [589, "v1", "float"],
    [593, "v1", "float"],
    [602, "v1", "float"],
    [606, "v1", "float"]
  ],
  "master-track-target": [[[53, 526], "gp", "target"]],
  "reset-target-tracking": [[[14, 138], "gp", "process-focusable"]],
  "reset-follow": [[[12, 18], "a0", "process-focusable"]],
  "(code cam-pov)": [
    [15, "a1", "pov-camera"],
    [24, "a0", "pov-camera"]
  ],
  "(code cam-pov180)": [
    [15, "a1", "pov-camera"],
    [23, "v1", "pov-camera"],
    [45, "v1", "pov-camera"],
    [58, "v1", "pov-camera"],
    [80, "a1", "pov-camera"],
    [122, "v1", "vector"]
  ],
  "(code cam-pov-track)": [
    [19, "a1", "pov-camera"],
    [30, "a0", "pov-camera"]
  ],
  "cam-los-spline-collide": [
    [70, "s3", "(inline-array collide-cache-tri)"],
    [88, "s3", "(inline-array collide-cache-tri)"]
  ],
  "cam-los-collide": [
    [92, "s1", "(inline-array collide-cache-tri)"],
    [205, "s1", "(inline-array collide-cache-tri)"],
    [135, "s1", "(inline-array collide-cache-tri)"],
    [175, "s1", "(inline-array collide-cache-tri)"],
    [375, "v1", "(inline-array tracking-spline)"]
  ],
  "cam-dist-analog-input": [[32, "f0", "float"]],
  "(event cam-string)": [
    [11, "v1", "vector"],
    [[44, 72], "s5", "vector"],
    [[80, 108], "gp", "vector"],
    [141, "a0", "vector"],
    [145, "a0", "vector"],
    [174, "v1", "vector"],
    [184, "v1", "float"],
    [28, "v1", "float"],
    [31, "v1", "float"]
  ],
  "cam-draw-collide-cache": [
    [[8, 13], "gp", "(inline-array collide-cache-tri)"]
  ],
  "(event cam-combiner-active)": [
    [[103, 126], "gp", "camera-slave"],
    [[189, 235], "gp", "camera-slave"]
  ],
  "cam-collision-record-draw": [[[45, 240], "s5", "cam-collision-record"]],
  "camera-fov-frame": [
    [87, "a0", "vector4w"],
    [128, "a0", "vector4w"],
    [169, "a0", "vector4w"],
    [7, "a0", "cam-dbg-scratch"],
    [18, "a0", "cam-dbg-scratch"],
    [29, "a0", "cam-dbg-scratch"],
    [33, "a2", "cam-dbg-scratch"],
    [36, "a3", "cam-dbg-scratch"],
    [39, "t0", "cam-dbg-scratch"],
    [45, "a0", "cam-dbg-scratch"],
    [50, "a0", "cam-dbg-scratch"],
    [54, "a2", "cam-dbg-scratch"],
    [57, "a3", "cam-dbg-scratch"],
    [60, "t0", "cam-dbg-scratch"],
    [66, "a0", "cam-dbg-scratch"],
    [72, "a0", "cam-dbg-scratch"],
    [75, "a1", "cam-dbg-scratch"],
    [83, "a0", "cam-dbg-scratch"],
    [86, "a1", "cam-dbg-scratch"],
    [91, "a0", "cam-dbg-scratch"],
    [95, "a2", "cam-dbg-scratch"],
    [101, "t0", "cam-dbg-scratch"],
    [98, "a3", "cam-dbg-scratch"],
    [107, "a0", "cam-dbg-scratch"],
    [113, "a0", "cam-dbg-scratch"],
    [116, "a1", "cam-dbg-scratch"],
    [124, "a0", "cam-dbg-scratch"],
    [127, "a1", "cam-dbg-scratch"],
    [132, "a0", "cam-dbg-scratch"],
    [136, "a2", "cam-dbg-scratch"],
    [139, "a3", "cam-dbg-scratch"],
    [142, "t0", "cam-dbg-scratch"],
    [148, "a0", "cam-dbg-scratch"],
    [154, "a0", "cam-dbg-scratch"],
    [157, "a1", "cam-dbg-scratch"],
    [165, "a0", "cam-dbg-scratch"],
    [168, "a1", "cam-dbg-scratch"],
    [173, "a0", "cam-dbg-scratch"],
    [177, "a2", "cam-dbg-scratch"],
    [180, "a3", "cam-dbg-scratch"],
    [183, "t0", "cam-dbg-scratch"],
    [189, "a0", "cam-dbg-scratch"],
    [195, "a0", "cam-dbg-scratch"],
    [198, "a1", "cam-dbg-scratch"]
  ],
  "camera-sphere": [
    [[43, 49], "v1", "cam-dbg-scratch"],
    [64, "v1", "cam-dbg-scratch"],
    [80, "v1", "cam-dbg-scratch"],
    [94, "v1", "cam-dbg-scratch"],
    [109, "v1", "cam-dbg-scratch"],
    [124, "v1", "cam-dbg-scratch"],
    [138, "v1", "cam-dbg-scratch"],
    [152, "v1", "cam-dbg-scratch"],
    [156, "a0", "cam-dbg-scratch"],
    [159, "a1", "cam-dbg-scratch"],
    [164, "a0", "cam-dbg-scratch"],
    [167, "a1", "cam-dbg-scratch"]
  ],
  "camera-line-draw": [
    [36, "a0", "cam-dbg-scratch"],
    [44, "a0", "cam-dbg-scratch"],
    [2, "a2", "cam-dbg-scratch"],
    [7, "a0", "cam-dbg-scratch"],
    [14, "v1", "cam-dbg-scratch"],
    [18, "v1", "cam-dbg-scratch"],
    [22, "a0", "cam-dbg-scratch"],
    [24, "v1", "cam-dbg-scratch"],
    [29, "a0", "cam-dbg-scratch"],
    [32, "a1", "cam-dbg-scratch"],
    [36, "a0", "cam-dbg-scratch"],
    [44, "a0", "cam-dbg-scratch"]
  ],
  "camera-plot-float-func": [
    [56, "v1", "cam-dbg-scratch"],
    [64, "a0", "cam-dbg-scratch"],
    [68, "a0", "cam-dbg-scratch"],
    [105, "v1", "cam-dbg-scratch"],
    [242, "v1", "cam-dbg-scratch"],
    [21, "a0", "cam-dbg-scratch"],
    [24, "a0", "cam-dbg-scratch"],
    [27, "a0", "cam-dbg-scratch"],
    [30, "a0", "cam-dbg-scratch"],
    [51, "a0", "cam-dbg-scratch"],
    [54, "a0", "cam-dbg-scratch"],
    [56, "v1", "cam-dbg-scratch"],
    [58, "a0", "cam-dbg-scratch"],
    [64, "a0", "cam-dbg-scratch"],
    [87, "a0", "cam-dbg-scratch"],
    [97, "a0", "cam-dbg-scratch"],
    [103, "a0", "cam-dbg-scratch"],
    [105, "v1", "cam-dbg-scratch"],
    [107, "a0", "cam-dbg-scratch"],
    [111, "a0", "cam-dbg-scratch"],
    [114, "a1", "cam-dbg-scratch"],
    [119, "a0", "cam-dbg-scratch"],
    [122, "a0", "cam-dbg-scratch"],
    [128, "a0", "cam-dbg-scratch"],
    [131, "a0", "cam-dbg-scratch"],
    [135, "a0", "cam-dbg-scratch"],
    [138, "a1", "cam-dbg-scratch"],
    [142, "a0", "cam-dbg-scratch"],
    [148, "a0", "cam-dbg-scratch"],
    [154, "a0", "cam-dbg-scratch"],
    [160, "a0", "cam-dbg-scratch"],
    [164, "a0", "cam-dbg-scratch"],
    [167, "a1", "cam-dbg-scratch"],
    [171, "a0", "cam-dbg-scratch"],
    [174, "a0", "cam-dbg-scratch"],
    [177, "a0", "cam-dbg-scratch"],
    [183, "a0", "cam-dbg-scratch"],
    [187, "a0", "cam-dbg-scratch"],
    [190, "a1", "cam-dbg-scratch"],
    [197, "a0", "cam-dbg-scratch"],
    [200, "a0", "cam-dbg-scratch"],
    [206, "a0", "cam-dbg-scratch"],
    [212, "a0", "cam-dbg-scratch"],
    [216, "a0", "cam-dbg-scratch"],
    [219, "a1", "cam-dbg-scratch"],
    [223, "a0", "cam-dbg-scratch"],
    [226, "a0", "cam-dbg-scratch"],
    [238, "a0", "cam-dbg-scratch"],
    [242, "v1", "cam-dbg-scratch"],
    [244, "a0", "cam-dbg-scratch"],
    [247, "a0", "cam-dbg-scratch"],
    [266, "a0", "cam-dbg-scratch"],
    [270, "a0", "cam-dbg-scratch"],
    [273, "a1", "cam-dbg-scratch"]
  ],
  "cam-line-dma": [
    [32, "t0", "vector"],
    [36, "t0", "vector"],
    [45, "t0", "vector"],
    [50, "t0", "vector"],
    [[12, 16], "a3", "dma-packet"],
    [[22, 25], "a3", "gs-gif-tag"],
    [[33, 38], "a3", "(pointer uint128)"],
    [[46, 52], "a1", "(pointer uint128)"],
    [[60, 65], "a0", "dma-packet"],
    [[65, 74], "a0", "(pointer uint64)"]
  ],
  "camera-line2d": [
    [4, "a2", "cam-dbg-scratch"],
    [6, "a0", "cam-dbg-scratch"],
    [10, "a0", "cam-dbg-scratch"],
    [13, "a0", "cam-dbg-scratch"],
    [14, "a1", "cam-dbg-scratch"],
    [18, "a0", "cam-dbg-scratch"],
    [20, "a1", "cam-dbg-scratch"],
    [24, "a0", "cam-dbg-scratch"],
    [27, "a0", "cam-dbg-scratch"]
  ],
  "camera-line-setup": [[2, "a0", "cam-dbg-scratch"]],
  "camera-line-rel-len": [
    [9, "a0", "cam-dbg-scratch"],
    [5, "a0", "cam-dbg-scratch"],
    [12, "a1", "cam-dbg-scratch"],
    [18, "a0", "cam-dbg-scratch"]
  ],
  "camera-line-rel": [
    [2, "a3", "cam-dbg-scratch"],
    [8, "a1", "cam-dbg-scratch"]
  ],
  "camera-bounding-box-draw": [
    [6, "a0", "cam-dbg-scratch"],
    [15, "a0", "cam-dbg-scratch"],
    [21, "v1", "cam-dbg-scratch"],
    [24, "a0", "cam-dbg-scratch"],
    [30, "v1", "cam-dbg-scratch"],
    [33, "a0", "cam-dbg-scratch"],
    [39, "v1", "cam-dbg-scratch"],
    [42, "a0", "cam-dbg-scratch"],
    [48, "v1", "cam-dbg-scratch"],
    [51, "a0", "cam-dbg-scratch"],
    [57, "v1", "cam-dbg-scratch"],
    [62, "a1", "cam-dbg-scratch"],
    [68, "a1", "cam-dbg-scratch"],
    [74, "a1", "cam-dbg-scratch"],
    [80, "a1", "cam-dbg-scratch"],
    [86, "a1", "cam-dbg-scratch"],
    [92, "a1", "cam-dbg-scratch"],
    [97, "a0", "cam-dbg-scratch"],
    [100, "a1", "cam-dbg-scratch"],
    [105, "a0", "cam-dbg-scratch"],
    [108, "a1", "cam-dbg-scratch"],
    [113, "a0", "cam-dbg-scratch"],
    [116, "a1", "cam-dbg-scratch"],
    [121, "a0", "cam-dbg-scratch"],
    [124, "a1", "cam-dbg-scratch"],
    [129, "a0", "cam-dbg-scratch"],
    [132, "a1", "cam-dbg-scratch"],
    [137, "a0", "cam-dbg-scratch"],
    [140, "a1", "cam-dbg-scratch"],
    [12, "v1", "cam-dbg-scratch"]
  ],
  "camera-cross": [
    [8, "a0", "cam-dbg-scratch"],
    [14, "a0", "cam-dbg-scratch"],
    [18, "a2", "cam-dbg-scratch"],
    [22, "a0", "cam-dbg-scratch"],
    [26, "a2", "cam-dbg-scratch"],
    [31, "a0", "cam-dbg-scratch"],
    [34, "a1", "cam-dbg-scratch"],
    [39, "a0", "cam-dbg-scratch"],
    [42, "a1", "cam-dbg-scratch"],
    [47, "a0", "cam-dbg-scratch"],
    [52, "a0", "cam-dbg-scratch"],
    [52, "a0", "cam-dbg-scratch"],
    [56, "a2", "cam-dbg-scratch"],
    [60, "a0", "cam-dbg-scratch"],
    [64, "a2", "cam-dbg-scratch"],
    [69, "a0", "cam-dbg-scratch"],
    [72, "a1", "cam-dbg-scratch"],
    [77, "a0", "cam-dbg-scratch"],
    [80, "a1", "cam-dbg-scratch"],
    [85, "a0", "cam-dbg-scratch"],
    [90, "a0", "cam-dbg-scratch"],
    [94, "a2", "cam-dbg-scratch"],
    [98, "a0", "cam-dbg-scratch"],
    [101, "a1", "cam-dbg-scratch"],
    [106, "a0", "cam-dbg-scratch"],
    [109, "a1", "cam-dbg-scratch"]
  ],
  "cam-debug-draw-tris": [
    [20, "a0", "cam-dbg-scratch"],
    [88, "a0", "cam-dbg-scratch"]
  ],
  "camera-fov-draw": [
    [16, "t2", "cam-dbg-scratch"],
    [30, "a3", "cam-dbg-scratch"],
    [43, "a0", "cam-dbg-scratch"],
    [60, "a0", "cam-dbg-scratch"],
    [63, "a1", "cam-dbg-scratch"],
    [68, "a0", "cam-dbg-scratch"],
    [71, "a1", "cam-dbg-scratch"],
    [76, "a0", "cam-dbg-scratch"],
    [79, "a1", "cam-dbg-scratch"],
    [2, "t2", "cam-dbg-scratch"],
    [13, "v1", "(pointer vector)"],
    [27, "v1", "(pointer vector)"],
    [40, "v1", "(pointer vector)"],
    [53, "v1", "(pointer vector)"]
  ],
  "cam-collision-record-save": [[[8, 56], "v1", "cam-collision-record"]],
  "(trans cam-stick)": [[157, "a0", "vector"]],
  "(method 9 darkjak-info)": [[71, "v0", "sound-rpc-set-param"]],
  "(trans idle board)": [[4, "a0", "target"]],
  "(trans hidden board)": [[4, "a0", "target"]],
  "(trans use board)": [
    [8, "a0", "target"],
    [22, "a1", "target"]
  ],
  "board-post": [
    [[3, 79], "v1", "target"],
    [38, "a0", "target"],
    [44, "a0", "target"],
    [50, "a0", "target"],
    [56, "a0", "target"],
    [62, "a0", "target"],
    [94, "v1", "target"]
  ],
  "(code use board)": [[17, "v1", "art-joint-anim"]],
  "(code idle board)": [
    [19, "v1", "art-joint-anim"],
    [37, "v1", "art-joint-anim"]
  ],
  "gun-init": [[85, "a1", "target"]],
  "gun-post": [
    [7, "a0", "target"],
    [12, "gp", "target"],
    [16, "gp", "target"],
    [22, "gp", "target"],
    [31, "gp", "target"],
    [42, "gp", "target"],
    [46, "gp", "target"],
    [57, "gp", "target"],
    [[64, 77], "gp", "target"],
    [82, "v1", "target"],
    [88, "v1", "target"],
    [94, "v1", "target"],
    [100, "v1", "target"],
    [106, "v1", "target"],
    [110, "gp", "target"],
    [121, "gp", "target"],
    [126, "gp", "target"],
    [132, "gp", "target"],
    [148, "gp", "target"],
    [169, "a0", "target"],
    [5, "gp", "gun"]
  ],
  "(trans hidden gun)": [[4, "a0", "target"]],
  "(code idle gun)": [[16, "v1", "art-joint-anim"]],
  "(trans idle gun)": [
    [2, "v1", "target"],
    [9, "a0", "target"],
    [20, "v1", "target"]
  ],
  "(code die gun)": [
    [13, "v1", "target"],
    [74, "v1", "target"]
  ],
  "(post use gun)": [
    [6, "gp", "target"],
    [12, "gp", "target"],
    [21, "gp", "target"],
    [29, "gp", "target"],
    [34, "gp", "target"],
    [36, "gp", "target"],
    [40, "gp", "target"],
    [57, "gp", "target"],
    [63, "gp", "target"],
    [65, "gp", "target"],
    [67, "gp", "target"],
    [71, "gp", "target"],
    [75, "gp", "target"],
    [77, "gp", "target"],
    [83, "gp", "target"],
    [91, "gp", "target"],
    [93, "gp", "target"],
    [96, "a0", "vector"],
    [99, "gp", "target"],
    [101, "gp", "target"],
    [103, "gp", "target"],
    [109, "gp", "target"],
    [114, "gp", "target"],
    [116, "gp", "target"],
    [120, "gp", "target"],
    [122, "gp", "target"],
    [127, "gp", "target"],
    [129, "gp", "target"],
    [132, "a0", "vector"],
    [136, "s6", "target"],
    [135, "gp", "gun"]
  ],
  "(code use gun)": [
    [7, "a0", "target"],
    [27, "v1", "art-joint-anim"],
    [87, "v1", "art-joint-anim"],
    [152, "v1", "art-joint-anim"],
    [207, "v1", "art-joint-anim"],
    [262, "v1", "art-joint-anim"],
    [312, "v1", "art-joint-anim"],
    [377, "v1", "art-joint-anim"],
    [427, "v1", "art-joint-anim"],
    [487, "v1", "art-joint-anim"],
    [547, "v1", "art-joint-anim"],
    [612, "v1", "art-joint-anim"],
    [667, "v1", "art-joint-anim"],
    [726, "s4", "target"],
    [741, "s1", "pair"],
    [753, "s4", "target"],
    [774, "s4", "target"],
    [795, "s1", "pair"],
    [801, "s4", "target"],
    [804, "s4", "target"]
  ],
  "(trans use gun)": [
    [8, "a1", "target"],
    [19, "a0", "target"],
    [23, "v1", "target"],
    [28, "v1", "target"],
    [44, "v1", "target"]
  ],
  "(method 31 gun-eject)": [
    [24, "a0", "gun"],
    [36, "v1", "gun"],
    [44, "v1", "collide-shape"]
  ],
  "(method 9 gun-info)": [
    [115, "s0", "collide-shape-prim"],
    [133, "s0", "collide-shape-prim"],
    [78, "s2", "collide-shape-prim"]
  ],
  "(method 3 collide-query)": [
    [116, "f0", "float"],
    [137, "f0", "float"]
  ],
  "emerc-vu1-initialize-chain": [
    [[19, 59], "s5", "emerc-vu1-low-mem"],
    [80, "gp", "(inline-array dma-packet)"],
    [[12, 18], "gp", "(pointer vif-tag)"]
  ],
  "emerc-vu1-init-buffer": [
    [[25, 31], "a0", "dma-packet"],
    [[37, 40], "a0", "gs-gif-tag"],
    [44, "a0", "(pointer gs-test)"],
    [46, "a0", "(pointer gs-reg64)"],
    [[49, 61], "v1", "dma-packet"]
  ],
  "sparticle-track-root-prim": [[3, "v1", "collide-shape"]],
  "(method 10 sparticle-launcher)": [[[41, 75], "gp", "(array int32)"]],
  "birth-func-texture-group": [[[2, 10], "s5", "(array int32)"]],
  "(method 9 sparticle-launch-control)": [[22, "a2", "process-drawable"]],
  "(method 10 sparticle-launch-control)": [[42, "a3", "float"]],
  "execute-part-engine": [
    [11, "v1", "connection"],
    [12, "a0", "process-drawable"],
    [13, "v1", "connection"],
    [[19, 53], "s0", "vector"],
    [23, "v1", "connection"],
    [28, "v1", "connection"],
    [29, "v1", "int"],
    [137, "a3", "vector"],
    [35, "a0", "process-drawable"]
  ],
  "sparticle-respawn-heights": [
    [[0, 58], "gp", "(array int32)"],
    [58, "gp", "(array int32)"],
    [34, "v1", "int"]
  ],
  "sparticle-respawn-timer": [
    [[9, 15], "gp", "(array int32)"],
    [34, "gp", "(array int32)"],
    [10, "v1", "int"]
  ],
  "sparticle-texture-animate": [
    [[0, 31], "v1", "(array int32)"],
    [47, "v1", "(array int32)"]
  ],
  "sparticle-texture-day-night": [[[21, 78], "s2", "(array int32)"]],
  "sparticle-mode-animate": [
    [5, "v1", "(array symbol)"],
    [[7, 16], "a1", "(array uint32)"],
    [18, "a1", "vector4w"],
    [21, "a1", "(pointer int32)"],
    [26, "a1", "(array int32)"],
    [28, "v1", "(array int32)"],
    [32, "a0", "(pointer int64)"],
    // [33, "a0", "(pointer int64)"],
    [44, "v1", "(pointer int32)"],
    [46, "v1", "(pointer int32)"]
  ],
  "(method 2 sparticle-cpuinfo)": [[14, "f0", "float"]],
  "sp-kill-particle": [
    [7, "a1", "uint"],
    [7, "v1", "uint"]
  ],
  "sp-orbiter": [[[78, 89], "v1", "sprite-vec-data-2d"]],
  "forall-particles-with-key-runner": [
    [32, "s3", "(inline-array sparticle-cpuinfo)"],
    [42, "s3", "(inline-array sparticle-cpuinfo)"]
  ],
  "forall-particles-runner": [
    [[19, 28], "s4", "sparticle-cpuinfo"],
    [34, "s4", "pointer"],
    [35, "s3", "pointer"]
  ],
  "sp-process-particle-system": [[14, "a1", "vector"]],
  // debug
  "add-debug-point": [
    [[35, 39], "a3", "dma-packet"],
    [[45, 48], "a3", "gs-gif-tag"],
    [[65, 69], "a3", "vector4w-2"],
    [[85, 89], "a3", "vector4w-2"],
    [[102, 106], "a3", "vector4w-2"],
    [[122, 126], "a1", "vector4w-2"],
    [[129, 148], "a0", "(pointer uint64)"]
  ],
  "internal-draw-debug-line": [
    [[5, 224], "s5", "rgba"],
    [[27, 29], "v1", "rgba"],
    [[109, 115], "a3", "dma-packet"],
    [[118, 124], "a3", "gs-gif-tag"],
    [[232, 245], "a1", "(inline-array vector4w-2)"],
    [[107, 267], "a0", "(pointer uint64)"]
  ],
  "add-debug-flat-triangle": [
    [[70, 76], "a3", "dma-packet"],
    [[79, 85], "a3", "gs-gif-tag"],
    [[108, 127], "a3", "(inline-array vector)"],
    [[68, 149], "a0", "(pointer uint64)"]
  ],
  "add-debug-line2d": [
    [[60, 64], "a2", "dma-packet"],
    [[70, 73], "a2", "gs-gif-tag"],
    [[78, 81], "a2", "vector4w-2"],
    [[86, 89], "a2", "vector4w-2"],
    [[97, 111], "a0", "(pointer uint64)"]
  ],
  "add-debug-rot-matrix": [
    [[9, 12], "t0", "float"],
    [[17, 20], "t0", "float"],
    [[22, 29], "t0", "float"]
  ],
  "add-debug-cspace": [[[4, 6], "a3", "float"]],
  "add-debug-points": [[[52, 57], "a3", "rgba"]],
  "add-debug-light": [[[17, 20], "t0", "float"]],
  "drawable-frag-count": [[[14, 20], "s5", "drawable-group"]],
  "add-boundary-shader": [
    [[6, 12], "a0", "gs-gif-tag"],
    [[14, 31], "s5", "adgif-shader"]
  ],
  // debug-sphere
  "add-debug-sphere-from-table": [
    [[38, 41], "v1", "vector"],
    [[55, 59], "s0", "(inline-array vector)"]
  ],
  // shrubbery
  "shrub-upload-view-data": [[[8, 16], "a0", "dma-packet"]],
  "shrub-do-init-frame": [
    [[12, 21], "a0", "dma-packet"],
    [[26, 29], "a0", "dma-packet"],
    [33, "v1", "(pointer vif-tag)"],
    [[35, 41], "v1", "(pointer uint32)"],
    [42, "v1", "(pointer vif-tag)"],
    [[44, 51], "v1", "(pointer uint32)"],
    [52, "v1", "(pointer vif-tag)"],
    [54, "v1", "(pointer uint32)"]
  ],
  "shrub-init-frame": [
    [[8, 12], "a0", "dma-packet"],
    [[18, 21], "a0", "gs-gif-tag"],
    [24, "v1", "(pointer gs-test)"],
    [26, "v1", "(pointer gs-reg64)"]
  ],
  "shrub-upload-model": [
    [[17, 26], "a3", "dma-packet"],
    [[33, 41], "a0", "dma-packet"],
    [[47, 55], "a0", "dma-packet"]
  ],
  "draw-drawable-tree-instance-shrub": [[86, "a0", "drawable-group"]],
  "draw-prototype-inline-array-shrub": [
    [[13, 56], "v1", "prototype-bucket-shrub"],
    [[102, 114], "a0", "shrub-near-packet"],
    [[114, 117], "v1", "vector4w-3"],
    [118, "a1", "vector4w"],
    [123, "v1", "dma-packet"],
    [[124, 126], "v1", "vector4w"],
    [[334, 364], "s1", "prototype-bucket-shrub"],
    [416, "a0", "drawable-group"],
    [420, "s1", "prototype-bucket-shrub"],
    [525, "v1", "drawable-group"],
    [[518, 535], "s1", "prototype-bucket-shrub"],
    [558, "s1", "prototype-bucket-shrub"],
    [[677, 718], "gp", "prototype-bucket-shrub"],
    [[696, 706], "a1", "prototype-bucket-shrub"]
  ],
  "(method 8 drawable-tree-instance-shrub)": [[54, "v1", "drawable-group"]],
  "(method 13 drawable-tree-instance-shrub)": [
    [[12, 151], "gp", "prototype-bucket-shrub"],
    [19, "a1", "drawable-group"],
    [44, "v1", "drawable-group"],
    [66, "s3", "shrubbery"],
    [92, "v1", "drawable-group"],
    [114, "s3", "shrubbery"],
    [160, "gp", "(inline-array prototype-bucket-shrub)"]
  ],
  "(method 9 shrubbery)": [
    [23, "a2", "(pointer int32)"],
    [28, "a3", "(pointer int32)"]
  ],
  "init-dma-test": [[29, "v1", "(inline-array qword)"]],
  "drawable-load": [[[25, 28], "s5", "drawable"]],
  "art-load": [[[13, 16], "s5", "art"]],
  "art-group-load-check": [[[43, 53], "s3", "art-group"]],
  "(method 13 art-group)": [[13, "s3", "art-joint-anim"]],
  "(method 14 art-group)": [[13, "s3", "art-joint-anim"]],
  "(method 13 gui-control)": [
    [[52, 81], "s3", "gui-connection"],
    [[202, 228], "a0", "connection"]
  ],
  "(method 21 gui-control)": [[43, "s2", "process-drawable"]],
  "(method 12 gui-control)": [
    [128, "v1", "gui-connection"],
    [214, "v1", "gui-connection"],
    [167, "s2", "process-drawable"]
  ],
  "(method 16 gui-control)": [[[10, 119], "s1", "gui-connection"]],
  "(method 17 gui-control)": [
    [[1, 262], "gp", "gui-connection"],
    [13, "v1", "gui-connection"]
  ],
  "(method 14 gui-control)": [[[5, 41], "s2", "gui-connection"]],
  "(method 15 gui-control)": [[[6, 56], "s1", "gui-connection"]],
  "(method 11 external-art-control)": [[19, "s5", "process-drawable"]],
  "ja-abort-spooled-anim": [[[3, 24], "s3", "sound-id"]],
  "(method 19 gui-control)": [
    [[32, 35], "a2", "gui-channel"],
    [113, "a2", "gui-channel"]
  ],
  "(method 9 gui-control)": [
    [110, "v0", "gui-connection"],
    [10, "v1", "gui-connection"],
    [17, "v1", "gui-connection"],
    [24, "v1", "gui-connection"],
    [131, "v1", "gui-connection"],
    [35, "v1", "gui-connection"],
    [40, "v1", "gui-connection"],
    [44, "v1", "gui-connection"],
    [14, "v1", "gui-connection"]
  ],
  "(method 10 gui-control)": [[[4, 32], "s3", "gui-connection"]],
  "(method 10 bsp-header)": [
    [43, "a1", "terrain-context"],
    [31, "a0", "terrain-context"]
  ],
  "bsp-camera-asm": [
    [26, "v1", "pointer"],
    [[26, 63], "t1", "bsp-node"],
    [43, "t3", "uint"]
  ],
  "ja-post": [[[42, 46], "a0", "collide-shape"]],
  "display-frame-start": [
    [4, "v1", "vif-bank"],
    [9, "a0", "vif-bank"]
  ],
  "display-frame-finish": [
    [[178, 185], "a0", "dma-packet"],
    [[193, 194], "a0", "dma-packet"],
    [194, "a0", "(pointer int64)"]
  ],
  "default-end-buffer": [
    [9, "v1", "dma-bucket"],
    [[20, 28], "t1", "dma-packet"],
    [[30, 36], "t1", "gs-gif-tag"],
    [40, "t1", "(pointer gs-zbuf)"],
    [42, "t1", "(pointer gs-reg64)"],
    [43, "t1", "(pointer gs-test)"],
    [45, "t1", "(pointer gs-reg64)"],
    [47, "t1", "(pointer gs-alpha)"],
    [49, "t1", "(pointer gs-reg64)"],
    [50, "t1", "(pointer uint64)"],
    [52, "t1", "(pointer gs-reg64)"],
    [54, "t1", "(pointer gs-clamp)"],
    [56, "t1", "(pointer gs-reg64)"],
    [58, "t1", "(pointer gs-tex0)"],
    [60, "t1", "(pointer gs-reg64)"],
    [63, "t1", "(pointer gs-texa)"],
    [65, "t1", "(pointer gs-reg64)"],
    [67, "t1", "(pointer gs-texclut)"],
    [69, "t1", "(pointer gs-reg64)"],
    [71, "t1", "(pointer uint64)"],
    [73, "t1", "(pointer gs-reg64)"],
    [[79, 82], "a1", "dma-packet"],
    [85, "a1", "dma-bucket"]
  ],
  "default-init-buffer": [
    [[20, 28], "t1", "dma-packet"],
    [[30, 36], "t1", "gs-gif-tag"],
    [40, "t1", "(pointer gs-zbuf)"],
    [42, "t1", "(pointer gs-reg64)"],
    [43, "t1", "(pointer gs-test)"],
    [45, "t1", "(pointer gs-reg64)"],
    [47, "t1", "(pointer gs-alpha)"],
    [49, "t1", "(pointer gs-reg64)"],
    [50, "t1", "(pointer uint64)"],
    [52, "t1", "(pointer gs-reg64)"],
    [54, "t1", "(pointer gs-clamp)"],
    [56, "t1", "(pointer gs-reg64)"],
    [58, "t1", "(pointer gs-tex0)"],
    [60, "t1", "(pointer gs-reg64)"],
    [63, "t1", "(pointer gs-texa)"],
    [65, "t1", "(pointer gs-reg64)"],
    [67, "t1", "(pointer gs-texclut)"],
    [69, "t1", "(pointer gs-reg64)"],
    [71, "t1", "(pointer uint64)"],
    [73, "t1", "(pointer gs-reg64)"],
    [[82, 85], "a1", "dma-packet"]
    //[85, "a1", "dma-bucket"]
  ],
  "update-mood-vinroom": [[[16, 140], "gp", "(pointer float)"]],
  "update-mood-hiphog": [[[26, 458], "s5", "hiphog-states"]],
  "update-mood-sewer": [[[25, 149], "s4", "sewer-states"]],
  "update-mood-oracle": [[[17, 134], "s5", "oracle-states"]],
  "(exit close com-airlock)": [
    [[4, 18], "v1", "sound-rpc-set-param"],
    [[24, 38], "v1", "sound-rpc-set-param"]
  ],
  "(trans close com-airlock)": [[[52, 66], "v1", "sound-rpc-set-param"]],
  "init-mood-hiphog": [[[0, 239], "gp", "hiphog-states"]],
  "init-mood-sewer": [[[0, 20], "gp", "sewer-states"]],
  "set-sewer-lights-flag!": [[[9, 17], "v1", "sewer-states"]],
  "set-sewer-turret-flash!": [[[8, 11], "v1", "sewer-states"]],
  "set-sewesc-explosion!": [[[8, 11], "v1", "sewer-states"]],
  "init-mood-oracle": [[[0, 7], "v1", "oracle-states"]],
  "set-oracle-purple-flag!": [[9, "v1", "oracle-states"]],
  "init-mood-tombc": [[[1, 4], "v1", "tombc-states"]],
  "set-tombc-electricity-scale!": [[[9, 11], "v1", "tombc-states"]],
  "set-tombboss-gem-light!": [[[9, 11], "v1", "tombboss-states"]],
  "init-mood-fordumpa": [[[1, 3], "v1", "fordumpa-states"]],
  "update-mood-fordumpa": [[[44, 67], "s5", "fordumpa-states"]],
  "set-fordumpa-turret-flash!": [[[9, 13], "v1", "fordumpa-states"]],
  "set-fordumpa-electricity-scale!": [[[9, 11], "v1", "fordumpa-states"]],
  "init-mood-fordumpc": [[1, "v1", "fordumpc-states"]],
  "set-fordumpc-light-flag!": [[9, "v1", "fordumpc-states"]],
  "init-mood-forresca": [[[1, 7], "v1", "forresca-states"]],
  "set-forresca-electricity-scale!": [[12, "v1", "forresca-states"]],
  "init-mood-forrescb": [[[1, 7], "v1", "forrescb-states"]],
  "update-mood-forrescb": [[[17, 60], "gp", "forrescb-states"]],
  "set-forrescb-turret-flash!": [[13, "v1", "forrescb-states"]],
  "set-forrescb-electricity-scale!": [[12, "v1", "forrescb-states"]],
  "init-mood-prison": [[[1, 4], "v1", "prison-states"]],
  "update-mood-prison": [[[17, 105], "gp", "prison-states"]],
  "set-prison-torture-flag!": [[9, "v1", "prison-states"]],
  "update-under-lights": [[[1, 5], "v1", "under-states"]],
  "update-mood-under": [[[16, 112], "gp", "under-states"]],
  "set-under-laser!": [
    [10, "v1", "under-states"],
    [21, "v1", "under-states"]
  ],
  "set-under-fog-interp!": [
    [21, "v1", "under-states"],
    [10, "v1", "under-states"]
  ],
  "init-mood-dig1": [[2, "v1", "dig1-states"]],
  "update-mood-dig1": [
    [[15, 135], "gp", "dig1-states"],
    [28, "v1", "float"],
    [56, "v1", "float"]
  ],
  "set-dig1-explosion!": [[10, "v1", "dig1-states"]],
  "update-mood-vortex": [[[10, 299], "gp", "vortex-states"]],
  "set-vortex-flash!": [
    [22, "v1", "vortex-states"],
    [10, "v1", "vortex-states"]
  ],
  "set-vortex-white!": [
    [23, "v1", "vortex-states"],
    [11, "v1", "vortex-states"],
    [9, "v1", "vortex-states"],
    [21, "v1", "vortex-states"]
  ],
  "update-mood-nestb": [[[25, 99], "gp", "nestb-states"]],
  "set-nestb-purple!": [[10, "v1", "nestb-states"]],
  "get-nestb-purple": [[8, "v1", "nestb-states"]],
  "init-mood-consiteb": [[[0, 5], "v1", "consiteb-states"]],
  "update-mood-consiteb": [[[22, 117], "gp", "consiteb-states"]],
  "init-mood-castle": [[3, "v1", "castle-states"]],
  "update-mood-castle": [[[13, 109], "s5", "castle-states"]],
  "set-castle-electricity-scale!": [[10, "v1", "castle-states"]],
  "init-mood-ruins": [[[1, 22], "gp", "ruins-states"]],
  "init-mood-strip": [[[0, 22], "gp", "strip-states"]],
  "update-mood-strip": [[[22, 79], "s4", "strip-states"]],
  "init-mood-ctysluma": [[[0, 29], "gp", "ctysluma-states"]],
  "update-mood-ctysluma": [[[23, 81], "gp", "ctysluma-states"]],
  "update-mood-ctyslumb": [[[19, 58], "s5", "ctyslumb-states"]],
  "init-mood-ctyslumc": [[[0, 22], "gp", "ctyslumc-states"]],
  "update-mood-ctyslumc": [[[19, 46], "gp", "ctyslumc-states"]],
  "init-mood-ctyport": [[[1, 11], "gp", "ctyport-states"]],
  "init-mood-ctyport-no-part": [[1, "v1", "ctyport-states"]],
  "update-mood-ctyport": [[[23, 70], "s5", "ctyport-states"]],
  "update-mood-ctymarkb": [[[23, 76], "gp", "ctymarkb-states"]],
  "init-mood-palcab": [[3, "v1", "palcab-states"]],
  "update-mood-palcab": [[[23, 53], "s4", "palcab-states"]],
  "set-palcab-turret-flash!": [[10, "v1", "palcab-states"]],
  "update-mood-stadiumb": [[[22, 61], "gp", "stadiumb-states"]],
  "init-mood-mountain": [[[0, 77], "gp", "mountain-states"]],
  "update-mood-mountain": [[[19, 83], "gp", "mountain-states"]],
  "init-mood-atoll": [[2, "v1", "atoll-states"]],
  "update-mood-atoll": [[[19, 48], "s4", "atoll-states"]],
  "set-atoll-explosion!": [[10, "v1", "atoll-states"]],
  "init-mood-drill": [[1, "v1", "drill-states"]],
  "update-mood-drill": [[[22, 121], "gp", "drill-states"]],
  "set-drill-fire-floor!": [
    [9, "v1", "drill-states"],
    [19, "v1", "drill-states"]
  ],
  "set-drill-electricity-scale!": [
    [12, "v1", "drill-states"],
    [25, "v1", "drill-states"]
  ],
  "init-mood-drillb": [[1, "v1", "drillb-states"]],
  "update-mood-drillb": [[[17, 93], "gp", "drillb-states"]],
  "update-mood-casboss": [[[22, 46], "s4", "casboss-states"]],
  "set-casboss-explosion!": [[10, "v1", "casboss-states"]],
  "update-mood-caspad": [[[19, 77], "gp", "caspad-states"]],
  "init-mood-palroof": [[[0, 7], "v1", "palroof-states"]],
  "set-palroof-electricity-scale!": [[12, "v1", "palroof-states"]],
  "update-mood-palent": [[[18, 43], "s5", "palent-states"]],
  "set-palent-turret-flash!": [[13, "v1", "palent-states"]],
  "init-mood-nest": [[1, "v1", "nest-states"]],
  "update-mood-nest": [[[21, 72], "s5", "nest-states"]],
  "set-nest-green-flag!": [[9, "v1", "nest-states"]],
  "init-mood-village1": [[[0, 4], "v1", "village1-states"]],
  "update-mood-village1": [[[21, 66], "gp", "village1-states"]],
  "clear-village1-interp!": [[[9, 11], "v1", "village1-states"]],
  "set-village1-interp!": [[9, "v1", "village1-states"]],
  "update-mood-consite": [[[84, 110], "s4", "consite-states"]],
  "set-consite-flash!": [[10, "v1", "consite-states"]],
  "update-mood-mincan": [[[18, 22], "v1", "mincan-states"]],
  "set-mincan-beam!": [[13, "v1", "mincan-states"]],
  "copy-mood-exterior-ambi": [
    [[12, 16], "a2", "mood-context"],
    [[13, 16], "v1", "mood-context"]
  ],
  "update-mood-light": [[[6, 144], "gp", "light-state"]],
  "update-mood-lava": [[[6, 36], "gp", "lava-state"]],
  "update-mood-flicker": [[[1, 58], "gp", "flicker-state"]],
  "update-mood-florescent": [[[1, 48], "gp", "florescent-state"]],
  "update-mood-electricity": [[[3, 19], "gp", "electricity-state"]],
  "update-mood-pulse": [[[5, 27], "gp", "pulse-state"]],
  "update-mood-strobe": [[[2, 42], "gp", "strobe-state"]],
  "update-mood-flames": [[[5, 102], "gp", "flames-state"]],
  "(method 9 mood-control)": [[636, "v0", "sound-rpc-set-param"]],
  "(method 27 com-airlock)": [[35, "v1", "(array string)"]],
  "(code close com-airlock)": [
    [190, "v0", "sound-rpc-set-param"],
    [297, "v0", "sound-rpc-set-param"],
    [389, "v0", "sound-rpc-set-param"]
  ],
  "(code open com-airlock)": [
    [117, "v0", "sound-rpc-set-param"],
    [226, "v0", "sound-rpc-set-param"],
    [420, "v0", "sound-rpc-set-param"],
    [440, "v0", "sound-rpc-set-param"]
  ],
  "build-conversions": [
    [23, "v1", "fact-info-target"],
    [29, "v1", "fact-info-target"]
  ],
  "target-real-post": [[97, "f28", "float"]],
  "target-compute-pole": [[[12, 180], "s2", "swingpole"]],
  "tobot-start": [[26, "s5", "target"]],
  "(method 10 target)": [[28, "t9", "(function target none)"]],
  "target-compute-edge": [[48, "a0", "process-drawable"]],
  "target-compute-edge-rider": [[48, "a0", "process-drawable"]],
  "target-update-ik": [[288, "f30", "float"]],
  "cam-layout-entity-volume-info-create": [
    ["_stack_", 16, "res-tag"],
    [16, "v0", "(inline-array vector)"],
    [209, "v1", "float"],
    [233, "v1", "float"],
    [237, "v1", "float"],
    [261, "v1", "float"]
  ],
  "cam-layout-entity-info": [
    // can't just cast the return value from the res-tag retrieval
    [202, "v1", "vector"]
  ],
  "clmf-next-entity": [[38, "a0", "connection"]],
  "cam-layout-save-cam-rot": [[13, "v0", "vector"]],
  "cam-layout-save-cam-trans": [
    [29, "v0", "vector"],
    [40, "v0", "vector"],
    // super weird handling of vectors
    [93, "s5", "symbol"],
    [95, "s2", "symbol"],
    [94, "s2", "symbol"]
  ],
  "cam-layout-save-pivot": [
    [38, "v0", "vector"],
    [13, "v0", "vector"]
  ],
  "cam-layout-save-align": [
    [38, "v0", "vector"],
    [13, "v0", "vector"]
  ],
  "cam-layout-save-interesting": [
    [38, "v0", "vector"],
    [13, "v0", "vector"]
  ],
  "cam-layout-save-splineoffset": [[37, "v0", "vector"]],
  "cam-layout-save-campointsoffset": [[12, "v0", "vector"]],
  "clmf-save-all": [[18, "v1", "connection"]],
  "cam-layout-do-action": [[99, "s5", "(function object symbol symbol)"]],
  "cam-layout-function-call": [[15, "gp", "(function string int basic none)"]],
  "cam-layout-do-menu": [
    [[280, 363], "s4", "clm-list"],
    [374, "v1", "clm-item"],
    [[136, 182], "s3", "clm-list"],
    [209, "a0", "clm-item"],
    [219, "v1", "clm-item"],
    [234, "s3", "clm-item"],
    [239, "v1", "clm-item"],
    [244, "s3", "clm-item"]
  ],
  "cam-layout-init": [[10, "v1", "connection"]],
  "clmf-pos-rot": [
    [68, "a1", "res-tag"],
    [139, "v1", "res-tag"],
    [82, "v0", "vector"]
  ],
  "clmf-cam-float-adjust": [[53, "v1", "res-tag"]],
  "(method 9 plane-volume)": [
    [171, "v1", "float"],
    [195, "v1", "float"],
    [199, "v1", "float"],
    [220, "v1", "float"]
  ],
  "(method 45 nav-mesh)": [
    [15, "v1", "entity-nav-mesh"],
    [[34, 43], "v1", "nav-mesh"]
  ],
  "(method 13 nav-engine)": [
    [[53, 65], "s4", "nav-mesh"],
    [[38, 50], "s3", "nav-mesh"]
  ],
  "(method 9 nav-mesh)": [[[81, 134], "s4", "nav-poly"]],
  "(method 37 nav-mesh)": [[[4, 18], "a1", "(inline-array vector)"]],
  "debug-menu-item-var-update-display-str": [
    [[44, 49], "v1", "int"],
    [[61, 69], "v1", "int"]
  ],
  "debug-menu-item-var-make-float": [[31, "v0", "int"]],
  "debug-menu-item-get-max-width": [[[18, 35], "a0", "debug-menu-item-var"]],
  "debug-menu-find-from-template": [
    [10, "s4", "debug-menu-item"],
    [18, "s4", "debug-menu-item-submenu"],
    [3, "s5", "debug-menu"]
  ],
  "debug-menu-item-var-joypad-handler": [
    [206, "a1", "int"],
    [207, "v1", "int"]
  ],
  "debug-menu-rebuild": [[7, "a0", "debug-menu-item"]],
  "debug-menu-render": [[[108, 111], "v1", "dma-packet"]],
  "debug-menu-send-msg": [
    [[3, 14], "s2", "debug-menu-item"],
    [[14, 21], "s2", "debug-menu-item-submenu"]
  ],
  "(anon-function 86 default-menu)": [
    // TODO - should not be required
    [9, "a0", "state-flags"]
  ],
  "(anon-function 2 find-nearest)": [
    [28, "s3", "collide-shape"],
    [55, "s2", "process-focusable"],
    [[59, 63], "s2", "process-focusable"],
    [66, "s3", "collide-shape"]
  ],
  "find-nearest-focusable": [
    [50, "s3", "process-focusable"],
    [66, "s3", "process-focusable"],
    [[298, 303], "s3", "process-focusable"]
  ],
  "(method 11 impact-control)": [[55, "s2", "collide-shape-prim"]],
  "(method 16 collide-cache)": [
    [47, "a0", "collide-shape-prim-sphere"],
    [17, "s4", "collide-cache-prim"],
    [23, "s4", "collide-cache-prim"],
    [27, "s4", "collide-cache-prim"],
    [46, "s4", "collide-cache-prim"],
    [65, "s4", "(inline-array collide-cache-prim)"]
  ],
  "(method 28 editable)": [[[4, 8], "a0", "editable"]],
  "execute-select": [
    [[425, 429], "a0", "editable"],
    [512, "v1", "editable"],
    [[463, 467], "a0", "editable"],
    [605, "v1", "editable"],
    [[556, 560], "a0", "editable"]
  ],
  "(method 12 editable-array)": [
    [877, "a1", "editable-point"],
    [713, "s1", "editable-point"],
    [647, "v1", "sql-result"],
    [466, "v1", "sql-result"],
    [779, "f0", "float"],
    [205, "f0", "float"],
    [208, "f0", "float"]
  ],
  "insert-box": [
    [279, "a0", "editable"],
    [288, "a0", "editable"],
    [297, "a0", "editable"],
    [306, "a0", "editable"],
    [330, "a0", "editable"],
    [339, "a0", "editable"],
    [348, "a0", "editable"],
    [357, "a0", "editable"],
    [388, "a0", "editable"],
    [397, "a0", "editable"],
    [406, "a0", "editable"],
    [415, "a0", "editable"],
    [439, "a0", "editable"],
    [448, "a0", "editable"],
    [457, "a0", "editable"],
    [466, "a0", "editable"],
    [497, "a0", "editable"],
    [506, "a0", "editable"],
    [515, "a0", "editable"],
    [524, "a0", "editable"],
    [555, "a0", "editable"],
    [564, "a0", "editable"],
    [573, "a0", "editable"],
    [582, "a0", "editable"],
    [611, "a0", "editable"]
  ],
  "(event idle editable-player)": [
    [351, "s4", "editable-light"],
    [409, "s4", "editable-light"],
    [312, "v1", "float"],
    [314, "v1", "float"],
    [316, "v1", "float"],
    [382, "v1", "float"],
    [384, "v1", "float"],
    [386, "v1", "float"],
    [388, "v1", "float"],
    [437, "v1", "float"],
    [468, "a0", "editable-light"]
  ],
  "(method 29 editable)": [[[4, 8], "a0", "editable"]],
  "(method 28 editable-point)": [
    [88, "t9", "(function editable-point editable-command none)"]
  ],
  "(method 27 editable-plane)": [
    [9, "t9", "(function editable-plane editable-array editable)"],
    [10, "v0", "editable-plane"]
  ],
  "(method 25 editable-face)": [
    [25, "t9", "(function editable-face editable-array none)"]
  ],
  "(method 25 editable-plane)": [
    [25, "t9", "(function editable-plane editable-array none)"]
  ],
  "(method 29 editable-face)": [
    [318, "a0", "(array editable-point)"],
    [234, "a1", "editable-point"]
  ],
  "(method 27 editable-face)": [
    [9, "t9", "(function editable-face editable-array editable)"],
    [10, "v0", "editable-face"]
  ],
  "(method 25 editable-light)": [
    [9, "t9", "(function editable-light editable-array none)"]
  ],
  "(method 25 editable)": [[[12, 17], "a0", "editable"]],
  "merc-edge-stats": [[31, "v1", "merc-ctrl"]],
  "(method 8 merc-ctrl)": [
    [46, "s2", "pointer"], // was merc-fragment-control
    [[22, 45], "s2", "merc-fragment-control"],
    [[89, 93], "a1", "merc-blend-ctrl"],
    [103, "a1", "pointer"]
  ],
  "merc-vu1-initialize-chain": [
    [[13, 19], "gp", "(pointer vif-tag)"],
    [[19, 116], "s5", "merc-vu1-low-mem"],
    [127, "gp", "(inline-array dma-packet)"]
  ],
  "(method 9 merc-fragment)": [[[13, 265], "s3", "adgif-shader"]],
  "(method 9 merc-effect)": [
    [46, "s4", "pointer"],
    [47, "s5", "pointer"],
    [[0, 46], "s4", "merc-fragment"],
    [[0, 47], "s5", "merc-fragment-control"]
  ],
  "merc-vu1-init-buffer": [
    [[21, 37], "a0", "dma-packet"],
    [[37, 40], "a0", "gs-gif-tag"],
    [45, "a0", "(pointer gs-test)"],
    [47, "a0", "(pointer gs-reg64)"],
    [49, "a1", "(pointer gs-reg64)"],
    [52, "a0", "(pointer gs-zbuf)"],
    [54, "a0", "(pointer gs-reg64)"],
    [[63, 68], "v1", "dma-packet"]
  ],
  "texture-usage-init": [
    [23, "a1", "texture-masks"],
    [24, "a1", "texture-mask"]
  ],
  "upload-vram-pages-pris": [
    [[134, 141], "a0", "dma-packet"],
    [[143, 150], "a0", "gs-gif-tag"],
    [154, "a0", "(pointer int64)"],
    [156, "a0", "(pointer gs-reg64)"]
  ],
  "(method 14 texture-pool)": [[22, "a3", "(pointer int32)"]],
  "(method 13 texture-page)": [
    [[16, 23], "a0", "dma-packet"],
    [[25, 32], "a0", "gs-gif-tag"],
    [36, "a0", "(pointer int64)"],
    [38, "a0", "(pointer gs-reg64)"],
    [[42, 45], "a0", "dma-packet"],
    [45, "a0", "(pointer int64)"]
  ],
  "texture-relocate": [
    [[17, 21], "t4", "dma-packet"],
    [[27, 30], "t4", "gs-gif-tag"],
    [60, "t4", "(pointer gs-bitbltbuf)"],
    [62, "t4", "(pointer gs-reg64)"],
    [63, "t4", "(pointer gs-trxpos)"],
    [65, "t4", "(pointer gs-reg64)"],
    [71, "t4", "(pointer gs-trxreg)"],
    [73, "t4", "(pointer gs-reg64)"],
    [75, "t4", "(pointer gs-trxdir)"],
    [77, "t4", "(pointer gs-reg64)"],
    [[98, 102], "a2", "dma-packet"],
    [[108, 111], "a2", "gs-gif-tag"],
    [132, "a2", "(pointer gs-bitbltbuf)"],
    [134, "a2", "(pointer gs-reg64)"],
    [135, "a2", "(pointer gs-trxpos)"],
    [137, "a2", "(pointer gs-reg64)"],
    [139, "a2", "(pointer gs-trxreg)"],
    [141, "a2", "(pointer gs-reg64)"],
    [143, "a2", "(pointer gs-trxdir)"],
    [145, "a2", "(pointer gs-reg64)"],
    [[157, 161], "a2", "dma-packet"],
    [[167, 170], "a2", "gs-gif-tag"],
    [191, "a2", "(pointer gs-bitbltbuf)"],
    [193, "a2", "(pointer gs-reg64)"],
    [194, "a2", "(pointer gs-trxpos)"],
    [196, "a2", "(pointer gs-reg64)"],
    [198, "a2", "(pointer gs-trxreg)"],
    [200, "a2", "(pointer gs-reg64)"],
    [202, "a2", "(pointer gs-trxdir)"],
    [204, "a2", "(pointer gs-reg64)"]
  ],
  "(method 11 texture-pool)": [
    [[189, 196], "a0", "dma-packet"],
    [217, "a0", "dma-packet"],
    [218, "a0", "(pointer int64)"],
    [211, "a0", "(pointer gs-reg64)"],
    [209, "a0", "(pointer int64)"],
    [[198, 205], "a0", "gs-gif-tag"]
  ],
  "texture-page-login": [[[34, 45], "s2", "texture-page"]],
  "(method 9 texture-page-dir)": [
    [[27, 32], "t3", "adgif-shader"],
    [[20, 30], "t2", "(pointer shader-ptr)"]
  ],
  "texture-page-dir-inspect": [[[137, 138], "v1", "adgif-shader"]],
  "level-remap-texture": [
    [15, "t0", "(pointer uint32)"],
    [21, "t0", "(pointer uint32)"],
    [19, "t0", "(pointer uint64)"],
    [12, "v1", "int"],
    [12, "a3", "int"]
  ],
  "debug-menu-func-decode": [[18, "a0", "symbol"]],
  "(method 20 game-info)": [
    [8, "v1", "symbol"],
    [9, "v1", "level-load-info"],
    [[11, 18], "s3", "continue-point"]
  ],
  "(method 30 game-info)": [
    [[4, 26], "s3", "game-task"],
    [[4, 26], "s2", "game-task"],
    [[37, 53], "s5", "game-task"],
    [[37, 53], "s4", "game-task"]
  ],
  "(method 10 fact-info-target)": [[67, "v1", "target"]],
  "(method 11 fact-info-target)": [
    [143, "v1", "target"],
    [264, "a0", "target"],
    [322, "v1", "target"],
    [410, "a0", "target"],
    [458, "v1", "target"],
    [499, "v1", "target"],
    [540, "v1", "target"],
    [558, "v1", "target"],
    [572, "v1", "target"],
    [588, "v1", "target"],
    [599, "v1", "target"],
    [674, "v1", "target"],
    [702, "v1", "target"],
    [737, "v1", "target"],
    [271, "a0", "target"],
    [413, "a0", "target"]
  ],
  "print-continues": [
    [3, "v1", "symbol"],
    [4, "v1", "level-load-info"],
    [[6, 14], "v1", "continue-point"]
  ],
  "(method 23 game-info)": [
    [178, "a0", "pointer"],
    [329, "s3", "game-save-tag"],
    [662, "a2", "game-save-tag"],
    [63, "v1", "connection"],
    [181, "s2", "int"],
    [1162, "a0", "pointer"],
    [[182, 191], "v1", "(inline-array game-save-tag)"],
    [333, "s3", "pointer"],
    [199, "v1", "(inline-array game-save-tag)"],
    [215, "v1", "(inline-array game-save-tag)"],
    [231, "v1", "(inline-array game-save-tag)"],
    [247, "v1", "(inline-array game-save-tag)"],
    [263, "v1", "(inline-array game-save-tag)"],
    [279, "v1", "(inline-array game-save-tag)"],
    [295, "v1", "(inline-array game-save-tag)"],
    [312, "s3", "(inline-array game-save-tag)"],
    [335, "v1", "(inline-array game-save-tag)"],
    [342, "v1", "(inline-array game-save-tag)"],
    [348, "v1", "(inline-array game-save-tag)"],
    [376, "v1", "(inline-array game-save-tag)"],
    [377, "v1", "(inline-array game-save-tag)"],
    [501, "v1", "(inline-array game-save-tag)"],
    [555, "s4", "int"],
    [522, "s4", "pointer"],
    [495, "v1", "pointer"],
    [535, "s4", "pointer"],
    [349, "v1", "(inline-array game-save-tag)"],
    [356, "v1", "(inline-array game-save-tag)"],
    [363, "v1", "(inline-array game-save-tag)"],
    [370, "v1", "(inline-array game-save-tag)"],
    [378, "v1", "(inline-array game-save-tag)"],
    [385, "v1", "(inline-array game-save-tag)"],
    [392, "v1", "(inline-array game-save-tag)"],
    [399, "v1", "(inline-array game-save-tag)"],
    [406, "v1", "(inline-array game-save-tag)"],
    [413, "v1", "(inline-array game-save-tag)"],
    [420, "v1", "(inline-array game-save-tag)"],
    [427, "v1", "(inline-array game-save-tag)"],
    [434, "v1", "(inline-array game-save-tag)"],
    [441, "v1", "(inline-array game-save-tag)"],
    [448, "v1", "(inline-array game-save-tag)"],
    [455, "v1", "(inline-array game-save-tag)"],
    [462, "v1", "(inline-array game-save-tag)"],
    [483, "v1", "(inline-array game-save-tag)"],
    [504, "v1", "(inline-array game-save-tag)"],
    [529, "s4", "(inline-array game-save-tag)"],
    [559, "v1", "(inline-array game-save-tag)"],
    [589, "a0", "(inline-array game-save-tag)"],
    [617, "a0", "(inline-array game-save-tag)"],
    [632, "a2", "(pointer float)"],
    [650, "s4", "(inline-array game-save-tag)"],
    [664, "a3", "(pointer uint8)"],
    [675, "a0", "(inline-array game-save-tag)"],
    [698, "a3", "(pointer uint32)"],
    [714, "v1", "(inline-array game-save-tag)"],
    [721, "v1", "(inline-array game-save-tag)"],
    [728, "v1", "(inline-array game-save-tag)"],
    [735, "v1", "(inline-array game-save-tag)"],
    [742, "v1", "(inline-array game-save-tag)"],
    [749, "v1", "(inline-array game-save-tag)"],
    [756, "v1", "(inline-array game-save-tag)"],
    [763, "v1", "(inline-array game-save-tag)"],
    [770, "v1", "(inline-array game-save-tag)"],
    [777, "v1", "(inline-array game-save-tag)"],
    [784, "v1", "(inline-array game-save-tag)"],
    [800, "a2", "(pointer time-frame)"],
    [806, "v1", "(inline-array game-save-tag)"],
    [822, "a2", "(pointer time-frame)"],
    [828, "v1", "(inline-array game-save-tag)"],
    [850, "v1", "(inline-array game-save-tag)"],
    [844, "a2", "(pointer time-frame)"],
    [866, "a2", "(pointer time-frame)"],
    [874, "a0", "(inline-array game-save-tag)"],
    [890, "a3", "(pointer uint16)"],
    [900, "a0", "(inline-array game-save-tag)"],
    [926, "a0", "(inline-array game-save-tag)"],
    [952, "a0", "(inline-array game-save-tag)"],
    [981, "a0", "(inline-array game-save-tag)"],
    [1011, "v1", "(inline-array game-save-tag)"],
    [1019, "v1", "(inline-array game-save-tag)"],
    [1027, "v1", "(inline-array game-save-tag)"],
    [1035, "v1", "(inline-array game-save-tag)"],
    [1043, "v1", "(inline-array game-save-tag)"],
    [1051, "v1", "(inline-array game-save-tag)"],
    [1059, "v1", "(inline-array game-save-tag)"],
    [1069, "v1", "(inline-array game-save-tag)"],
    [1079, "v1", "(inline-array game-save-tag)"],
    [1091, "v1", "(inline-array game-save-tag)"],
    [1103, "v1", "(inline-array game-save-tag)"],
    [1115, "v1", "(inline-array game-save-tag)"],
    [1127, "v1", "(inline-array game-save-tag)"],
    [1144, "v1", "(inline-array game-save-tag)"],
    [604, "a3", "(pointer uint16)"],
    [703, "a3", "(pointer int32)"],
    [916, "a3", "(pointer uint16)"],
    [942, "a3", "(pointer uint16)"],
    [968, "a3", "(pointer time-frame)"],
    [1001, "a3", "(pointer int8)"]
  ],
  "(anon-function 55 task-control)": [
    [14, "v1", "symbol"],
    [20, "s2", "level-load-info"]
  ],
  "(method 12 minimap)": [[18, "v0", "connection-minimap"]],
  "update-task-masks": [[30, "s5", "connection-minimap"]],
  "(method 10 fail-mission)": [[43, "t9", "(function process process)"]],
  "restart-mission": [
    [8, "v1", "connection"],
    [5, "v1", "connection"],
    [8, "a0", "process"],
    [12, "a0", "process"],
    [15, "a0", "process"],
    [39, "a0", "process"],
    [47, "a0", "connection"],
    [46, "s4", "connection"],
    [44, "s4", "connection"],
    [6, "s4", "connection"],
    [47, "s4", "connection"],
    [50, "v1", "connection"]
  ],
  "(code resetting fail-mission)": [[19, "v0", "sound-rpc-set-param"]],
  "(anon-function 6 script)": [[17, "v1", "pair"]],
  "(anon-function 16 script)": [
    [10, "s4", "game-task-node-info"],
    [12, "v1", "symbol"]
  ],
  "(method 13 mysql-nav-graph)": [[[15, 37], "gp", "mysql-nav-node"]],
  "(method 14 mysql-nav-graph)": [[[16, 31], "v1", "mysql-nav-edge"]],
  "(method 15 mysql-nav-graph)": [[[6, 11], "a3", "mysql-nav-visnode"]],
  "(method 16 mysql-nav-graph)": [
    [[39, 54], "v1", "mysql-nav-visnode"],
    [29, "a1", "mysql-nav-visnode"],
    [24, "a1", "mysql-nav-visnode"]
  ],
  "(method 11 mysql-nav-graph)": [[7, "a2", "mysql-nav-node"]],
  "(method 12 mysql-nav-graph)": [[7, "a2", "mysql-nav-edge"]],
  "(method 19 mysql-nav-graph)": [
    [[32, 41], "s4", "mysql-nav-node"],
    [[42, 62], "a0", "mysql-nav-edge"]
  ],
  "(method 10 mysql-nav-graph)": [
    [[12, 17], "a0", "mysql-nav-node"],
    [[43, 62], "a0", "mysql-nav-edge"],
    [[83, 102], "a0", "mysql-nav-visnode"],
    [97, "v1", "mysql-nav-edge"]
  ],
  "(method 10 mysql-nav-node)": [[4, "v1", "mysql-nav-edge"]],
  "(method 9 mysql-nav-graph)": [
    [[96, 261], "s0", "mysql-nav-node"],
    [[360, 690], "s1", "mysql-nav-edge"],
    [[781, 810], "s1", "mysql-nav-visnode"]
  ],
  "(method 17 mysql-nav-graph)": [
    [7, "a1", "mysql-nav-node"],
    [22, "a1", "mysql-nav-edge"],
    [[39, 59], "a1", "mysql-nav-edge"],
    [[48, 58], "a2", "mysql-nav-node"]
  ],
  "(anon-function 24 script)": [[14, "s5", "entity-actor"]],
  "(anon-function 31 script)": [
    [25, "s3", "process-drawable"],
    [59, "v0", "joint"],
    [14, "s5", "(function process vector cspace none)"]
  ],
  "(method 9 script-context)": [[81, "s5", "symbol"]],
  "(anon-function 33 script)": [
    // TODO - cast had to be added even though `object` is in type_utils.cpp
    [14, "a0", "symbol"],
    [34, "gp", "process-drawable"],
    [95, "s3", "drawable-region-prim"],
    [150, "v0", "joint"]
  ],
  "(anon-function 36 script)": [[15, "v0", "int"]],
  "(anon-function 49 script)": [[10, "gp", "pair"]],
  "(anon-function 52 script)": [
    [14, "s5", "pair"],
    [11, "s4", "process-focusable"]
  ],
  "(anon-function 64 script)": [[21, "v1", "bfloat"]],
  "(anon-function 69 script)": [[3, "t9", "(function script-context symbol)"]],
  "(anon-function 72 script)": [[3, "s4", "pair"]],
  "(anon-function 73 script)": [[5, "s5", "pair"]],
  "(anon-function 74 script)": [[5, "s5", "pair"]],
  "(anon-function 75 script)": [[3, "s5", "pair"]],
  "(anon-function 76 script)": [[3, "s5", "pair"]],
  "(anon-function 80 script)": [[3, "s5", "pair"]],
  "(method 10 script-context)": [[22, "s3", "symbol"]],
  "command-get-trans": [
    [36, "v0", "process-drawable"],
    [58, "s3", "process-drawable"],
    [76, "v0", "joint"]
  ],
  "(anon-function 0 script)": [
    [30, "s5", "pair"],
    [16, "s5", "process-drawable"],
    [90, "v0", "joint"]
  ],
  "(anon-function 32 script)": [
    // TODO - cast had to be added even though `object` is in type_utils.cpp
    [13, "a0", "symbol"],
    [43, "s5", "process-drawable"],
    [32, "s5", "process-drawable"],
    [105, "v0", "joint"],
    [145, "v0", "joint"],
    [[42, 221], "s4", "process-drawable"]
  ],
  "command-get-process": [
    [37, "gp", "entity-actor"],
    [76, "a0", "connection"],
    [79, "a0", "connection"],
    [83, "a0", "connection"],
    [83, "a1", "connection"],
    [74, "a1", "connection"],
    [73, "a0", "connection"],
    [77, "a2", "game-task-node-info"],
    [[93, 98], "v1", "connection"],
    [162, "s3", "process-drawable"]
  ],
  "command-get-float": [[20, "gp", "bfloat"]],
  "command-get-int": [[17, "gp", "bfloat"]],
  "(anon-function 54 script)": [[66, "v1", "entity-actor"]],
  "(anon-function 53 script)": [[40, "v1", "entity-actor"]],
  "(anon-function 71 script)": [[4, "v1", "symbol"]],
  "(method 12 level)": [
    [[182, 185], "a0", "texture-anim-array"],
    [343, "a0", "symbol"],
    [93, "t9", "(function level none)"],
    [[314, 322], "a1", "type"]
  ],
  "bg": [[47, "a0", "symbol"]],
  "(method 10 load-state)": [
    [436, "v1", "level"],
    [442, "v1", "level"]
  ],
  "(method 14 level-group)": [[[53, 61], "a0", "entity-actor"]],
  "(method 27 level-group)": [
    [[112, 122], "s3", "entity-actor"],
    ["_stack_", 32, "vector"],
    ["_stack_", 36, "vector"]
  ],
  "expand-vis-box-with-point": [[[10, 40], "v1", "(inline-array vector)"]],
  "check-for-rougue-process": [
    [[103, 115], "v1", "part-tracker"],
    [[126, 140], "v1", "part-spawner"],
    [[153, 169], "v1", "process-drawable"],
    [[178, 194], "v1", "process-drawable"]
  ],
  "process-drawable-scale-from-entity!": [[15, "v1", "vector"]],
  "reset-actors": [[161, "s3", "(function level symbol none)"]],
  "process-status-bits": [[[12, 58], "s3", "process-drawable"]],
  "(method 26 level-group)": [
    [134, "v0", "(pointer actor-group)"],
    // [135, "s2", "actor-group"],
    // [140, "v1", "(pointer uint32)"],
    [37, "f0", "float"],
    [40, "f0", "float"],
    [83, "f0", "float"],
    [86, "f0", "float"],
    ["_stack_", 48, "res-tag"],
    ["_stack_", 20, "vector"],
    ["_stack_", 24, "vector"]
  ],
  "set-graphics-mode": [[[0, 100], "gp", "gs-bank"]],
  "(method 3 entity-nav-mesh)": [[7, "t9", "(function object object)"]],
  "draw-actor-marks": [
    [20, "gp", "part-spawner"],
    [[29, 273], "gp", "process-drawable"],
    ["_stack_", 20, "(pointer int32)"]
  ],
  "(method 15 level-group)": [
    [[233, 252], "s0", "process-drawable"],
    [[281, 427], "s5", "process-drawable"],
    [[627, 631], "a0", "drawable-region-prim"],
    [625, "a0", "drawable-inline-array-region-prim"],
    [639, "a0", "drawable-inline-array-region-prim"],
    [688, "a0", "drawable-inline-array-region-prim"],
    [705, "a0", "drawable-inline-array-region-prim"],
    [[690, 694], "a0", "drawable-region-prim"]
  ],
  "build-masks": [
    [[18, 22], "a1", "drawable-tree-tfrag"],
    [24, "a2", "drawable-inline-array-tfrag"],
    [[27, 31], "a2", "(inline-array tfragment)"],
    [[38, 42], "a1", "drawable-tree-tfrag-trans"],
    [44, "a2", "drawable-inline-array-tfrag"],
    [[47, 51], "a2", "(inline-array tfragment)"],
    [[58, 62], "a1", "drawable-tree-tfrag-water"],
    [64, "a2", "drawable-inline-array-tfrag"],
    [[67, 71], "a2", "(inline-array tfragment)"],
    [[78, 79], "a1", "drawable-tree-instance-tie"],
    [123, "a1", "drawable-tree-instance-shrub"],
    [[129, 133], "a2", "(inline-array prototype-bucket-shrub)"]
  ],
  "history-draw": [
    [151, "a0", "uint"],
    ["_stack_", 24, "pat-surface"]
  ],
  "(code complete task-manager)": [[119, "gp", "handle"]],
  "(method 14 drawable-group)": [[19, "s5", "drawable-group"]],
  "(method 15 drawable-tree)": [
    [[1, 4], "v1", "drawable-inline-array-node"],
    [[29, 34], "t0", "drawable-inline-array-node"],
    [[28, 32], "t2", "drawable-inline-array-node"],
    [[42, 46], "t2", "(pointer int8)"]
  ],
  "(method 14 drawable-tree-array)": [[11, "s5", "drawable-tree-array"]],
  "upload-vis-bits": [[14, "a1", "(pointer uint128)"]],
  "set-background-regs!": [
    [42, "v1", "(pointer int32)"],
    [47, "v1", "(pointer int32)"],
    [45, "a0", "(pointer int32)"]
  ],
  "finish-background": [
    [752, "t0", "(pointer float)"],
    [785, "t4", "(pointer int32)"],
    [815, "t0", "(pointer float)"],
    [848, "t4", "(pointer int32)"],
    [878, "t0", "(pointer float)"],
    [911, "t4", "(pointer int32)"],
    [941, "a3", "(pointer float)"],
    [974, "t3", "(pointer int32)"]
  ],
  "(method 16 drawable-inline-array-node)": [[[1, 7], "v1", "draw-node"]],
  "(method 9 tfragment)": [
    [27, "a3", "(pointer int32)"],
    [32, "t0", "texture"]
  ],
  "add-tfrag-mtx-0": [[[3, 17], "a0", "dma-packet"]],
  "add-tfrag-mtx-1": [[[3, 17], "a0", "dma-packet"]],
  "add-tfrag-data": [
    [[3, 17], "a0", "dma-packet"],
    [[24, 31], "v1", "dma-packet"]
  ],
  "tfrag-init-buffer": [
    [[10, 17], "a0", "dma-packet"],
    [[19, 26], "a0", "gs-gif-tag"],
    [31, "a0", "(pointer gs-reg64)"],
    [[47, 55], "v1", "dma-packet"]
  ],
  "tfrag-end-buffer": [
    [[1, 8], "a2", "dma-packet"],
    [[11, 18], "a0", "(pointer vif-tag)"],
    [[18, 22], "a0", "(pointer int32)"],
    [[23, 29], "a0", "(pointer vif-tag)"]
  ],
  "draw-drawable-tree-tfrag": [
    [17, "v1", "drawable-inline-array-node"],
    [19, "a0", "drawable-inline-array-node"],
    [[104, 110], "v1", "dma-packet"],
    [[183, 189], "v1", "dma-packet"]
  ],
  "draw-drawable-tree-tfrag-trans": [
    [18, "v1", "drawable-inline-array-node"],
    [20, "a0", "drawable-inline-array-node"],
    [[176, 182], "v1", "dma-packet"],
    [[97, 103], "v1", "dma-packet"]
  ],
  "draw-drawable-tree-tfrag-water": [
    [18, "v1", "drawable-inline-array-node"],
    [20, "a0", "drawable-inline-array-node"],
    [[176, 182], "v1", "dma-packet"],
    [[97, 103], "v1", "dma-packet"]
  ],
  "tfrag-vu1-init-buf": [
    [[27, 35], "v1", "dma-packet"],
    [[61, 66], "v1", "dma-packet"],
    [69, "v1", "(pointer int32)"]
  ],
  "(method 8 process-tree)": [
    [31, "v1", "symbol"],
    [6, "a3", "symbol"]
  ],
  "(method 11 memory-usage-block)": [[43, "a0", "int"]],
  "process-release?": [[9, "gp", "process-focusable"]],
  "(code pov-camera-start-playing pov-camera)": [[21, "v0", "joint"]],
  "(anon-function 7 pov-camera)": [
    [9, "v1", "float"],
    [16, "v1", "float"]
  ],
  "(event othercam-running)": [
    [17, "v1", "process-drawable"],
    [24, "v0", "joint"],
    [41, "a0", "process"]
  ],
  "upload-generic-shrub": [
    [[3, 13], "t0", "dma-packet"],
    [[15, 26], "v1", "matrix"],
    [[31, 44], "t0", "vector4w-2"],
    [[47, 71], "t0", "dma-packet"],
    [[74, 98], "a2", "dma-packet"],
    [[101, 125], "a2", "dma-packet"],
    [[128, 152], "a2", "dma-packet"],
    [[157, 162], "a1", "dma-packet"]
  ],
  "tfrag-scissor-vu1-init-buf": [
    [[25, 34], "v1", "dma-packet"],
    [[61, 66], "v1", "dma-packet"],
    [69, "v1", "(pointer uint32)"]
  ],
  "(method 9 tie-fragment)": [
    [21, "a2", "(pointer int32)"],
    [26, "a3", "(pointer int32)"],
    [[1, 70], "s5", "adgif-shader"]
  ],
  "tie-init-engine": [
    [[11, 25], "a0", "dma-packet"],
    [[37, 45], "a0", "dma-packet"],
    [[47, 54], "a0", "dma-packet"],
    [[57, 64], "v1", "vector"],
    [[65, 72], "v1", "(pointer vif-tag)"]
  ],
  "tie-end-buffer": [
    [[1, 8], "a1", "dma-packet"],
    [[10, 17], "a1", "gs-gif-tag"],
    [21, "a1", "(pointer gs-test)"],
    [23, "a1", "(pointer gs-reg64)"],
    [[27, 34], "a1", "dma-packet"],
    [38, "a0", "(pointer vif-tag)"],
    [40, "a0", "(pointer vif-tag)"],
    [42, "a0", "(pointer vif-tag)"],
    [44, "a0", "(pointer vif-tag)"],
    [[45, 49], "a0", "(pointer int32)"]
  ],
  "tie-ints": [
    [17, "v1", "(pointer uint32)"],
    [21, "v1", "(pointer uint32)"]
  ],
  "(method 13 drawable-tree-instance-tie)": [
    [[51, 70], "t1", "tie-fragment"],
    [[102, 120], "a3", "tie-fragment"],
    [[160, 178], "t1", "tie-fragment"],
    [[211, 229], "a3", "tie-fragment"],
    [[266, 286], "t1", "tie-fragment"],
    [[320, 340], "a1", "tie-fragment"],
    [[381, 400], "t1", "tie-fragment"],
    [[432, 450], "a3", "tie-fragment"],
    [[487, 507], "t1", "tie-fragment"],
    [[541, 561], "a1", "tie-fragment"],
    [[598, 616], "t1", "tie-fragment"],
    [[649, 667], "a3", "tie-fragment"],
    [[703, 723], "t1", "tie-fragment"],
    [[756, 776], "a1", "tie-fragment"]
  ],
  "draw-drawable-tree-instance-tie": [
    [[23, 37], "v1", "drawable-inline-array-node"],
    [25, "a0", "drawable-inline-array-node"],
    [120, "s2", "drawable-inline-array-instance-tie"],
    [132, "v1", "int"],
    [132, "a0", "int"]
  ],
  "instance-tie-patch-buckets": [
    [39, "a0", "(pointer uint64)"],
    [152, "a0", "(pointer uint64)"],
    [265, "a0", "(pointer uint64)"],
    [378, "a0", "(pointer uint64)"],
    [491, "a0", "(pointer uint64)"],
    [605, "a0", "(pointer uint64)"],
    [719, "a0", "(pointer uint64)"],
    [833, "a0", "(pointer uint64)"],
    [947, "a0", "(pointer uint64)"],
    [1061, "a0", "(pointer uint64)"],
    [1175, "a0", "(pointer uint64)"],
    [1289, "a0", "(pointer uint64)"],
    [1403, "a0", "(pointer uint64)"],
    [[51, 57], "a0", "dma-packet"],
    [[164, 170], "a0", "dma-packet"]
  ],
  "tie-floats": [[[3, 73], "gp", "(pointer uint32)"]],
  "tie-init-buf": [
    [[24, 31], "a0", "dma-packet"],
    [[33, 40], "a0", "gs-gif-tag"],
    [44, "a0", "(pointer gs-zbuf)"],
    [46, "a0", "(pointer gs-reg64)"],
    [[49, 59], "v1", "dma-packet"],
    [[84, 90], "v1", "dma-packet"],
    [92, "v1", "(pointer int32)"]
  ],
  "tie-init-envmap-buf": [
    [[23, 33], "v1", "dma-packet"],
    [[58, 64], "v1", "dma-packet"],
    [66, "v1", "(pointer int32)"]
  ],
  "(code othercam-running)": [[[2, 65], "s2", "process-drawable"]],
  "hud-ring-cell-init-by-other": [
    [36, "a0", "progress"],
    [45, "v1", "progress"],
    [56, "a0", "progress"],
    [132, "a1", "progress"],
    [159, "a1", "progress"],
    [178, "a1", "progress"]
  ],
  "(enter othercam-running)": [[[50, 60], "gp", "process-drawable"]],
  "(post idle hud-ring-cell)": [
    [8, "a1", "progress"],
    [13, "v1", "progress"],
    [36, "a1", "progress"],
    [63, "a1", "progress"],
    [82, "a1", "progress"],
    [99, "v1", "progress"],
    [102, "v1", "progress"],
    [137, "v1", "progress"],
    [159, "v1", "progress"]
  ],
  "(code target-board-jump)": [[17, "v1", "art-joint-anim"]],
  "(code target-board-get-on)": [[55, "v1", "art-joint-anim"]],
  "(code target-board-jump-kick)": [[15, "v1", "art-joint-anim"]],
  "(code target-board-get-off)": [[78, "v1", "art-joint-anim"]],
  "(code target-board-stance)": [[49, "v1", "art-joint-anim"]],
  "(code target-board-wall-kick)": [
    [10, "v1", "art-joint-anim"],
    [59, "f0", "float"]
  ],
  "(code target-board-pegasus)": [
    [32, "s4", "art-joint-anim"],
    [68, "s4", "process-focusable"],
    [85, "s4", "process-focusable"],
    [149, "s4", "target"]
  ],
  "(code target-board-trickx)": [
    [81, "v1", "art-joint-anim"],
    [149, "v1", "art-joint-anim"],
    [218, "v1", "art-joint-anim"],
    [301, "v1", "art-joint-anim"]
  ],
  "(code target-board-flip)": [
    [108, "v1", "art-joint-anim"],
    [218, "v1", "art-joint-anim"],
    [319, "v1", "art-joint-anim"],
    [385, "v1", "art-joint-anim"]
  ],
  "(code target-board-hold)": [
    [100, "v1", "art-joint-anim"],
    [227, "v1", "art-joint-anim"],
    [415, "v1", "art-joint-anim"],
    [485, "v1", "art-joint-anim"]
  ],
  "(code target-board-hit-ground)": [
    [77, "v1", "art-joint-anim"],
    [147, "v1", "art-joint-anim"]
  ],
  "target-board-ground-check": [
    [198, "v1", "board"],
    [258, "v1", "board"]
  ],
  "(enter target-board-jump)": [
    [174, "v1", "board"],
    [231, "v1", "board"]
  ],
  "(trans target-board-ride-edge)": [[107, "v0", "sound-rpc-set-param"]],
  "(enter target-board-flip)": [[78, "v0", "sound-rpc-set-param"]],
  "target-board-anim-trans": [[192, "v0", "sound-rpc-set-param"]],
  "(exit target-board-ride-edge)": [[8, "v0", "sound-rpc-set-param"]],
  "(exit target-board-flip)": [[31, "v0", "sound-rpc-set-param"]],
  "(exit target-board-hold)": [[9, "v0", "sound-rpc-set-param"]],
  "(code target-board-hit)": [
    [304, "v1", "fact-info-target"],
    [455, "v1", "fact-info-target"]
  ],
  "(code target-board-halfpipe)": [
    [173, "t9", "(function none :behavior target)"]
  ],
  "(event target-board-grab)": [[24, "a0", "process"]],
  "(event target-board-halfpipe)": [[82, "v1", "float"]],
  "talker-spawn-func": [
    [79, "a0", "talker"],
    [82, "v1", "talker"],
    [85, "v1", "talker"]
  ],
  "(method 9 board-info)": [
    [45, "a0", "fact-info-target"],
    [55, "a0", "fact-info-target"]
  ],
  "target-board-real-post": [[346, "v0", "sound-rpc-set-param"]],
  "target-board-effect": [[334, "v0", "sound-rpc-set-param"]],
  "target-board-handler": [[123, "a0", "process"]],
  "(trans target-flop-hit-ground)": [
    [52, "v1", "fact-info-target"],
    [58, "v1", "fact-info-target"]
  ],
  "(code target-flop)": [[32, "v1", "art-joint-anim"]],
  "(trans target-flop)": [
    [73, "v1", "fact-info-target"],
    [79, "v1", "fact-info-target"],
    [108, "v1", "fact-info-target"],
    [114, "v1", "fact-info-target"],
    [187, "v1", "fact-info-target"],
    [193, "v1", "fact-info-target"]
  ],
  "(enter target-flop)": [
    [2, "v1", "fact-info-target"],
    [8, "v1", "fact-info-target"]
  ],
  "(trans target-attack-uppercut-jump)": [
    [183, "v1", "fact-info-target"],
    [189, "v1", "fact-info-target"]
  ],
  "(trans target-attack-air)": [
    [83, "v1", "fact-info-target"],
    [89, "v1", "fact-info-target"]
  ],
  "(code target-running-attack)": [
    [115, "gp", "art-joint-anim"],
    [398, "v1", "art-joint-anim"],
    [426, "v1", "art-joint-anim"],
    [454, "v1", "art-joint-anim"],
    [542, "t1", "sound-name"],
    [547, "t1", "sound-name"],
    [557, "t1", "sound-name"],
    [226, "f26", "float"],
    [309, "f26", "float"]
  ],
  "(trans target-duck-high-jump-jump)": [[11, "v0", "sound-rpc-set-param"]],
  "(code target-double-jump)": [
    [81, "v1", "art-joint-anim"],
    [119, "v1", "art-joint-anim"]
  ],
  "(code target-jump-forward)": [[55, "v1", "art-joint-anim"]],
  "(code target-falling)": [[67, "v1", "art-joint-anim"]],
  "mod-var-jump": [
    [76, "f1", "float"],
    [171, "v0", "vector"]
  ],
  "(code target-slide-down)": [[28, "v1", "art-joint-anim"]],
  "(code target-duck-stance)": [
    [59, "v1", "art-joint-anim"],
    [291, "v1", "art-joint-anim"],
    [112, "v1", "art-joint-anim"],
    [239, "v1", "art-joint-anim"]
  ],
  "(enter target-double-jump)": [[15, "v1", "vector"]],
  "(enter target-jump)": [[42, "v1", "vector"]],
  "(enter target-high-jump)": [[21, "v1", "vector"]],
  "(code target-attack)": [
    [145, "gp", "art-joint-anim"],
    [177, "v1", "fact-info-target"],
    [183, "v1", "fact-info-target"]
  ],
  "(event target-running-attack)": [[48, "v1", "target"]],
  "(trans target-running-attack)": [
    [211, "v1", "fact-info-target"],
    [217, "v1", "fact-info-target"]
  ],
  "target-gun-end-mode": [[58, "v0", "sound-rpc-set-param"]],
  "target-board-physics": [[167, "v0", "sound-rpc-set-param"]],
  "clone-anim-once": [
    [[22, 69], "gp", "process-drawable"],
    [46, "s5", "collide-shape"],
    [107, "v1", "manipy"]
  ],
  "service-cpads": [[[207, 312], "s3", "pad-buttons"]],
  "dm-editable-boolean-toggle-pick-func": [[5, "v1", "(pointer symbol)"]],
  "dm-editable-light-float-func": [
    [36, "a0", "(pointer float)"],
    [88, "v1", "(pointer float)"]
  ],
  "(anon-function 46 script)": [[24, "v0", "float"]],
  "(anon-function 4 script)": [[13, "v1", "int"]],
  "(method 13 sync-linear)": [
    ["_stack_", 16, "res-tag"],
    [35, "v1", "(pointer float)"]
  ],
  "(method 13 sync-eased)": [
    ["_stack_", 16, "res-tag"],
    [[31, 54], "v1", "(pointer float)"]
  ],
  "(method 13 sync-paused)": [
    ["_stack_", 16, "res-tag"],
    [[29, 45], "v1", "(pointer float)"]
  ],
  "unpack-comp-rle": [[[10, 26], "a0", "(pointer int8)"]],
  "(method 16 level)": [
    [222, "v1", "(pointer uint128)"],
    [223, "a1", "(pointer uint128)"],
    [225, "a0", "(pointer uint128)"],
    [[71, 168], "s1", "(pointer int8)"],
    [72, "v1", "(pointer int8)"],
    [[74, 169], "s0", "(pointer int8)"],
    [[170, 193], "s1", "(pointer uint8)"],
    [[171, 193], "s2", "(pointer uint8)"],
    [227, "v1", "(pointer uint8)"]
  ],
  "set-fog-height!": [[2, "v1", "(array texture-anim)"]],
  "unpack-comp-huf": [[[21, 23], "t3", "(pointer uint16)"]],
  "(method 10 elec-gate)": [[13, "t9", "(function process-drawable none)"]],
  "(method 11 elec-gate)": [
    [180, "a0", "vector"],
    [193, "a0", "vector"]
  ],
  "(event idle simple-focus)": [[6, "v1", "vector"]],
  "(trans active simple-nav-sphere)": [[10, "v1", "process-drawable"]],
  "simple-nav-sphere-event-handler": [[21, "v1", "float"]],
  "sampler-start": [
    [1, "v1", "timer-bank"],
    [3, "v1", "timer-bank"],
    [6, "a0", "timer-bank"],
    [24, "a0", "timer-bank"]
  ],
  "(top-level-login sampler)": [[14, "v1", "timer-bank"]],
  "sampler-stop": [[1, "v1", "timer-bank"]],
  "(event up-idle basebutton)": [[[3, 38], "v1", "attack-info"]],
  "(method 33 basebutton)": [[35, "v1", "art-joint-anim"]],
  "(event idle drop-plat)": [
    [19, "s5", "process-focusable"],
    [53, "gp", "process-focusable"]
  ],
  "(event idle bouncer)": [[[120, 127], "v1", "attack-info"]],
  "(method 7 conveyor)": [
    [12, "t9", "(function process-drawable int process-drawable)"]
  ],
  "(method 27 conveyor)": [
    [23, "a0", "connection"],
    [24, "a0", "collide-shape"],
    [71, "a0", "connection"],
    [72, "a0", "collide-shape"],
    [143, "s4", "process-focusable"]
  ],
  "(method 21 conveyor)": [
    [104, "v1", "vector"],
    [102, "v1", "vector"],
    [106, "a0", "vector"],
    [112, "v1", "vector"],
    [118, "v1", "vector"]
  ],
  "(code idle lgconveyor)": [[10, "v1", "art-joint-anim"]],
  "(post idle lgconveyor)": [[4, "t9", "(function none)"]],
  "(method 7 elevator)": [[14, "t9", "(function base-plat int base-plat)"]],
  "elevator-event": [
    [23, "v1", "focus"],
    [88, "gp", "float"],
    [132, "gp", "float"]
  ],
  "(method 46 elevator)": [[11, "f0", "float"]],
  "(method 11 elevator)": [[156, "f0", "float"]],
  "(enter idle elec-gate)": [
    [[33, 53], "a1", "lightning-mode"],
    [[10, 30], "a1", "lightning-mode"],
    [[56, 76], "a1", "lightning-mode"]
  ],
  "(enter active elec-gate)": [
    [[29, 49], "a1", "lightning-mode"],
    [[75, 95], "a1", "lightning-mode"],
    [[52, 72], "a1", "lightning-mode"]
  ],
  "(trans active elec-gate)": [
    [[284, 304], "a0", "lightning-mode"],
    [[257, 416], "s4", "lightning-mode"]
  ],
  "(trans shutdown elec-gate)": [
    [[36, 56], "a0", "lightning-mode"],
    [[82, 102], "a0", "lightning-mode"],
    [[59, 79], "a0", "lightning-mode"]
  ],
  "(method 11 basebutton)": [["_stack_", 16, "res-tag"]],
  "(method 24 conveyor)": [["_stack_", 16, "res-tag"]],
  "(method 25 conveyor)": [[11, "v0", "actor-option"]],
  "(method 24 scene-player)": [[38, "gp", "scene"]],
  "process-drawable-draw-subtitles": [[26, "v0", "(array subtitle-range)"]],
  "(post play-anim scene-player)": [
    [192, "s4", "process-drawable"],
    [243, "s4", "process-drawable"],
    [306, "s5", "process-drawable"],
    [564, "v0", "sound-rpc-set-param"],
    [655, "v0", "sound-rpc-set-param"]
  ],
  "(method 9 scene-actor)": [
    [43, "s4", "skeleton-group"],
    [258, "a0", "process-drawable"],
    [262, "v1", "process-drawable"],
    [266, "a0", "process-drawable"],
    [346, "a0", "scene-player"],
    [355, "v1", "manipy"],
    [361, "v1", "manipy"],
    [376, "v1", "manipy"],
    [382, "v1", "manipy"],
    [533, "a0", "process-drawable"],
    [537, "v1", "process-drawable"],
    [541, "a0", "process-drawable"]
  ],
  "(method 25 scene-player)": [
    [99, "s2", "process-drawable"],
    [152, "s2", "process-drawable"],
    [155, "s2", "process-drawable"],
    [158, "s2", "process-drawable"],
    [161, "s2", "process-drawable"]
  ],
  "(method 16 drawable-inline-array-region-prim)": [
    [[1, 7], "v1", "drawable-region-prim"]
  ],
  "(method 18 drawable-region-face)": [
    [[33, 84], "v1", "(inline-array vector)"]
  ],
  "(method 18 drawable-tree-region-prim)": [
    [[22, 49], "s2", "drawable-region-prim"]
  ],
  "(method 9 region)": [
    [[55, 60], "a0", "drawable-region-prim"],
    [58, "v1", "region-prim-area"],
    [4, "a0", "region-prim-area"],
    [50, "v1", "drawable-region-prim"]
  ],
  "(method 17 drawable-tree-region-prim)": [
    [[23, 28], "a0", "drawable-region-prim"],
    [4, "a0", "region-prim-area"]
  ],
  "(method 19 drawable-region-volume)": [[8, "a3", "drawable-region-face"]],
  "(method 18 drawable-region-volume)": [
    [[23, 27], "a0", "drawable-region-face"]
  ],
  "(method 17 drawable-region-volume)": [
    [[12, 21], "a0", "drawable-region-face"]
  ],
  "region-prim-lookup-by-id": [[45, "t6", "drawable-region-prim"]],
  "region-tree-execute": [
    [114, "v1", "region-prim-area"],
    [107, "v1", "region-prim-area"],
    [97, "v1", "region-prim-area"],
    [159, "v1", "region-prim-area"],
    [204, "v1", "region-prim-area"],
    [210, "v1", "region-prim-area"],
    [221, "v1", "region-prim-area"],
    [165, "v1", "region-prim-area"],
    [169, "v1", "region-prim-area"],
    [175, "a0", "region-prim-area"],
    [191, "v1", "region-prim-area"],
    [120, "v1", "region-prim-area"],
    [124, "v1", "region-prim-area"],
    [146, "v1", "region-prim-area"],
    [129, "a1", "region-prim-area"],
    [103, "v1", "region-prim-area"],
    [[19, 29], "v1", "region-prim-area"]
  ],
  "add-debug-bound": [
    [[33, 41], "a0", "dma-packet"],
    [[42, 50], "a0", "gs-gif-tag"],
    [53, "a0", "(pointer gs-zbuf)"],
    [55, "a0", "(pointer gs-reg64)"],
    [57, "a0", "(pointer gs-test)"],
    [59, "a0", "(pointer gs-reg64)"],
    [61, "a0", "(pointer gs-alpha)"],
    [63, "a0", "(pointer gs-reg64)"],
    [105, "v1", "dma-packet"],
    [99, "a0", "dma-packet"],
    [97, "a1", "dma-packet"]
  ],
  "(code part-tester-idle)": [[[16, 22], "s5", "process-drawable"]],
  "(method 25 progress)": [[[19, 31], "a0", "menu-option"]],
  "(method 24 progress)": [
    [71, "a0", "menu-on-off-game-vibrations-option"],
    [77, "a0", "menu-on-off-game-subtitles-option"],
    [83, "a0", "menu-language-option"],
    [88, "a0", "menu-language-option"],
    [92, "v1", "menu-language-option"],
    [96, "v1", "menu-language-option"],
    [102, "a0", "menu-on-off-option"],
    [108, "a0", "menu-on-off-option"],
    [114, "a0", "menu-on-off-option"],
    [120, "a0", "menu-on-off-option"],
    [126, "a0", "menu-slider-option"],
    [132, "a0", "menu-slider-option"],
    [138, "a0", "menu-slider-option"],
    [142, "v1", "menu-missions-option"]
  ],
  "(method 31 progress)": [
    [61, "v1", "(array menu-option)"],
    [62, "v1", "menu-missions-option"]
  ],
  "(method 32 progress)": [
    [296, "v1", "(array menu-option)"],
    [297, "v1", "menu-select-start-option"],
    [306, "v1", "(array menu-option)"],
    [307, "v1", "menu-select-scene-option"],
    [371, "v1", "(array menu-option)"],
    [372, "v1", "menu-missions-option"],
    [380, "v1", "(array menu-option)"],
    [381, "v1", "menu-highscores-option"],
    [384, "v1", "(array menu-option)"],
    [385, "v1", "menu-highscores-option"]
  ],
  "draw-highlight": [[[44, 47], "v1", "dma-packet"]],
  "end-scissor": [[[16, 19], "v1", "dma-packet"]],
  "begin-scissor-secret": [[[49, 52], "v1", "dma-packet"]],
  "end-scissor-secret": [[[16, 19], "v1", "dma-packet"]],
  "begin-scissor-missions": [[[49, 52], "v1", "dma-packet"]],
  "end-scissor-missions": [[[16, 19], "v1", "dma-packet"]],
  "begin-scissor-scene": [[[49, 52], "v1", "dma-packet"]],
  "end-scissor-scene": [[[16, 19], "v1", "dma-packet"]],
  "begin-scissor-level": [[[49, 52], "v1", "dma-packet"]],
  "end-scissor-level": [[[16, 19], "v1", "dma-packet"]],
  "(method 10 menu-highscores-option)": [
    [17, "v1", "float"],
    [51, "f0", "float"],
    [14, "v1", "float"]
  ],
  "draw-percent-bar": [[[38, 41], "v1", "dma-packet"]],
  "draw-highscore-icon": [[[36, 39], "v1", "dma-packet"]],
  "begin-scissor": [[[70, 73], "v1", "dma-packet"]],
  "draw-savegame-box": [[[25, 28], "v1", "dma-packet"]],
  "draw-decoration": [[[176, 179], "v1", "dma-packet"]],
  "draw-missions-decoration": [[[137, 140], "v1", "dma-packet"]],
  "draw-sound-options-decoration": [[[151, 154], "v1", "dma-packet"]],
  "draw-decoration-secrets": [[[139, 142], "v1", "dma-packet"]],
  "draw-decoration-load-save": [[[173, 176], "v1", "dma-packet"]],
  "(method 10 menu-secret-option)": [
    [25, "v1", "float"],
    [22, "v1", "float"],
    [63, "f0", "float"],
    [[137, 140], "v1", "dma-packet"]
  ],
  "(method 10 menu-memcard-slot-option)": [
    [[333, 336], "v1", "dma-packet"],
    [[552, 555], "v1", "dma-packet"],
    [[874, 877], "v1", "dma-packet"],
    [[941, 944], "v1", "dma-packet"],
    [[1034, 1037], "v1", "dma-packet"],
    [[1107, 1110], "v1", "dma-packet"],
    [[1186, 1189], "v1", "dma-packet"],
    [59, "f0", "float"]
  ],
  "(method 10 menu-icon-info-option)": [[[71, 74], "v1", "dma-packet"]],
  "find-mission-text-at-index": [
    [
      201,
      "v1",
      "symbol" // this is a lie, but it's needed to work around the useless`cmove-#f-zero` it's not a symbol
    ]
  ],
  "(method 10 menu-missions-option)": [[78, "f0", "float"]],
  "draw-highscore-cup": [[[74, 77], "v1", "dma-packet"]],
  "(method 10 menu-slider-option)": [
    [[415, 418], "v1", "dma-packet"],
    [[768, 771], "v1", "dma-packet"]
  ],
  "(method 10 menu-sub-menu-option)": [
    [[237, 240], "v1", "dma-packet"],
    [[334, 337], "v1", "dma-packet"]
  ],
  "(event idle progress)": [
    [[10, 80], "v1", "mc-status-code"],
    [[147, 217], "v1", "mc-status-code"]
  ],
  "memcard-unlocked-secrets?": [[50, "s5", "int"]],
  "(method 10 progress)": [[45, "t9", "(function progress none)"]],
  "load-game-text-info": [[4, "v1", "game-text-info"]],
  "(method 16 camera-master)": [
    [[11, 15], "a2", "target"],
    [[16, 18], "v1", "int"]
  ],
  "master-choose-entity": [
    ["_stack_", 96, "res-tag"],
    [[87, 247], "s3", "(pointer camera-slave)"]
  ],
  "cam-string-joystick": [[785, "v1", "process-drawable"]],
  "transform-rigid-body-prims": [
    [[5, 8], "a0", "collide-shape-prim-group"],
    [[11, 22], "v1", "collide-shape-prim"]
  ],
  "(method 46 rigid-body-object)": [
    [[78, 95], "s3", "attack-info"],
    [113, "s4", "process-focusable"],
    [127, "s5", "attack-info"],
    [146, "v1", "focus"],
    [162, "s5", "process-focusable"],
    [213, "s4", "process-focusable"],
    [226, "v1", "float"],
    [50, "s4", "process-focusable"]
  ],
  "(method 33 cty-guard-turret-button)": [[35, "v1", "art-joint-anim"]],
  "(code pop-up cty-guard-turret-button)": [[10, "v1", "art-joint-anim"]],
  "(method 9 race-info)": [[6, "v1", "entity-race-mesh"]],
  "(method 14 rigid-body)": [[18, "v1", "vector"]],
  "get-penetrate-using-from-attack-event": [
    [[0, 6], "v1", "attack-info"],
    [23, "gp", "collide-shape"]
  ],
  "(method 13 water-control)": [
    [142, "v1", "process-drawable"],
    [135, "v1", "process-drawable"]
  ],
  "(method 10 water-control)": [
    [9, "a0", "collide-shape"],
    [13, "a0", "collide-shape"],
    [195, "v1", "collide-shape-moving"],
    [375, "v1", "process-drawable"],
    [707, "v1", "control-info"],
    [719, "a1", "collide-shape-moving"],
    [735, "a0", "collide-shape-moving"],
    [750, "a0", "collide-shape-moving"],
    [756, "a0", "collide-shape-moving"],
    [855, "v1", "collide-shape-moving"],
    [875, "s3", "collide-shape-moving"],
    [899, "s3", "collide-shape-moving"],
    [904, "s3", "collide-shape-moving"],
    [1017, "s4", "collide-shape-moving"],
    [1018, "s4", "collide-shape-moving"],
    [1024, "s4", "collide-shape-moving"],
    [1037, "v1", "collide-shape-moving"],
    [1104, "a0", "collide-shape-moving"],
    [1125, "v1", "collide-shape-moving"]
  ],
  "(method 52 collide-shape)": [
    [76, "v1", "region-prim-area"],
    [77, "v1", "region-prim-area"],
    [83, "a1", "region-prim-area"],
    [84, "a1", "region-prim-area"],
    [20, "a0", "region-prim-area"],
    [15, "v1", "region-prim-area"],
    [17, "v1", "region-prim-area"],
    [53, "a1", "region-prim-area"],
    [56, "v1", "region-prim-area"]
  ],
  "(method 40 crate)": [
    [2, "v1", "fact-info-crate"],
    [13, "a0", "fact-info-crate"],
    [55, "v0", "float"]
  ],
  "(method 0 carry-info)": [[42, "s5", "collide-shape"]],
  "crate-standard-event-handler": [
    [14, "v1", "attack-info"],
    [15, "v1", "attack-info"],
    [19, "v1", "attack-info"],
    [75, "gp", "target"],
    [209, "v1", "attack-info"],
    [458, "v1", "attack-info"],
    [643, "a0", "vector"]
  ],
  "target-darkjak-process": [
    [43, "a0", "fact-info-target"],
    [46, "a0", "fact-info-target"]
  ],
  "want-to-darkjak?": [[53, "a0", "fact-info-target"]],
  "target-powerup-process": [
    [235, "v0", "sound-rpc-set-param"],
    [253, "v1", "fact-info-target"],
    [259, "a0", "fact-info-target"],
    [262, "a0", "fact-info-target"],
    [268, "v1", "fact-info-target"],
    [283, "v1", "fact-info-target"],
    [313, "a0", "fact-info-target"],
    [366, "v1", "fact-info-target"],
    [390, "v1", "fact-info-target"],
    [407, "v1", "fact-info-target"]
  ],
  "target-eco-process": [
    [1, "v1", "fact-info-target"],
    [11, "a0", "fact-info-target"],
    [19, "v1", "fact-info-target"],
    [21, "v1", "fact-info-target"],
    [14, "a0", "fact-info-target"],
    [54, "v1", "fact-info-target"],
    [77, "v1", "fact-info-target"],
    [82, "a3", "fact-info-target"],
    [97, "v1", "fact-info-target"]
  ],
  "cloud-track": [
    [[19, 83], "s1", "handle"],
    [[29, 116], "s2", "handle"]
  ],
  "(code target-darkjak-bomb1)": [
    [408, "v1", "art-joint-anim"],
    [166, "s5", "int"],
    [336, "v1", "float"],
    ["_stack_", 56, "sphere"],
    ["_stack_", 88, "float"]
  ],
  "target-darkjak-bomb-collide": [
    [2, "gp", "(pointer float)"],
    [12, "gp", "(pointer float)"],
    [13, "gp", "(pointer float)"]
  ],
  "(anon-function 16 target-darkjak)": [[61, "gp", "art-joint-anim"]],
  "(code target-darkjak-get-on)": [
    [214, "v1", "art-joint-anim"],
    [390, "v0", "sound-rpc-set-param"],
    [111, "a0", "fact-info-target"],
    [113, "a0", "fact-info-target"],
    [114, "a0", "fact-info-target"]
  ],
  "(code target-darkjak-bomb0)": [
    [37, "v1", "art-joint-anim"],
    [133, "v1", "art-joint-anim"],
    [213, "v1", "art-joint-anim"],
    [644, "v1", "process-drawable"],
    [750, "v1", "process-drawable"],
    [888, "v1", "process-drawable"],
    [994, "v1", "process-drawable"],
    ["_stack_", 16, "float"],
    [18, "v1", "float"]
  ],
  "water-info<-region": [
    [12, "a0", "symbol"],
    [48, "s2", "pair"],
    [49, "v1", "pair"],
    [57, "s2", "pair"],
    [58, "v1", "pair"],
    [59, "v1", "pair"],
    [99, "s2", "pair"],
    [100, "v1", "pair"],
    [101, "v1", "pair"],
    [133, "s1", "process-drawable"],
    [143, "s2", "pair"],
    [144, "v1", "pair"],
    [145, "v1", "pair"],
    [146, "v1", "pair"],
    [147, "s2", "pair"],
    [148, "v1", "pair"],
    [199, "a0", "process-focusable"],
    [208, "s2", "pair"],
    [209, "s2", "pair"],
    [231, "a0", "region-prim-area"],
    [238, "v1", "region-prim-area"]
  ],
  "target-danger-set!": [[823, "v1", "fact-info-target"]],
  "(method 26 target)": [[23, "v0", "float"]],
  "(method 11 attack-info)": [
    [[118, 130], "v1", "process-drawable"],
    [[156, 161], "v1", "process-drawable"]
  ],
  "(method 10 attack-info)": [[13, "a1", "collide-shape"]],
  "target-log-attack": [[47, "a3", "attack-info"]],
  "can-hands?": [
    [39, "a0", "fact-info-target"],
    [45, "a0", "fact-info-target"]
  ],
  "target-attacked": [
    [56, "v1", "fact-info-target"],
    [66, "v1", "fact-info-target"],
    [72, "v1", "fact-info-target"],
    [176, "v1", "fact-info-target"],
    [241, "t4", "vector"],
    [290, "v1", "fact-info-target"]
  ],
  "(anon-function 10 target-handler)": [
    [70, "a0", "handle"],
    [146, "a0", "process-focusable"],
    [154, "a0", "process-focusable"],
    [161, "a0", "process-focusable"],
    [175, "a0", "process-focusable"],
    [99, "t2", "float"],
    [99, "t1", "float"]
  ],
  "(code target-edge-grab)": [
    [21, "v1", "process-drawable"],
    [22, "a0", "collide-shape-moving"],
    [25, "v1", "process-drawable"],
    [26, "v1", "collide-shape-moving"],
    [270, "f0", "float"]
  ],
  "(exit target-edge-grab)": [
    [17, "v1", "process-drawable"],
    [18, "a1", "collide-shape-moving"],
    [21, "v1", "process-drawable"],
    [22, "v1", "collide-shape-moving"]
  ],
  "(code target-pole-flip-forward-jump)": [
    [26, "t9", "(function none :behavior target)"]
  ],
  "(code target-pole-flip-up)": [[23, "v1", "art-joint-anim"]],
  "(code target-pole-cycle)": [
    [103, "v1", "art-joint-anim"],
    [163, "v1", "art-joint-anim"]
  ],
  "(code target-grab)": [
    [232, "v1", "art-joint-anim"],
    [422, "v1", "art-joint-anim"]
  ],
  "(event target-grab)": [
    [33, "a0", "process"],
    [125, "gp", "object"]
  ],
  "(code target-load-wait)": [
    [21, "v1", "art-joint-anim"],
    [134, "v1", "art-joint-anim"],
    [191, "v1", "art-joint-anim"]
  ],
  "(code target-edge-grab-jump)": [[72, "a1", "art-joint-anim"]],
  "(code target-hit-ground-hard)": [[46, "v1", "fact-info-target"]],
  "(anon-function 11 target2)": [[[19, 140], "s4", "target"]],
  "(anon-function 14 target2)": [[26, "f0", "float"]],
  "(code target-hide)": [
    [14, "v1", "art-joint-anim"],
    [143, "v1", "art-joint-anim"],
    [204, "v1", "art-joint-anim"],
    [258, "v1", "art-joint-anim"],
    [317, "v1", "art-joint-anim"],
    [385, "v1", "art-joint-anim"],
    [431, "v1", "art-joint-anim"],
    [488, "v1", "art-joint-anim"]
  ],
  "target-generic-event-handler": [
    [10, "v1", "float"],
    [314, "v1", "fact-info-target"],
    [321, "v1", "fact-info-target"],
    [527, "a0", "vector"],
    [681, "v1", "fact-info-target"],
    [699, "v1", "fact-info-target"],
    [866, "v1", "(state target)"],
    [894, "a0", "process"],
    [517, "v1", "float"]
  ],
  "target-dangerous-event-handler": [
    [9, "v1", "fact-info-target"],
    [20, "v1", "fact-info-target"]
  ],
  "(code target-swim-up)": [[18, "v1", "art-joint-anim"]],
  "(code target-swim-down)": [[69, "v1", "art-joint-anim"]],
  "(event target-swim-down)": [
    [[12, 99], "v1", "attack-info"],
    [88, "t0", "fact-info-target"]
  ],
  "(code target-swim-walk)": [
    [143, "v1", "art-joint-anim"],
    [58, "v1", "art-joint-anim"]
  ],
  "(code target-swim-stance)": [[33, "v1", "art-joint-anim"]],
  "(method 15 water-control)": [
    [47, "v0", "float"],
    [48, "v1", "float"]
  ],
  "(anon-function 10 water)": [
    [5, "s5", "process-drawable"],
    [28, "s5", "process-drawable"]
  ],
  "part-water-splash-callback": [[3, "v1", "float"]],
  "(event target-darkjak-bomb0)": [[51, "v1", "process"]],
  "(code target-darkjak-running-attack)": [
    [16, "v1", "float"],
    [259, "gp", "process-focusable"],
    [278, "v1", "handle"],
    [281, "v1", "handle"],
    [363, "v1", "handle"],
    [366, "v1", "handle"],
    [576, "v1", "art-joint-anim"],
    [604, "v1", "art-joint-anim"],
    [632, "v1", "art-joint-anim"],
    [672, "v1", "art-joint-anim"],
    [700, "v1", "art-joint-anim"],
    [835, "v1", "art-joint-anim"],
    [872, "f1", "float"],
    [22, "v1", "float"],
    ["_stack_", 56, "handle"],
    ["_stack_", 16, "float"]
  ],
  "target-bomb1-fire-shot": [
    [12, "v1", "handle"],
    [20, "gp", "process-focusable"]
  ],
  "(method 9 external-art-control)": [
    [173, "s4", "external-art-buffer"],
    [177, "s4", "external-art-buffer"],
    [183, "s4", "external-art-buffer"],
    [190, "s4", "external-art-buffer"]
  ],
  "(code target-darkjak-get-off)": [
    [159, "v1", "art-joint-anim"],
    [359, "v1", "art-joint-anim"],
    [472, "v1", "art-joint-anim"]
  ],
  "(anon-function 15 target-darkjak)": [
    [16, "v0", "process-focusable"],
    [82, "v1", "art-joint-anim"],
    [113, "v1", "art-joint-anim"]
  ],
  "(trans target-float)": [[130, "v1", "(state target)"]],
  "(code target-stance-look-around)": [[12, "v0", "float"]],
  "(code target-look-around)": [[21, "v0", "float"]],
  "(exit target-swim-stance)": [[51, "v0", "sound-rpc-set-param"]],
  "(exit target-swim-down)": [[56, "v0", "sound-rpc-set-param"]],
  "(method 7 water-anim)": [[14, "t9", "(function water-anim int water-anim)"]],
  "(method 26 water-anim)": [
    ["_stack_", 16, "res-tag"],
    [52, "v0", "(pointer float)"]
  ],
  "(method 7 flow-control)": [
    [19, "t9", "(function flow-control int flow-control)"]
  ],
  "water-anim-event-handler": [
    [23, "v1", "float"],
    [40, "s4", "process"],
    [50, "s5", "water-info"],
    [96, "gp", "process-focusable"],
    [116, "gp", "process-focusable"],
    [137, "gp", "process-focusable"],
    [182, "s5", "water-info"]
  ],
  "(code die crate)": [
    [6, "v1", "collide-shape"],
    [37, "v1", "process-focusable"]
  ],
  "(code notice-blue crate)": [
    [19, "v1", "process-drawable"],
    [21, "gp", "collide-shape-moving"],
    [28, "a0", "collide-shape-moving"],
    [30, "v1", "collide-shape-moving"]
  ],
  "(post fall crate)": [
    [[4, 10], "a0", "collide-shape-moving"],
    [15, "v1", "collide-shape-moving"],
    [26, "v1", "collide-shape-moving"],
    [[34, 53], "gp", "collide-shape-moving"]
  ],
  "(trans fall crate)": [
    [1, "v1", "collide-shape-moving"],
    [6, "v1", "float"],
    [8, "v1", "collide-shape-moving"],
    [24, "v1", "collide-shape-moving"],
    [32, "v1", "collide-shape-moving"],
    [34, "a0", "collide-shape-moving"],
    [37, "a0", "collide-shape-moving"]
  ],
  "(enter fall crate)": [[[35, 40], "a0", "carry-info"]],
  "(post carry crate)": [[[13, 16], "a0", "collide-shape-moving"]],
  "(event carry crate)": [[15, "a0", "vector"]],
  "(code idle crate)": [[[2, 5], "a0", "collide-shape-moving"]],
  "(code hide crate)": [
    [27, "v1", "collide-shape-moving"],
    [95, "v1", "collide-shape-moving"],
    [97, "a0", "collide-shape-moving"],
    [100, "a0", "collide-shape-moving"]
  ],
  "(code special-contents-die crate)": [[42, "v1", "collide-shape-moving"]],
  "target-send-attack": [
    ["_stack_", 96, "symbol"],
    [16, "s4", "process-focusable"],
    [[429, 444], "t1", "sound-name"]
  ],
  "(method 36 crate)": [
    [6, "a0", "collide-shape-moving"],
    [27, "a0", "collide-shape-moving"]
  ],
  "camera-rotate-to-vector": [[63, "v1", "float"]],
  "target-gun-find-track": [
    [182, "v0", "process-focusable"],
    [[192, 224], "gp", "process-focusable"],
    [[249, 475], "s5", "process-focusable"],
    [431, "a0", "process-focusable"],
    [434, "a0", "process-focusable"],
    [519, "v1", "int"],
    [520, "v1", "int"]
  ],
  "target-gun-check": [[599, "v0", "sound-rpc-set-param"]],
  "target-gun-build-track-list": [[46, "v1", "vector"]],
  "target-gun-joint-pre0": [[[131, 165], "gp", "process-focusable"]],
  "(method 28 water-anim)": [
    ["_stack_", 16, "res-tag"],
    [27, "v0", "vector"]
  ],
  "(method 7 drop-plat)": [[18, "v1", "external-art-buffer"]],
  "(method 22 gui-control)": [
    [[268, 315], "s4", "process-drawable"],
    [[275, 338], "s5", "sound-rpc-set-param"],
    [[351, 375], "s5", "sound-rpc-set-param"]
  ],
  "(method 13 sky-work)": [
    [[78, 170], "s4", "sky-work"],
    [[162, 168], "v1", "dma-packet"],
    [[221, 228], "a1", "dma-packet"],
    [[230, 239], "a1", "gs-gif-tag"],
    [243, "a1", "(pointer gs-zbuf)"],
    [245, "a1", "(pointer gs-reg64)"],
    [247, "a1", "(pointer gs-test)"],
    [249, "a1", "(pointer gs-reg64)"],
    [250, "a1", "(pointer gs-alpha)"],
    [252, "a1", "(pointer gs-reg64)"],
    [255, "a1", "(pointer gs-tex0)"],
    [257, "a1", "(pointer gs-reg64)"],
    [259, "a1", "(pointer gs-tex1)"],
    [261, "a1", "(pointer gs-reg64)"],
    [263, "a1", "(pointer gs-clamp)"],
    [265, "a1", "(pointer gs-reg64)"],
    [266, "a1", "(pointer uint64)"],
    [268, "a1", "(pointer gs-reg64)"],
    [[271, 309], "a2", "(inline-array qword)"],
    [[316, 354], "t0", "(inline-array qword)"],
    [[362, 369], "t1", "dma-packet"],
    [[371, 380], "t1", "gs-gif-tag"],
    [384, "t1", "(pointer gs-alpha)"],
    [386, "t1", "(pointer gs-reg64)"],
    [389, "t1", "(pointer gs-tex0)"],
    [391, "t1", "(pointer gs-reg64)"],
    [392, "t1", "(pointer uint64)"],
    [394, "t1", "(pointer gs-reg64)"],
    [[397, 429], "t0", "(inline-array qword)"],
    [[437, 444], "a1", "dma-packet"],
    [[446, 455], "a1", "gs-gif-tag"],
    [458, "a1", "(pointer gs-alpha)"],
    [460, "a1", "(pointer gs-reg64)"],
    [[515, 561], "t1", "(inline-array qword)"],
    [[574, 581], "a3", "dma-packet"],
    [[583, 592], "a3", "gs-gif-tag"],
    [596, "a3", "(pointer gs-alpha)"],
    [598, "a3", "(pointer gs-reg64)"],
    [601, "a3", "(pointer gs-tex0)"],
    [603, "a3", "(pointer gs-reg64)"],
    [604, "a3", "(pointer uint64)"],
    [606, "a3", "(pointer gs-reg64)"],
    [[609, 647], "v1", "(inline-array qword)"],
    [[673, 680], "a1", "dma-packet"],
    [[682, 691], "a1", "gs-gif-tag"],
    [695, "a1", "(pointer gs-zbuf)"],
    [697, "a1", "(pointer gs-reg64)"],
    [699, "a1", "(pointer gs-test)"],
    [701, "a1", "(pointer gs-reg64)"],
    [728, "a1", "(pointer gs-rgbaq)"],
    [730, "a1", "(pointer gs-reg64)"],
    [[733, 738], "v1", "(inline-array qword)"],
    [[741, 750], "v1", "(inline-array qword)"],
    [[760, 766], "v1", "dma-packet"]
  ],
  "(method 33 sky-work)": [
    [42, "s5", "int"],
    [46, "a2", "sky-work"],
    [59, "a2", "sky-work"],
    [36, "v1", "sky-work"]
  ],
  "(method 23 sky-work)": [
    [[3, 10], "a0", "dma-packet"],
    [[12, 21], "a0", "gs-gif-tag"],
    [25, "s3", "(pointer gs-test)"],
    [27, "s3", "(pointer gs-reg64)"],
    [42, "s3", "(pointer gs-tex0)"],
    [44, "s3", "(pointer gs-reg64)"],
    [46, "s3", "(pointer gs-tex1)"],
    [48, "s3", "(pointer gs-reg64)"],
    [49, "s3", "(pointer gs-clamp)"],
    [51, "s3", "(pointer gs-reg64)"],
    [53, "s3", "(pointer gs-alpha)"],
    [55, "s3", "(pointer gs-reg64)"],
    [56, "s3", "(pointer uint64)"],
    [58, "s3", "(pointer gs-reg64)"],
    [[255, 263], "s4", "dma-packet"]
  ],
  "(method 27 sky-work)": [
    [[5, 10], "a0", "dma-packet"],
    [[12, 20], "a0", "gs-gif-tag"],
    [25, "a0", "(pointer gs-alpha)"],
    [27, "a0", "(pointer gs-reg64)"],
    [[142, 149], "s4", "dma-packet"]
  ],
  "(method 34 sky-work)": [
    [[5, 10], "a0", "dma-packet"],
    [[12, 20], "a0", "gs-gif-tag"],
    [25, "a0", "(pointer gs-zbuf)"],
    [27, "a0", "(pointer gs-reg64)"],
    [29, "a0", "(pointer gs-test)"],
    [31, "a0", "(pointer gs-reg64)"],
    [33, "a0", "(pointer gs-alpha)"],
    [35, "a0", "(pointer gs-reg64)"],
    [[80, 88], "s5", "dma-packet"]
  ],
  "(method 35 sky-work)": [
    [[2, 9], "a1", "dma-packet"],
    [[11, 20], "a1", "gs-gif-tag"],
    [24, "a1", "(pointer gs-test)"],
    [26, "a1", "(pointer gs-reg64)"],
    [[66, 74], "s5", "dma-packet"]
  ],
  "(method 36 sky-work)": [
    [[7, 14], "a0", "dma-packet"],
    [[16, 26], "a0", "gs-gif-tag"],
    [62, "s2", "(pointer gs-tex0)"],
    [64, "s2", "(pointer gs-reg64)"],
    [66, "s2", "(pointer gs-tex1)"],
    [68, "s2", "(pointer gs-reg64)"],
    [70, "s2", "(pointer gs-test)"],
    [72, "s2", "(pointer gs-reg64)"],
    [74, "s2", "(pointer gs-clamp)"],
    [76, "s2", "(pointer gs-reg64)"],
    [78, "s2", "(pointer gs-alpha)"],
    [80, "s2", "(pointer gs-reg64)"],
    [[83, 177], "v1", "(inline-array qword)"]
  ],
  "draw-subtitle-image": [
    [[44, 48], "a0", "dma-packet"],
    [[49, 58], "a0", "gs-gif-tag"],
    [70, "a0", "(pointer gs-bitbltbuf)"],
    [72, "a0", "(pointer gs-reg64)"],
    [73, "a0", "(pointer gs-trxpos)"],
    [75, "a0", "(pointer gs-reg64)"],
    [81, "a0", "(pointer gs-trxreg)"],
    [83, "a0", "(pointer gs-reg64)"],
    [84, "a0", "(pointer gs-trxdir)"],
    [86, "a0", "(pointer gs-reg64)"],
    [[106, 112], "a1", "dma-packet"],
    [[113, 121], "a1", "gs-gif-tag"],
    [128, "a1", "(pointer gs-reg64)"],
    [130, "a1", "(pointer gs-alpha)"],
    [126, "a1", "(pointer gs-test)"],
    [132, "a1", "(pointer gs-reg64)"],
    [148, "a1", "(pointer gs-tex0)"],
    [150, "a1", "(pointer gs-reg64)"],
    [153, "a1", "(pointer gs-reg64)"],
    [157, "a1", "(pointer gs-reg64)"],
    [160, "a1", "(pointer gs-reg64)"],
    [151, "a1", "(pointer gs-tex1)"],
    [155, "a1", "(pointer gs-clamp)"],
    [158, "a1", "(pointer uint64)"],
    [[163, 194], "v1", "(pointer uint128)"],
    [[195, 199], "t0", "gs-gif-tag"],
    [[201, 206], "t0", "gs-gif-tag"],
    [[208, 213], "a2", "gs-gif-tag"],
    [[215, 220], "v1", "gs-gif-tag"],
    [[223, 254], "v1", "(pointer uint128)"],
    [[255, 259], "t0", "gs-gif-tag"],
    [[261, 266], "t0", "gs-gif-tag"],
    [[268, 273], "a1", "gs-gif-tag"],
    [[275, 280], "v1", "gs-gif-tag"],
    [[291, 296], "v1", "dma-packet"]
  ],
  "scene-player-init": [
    [[37, 44], "s5", "(array scene)"],
    [83, "v0", "(array scene)"]
  ],
  "connection-list-validate": [[5, "gp", "connection"]],
  "point-poly-distance-min": [[94, "f0", "float"]],
  "(method 26 nav-mesh)": [[[23, 78], "s4", "nav-engine"]],
  "compute-dir-parm": [
    [18, "f0", "float"],
    [8, "a2", "uint"],
    [10, "v1", "float"]
  ],
  "(trans idle fma-sphere)": [[39, "a2", "process-drawable"]],
  "(method 10 talker)": [[29, "t9", "(function process none)"]],
  "(exit active talker)": [[19, "s5", "process-drawable"]],
  "(method 11 speech-channel)": [
    [66, "v1", "process-drawable"],
    [223, "s4", "process-drawable"],
    [237, "s4", "process-drawable"],
    [240, "s4", "process-drawable"],
    [212, "v0", "sound-rpc-set-param"]
  ],
  "lightning-fractal-gen": [
    [37, "v1", "float"],
    [64, "v1", "float"],
    [91, "v1", "float"]
  ],
  "lightning-uniform-gen": [
    [38, "v1", "float"],
    [60, "v1", "float"],
    [82, "v1", "float"]
  ],
  "lightning-trail-uniform-gen": [
    [21, "v1", "float"],
    [43, "v1", "float"],
    [65, "v1", "float"]
  ],
  "lightning-trail-fractal-gen": [
    [52, "v1", "float"],
    [71, "v1", "float"],
    [90, "v1", "float"]
  ],
  "lightning-draw": [
    [[407, 444], "v1", "(inline-array vector)"],
    ["_stack_", 20, "(inline-array gcf-vertex)"],
    ["_stack_", 176, "gcf-control"],
    [440, "a1", "pointer"],
    [441, "a0", "pointer"],
    [438, "a1", "(pointer uint128)"],
    [439, "a0", "(pointer uint128)"],
    [[472, 487], "a0", "dma-packet"],
    [[559, 576], "a0", "dma-packet"],
    [[597, 602], "a0", "dma-packet"]
  ],
  "lightning-draw-all": [
    [39, "v1", "connection"],
    [40, "s1", "dma-buffer"]
  ],
  "(method 24 game-info)": [
    [808, "s4", "pointer"],
    [156, "s4", "pointer"],
    [360, "a1", "pointer"],
    [490, "a1", "pointer"],
    [521, "a2", "pointer"],
    [673, "v1", "pointer"],
    [97, "v1", "pointer"],
    [141, "s4", "game-save-tag"],
    [172, "s4", "game-save-tag"],
    [187, "s4", "(inline-array game-save-tag)"],
    [202, "s4", "(inline-array game-save-tag)"],
    [219, "s4", "(inline-array game-save-tag)"],
    [232, "s4", "(inline-array game-save-tag)"],
    [238, "s4", "(inline-array game-save-tag)"],
    [244, "s4", "(inline-array game-save-tag)"],
    [[250, 325], "s4", "(inline-array game-save-tag)"],
    [328, "s4", "(inline-array game-save-tag)"],
    [[342, 399], "s4", "(inline-array game-save-tag)"],
    [[411, 511], "s4", "(inline-array game-save-tag)"],
    [[539, 673], "s4", "(inline-array game-save-tag)"],
    [[701, 805], "s4", "(inline-array game-save-tag)"],
    [[4, 94], "v1", "(inline-array game-save-tag)"],
    [495, "a2", "(pointer uint8)"]
  ],
  "(method 11 game-save)": [
    [270, "s4", "pointer"],
    [[83, 97], "s4", "(inline-array game-save-tag)"],
    [107, "s4", "(inline-array game-save-tag)"],
    [[116, 267], "s4", "(inline-array game-save-tag)"]
  ],
  "(code active process-taskable)": [
    [40, "gp", "handle"],
    [71, "gp", "handle"]
  ],
  "(method 32 process-taskable)": [
    [63, "v0", "joint"],
    [[70, 80], "v1", "collide-shape-prim-group"]
  ],
  "(method 9 los-control)": [
    [54, "s1", "process-focusable"],
    [35, "s1", "process-focusable"]
  ],
  "(method 18 grid-hash)": [
    [42, "a0", "(pointer grid-hash-word)"],
    [44, "t4", "(pointer grid-hash-word)"],
    [46, "t6", "(pointer grid-hash-word)"]
  ],
  "(method 19 grid-hash)": [[46, "t6", "(pointer uint8)"]],
  "(method 15 sphere-hash)": [[5, "v0", "(function grid-hash none)"]],
  "(method 32 sphere-hash)": [[107, "v1", "float"]],
  "(method 13 carry-info)": [
    [14, "v1", "handle"],
    [22, "v0", "carry-info"],
    [11, "v1", "handle"]
  ],
  "(method 12 carry-info)": [
    [27, "s4", "collide-shape"],
    [46, "a0", "process-drawable"],
    [47, "v1", "collide-shape"],
    [52, "a1", "process-drawable"],
    [53, "a0", "collide-shape"],
    [59, "a1", "process-drawable"],
    [60, "a0", "collide-shape"]
  ],
  "(method 11 carry-info)": [
    [43, "s4", "collide-shape"],
    [211, "a0", "process-drawable"],
    [212, "v1", "collide-shape"],
    [218, "a2", "process-drawable"],
    [225, "a1", "process-drawable"],
    [231, "a0", "process-drawable"],
    [232, "v1", "collide-shape"],
    [10, "v1", "handle"],
    [20, "v1", "handle"],
    [219, "a1", "collide-shape"],
    [226, "a0", "collide-shape"]
  ],
  "(method 14 carry-info)": [
    [45, "s2", "collide-shape"],
    [158, "a0", "process-drawable"],
    [159, "v1", "collide-shape"],
    [165, "a2", "process-drawable"],
    [172, "a1", "process-drawable"],
    [178, "a0", "process-drawable"],
    [179, "v1", "collide-shape"],
    [12, "v1", "handle"],
    [22, "v1", "handle"],
    [166, "a1", "collide-shape"],
    [173, "a0", "collide-shape"],
    [151, "a0", "process-drawable"],
    [152, "v1", "collide-shape"],
    [158, "a2", "process-drawable"],
    [165, "a1", "process-drawable"],
    [171, "a0", "process-drawable"],
    [172, "v1", "collide-shape"],
    [159, "a1", "collide-shape"],
    [166, "a0", "collide-shape"]
  ],
  "(method 16 carry-info)": [[22, "v0", "carry-info"]],
  "(event idle task-arrow)": [[6, "a0", "vector"]],
  "projectile-init-by-other": [[113, "v1", "process-drawable"]],
  "(method 35 projectile)": [[5, "a1", "projectile"]],
  "target-gun-fire-blue": [[71, "a0", "projectile"]],
  "(method 24 gun-blue-shot)": [[15, "s5", "projectile"]],
  "target-gun-fire-yellow": [[28, "a0", "projectile"]],
  "target-gun-fire-red": [
    [150, "v1", "process-drawable"],
    [194, "v1", "process-drawable"],
    [197, "v1", "process-drawable"],
    [200, "v1", "process-drawable"]
  ],
  "(method 26 gun-red-shot)": [
    [43, "a0", "connection"],
    [44, "a0", "collide-shape"],
    [92, "a0", "connection"],
    [93, "a0", "collide-shape"]
  ],
  "gun-red-shot-init-by-other": [[89, "v1", "process-drawable"]],
  "(method 23 gun-red-shot)": [[10, "s4", "process-focusable"]],
  "target-gun-fire-dark": [
    [30, "a0", "projectile"],
    [60, "a0", "gun-dark-shot"]
  ],
  "process-drawable-shock-effect-bullseye": [[88, "a0", "lightning-tracker"]],
  "projectile-update-velocity-space-wars": [
    [59, "a0", "process-drawable"],
    [60, "a0", "collide-shape"]
  ],
  "cshape-reaction-blue-shot": [[15, "v1", "gun-blue-shot"]],
  "(method 10 idle-control)": [[64, "v1", "art-joint-anim"]],
  "(method 136 enemy)": [[34, "a1", "process-focusable"]],
  "(method 107 enemy)": [[17, "v0", "process-focusable"]],
  "(method 96 enemy)": [[[16, 20], "a0", "process-focusable"]],
  "(method 129 enemy)": [[18, "a1", "process-focusable"]],
  "(method 97 enemy)": [
    [16, "v1", "connection"],
    [[17, 22], "v1", "collide-shape"],
    [27, "s2", "process-focusable"],
    [65, "v1", "connection"],
    [[66, 71], "v1", "collide-shape"],
    [76, "s2", "process-focusable"],
    [112, "v1", "connection"],
    [[113, 118], "v1", "collide-shape"],
    [123, "s2", "process-focusable"]
  ],
  "(method 75 enemy)": [[9, "s2", "process-focusable"]],
  "(code notice enemy)": [[31, "v1", "art-joint-anim"]],
  "(code stare enemy)": [[23, "gp", "art-joint-anim"]],
  "(code victory enemy)": [[30, "v1", "art-joint-anim"]],
  "(method 88 enemy)": [[28, "a1", "art-joint-anim"]],
  "(code hit enemy)": [[30, "v1", "art-joint-anim"]],
  "(method 51 enemy)": [[[27, 31], "a0", "process-focusable"]],
  "(method 78 enemy)": [[11, "v1", "art-joint-anim"]],
  "(code die enemy)": [[30, "v1", "art-joint-anim"]],
  "(code die-falling enemy)": [[32, "gp", "art-joint-anim"]],
  "(code view-anims enemy)": [[20, "s4", "art-joint-anim"]],
  "(method 7 enemy)": [
    [14, "t9", "(function process-focusable int process-focusable)"]
  ],
  "nav-enemy-chase-post": [[[15, 19], "a0", "process-focusable"]],
  "nav-enemy-flee-post": [[[16, 20], "a0", "process-focusable"]],
  "nav-enemy-face-focus-post": [[[24, 28], "a0", "process-focusable"]],
  "nav-enemy-stare-post": [[[24, 28], "a0", "process-focusable"]],
  "(code active nav-enemy)": [
    [30, "v1", "art-joint-anim"],
    [127, "v1", "art-joint-anim"],
    [189, "v1", "art-joint-anim"],
    [298, "v1", "art-joint-anim"]
  ],
  "(enter notice nav-enemy)": [[[21, 25], "a0", "process-focusable"]],
  "(code notice nav-enemy)": [[31, "v1", "art-joint-anim"]],
  "(code stare nav-enemy)": [[23, "gp", "art-joint-anim"]],
  "(enter taunt nav-enemy)": [[[37, 42], "gp", "process-focusable"]],
  "(code taunt nav-enemy)": [[84, "v1", "art-joint-anim"]],
  "(enter pacing nav-enemy)": [[[103, 108], "gp", "process-focusable"]],
  "(trans pacing nav-enemy)": [[[14, 18], "a0", "process-focusable"]],
  "(code pacing nav-enemy)": [[34, "gp", "art-joint-anim"]],
  "(enter circling nav-enemy)": [[[69, 74], "gp", "process-focusable"]],
  "(trans circling nav-enemy)": [[[14, 18], "a0", "process-focusable"]],
  "(code circling nav-enemy)": [[34, "gp", "art-joint-anim"]],
  "(code hit nav-enemy)": [[30, "v1", "art-joint-anim"]],
  "(code debug-control nav-enemy)": [[28, "v1", "art-joint-anim"]],
  "(method 55 nav-enemy)": [[[74, 78], "a0", "process-focusable"]],
  "(method 161 nav-enemy)": [[[22, 27], "v1", "process-focusable"]],
  "(method 160 nav-enemy)": [
    [18, "s5", "process-focusable"],
    [[35, 40], "s5", "process-focusable"]
  ],
  "(method 32 youngsamos-npc)": [
    [61, "t9", "(function process-taskable none)"]
  ],
  "(method 35 pecker-npc)": [
    [58, "v1", "art-joint-anim"],
    [117, "v1", "art-joint-anim"]
  ],
  "(code idle scene-looper)": [[40, "gp", "handle"]],
  "(method 7 rigid-body-platform)": [
    [14, "t9", "(function rigid-body-object int rigid-body-object)"]
  ],
  "(method 53 rigid-body-platform)": [[24, "f0", "float"]],
  "(method 46 rigid-body-platform)": [
    [13, "v1", "rigid-body-control-point"],
    [30, "v1", "collide-rider"],
    [46, "s5", "process-focusable"],
    [139, "v1", "float"]
  ],
  "(method 24 remote)": [
    [16, "s4", "process-focusable"],
    [[26, 30], "s4", "process-focusable"]
  ],
  "remote-track": [[94, "gp", "process-drawable"]],
  "(trans enter remote)": [[[25, 29], "a0", "process-focusable"]],
  "(code enter remote)": [[11, "gp", "process-focusable"]],
  "(method 25 remote)": [[[8, 12], "a0", "collide-shape"]],
  "(method 25 judge)": [[[8, 12], "a0", "collide-shape"]],
  "(event wait judge)": [[63, "gp", "process-focusable"]],
  "(code idle judge)": [[39, "v0", "float"]],
  "(post sidekick-clone)": [[[474, 513], "gp", "(pointer process-drawable)"]],
  "(code target-carry-pickup)": [
    [79, "v0", "carry-info"],
    [290, "v0", "carry-info"]
  ],
  "(code target-carry-drop)": [
    [24, "v0", "carry-info"],
    [92, "v1", "art-joint-anim"],
    [158, "v0", "carry-info"],
    [273, "v0", "carry-info"]
  ],
  "(code target-carry-throw)": [
    [51, "v0", "carry-info"],
    [112, "v0", "carry-info"],
    [194, "v0", "carry-info"]
  ],
  "next-continue": [
    [4, "a2", "symbol"],
    [5, "a2", "level-load-info"],
    [12, "a3", "continue-point"]
  ],
  "(code target-continue)": [[643, "s5", "handle"]],
  "(code target-warp-in)": [[336, "v1", "art-joint-anim"]],
  "target-hit-effect": [[39, "t4", "vector"]],
  "target-hit-setup-anim": [
    [153, "v1", "art-joint-anim"],
    [225, "v1", "art-joint-anim"]
  ],
  "(code target-hit)": [[576, "v1", "art-joint-anim"]],
  "(anon-function 12 target-death)": [[[12, 19], "gp", "process-drawable"]],
  "target-death-reset": [[21, "v1", "connection"]],
  "(anon-function 3 target-death)": [[259, "v1", "art-joint-anim"]],
  "(anon-function 2 target-death)": [
    [58, "v1", "art-joint-anim"],
    [197, "v1", "art-joint-anim"],
    [141, "v1", "art-joint-anim"]
  ],
  "(anon-function 1 target-death)": [[73, "v1", "art-joint-anim"]],
  "(event target-continue)": [[18, "a0", "process"]],
  "(method 30 battle)": [
    [7, "s5", "nav-enemy"],
    [32, "a2", "nav-enemy"]
  ],
  "(method 7 battle)": [
    [15, "t9", "(function process-drawable int process-drawable)"]
  ],
  "(method 51 battle)": [[[38, 95], "s4", "touch-tracker"]],
  "(method 26 battle)": [
    [35, "a0", "connection"],
    [36, "a0", "collide-shape"],
    [84, "a0", "connection"],
    [85, "a0", "collide-shape"]
  ],
  "(method 28 battle)": [
    ["_stack_", 16, "res-tag"],
    [[21, 31], "s5", "(pointer entity-actor)"]
  ],
  "(method 29 battle)": [
    ["_stack_", 16, "res-tag"],
    ["_stack_", 32, "res-tag"]
  ],
  "(method 12 collide-cache)": [[76, "v1", "process-drawable"]],
  "collide-list-fill-bg-using-box": [
    [[207, 213], "v1", "collide-hash-scratch"],
    [223, "a0", "collide-hash-scratch"],
    [[241, 247], "v1", "collide-hash-scratch"],
    [255, "a0", "collide-hash-scratch"]
  ],
  "collide-list-fill-bg-using-line-sphere": [
    [261, "a0", "collide-hash-scratch"],
    [[279, 285], "v1", "collide-hash-scratch"],
    [[246, 251], "v1", "collide-hash-scratch"],
    [293, "a0", "collide-hash-scratch"],
    [102, "v1", "float"]
  ],
  "(method 8 collide-hash)": [
    [34, "a1", "collide-hash-scratch"],
    [50, "a2", "collide-hash-scratch"],
    [62, "a2", "collide-hash-scratch"],
    [73, "a1", "collide-hash-scratch"]
  ],
  "(method 9 collide-mesh)": [[[9, 63], "s5", "collide-mesh-tri"]],
  "(method 13 collide-mesh)": [
    [21, "a3", "(inline-array vector)"],
    [[22, 61], "a3", "vector"],
    [[20, 61], "t0", "(inline-array vector)"],
    [[76, 123], "v1", "collide-mesh-tri"]
  ],
  "(method 10 collide-mesh)": [[[13, 51], "s4", "collide-mesh-cache-tri"]],
  "(method 9 collide-mesh-cache)": [
    [[10, 83], "s4", "collide-mesh-cache-entry"]
  ],
  "(method 10 touching-list)": [[[1, 12], "s5", "touching-shapes-entry"]],
  "(method 13 touching-list)": [[[0, 77], "v0", "touching-shapes-entry"]],
  "(method 11 touching-list)": [[[0, 57], "s5", "touching-shapes-entry"]],
  "(method 12 touching-list)": [[[0, 105], "gp", "touching-shapes-entry"]],
  "(method 9 collide-edge-work)": [
    [[6, 52], "s3", "collide-edge-edge"],
    [[5, 52], "s4", "collide-edge-hold-item"]
  ],
  "(method 20 collide-edge-work)": [
    [100, "a0", "collide-shape-moving"],
    [179, "v1", "int"],
    [179, "a1", "int"]
  ],
  "(method 13 collide-edge-work)": [[[8, 119], "s1", "collide-edge-edge"]],
  "(method 9 collide-edge-edge)": [[20, "a0", "collide-shape-moving"]],
  "(method 13 ocean)": [
    [248, "v1", "dma-packet"],
    [249, "v1", "dma-packet"],
    [250, "v1", "dma-packet"],
    [318, "v1", "dma-packet"],
    [319, "v1", "dma-packet"],
    [320, "v1", "dma-packet"]
  ],
  "(method 19 ocean)": [
    [[2, 8], "a0", "dma-packet"],
    [[11, 17], "a0", "gs-gif-tag"],
    [22, "s4", "(pointer gs-test)"],
    [24, "s4", "(pointer gs-reg64)"],
    [26, "s4", "(pointer gs-alpha)"],
    [28, "s4", "(pointer gs-reg64)"],
    [41, "s4", "(pointer gs-tex0)"],
    [43, "s4", "(pointer gs-reg64)"],
    [45, "s4", "(pointer gs-tex1)"],
    [47, "s4", "(pointer gs-reg64)"],
    [49, "s4", "(pointer gs-texa)"],
    [51, "s4", "(pointer gs-reg64)"],
    [53, "s4", "(pointer gs-miptbp)"],
    [55, "s4", "(pointer gs-reg64)"],
    [57, "s4", "(pointer gs-miptbp)"],
    [59, "s4", "(pointer gs-reg64)"],
    [60, "s4", "(pointer gs-clamp)"],
    [62, "s4", "(pointer gs-reg64)"],
    [64, "s4", "(pointer gs-fogcol)"],
    [66, "s4", "(pointer gs-reg64)"]
  ],
  "(method 20 ocean)": [
    [[3, 7], "a0", "dma-packet"],
    [[13, 16], "a0", "gs-gif-tag"],
    [22, "a0", "(pointer gs-texa)"],
    [24, "a0", "(pointer gs-reg64)"]
  ],
  "(method 22 ocean)": [[[3, 11], "a0", "dma-packet"]],
  "(method 23 ocean)": [[[3, 11], "a0", "dma-packet"]],
  "(method 25 ocean)": [[[8, 16], "a1", "dma-packet"]],
  "(method 26 ocean)": [
    [[11, 19], "a3", "dma-packet"],
    [[30, 38], "a2", "dma-packet"]
  ],
  "(method 27 ocean)": [
    [[19, 27], "a0", "dma-packet"],
    [30, "s3", "matrix"],
    [[49, 54], "s2", "vector"]
  ],
  "(method 28 ocean)": [
    [[43, 51], "a0", "dma-packet"],
    [66, "a2", "(pointer int16)"],
    [[81, 89], "a1", "vector4w"],
    [[90, 98], "v1", "vector4w"],
    [[111, 127], "t0", "vector4w"],
    [[130, 268], "a1", "(inline-array vector4w)"]
  ],
  "(method 29 ocean)": [
    [[5, 9], "a0", "dma-packet"],
    [[15, 18], "a0", "gs-gif-tag"],
    [23, "a0", "(pointer gs-test)"],
    [25, "a0", "(pointer gs-reg64)"],
    [[36, 41], "a0", "dma-packet"],
    [91, "a1", "(pointer int16)"]
  ],
  "(method 30 ocean)": [[29, "a0", "(pointer uint8)"]],
  "(method 31 ocean)": [[32, "a0", "(pointer int32)"]],
  "(method 32 ocean)": [
    [31, "t0", "(pointer int32)"],
    [47, "a2", "(pointer uint8)"],
    [55, "v1", "(pointer int8)"]
  ],
  "(method 33 ocean)": [
    [[52, 60], "a0", "dma-packet"],
    [[63, 67], "v1", "vector4w"],
    [[93, 232], "v1", "(inline-array vector4w)"],
    [[245, 253], "a0", "dma-packet"]
  ],
  "(method 34 ocean)": [
    [[44, 52], "a0", "dma-packet"],
    [[61, 65], "v1", "vector4w"],
    [[68, 147], "v1", "(inline-array vector4w)"],
    [[166, 174], "a0", "dma-packet"]
  ],
  "(method 36 ocean)": [["_stack_", 48, "ocean-trans-mask"]],
  "(method 38 ocean)": [
    [104, "a1", "(pointer int32)"],
    [108, "a3", "(pointer uint8)"],
    [110, "a1", "(pointer int32)"]
  ],
  "(method 39 ocean)": [
    [[7, 15], "a0", "dma-packet"],
    [[17, 51], "v1", "matrix"]
  ],
  "(method 40 ocean)": [["_stack_", 40, "ocean-trans-mask"]],
  "(method 41 ocean)": [[[3, 11], "a0", "dma-packet"]],
  "(method 42 ocean)": [[[3, 11], "a0", "dma-packet"]],
  "(method 45 ocean)": [
    [[19, 27], "a1", "dma-packet"],
    [30, "s3", "matrix"],
    [[47, 52], "s2", "vector"]
  ],
  "(method 48 ocean)": [[[8, 16], "a1", "dma-packet"]],
  "(method 49 ocean)": [[24, "a0", "(pointer uint8)"]],
  "(method 51 ocean)": [
    [39, "a0", "(pointer uint8)"],
    [47, "v1", "(pointer uint8)"]
  ],
  "(method 52 ocean)": [
    [[54, 68], "a2", "dma-packet"],
    [[82, 87], "a0", "dma-packet"],
    [99, "v1", "(pointer uint64)"]
  ],
  "(method 53 ocean)": [
    [[52, 60], "a0", "dma-packet"],
    [[62, 67], "v1", "vector4w"],
    [[70, 149], "v1", "(inline-array vector4w)"],
    [[162, 170], "a0", "dma-packet"]
  ],
  "(method 57 ocean)": [
    [[7, 15], "a0", "dma-packet"],
    [[18, 28], "a0", "vector"],
    [[28, 39], "a0", "vector"],
    [[39, 50], "a0", "vector"],
    [[51, 62], "v1", "vector"]
  ],
  "(method 59 ocean)": [
    [[22, 27], "a0", "dma-packet"],
    [195, "t3", "(pointer uint8)"]
  ],
  "(method 60 ocean)": [[[3, 191], "s4", "(inline-array ocean-vertex)"]],
  "(method 61 ocean)": [[[3, 194], "s4", "(inline-array ocean-vertex)"]],
  "(method 62 ocean)": [[[3, 193], "s4", "(inline-array ocean-vertex)"]],
  "(method 63 ocean)": [[[3, 200], "s4", "(inline-array ocean-vertex)"]],
  "(method 64 ocean)": [[[3, 228], "s5", "(inline-array ocean-vertex)"]],
  "(method 65 ocean)": [[[3, 234], "s5", "(inline-array ocean-vertex)"]],
  "(method 66 ocean)": [[[3, 234], "s4", "(inline-array ocean-vertex)"]],
  "(method 67 ocean)": [[[3, 240], "s4", "(inline-array ocean-vertex)"]],
  "(method 68 ocean)": [[[4, 179], "s3", "(inline-array ocean-vertex)"]],
  "(method 69 ocean)": [[[59, 66], "gp", "dma-packet"]],
  "(method 71 ocean)": [[[8, 16], "a1", "dma-packet"]],
  "(method 72 ocean)": [[[2, 6], "v1", "(inline-array vector4w)"]],
  "(method 73 ocean)": [[[6, 11], "a0", "dma-packet"]],
  "(method 74 ocean)": [
    [[6, 11], "a0", "dma-packet"],
    [[19, 24], "a0", "dma-packet"]
  ],
  "(method 75 ocean)": [[[3, 8], "a0", "dma-packet"]],
  "(method 76 ocean)": [[[3, 8], "a0", "dma-packet"]],
  "(method 77 ocean)": [[[3, 8], "a0", "dma-packet"]],
  "(method 78 ocean)": [
    [[20, 24], "a0", "dma-packet"],
    [[27, 33], "a0", "gs-gif-tag"],
    [38, "a0", "(pointer gs-test)"],
    [40, "a0", "(pointer gs-reg64)"],
    [42, "a0", "(pointer gs-alpha)"],
    [44, "a0", "(pointer gs-reg64)"],
    [45, "a0", "(pointer gs-tex1)"],
    [47, "a0", "(pointer gs-reg64)"],
    [[58, 63], "a0", "dma-packet"]
  ],
  "(method 79 ocean)": [
    [[13, 17], "a0", "dma-packet"],
    [[23, 26], "a0", "gs-gif-tag"],
    [31, "s3", "(pointer gs-test)"],
    [33, "s3", "(pointer gs-reg64)"],
    [35, "s3", "(pointer gs-alpha)"],
    [37, "s3", "(pointer gs-reg64)"],
    [51, "s3", "(pointer gs-tex0)"],
    [53, "s3", "(pointer gs-reg64)"],
    [55, "s3", "(pointer gs-tex1)"],
    [57, "s3", "(pointer gs-reg64)"],
    [58, "s3", "(pointer gs-clamp)"],
    [60, "s3", "(pointer gs-reg64)"],
    [61, "s3", "(pointer uint64)"],
    [63, "s3", "(pointer gs-reg64)"],
    [[66, 81], "v1", "(inline-array vector4w)"],
    [[95, 99], "a0", "dma-packet"],
    [[105, 108], "a0", "gs-gif-tag"],
    [125, "s3", "(pointer gs-tex0)"],
    [127, "s3", "(pointer gs-reg64)"],
    [128, "s3", "(pointer uint64)"],
    [130, "s3", "(pointer gs-reg64)"],
    [[133, 148], "v1", "(inline-array vector4w)"],
    [[162, 166], "a0", "dma-packet"],
    [[172, 175], "a0", "gs-gif-tag"],
    [192, "s3", "(pointer gs-tex0)"],
    [194, "s3", "(pointer gs-reg64)"],
    [195, "s3", "(pointer uint64)"],
    [197, "s3", "(pointer gs-reg64)"],
    [[200, 215], "v1", "(inline-array vector4w)"],
    [[229, 233], "a0", "dma-packet"],
    [[239, 242], "a0", "gs-gif-tag"],
    [259, "s3", "(pointer gs-tex0)"],
    [261, "s3", "(pointer gs-reg64)"],
    [262, "s3", "(pointer uint64)"],
    [264, "s3", "(pointer gs-reg64)"],
    [[267, 282], "v1", "(inline-array vector4w)"],
    [[296, 300], "a0", "dma-packet"],
    [[306, 309], "a0", "gs-gif-tag"],
    [326, "s3", "(pointer gs-tex0)"],
    [328, "s3", "(pointer gs-reg64)"],
    [329, "s3", "(pointer uint64)"],
    [331, "s3", "(pointer gs-reg64)"],
    [[333, 349], "v1", "(inline-array vector4w)"],
    [[360, 373], "v1", "(inline-array vector4w)"]
  ],
  "(method 81 ocean)": [
    [[13, 17], "a0", "dma-packet"],
    [[23, 26], "a0", "gs-gif-tag"],
    [31, "s3", "(pointer gs-test)"],
    [33, "s3", "(pointer gs-reg64)"],
    [35, "s3", "(pointer gs-alpha)"],
    [37, "s3", "(pointer gs-reg64)"],
    [51, "s3", "(pointer gs-tex0)"],
    [53, "s3", "(pointer gs-reg64)"],
    [55, "s3", "(pointer gs-tex1)"],
    [57, "s3", "(pointer gs-reg64)"],
    [58, "s3", "(pointer gs-clamp)"],
    [60, "s3", "(pointer gs-reg64)"],
    [61, "s3", "(pointer uint64)"],
    [63, "s3", "(pointer gs-reg64)"],
    [[66, 81], "v1", "(inline-array vector4w)"],
    [[87, 91], "a0", "dma-packet"],
    [[97, 100], "a0", "gs-gif-tag"],
    [106, "a0", "(pointer gs-bitbltbuf)"],
    [108, "a0", "(pointer gs-reg64)"],
    [109, "a0", "(pointer gs-trxpos)"],
    [111, "a0", "(pointer gs-reg64)"],
    [113, "a0", "(pointer gs-trxreg)"],
    [115, "a0", "(pointer gs-reg64)"],
    [116, "a0", "(pointer gs-trxdir)"],
    [118, "a0", "(pointer gs-reg64)"],
    [[121, 126], "v1", "(inline-array vector4w)"],
    [[146, 150], "a0", "dma-packet"],
    [[156, 159], "a0", "gs-gif-tag"],
    [163, "s3", "(pointer gs-alpha)"],
    [165, "s3", "(pointer gs-reg64)"],
    [179, "s3", "(pointer gs-tex0)"],
    [181, "s3", "(pointer gs-reg64)"],
    [182, "s3", "(pointer gs-tex1)"],
    [184, "s3", "(pointer gs-reg64)"],
    [185, "s3", "(pointer gs-clamp)"],
    [187, "s3", "(pointer gs-reg64)"],
    [188, "s3", "(pointer uint64)"],
    [190, "s3", "(pointer gs-reg64)"],
    [[193, 215], "v1", "(inline-array vector4w)"],
    [[221, 225], "a0", "dma-packet"],
    [[231, 234], "a0", "gs-gif-tag"],
    [239, "a0", "(pointer gs-alpha)"],
    [241, "a0", "(pointer gs-reg64)"],
    [243, "a0", "(pointer gs-tex1)"],
    [245, "a0", "(pointer gs-reg64)"],
    [246, "a0", "(pointer uint64)"],
    [248, "a0", "(pointer gs-reg64)"],
    [[251, 273], "v1", "(inline-array vector4w)"],
    [[287, 291], "a0", "dma-packet"],
    [[297, 300], "a0", "gs-gif-tag"],
    [305, "s3", "(pointer gs-alpha)"],
    [307, "s3", "(pointer gs-reg64)"],
    [320, "s3", "(pointer gs-tex0)"],
    [322, "s3", "(pointer gs-reg64)"],
    [324, "s3", "(pointer gs-tex1)"],
    [326, "s3", "(pointer gs-reg64)"],
    [327, "s3", "(pointer uint64)"],
    [329, "s3", "(pointer gs-reg64)"],
    [[332, 354], "v1", "(inline-array vector4w)"],
    [[376, 381], "a3", "dma-packet"],
    [[387, 390], "a3", "gs-gif-tag"],
    [394, "a3", "(pointer gs-xy-offset)"],
    [396, "a3", "(pointer gs-reg64)"],
    [406, "a3", "(pointer gs-frame)"],
    [408, "a3", "(pointer gs-reg64)"],
    [416, "a3", "(pointer gs-scissor)"],
    [418, "a3", "(pointer gs-reg64)"],
    [420, "a3", "(pointer gs-test)"],
    [422, "a3", "(pointer gs-reg64)"],
    [424, "a3", "(pointer gs-alpha)"],
    [426, "a3", "(pointer gs-reg64)"],
    [440, "a3", "(pointer gs-tex0)"],
    [442, "a3", "(pointer gs-reg64)"],
    [443, "a3", "(pointer uint64)"],
    [445, "a3", "(pointer gs-reg64)"],
    [448, "a3", "(pointer gs-texa)"],
    [450, "a3", "(pointer gs-reg64)"],
    [452, "a3", "(pointer gs-tex1)"],
    [454, "a3", "(pointer gs-reg64)"],
    [455, "a3", "(pointer uint64)"],
    [457, "a3", "(pointer gs-reg64)"],
    [459, "a3", "(pointer gs-prim)"],
    [460, "a3", "(pointer gs-reg64)"],
    [[469, 473], "t1", "dma-packet"],
    [[479, 482], "t1", "gs-gif-tag"],
    [492, "t1", "(pointer gs-xyz)"],
    [494, "t1", "(pointer gs-reg64)"],
    [499, "t1", "(pointer gs-xyz)"],
    [501, "t1", "(pointer gs-reg64)"],
    [511, "t1", "(pointer gs-xyz)"],
    [513, "t1", "(pointer gs-reg64)"],
    [522, "t1", "(pointer gs-xyz)"],
    [524, "t1", "(pointer gs-reg64)"],
    [[536, 540], "a3", "dma-packet"],
    [[546, 549], "a3", "gs-gif-tag"],
    [563, "a3", "(pointer gs-frame)"],
    [565, "a3", "(pointer gs-reg64)"],
    [581, "a3", "(pointer gs-tex0)"],
    [583, "a3", "(pointer gs-reg64)"],
    [585, "a3", "(pointer gs-prim)"],
    [586, "a3", "(pointer gs-reg64)"],
    [[594, 598], "a1", "dma-packet"],
    [[604, 607], "a1", "gs-gif-tag"],
    [617, "a1", "(pointer gs-xyz)"],
    [619, "a1", "(pointer gs-reg64)"],
    [624, "a1", "(pointer gs-xyz)"],
    [626, "a1", "(pointer gs-reg64)"],
    [636, "a1", "(pointer gs-xyz)"],
    [638, "a1", "(pointer gs-reg64)"],
    [647, "a1", "(pointer gs-xyz)"],
    [649, "a1", "(pointer gs-reg64)"]
  ],
  "(method 82 ocean)": [
    [[10, 14], "a0", "dma-packet"],
    [[20, 23], "a0", "gs-gif-tag"],
    [28, "s3", "(pointer gs-test)"],
    [30, "s3", "(pointer gs-reg64)"],
    [32, "s3", "(pointer gs-alpha)"],
    [34, "s3", "(pointer gs-reg64)"],
    [54, "s3", "(pointer gs-tex0)"],
    [56, "s3", "(pointer gs-reg64)"],
    [58, "s3", "(pointer gs-tex1)"],
    [60, "s3", "(pointer gs-reg64)"],
    [62, "s3", "(pointer gs-clamp)"],
    [64, "s3", "(pointer gs-reg64)"],
    [65, "s3", "(pointer uint64)"],
    [67, "s3", "(pointer gs-reg64)"],
    [[70, 90], "v1", "(inline-array vector4w)"],
    [[103, 107], "a0", "dma-packet"],
    [[113, 116], "a0", "gs-gif-tag"],
    [121, "s3", "(pointer gs-test)"],
    [123, "s3", "(pointer gs-reg64)"],
    [124, "s3", "(pointer gs-alpha)"],
    [126, "s3", "(pointer gs-reg64)"],
    [144, "s3", "(pointer gs-tex0)"],
    [146, "s3", "(pointer gs-reg64)"],
    [147, "s3", "(pointer gs-tex1)"],
    [149, "s3", "(pointer gs-reg64)"],
    [151, "s3", "(pointer gs-clamp)"],
    [153, "s3", "(pointer gs-reg64)"],
    [154, "s3", "(pointer uint64)"],
    [156, "s3", "(pointer gs-reg64)"],
    [[159, 179], "v1", "(inline-array vector4w)"]
  ],
  "(method 83 ocean)": [
    [[13, 17], "a0", "dma-packet"],
    [[23, 26], "a0", "gs-gif-tag"],
    [31, "s1", "(pointer gs-alpha)"],
    [33, "s1", "(pointer gs-reg64)"],
    [53, "s1", "(pointer gs-tex0)"],
    [55, "s1", "(pointer gs-reg64)"],
    [57, "s1", "(pointer gs-clamp)"],
    [59, "s1", "(pointer gs-reg64)"],
    [60, "s1", "(pointer uint64)"],
    [62, "s1", "(pointer gs-reg64)"],
    [69, "v1", "(pointer uint128)"],
    [[97, 115], "s1", "(inline-array vector4w)"]
  ],
  "(method 84 ocean)": [[[66, 92], "t1", "(inline-array vector4w)"]],
  "(method 85 ocean)": [
    [[5, 9], "a0", "dma-packet"],
    [[15, 18], "a0", "gs-gif-tag"],
    [23, "a0", "(pointer gs-alpha)"],
    [25, "a0", "(pointer gs-reg64)"],
    [32, "v1", "(pointer uint128)"],
    [[89, 118], "s0", "(inline-array vector4w)"],
    [[128, 137], "s4", "(pointer uint128)"],
    [[128, 137], "v1", "(pointer uint128)"]
  ],
  "(method 88 ocean)": [
    [[5, 9], "a0", "dma-packet"],
    [[15, 18], "a0", "gs-gif-tag"],
    [23, "s3", "(pointer gs-test)"],
    [25, "s3", "(pointer gs-reg64)"],
    [39, "s3", "(pointer gs-tex0)"],
    [41, "s3", "(pointer gs-reg64)"],
    [43, "s3", "(pointer gs-tex1)"],
    [45, "s3", "(pointer gs-reg64)"],
    [46, "s3", "(pointer gs-clamp)"],
    [48, "s3", "(pointer gs-reg64)"],
    [50, "s3", "(pointer gs-alpha)"],
    [52, "s3", "(pointer gs-reg64)"],
    [53, "s3", "(pointer uint64)"],
    [55, "s3", "(pointer gs-reg64)"],
    [[227, 232], "a0", "(inline-array vector4w)"],
    [[244, 270], "a1", "(inline-array vector4w)"],
    [[282, 288], "a0", "(inline-array vector4w)"],
    [[299, 324], "a1", "(inline-array vector4w)"]
  ],
  "(method 89 ocean)": [
    [[39, 43], "a0", "dma-packet"],
    [[49, 52], "a0", "gs-gif-tag"],
    [57, "a0", "(pointer gs-test)"],
    [59, "a0", "(pointer gs-reg64)"],
    [61, "a0", "(pointer gs-alpha)"],
    [63, "a0", "(pointer gs-reg64)"],
    [64, "a0", "(pointer uint64)"],
    [66, "a0", "(pointer gs-reg64)"],
    [[69, 87], "v1", "(inline-array vector4w)"],
    [[88, 93], "a0", "(inline-array vector4w)"],
    [[93, 101], "v1", "(inline-array vector4w)"],
    [[107, 111], "a0", "dma-packet"],
    [[117, 120], "a0", "gs-gif-tag"],
    [125, "a0", "(pointer gs-xy-offset)"],
    [127, "a0", "(pointer gs-reg64)"],
    [130, "a0", "(pointer gs-texa)"],
    [132, "a0", "(pointer gs-reg64)"],
    [133, "a0", "(pointer uint64)"],
    [135, "a0", "(pointer gs-reg64)"],
    [[138, 144], "v1", "adgif-shader"],
    [[234, 240], "v1", "adgif-shader"],
    [[295, 299], "a0", "dma-packet"],
    [[305, 308], "a0", "gs-gif-tag"],
    [313, "s3", "(pointer gs-alpha)"],
    [315, "s3", "(pointer gs-reg64)"],
    [334, "s3", "(pointer gs-tex0)"],
    [336, "s3", "(pointer gs-reg64)"],
    [338, "s3", "(pointer gs-tex1)"],
    [340, "s3", "(pointer gs-reg64)"],
    [342, "s3", "(pointer gs-clamp)"],
    [344, "s3", "(pointer gs-reg64)"],
    [346, "s3", "(pointer gs-rgbaq)"],
    [348, "s3", "(pointer gs-reg64)"],
    [349, "s3", "(pointer uint64)"],
    [351, "s3", "(pointer gs-reg64)"],
    [[357, 361], "a0", "dma-packet"],
    [[367, 370], "a0", "gs-gif-tag"],
    [374, "a0", "(pointer gs-tex1)"],
    [376, "a0", "(pointer gs-reg64)"],
    [377, "a0", "(pointer uint64)"],
    [379, "a0", "(pointer gs-reg64)"],
    [[382, 421], "v1", "(inline-array vector4w)"]
  ],
  "(method 90 ocean)": [[0, "a2", "(pointer int32)"]],
  "(method 18 collide-shape-prim-group)": [
    [[3, 32], "s4", "collide-shape-prim"]
  ],
  "(method 19 collide-shape-prim)": [[[3, 32], "s4", "collide-shape-prim"]],
  "collide-shape-draw-debug-marks": [
    [24, "v1", "connection"],
    [[24, 41], "a0", "collide-shape"],
    [56, "v1", "connection"],
    [[56, 70], "a0", "collide-shape"],
    [88, "v1", "connection"],
    [[88, 104], "a0", "collide-shape"]
  ],
  "(method 18 collide-shape-prim-sphere)": [
    [79, "s4", "collide-shape-prim-mesh"]
  ],
  "(method 56 collide-shape-moving)": [
    [68, "a0", "process-focusable"],
    [153, "a0", "process-focusable"]
  ],
  "(method 66 collide-shape-moving)": [[[29, 58], "s0", "collide-cache-prim"]],
  "(method 36 collide-shape)": [[[1, 40], "v1", "collide-shape-prim"]],
  "(method 38 collide-shape)": [
    [[42, 80], "s5", "collide-shape-prim-mesh"],
    [34, "v0", "(array collide-mesh)"]
  ],
  "(method 45 collide-shape)": [
    [28, "a0", "connection"],
    [29, "a0", "collide-shape"],
    [79, "a0", "connection"],
    [80, "a0", "collide-shape-moving"],
    [[224, 235], "s1", "collide-shape-moving"]
  ],
  "(method 40 collide-shape)": [
    [30, "a0", "connection"],
    [31, "a0", "collide-shape"],
    [79, "a0", "connection"],
    [80, "a0", "collide-shape-moving"],
    [156, "s4", "(pointer uint64)"]
  ],
  "(method 12 collide-shape-prim-group)": [
    [[12, 43], "s4", "collide-shape-prim"]
  ],
  "(method 13 collide-shape-prim)": [[[12, 43], "s4", "collide-shape-prim"]],
  "(method 12 collide-shape-prim-sphere)": [
    [17, "gp", "collide-shape-prim-mesh"]
  ],
  "(method 50 collide-shape)": [[[30, 100], "gp", "process-focusable"]],
  "cshape-reaction-update-state": [["_stack_", 56, "collide-status"]],
  "(method 17 collide-shape-prim-mesh)": [
    [[6, 11], "s2", "collide-shape-prim-group"]
  ],
  "(method 35 collide-shape)": [
    [27, "a0", "connection"],
    [28, "a0", "collide-shape"],
    [76, "a0", "connection"],
    [77, "a0", "collide-shape"]
  ],
  "(method 44 collide-shape)": [[25, "a0", "process-drawable"]],
  // placeholder
  "placeholder-do-not-add-below": [],
  "(method 38 guard-lazer-shot)": [[[33, 37], "a0", "process-focusable"]],
  "(method 28 metalhead-shot)": [
    [29, "s5", "process-drawable"],
    [32, "s5", "process-drawable"],
    [10, "v0", "sound-rpc-set-param"]
  ],
  "(event impact metalhead-grenade-shot)": [
    [11, "s4", "process-drawable"],
    [28, "s4", "collide-shape"]
  ],
  "(trans active guard-conversation)": [[18, "a0", "nav-enemy"]],
  "(method 11 guard-conversation)": [
    ["_stack_", 16, "res-tag"],
    [75, "v0", "(pointer actor-group)"],
    [128, "v1", "nav-enemy"]
  ],
  "(code come-down transport-level)": [[14, "v1", "art-joint-anim"]],
  "(code idle transport-level)": [[29, "v1", "art-joint-anim"]],
  "(code leave transport-level)": [[44, "v1", "art-joint-anim"]],
  "(method 74 crimson-guard-level)": [[[95, 99], "v1", "process-focusable"]],
  "(method 200 crimson-guard-level)": [
    [15, "s5", "process-focusable"],
    [35, "s5", "process-focusable"]
  ],
  "(code notice crimson-guard-level)": [[31, "v1", "art-joint-anim"]],
  "(trans blast-hostile crimson-guard-level)": [
    [[62, 66], "a0", "process-focusable"]
  ],
  "(trans grenade-hostile crimson-guard-level)": [
    [[62, 66], "a0", "process-focusable"]
  ],
  "(code arrest crimson-guard-level)": [
    [29, "v1", "art-joint-anim"],
    [168, "v1", "art-joint-anim"],
    [103, "v1", "art-joint-anim"]
  ],
  "(code gun-shoot crimson-guard-level)": [
    [28, "v1", "art-joint-anim"],
    [[91, 97], "v1", "process-drawable"],
    [324, "v1", "art-joint-anim"]
  ],
  "(code close-attack crimson-guard-level)": [[14, "v1", "art-joint-anim"]],
  "(code attack crimson-guard-level)": [
    [257, "a0", "process-focusable"],
    [535, "v1", "art-joint-anim"],
    [286, "v1", "art-joint-anim"],
    [334, "v1", "collide-shape-prim-group"],
    [426, "v1", "collide-shape-prim-group"],
    [463, "v1", "art-joint-anim"],
    [78, "v1", "art-joint-anim"],
    [146, "v1", "art-joint-anim"]
  ],
  "(code get-up-front crimson-guard-level)": [[20, "v1", "art-joint-anim"]],
  "(code get-up-back crimson-guard-level)": [[20, "v1", "art-joint-anim"]],
  "(code roll-right crimson-guard-level)": [
    [[95, 99], "a0", "process-focusable"],
    [[182, 186], "a0", "process-focusable"]
  ],
  "(code roll-left crimson-guard-level)": [
    [[95, 99], "a0", "process-focusable"],
    [[182, 186], "a0", "process-focusable"]
  ],
  "(method 77 crimson-guard-level)": [
    [42, "a1", "art-joint-anim"],
    [100, "a1", "art-joint-anim"],
    [129, "a1", "art-joint-anim"],
    [160, "v1", "art-joint-anim"],
    [196, "a1", "art-joint-anim"],
    [90, "v1", "(array int32)"]
  ],
  "(method 78 crimson-guard-level)": [
    [18, "a1", "art-joint-anim"],
    [72, "a1", "art-joint-anim"],
    [104, "a1", "art-joint-anim"],
    [136, "v1", "art-joint-anim"],
    [175, "a1", "art-joint-anim"],
    [62, "v1", "(array int32)"]
  ],
  "(code die-falling crimson-guard-level)": [
    [29, "gp", "art-joint-anim"],
    [520, "v1", "art-joint-anim"],
    [168, "v1", "art-joint-anim"],
    [267, "v1", "art-joint-anim"],
    [366, "v1", "art-joint-anim"],
    [463, "v1", "art-joint-anim"]
  ],
  "(method 10 grid-hash)": [[12, "a0", "(pointer uint128)"]],
  "(method 24 grid-hash)": [
    [78, "v1", "(pointer uint128)"],
    [191, "t0", "(pointer int8)"],
    [195, "a2", "(pointer uint8)"],
    [237, "v1", "(pointer uint128)"]
  ],
  "(method 11 grid-hash)": [
    [[141, 147], "t6", "pointer"],
    [128, "t1", "pointer"],
    [149, "t4", "pointer"],
    [152, "t1", "pointer"]
  ],
  "(method 27 sphere-hash)": [[44, "s2", "(pointer int8)"]],
  "(method 9 actor-hash-buckets)": [
    [19, "v1", "connection"],
    [[16, 160], "s4", "collide-shape"],
    [76, "s4", "collide-shape"],
    [108, "v1", "connection"]
  ],
  "(method 12 flow-control)": [
    [23, "a0", "connection"],
    [24, "a0", "collide-shape"],
    [71, "a0", "connection"],
    [72, "a0", "collide-shape"]
  ],
  "(method 10 flow-control)": [["_stack_", 32, "flow-section"]],
  "(method 9 lod-set)": [["_stack_", 16, "res-tag"]],
  "execute-math-engine": [[[15, 28], "v1", "process-drawable"]],
  "(method 14 draw-control)": [
    [13, "v1", "process-drawable"],
    [[58, 64], "t9", "(function object object object none)"]
  ],
  "(method 17 process-drawable)": [[7, "v1", "collide-shape"]],
  "(method 10 process-drawable)": [[32, "a0", "collide-shape"]],
  "(code process-drawable-art-error)": [[[18, 50], "v1", "collide-shape"]],
  "(method 18 process-drawable)": [[1, "v1", "pointer"]],
  "skeleton-group->draw-control": [[[239, 249], "v1", "process-drawable"]],
  "(method 14 process-drawable)": [
    [[124, 129], "s5", "collide-shape"],
    [111, "v1", "vector"]
  ],
  "ja-channel-push!": [
    [35, "v1", "int"],
    [35, "a0", "int"]
  ],
  "joint-control-reset!": [
    [3, "a1", "int"],
    [5, "a0", "int"],
    [7, "a1", "int"],
    [[11, 35], "v1", "joint-control-channel"]
  ],
  "ja-blend-eval": [[[3, 26], "s5", "joint-control-channel"]],
  "(method 9 joint-control)": [
    [[12, 68], "s3", "joint-control-channel"],
    [[13, 70], "s5", "(pointer float)"]
  ],
  "(method 10 top-anim-joint-control)": [
    [5, "a0", "process-drawable"],
    [162, "s2", "art-joint-anim"]
  ],
  "transform-and-sleep": [[[9, 13], "a0", "collide-shape"]],
  "transform-and-sleep-code": [[[9, 13], "a0", "collide-shape"]],
  "transform-post": [[[2, 6], "a0", "collide-shape"]],
  "rider-trans": [[[0, 4], "a0", "collide-shape"]],
  "rider-post": [[[3, 17], "gp", "collide-shape"]],
  "pusher-post": [[[2, 14], "gp", "collide-shape"]],
  "birth-func-vector-orient": [[[7, 23], "s3", "sprite-vec-data-2d"]],
  "process-drawable-burn-effect": [
    [28, "a0", "process-drawable"],
    [108, "v1", "process-drawable"],
    [49, "a0", "process-drawable"],
    [64, "a0", "process-drawable"]
  ],
  "process-drawable2-shock-effect": [[59, "v0", "lightning-tracker"]],
  "process-drawable-shock-effect": [[156, "v0", "lightning-tracker"]],
  "(method 12 top-anim-joint-control)": [
    [8, "a1", "art-joint-anim"],
    [40, "a1", "art-joint-anim"]
  ],
  "(method 13 draw-control)": [[44, "a0", "process-drawable"]],
  "target-collision-reaction": [
    [349, "v1", "collide-shape-prim"],
    [400, "a0", "process-focusable"],
    [573, "a0", "process-focusable"],
    [579, "a0", "process-focusable"],
    ["_stack_", 96, "collide-status"],
    ["_stack_", 104, "cshape-reaction-flags"]
  ],
  "cspace-inspect-tree": [[[27, 89], "s2", "cspace"]],
  "poly-find-nearest-edge": [
    [8, "f0", "float"],
    [12, "f0", "float"]
  ],
  "(anon-function 15 target-anim)": [
    [103, "gp", "art-joint-anim"],
    [161, "gp", "art-joint-anim"],
    [161, "v1", "art-joint-anim"],
    [213, "v1", "art-joint-anim"]
  ],
  "(anon-function 14 target-anim)": [
    [52, "a1", "art-joint-anim"],
    [186, "v1", "art-joint-anim"]
  ],
  "(anon-function 13 target-anim)": [[127, "a1", "art-joint-anim"]],
  "target-stance-anim": [
    [98, "v1", "art-joint-anim"],
    [164, "v1", "art-joint-anim"],
    [261, "v1", "art-joint-anim"],
    [385, "a1", "art-joint-anim"],
    [475, "a1", "art-joint-anim"],
    [635, "v1", "art-joint-anim"],
    [772, "v1", "art-joint-anim"],
    [1047, "v1", "art-joint-anim"]
  ],
  "target-stance-push": [
    [73, "v1", "art-joint-anim"],
    [125, "v1", "art-joint-anim"]
  ],
  "target-falling-anim": [[61, "v1", "art-joint-anim"]],
  "(anon-function 8 target-anim)": [
    [79, "v1", "art-joint-anim"],
    [174, "v1", "art-joint-anim"]
  ],
  "target-hit-ground-flop-anim": [[39, "v1", "art-joint-anim"]],
  "(anon-function 4 target-anim)": [
    [101, "v1", "art-joint-anim"],
    [168, "v1", "art-joint-anim"],
    [235, "v1", "art-joint-anim"],
    [292, "v1", "art-joint-anim"]
  ],
  "(anon-function 3 target-anim)": [
    [102, "v1", "art-joint-anim"],
    [162, "v1", "art-joint-anim"],
    [231, "v1", "art-joint-anim"],
    [289, "v1", "art-joint-anim"]
  ],
  "target-hit-ground-anim": [
    [132, "a1", "art-joint-anim"],
    [284, "v1", "art-joint-anim"],
    [336, "v1", "art-joint-anim"],
    [472, "v1", "art-joint-anim"],
    [532, "v1", "art-joint-anim"],
    [687, "v1", "art-joint-anim"],
    [848, "v1", "art-joint-anim"],
    [947, "v1", "art-joint-anim"]
  ],
  "target-attack-air-anim": [
    [80, "v1", "art-joint-anim"],
    [248, "v1", "art-joint-anim"]
  ],
  "target-edge-grab-anim": [
    [54, "v1", "art-joint-anim"],
    [111, "v1", "art-joint-anim"]
  ],
  "entity-lookup-part-group": [
    ["_stack_", 16, "res-tag"],
    [29, "s3", "basic"]
  ],
  "(method 22 swingpole)": [[53, "v1", "process-drawable"]],
  "(code active swingpole)": [[34, "a0", "process-focusable"]],
  "swingpole-init": [[56, "a0", "swingpole"]],
  "(event idle manipy)": [
    [61, "v1", "joint"],
    [233, "v1", "process-drawable"],
    [360, "v1", "vector"],
    [368, "v1", "vector"],
    [402, "t9", "(function manipy object)"],
    [475, "a0", "process-drawable"],
    [498, "v1", "process-drawable"],
    [507, "a0", "process-drawable"],
    [535, "v1", "vector"],
    [408, "v1", "float"],
    [462, "v1", "float"],
    [686, "a0", "float"]
  ],
  "(trans idle manipy)": [
    [57, "v1", "process-drawable"],
    [[64, 73], "a0", "collide-shape"]
  ],
  "(code idle manipy)": [
    [61, "a1", "process-drawable"],
    [82, "gp", "process-drawable"],
    [88, "gp", "process-drawable"],
    [131, "a0", "process-drawable"],
    [193, "a0", "process-drawable"],
    [164, "a0", "process"],
    [[159, 190], "gp", "handle"]
  ],
  "manipy-init": [
    [[142, 146], "a0", "collide-shape"],
    [214, "v1", "joint"]
  ],
  "(code active part-tracker)": [
    [[29, 43], "v1", "process-drawable"],
    [[103, 117], "v1", "process-drawable"]
  ],
  "(method 16 lightning-tracker)": [
    [[141, 158], "a0", "process-focusable"],
    [174, "a0", "process-drawable"],
    [[53, 70], "a0", "process-focusable"],
    [82, "a0", "process-focusable"]
  ],
  "(code active lightning-tracker)": [[[71, 81], "v1", "process-drawable"]],
  "(exit active lightning-tracker)": [[4, "v0", "sound-rpc-set-param"]],
  "ja-anim-done?": [[30, "gp", "process-drawable"]],
  "camera-pov-from": [
    [[4, 41], "gp", "target"],
    [21, "v1", "joint"],
    [32, "v1", "joint"]
  ],
  "(event active part-spawner)": [[25, "v1", "vector"]],
  "(exit active launcher)": [[2, "v0", "sound-rpc-set-param"]],
  "(method 11 launcher)": [[128, "v0", "vector"]],
  "launcher-init-by-other": [[136, "v0", "vector"]],
  "(event active touch-tracker)": [
    [71, "a0", "process"],
    [98, "t9", "(function touch-tracker object)"]
  ],
  "(code active touch-tracker)": [
    [22, "a0", "process-drawable"],
    [32, "a0", "collide-shape"]
  ],
  "(event explode explosion)": [
    [13, "v1", "process-drawable"],
    [18, "a0", "collide-shape"]
  ],
  "process-drawable-random-point!": [[[29, 34], "s4", "collide-shape"]],
  "(method 11 part-spawner)": [[112, "a3", "vector"]],
  "(code startup gun-dark-shot)": [[79, "a1", "process-drawable"]],
  "(enter moving gun-dark-shot)": [[16, "a1", "process-drawable"]],
  "(trans moving gun-dark-shot)": [[24, "s3", "process-drawable"]],
  "(code impact gun-dark-shot)": [
    [260, "a0", "process-focusable"],
    [108, "v0", "(array collide-shape)"],
    [156, "s0", "process-focusable"],
    [166, "s0", "process-focusable"],
    [219, "s1", "process-drawable"]
  ],
  "(anon-function 1 gun-dark-shot)": [
    [71, "v1", "process-drawable"],
    [78, "a0", "process-focusable"],
    [86, "a0", "process"],
    [93, "a0", "process"],
    [113, "a0", "process-drawable"]
  ],
  "(exit startup gun-dark-shot)": [[20, "v0", "sound-rpc-set-param"]],
  "eco-track-root-prim-fadeout": [[3, "a0", "collide-shape"]],
  "process-drawable-shock-skel-effect": [
    [[47, 51], "a1", "cspace"],
    [87, "v0", "(array cspace)"],
    [251, "v1", "lightning-tracker"],
    [253, "v1", "lightning-tracker"],
    [59, "a1", "cspace"],
    [119, "a0", "cspace"],
    [131, "a0", "cspace"],
    [311, "a0", "(pointer uint128)"],
    [360, "a0", "(pointer uint128)"]
  ],
  "(method 13 editable-face)": [[[31, 84], "s3", "(inline-array vector)"]],
  "(method 13 editable-plane)": [[[37, 90], "s3", "(inline-array vector)"]],
  "target-standard-event-handler": [
    [45, "v1", "(pointer process)"],
    [93, "a0", "vector"],
    [203, "a0", "process"],
    [205, "v1", "(pointer process)"],
    [228, "a0", "process"],
    [230, "v1", "(pointer process)"],
    [250, "a0", "process"],
    [252, "v1", "(pointer process)"],
    [343, "s5", "process"],
    [345, "v1", "(pointer process)"],
    [369, "a0", "process"],
    [371, "v1", "(pointer process)"],
    [392, "a0", "process"],
    [394, "v1", "(pointer process)"],
    [439, "a0", "process"],
    [441, "v1", "(pointer process)"],
    [461, "a0", "process"],
    [463, "v1", "(pointer process)"],
    [640, "a0", "process"],
    [642, "v1", "(pointer process)"],
    [698, "v1", "(pointer process)"],
    [68, "a0", "vector"]
  ],
  "(method 21 collide-cache)": [
    [[62, 86], "a3", "(inline-array collide-cache-tri)"]
  ],
  "(method 13 collide-cache)": [[303, "v1", "process-drawable"]],
  "(method 19 collide-cache)": [
    [26, "a0", "connection"],
    [27, "a0", "collide-shape"],
    [105, "a0", "connection"],
    [106, "a0", "collide-shape"]
  ],
  "(method 20 collide-cache)": [
    [50, "v1", "connection"],
    [51, "s1", "collide-shape"],
    [114, "v1", "connection"],
    [115, "s1", "collide-shape"]
  ],
  "(method 9 collide-cache)": [
    //[[28, 56], "gp", "collide-shape-prim"],
    [33, "gp", "collide-cache-prim"],
    [35, "gp", "collide-shape-prim"],
    [[50, 56], "gp", "collide-cache-prim"],
    [36, "v1", "collide-shape-prim-sphere"],
    [[4, 26], "gp", "collide-cache-tri"]
  ],
  "col-rend-draw": [
    [[161, 217], "s5", "collide-cache-prim"],
    [164, "v1", "collide-shape-prim-sphere"],
    [[14, 152], "s3", "collide-cache-tri"]
  ],
  "effect-param->sound-spec": [[178, "v1", "collide-shape-moving"]],
  "(method 10 effect-control)": [
    [128, "v1", "collide-shape-moving"],
    [183, "s3", "(pointer object)"],
    [187, "s3", "basic"],
    [340, "s3", "basic"],
    [390, "s3", "basic"],
    [462, "s3", "basic"],
    [483, "s3", "basic"],
    [[497, 575], "s3", "death-info"]
  ],
  "(method 12 effect-control)": [
    [99, "gp", "(pointer int8)"],
    ["_stack_", 112, "res-tag"]
  ],
  "(method 55 enemy)": [[[66, 70], "a0", "process-focusable"]],
  "(method 74 enemy)": [
    [50, "s3", "process-drawable"],
    [94, "v1", "attack-info"],
    [[111, 205], "s2", "attack-info"],
    [554, "a0", "vector"]
  ],
  "(method 56 enemy)": [[[0, 6], "v1", "attack-info"]],
  "(method 89 enemy)": [[28, "a1", "art-joint-anim"]],
  "(method 87 enemy)": [[52, "s5", "art-joint-anim"]],
  "(code jump enemy)": [[30, "v0", "enemy-jump-info"]],
  "(method 77 enemy)": [[17, "a1", "art-joint-anim"]],
  "(method 108 enemy)": [[[2, 51], "s4", "touching-shapes-entry"]],
  "(method 130 enemy)": [[37, "t1", "int"]],
  "(method 113 enemy)": [["_stack_", 16, "res-tag"]],
  "(method 113 nav-enemy)": [["_stack_", 16, "res-tag"]],
  "(code falling-ambush grunt)": [[53, "v1", "art-joint-anim"]],
  "(code active grunt)": [
    [227, "gp", "art-joint-anim"],
    [271, "gp", "art-joint-anim"],
    [354, "v1", "art-joint-anim"],
    [414, "v1", "art-joint-anim"],
    [143, "gp", "art-joint-anim"]
  ],
  "(code hostile grunt)": [[122, "gp", "art-joint-anim"]],
  "(code attack grunt)": [
    [55, "gp", "art-joint-anim"],
    [155, "a0", "grunt-anim-info"]
  ],
  "(enter spin-attack grunt)": [[[43, 48], "gp", "process-focusable"]],
  "(code spin-attack grunt)": [
    [45, "gp", "art-joint-anim"],
    [[73, 77], "a0", "process-focusable"]
  ],
  "(code circling grunt)": [
    [260, "v1", "art-joint-anim"],
    [308, "v1", "art-joint-anim"],
    [153, "v1", "art-joint-anim"],
    [153, "gp", "art-joint-anim"]
  ],
  "(code pacing grunt)": [[145, "gp", "art-joint-anim"]],
  "(code stop-chase grunt)": [[77, "gp", "art-joint-anim"]],
  "(method 77 grunt)": [
    [87, "s4", "art-joint-anim"],
    [233, "a1", "art-joint-anim"],
    [323, "s4", "art-joint-anim"]
  ],
  "(method 78 grunt)": [
    [53, "s4", "art-joint-anim"],
    [91, "a1", "art-joint-anim"]
  ],
  "(trans wait-for-focus grunt)": [
    [40, "s5", "process-focusable"],
    [13, "s5", "process-focusable"]
  ],
  "(method 132 grunt)": [[16, "t9", "(function nav-enemy none)"]],
  "(method 77 flitter)": [
    [14, "v1", "art-joint-anim"],
    [69, "v1", "art-joint-anim"]
  ],
  "(method 78 flitter)": [[15, "a1", "art-joint-anim"]],
  "(code ambush flitter)": [[[72, 76], "a0", "process-focusable"]],
  "(code ambush-jumping flitter)": [
    [14, "v1", "art-joint-anim"],
    [191, "v1", "art-joint-anim"]
  ],
  "(method 180 flitter)": [[17, "s5", "process-focusable"]],
  "(post active flitter)": [[9, "t9", "(function none)"]],
  "(code stare flitter)": [[126, "v1", "art-joint-anim"]],
  "(post stare flitter)": [[9, "t9", "(function none)"]],
  "(trans circling flitter)": [[14, "gp", "process-focusable"]],
  "(code circling flitter)": [[27, "v1", "art-joint-anim"]],
  "(trans attack flitter)": [[16, "s5", "process-focusable"]],
  "(code attack flitter)": [
    [20, "v1", "art-joint-anim"],
    [147, "v1", "art-joint-anim"]
  ],
  "(method 132 flitter)": [[16, "t9", "(function nav-enemy none)"]],
  "(code target-tube)": [[33, "v1", "art-joint-anim"]],
  "(code target-tube-start)": [[109, "v1", "float"]],
  "(event slide-control-ride slide-control)": [
    [21, "gp", "process-drawable"],
    [28, "v1", "vector"],
    [32, "v1", "vector"],
    [36, "v1", "vector"]
  ],
  "bones-set-sqwc": [[2, "v1", "dma-bank-control"]],
  "bones-reset-sqwc": [[2, "v1", "dma-bank-control"]],
  "bones-init": [
    [1, "v1", "bone-memory"],
    [6, "a1", "bone-memory"],
    [10, "a1", "bone-memory"],
    [14, "a1", "bone-memory"],
    [18, "a1", "bone-memory"],
    [22, "a1", "bone-memory"],
    [26, "a1", "bone-memory"],
    [44, "a0", "dma-packet"],
    [45, "a0", "(pointer uint64)"]
  ],
  "bones-mtx-calc-execute": [
    [[126, 154], "a0", "pris-mtx"],
    [[126, 154], "a1", "pris-mtx"],
    [65, "v1", "bone-memory"],
    [70, "a1", "bone-memory"],
    [74, "a1", "bone-memory"],
    [78, "a1", "bone-memory"],
    [82, "a1", "bone-memory"],
    [86, "a1", "bone-memory"],
    [90, "a1", "bone-memory"],
    [94, "a0", "dma-bank-control"],
    [157, "a0", "dma-bank-control"]
  ],
  "foreground-init": [
    [[1, 100], "gp", "foreground-work"],
    [21, "a0", "dma-packet"],
    [22, "a0", "(pointer uint64)"]
  ],
  "texscroll-make-request": [[[5, 40], "a1", "mei-texture-scroll"]],
  "texscroll-execute": [
    [19, "t1", "pointer"],
    [15, "a2", "merc-fragment-control"],
    [[20, 24], "t1", "merc-fragment"],
    [40, "a2", "merc-fragment-control"],
    [45, "a2", "merc-fragment-control"],
    [48, "a2", "merc-fragment-control"],
    [51, "a2", "int"],
    [[10, 31], "a1", "mei-texture-scroll"],
    [39, "t1", "(pointer int8)"]
  ],
  "foreground-wrapup": [
    [[1, 90], "gp", "foreground-work"],
    [[25, 31], "a0", "dma-packet"],
    [[55, 60], "a0", "dma-packet"]
  ],
  "foreground-draw": [
    [[1, 64], "at", "foreground-work"],
    [13, "t0", "foreground-work"],
    [27, "t1", "foreground-work"],
    [32, "a2", "foreground-work"],
    [37, "a1", "foreground-work"],
    [70, "a0", "foreground-work"],
    [114, "v1", "foreground-work"],
    [116, "v1", "foreground-work"],
    [118, "v1", "foreground-work"],
    [142, "v1", "foreground-work"],
    [187, "a0", "foreground-work"],
    [220, "a0", "foreground-work"],
    [233, "a0", "foreground-work"],
    [256, "a0", "foreground-work"],
    [369, "v1", "foreground-work"],
    [377, "a0", "foreground-work"],
    [417, "a0", "foreground-work"],
    [432, "a0", "foreground-work"],
    [445, "v1", "foreground-work"],
    [468, "v1", "foreground-work"],
    [475, "v1", "foreground-work"],
    [500, "v1", "foreground-work"],
    [518, "v1", "foreground-work"],
    [524, "v1", "foreground-work"],
    [553, "a0", "foreground-work"],
    [583, "v1", "foreground-work"],
    [594, "v1", "foreground-work"],
    [602, "v1", "foreground-work"],
    [611, "v1", "foreground-work"],
    [654, "a0", "foreground-work"],
    [648, "s5", "int"],
    [315, "a2", "(pointer uint8)"],
    [321, "v1", "pointer"],
    [338, "a3", "(pointer uint8)"],
    [344, "v1", "pointer"],
    [[4, 61], "a0", "bone-calculation"],
    [[185, 189], "v1", "mei-texture-scroll"],
    [[252, 281], "v1", "mei-envmap-tint"]
  ],
  "foreground-add-mtx-calc": [[1, "v1", "foreground-work"]],
  "foreground-shadow": [
    [2, "v1", "foreground-work"],
    [[13, 19], "t1", "vector"]
  ],
  "dma-add-process-drawable": [
    [433, "a0", "foreground-work"],
    [545, "t0", "(pointer uint128)"],
    [39, "a0", "foreground-work"],
    [42, "a0", "foreground-work"],
    [[128, 146], "v1", "mood-context"]
  ],
  "foreground-ripple": [
    [2, "v1", "foreground-work"],
    [25, "v1", "foreground-work"],
    [[27, 32], "a0", "foreground-work"]
  ],
  "dark-lightning-handler": [
    [64, "s5", "process-drawable"],
    [211, "gp", "process-drawable"],
    [147, "s5", "process-drawable"],
    [251, "gp", "process-drawable"],
    [312, "a0", "lightning-tracker"]
  ],
  "(post idle air-train)": [[4, "t9", "(function none)"]],
  "(anon-function 3 ctywide-scenes)": [
    [13, "t9", "(function mood-context symbol)"],
    [33, "t9", "(function mood-context symbol)"]
  ],
  "(anon-function 2 ctywide-scenes)": [
    [13, "t9", "(function mood-context symbol)"],
    [33, "t9", "(function mood-context symbol)"]
  ],
  "(anon-function 1 ctywide-scenes)": [
    [13, "t9", "(function mood-context symbol)"],
    [33, "t9", "(function mood-context symbol)"]
  ],
  "(anon-function 0 ctywide-scenes)": [
    [13, "t9", "(function mood-context symbol)"],
    [33, "t9", "(function mood-context symbol)"]
  ],
  "(method 11 fort-trap-door)": [[53, "a0", "collide-shape-moving"]],
  "(method 0 joint-exploder-tuning)": [
    [[5, 79], "v0", "joint-exploder-tuning"]
  ],
  "joint-exploder-init-by-other": [
    [48, "a0", "process-drawable"],
    [57, "v1", "process-drawable"],
    [64, "a0", "process-drawable"]
  ],
  "(method 23 joint-exploder)": [[26, "v1", "process-drawable"]],
  "(method 28 joint-exploder)": [[[0, 250], "s5", "joint-exploder-list"]],
  "joint-exploder-joint-callback": [[3, "s4", "joint-exploder"]],
  "(event idle fort-trap-door)": [[4, "v1", "attack-info"]],
  "(code idle hide-light)": [[10, "v1", "art-joint-anim"]],
  "(event impact turret-shot)": [[11, "s4", "process-drawable"]],
  "(code impact turret-shot)": [[4, "v1", "collide-shape-prim-group"]],
  "(method 29 sinking-plat)": [
    [9, "t9", "(function rigid-body-platform float none)"]
  ],
  "(code collapse beam)": [[25, "v1", "art-joint-anim"]],
  "(code fall ruins-bridge)": [
    [16, "v1", "collide-shape-prim-group"],
    [23, "v1", "collide-shape-prim-group"],
    [31, "v1", "collide-shape-prim-group"],
    [39, "v1", "collide-shape-prim-group"]
  ],
  "(event fall ruins-drop-plat)": [[10, "v1", "collide-shape-prim-group"]],
  "(post fall ruins-drop-plat)": [[20, "t9", "(function none)"]],
  "(code target-death)": [
    [467, "v1", "art-joint-anim"],
    [594, "v1", "art-joint-anim"],
    [852, "v1", "art-joint-anim"]
  ],
  "throne-activate": [[3, "f0", "meters"]],
  "throne-deactivate": [[3, "f0", "meters"]],
  "palroof-activate": [[6, "f0", "meters"]],
  "palroof-deactivate": [[6, "f0", "meters"]],
  "check-onintent-bugs": [[[31, 49], "s3", "sprite-vec-data-2d"]],
  "(anon-function 3 onintent-scenes)": [
    [13, "t9", "(function mood-context none)"]
  ],
  "(anon-function 2 onintent-scenes)": [
    [13, "t9", "(function mood-context none)"]
  ],
  "(anon-function 1 onintent-scenes)": [
    [13, "t9", "(function mood-context none)"]
  ],
  "(anon-function 0 onintent-scenes)": [
    [13, "t9", "(function mood-context none)"]
  ],
  "(anon-function 2 stadium-scenes)": [
    [60, "v1", "process-drawable"],
    [76, "v1", "process-drawable"],
    [79, "v1", "process-drawable"]
  ],
  "(anon-function 5 stadium-scenes)": [
    [13, "t9", "(function mood-context none)"]
  ],
  "(anon-function 6 stadium-scenes)": [
    [13, "t9", "(function mood-context none)"]
  ],
  "(anon-function 7 stadium-scenes)": [
    [13, "t9", "(function mood-context none)"]
  ],
  "(anon-function 8 stadium-scenes)": [
    [13, "t9", "(function mood-context none)"]
  ],
  "(anon-function 9 stadium-scenes)": [
    [13, "t9", "(function mood-context none)"]
  ],
  "(anon-function 10 stadium-scenes)": [
    [13, "t9", "(function mood-context none)"]
  ],
  "(anon-function 11 stadium-scenes)": [
    [13, "t9", "(function mood-context none)"]
  ],
  "(anon-function 12 stadium-scenes)": [
    [13, "t9", "(function mood-context none)"]
  ],
  "(anon-function 13 stadium-scenes)": [
    [13, "t9", "(function mood-context none)"]
  ],
  "(anon-function 14 stadium-scenes)": [
    [13, "t9", "(function mood-context none)"]
  ],
  "(anon-function 15 stadium-scenes)": [
    [13, "t9", "(function mood-context none)"]
  ],
  "(anon-function 16 stadium-scenes)": [
    [13, "t9", "(function mood-context none)"]
  ],
  "(anon-function 17 stadium-scenes)": [
    [13, "t9", "(function mood-context none)"]
  ],
  "(anon-function 18 stadium-scenes)": [
    [13, "t9", "(function mood-context none)"]
  ],
  "(anon-function 19 stadium-scenes)": [
    [13, "t9", "(function mood-context none)"]
  ],
  "(anon-function 20 stadium-scenes)": [
    [13, "t9", "(function mood-context none)"]
  ],
  "(anon-function 3 canyon-scenes)": [
    [67, "v0", "process-drawable"],
    [72, "v0", "process-drawable"]
  ],
  "(anon-function 8 mountain-scenes)": [[2, "v0", "sound-rpc-set-param"]],
  "(anon-function 27 intro-scenes)": [[[97, 100], "v1", "dma-packet"]],
  "(anon-function 24 intro-scenes)": [[[213, 216], "v1", "dma-packet"]],
  "(anon-function 18 intro-scenes)": [
    [23, "t9", "(function mood-context none)"],
    [43, "t9", "(function mood-context none)"],
    [63, "t9", "(function mood-context none)"]
  ],
  "(anon-function 16 intro-scenes)": [[4, "v0", "target"]],
  "(anon-function 8 intro-scenes)": [
    [49, "t9", "(function mood-context none)"]
  ],
  "(anon-function 3 intro-scenes)": [
    [13, "t9", "(function mood-context none)"]
  ],
  "birth-func-atoll-bird-wing": [[[2, 25], "v1", "sprite-vec-data-2d"]],
  "(anon-function 17 nestb-scenes)": [[15, "v0", "float"]],
  "movie-nest-metalkor-shot-draw-impact": [
    [224, "v1", "process-drawable"],
    [345, "v1", "process-drawable"]
  ],
  "(anon-function 11 nestb-scenes)": [
    [13, "v0", "target"],
    [8, "v0", "target"]
  ],
  "(anon-function 10 nestb-scenes)": [
    [8, "v0", "target"],
    [13, "v0", "target"]
  ],
  "attach-squid-movie-part": [[20, "v1", "float"]],
  "attach-squid-break-movie-part": [[44, "v1", "float"]],
  "movie-consite-metalkor-shot-draw-impact": [
    [224, "v1", "process-drawable"],
    [345, "v1", "process-drawable"]
  ],
  "(anon-function 3 consite-scenes)": [
    [8, "v0", "target"],
    [13, "v0", "target"]
  ],
  "(anon-function 2 consite-scenes)": [
    [8, "v0", "target"],
    [13, "v0", "target"]
  ],
  "(anon-function 2 under-scenes)": [[21, "v0", "target"]],
  "hiphog-mirror-sheen-func": [
    [[50, 64], "a2", "ripple-wave"],
    [48, "a2", "ripple-wave"],
    [49, "a2", "(inline-array ripple-wave)"]
  ],
  "(anon-function 7 outro-scenes)": [
    [13, "t9", "(function mood-context none)"]
  ],
  "(anon-function 4 outro-scenes)": [
    [13, "t9", "(function mood-context none)"],
    [33, "t9", "(function mood-context none)"],
    [53, "t9", "(function mood-context none)"],
    [73, "t9", "(function mood-context none)"]
  ],
  "(code target-gun-stance)": [
    [598, "v1", "art-joint-anim"],
    [152, "v1", "art-joint-anim"],
    [248, "v1", "art-joint-anim"],
    [345, "v1", "art-joint-anim"],
    [442, "v1", "art-joint-anim"]
  ],
  "find-instance-by-name-level": [
    [11, "v1", "drawable-tree-instance-shrub"],
    [38, "v1", "drawable-tree-instance-tie"]
  ],
  "dma-add-process-drawable-hud": [[11, "a0", "foreground-work"]],
  "find-instance-by-index": [
    [26, "t1", "drawable-tree-instance-shrub"],
    [40, "t1", "drawable-tree-instance-tie"]
  ],
  "print-prototype-list": [
    [25, "v1", "drawable-tree-instance-shrub"],
    [104, "v1", "drawable-tree-instance-tie"]
  ],
  "draw-instance-info": [
    [[188, 203], "s5", "prototype-bucket-shrub"],
    [[192, 303], "s1", "prototype-shrubbery"],
    [[359, 400], "v1", "prototype-tie"],
    [[44, 64], "s1", "drawable-inline-array-instance-tie"],
    [[331, 450], "s5", "prototype-bucket-tie"]
  ],
  "set-shadow-by-name": [[7, "v1", "process-drawable"]],
  "get-shadow-by-name": [[7, "v1", "process-drawable"]],
  "(anon-function 2 memory-usage)": [[211, "v1", "collide-shape-moving"]],
  "(method 9 screen-filter)": [
    [[25, 31], "a0", "dma-packet"],
    [[34, 40], "a0", "gs-gif-tag"],
    [45, "a0", "(pointer gs-test)"],
    [47, "a0", "(pointer gs-reg64)"],
    [[72, 102], "t1", "rgba"]
  ],
  "(method 16 nav-engine)": [[92, "gp", "nav-engine-spr-buffer"]],
  "(method 12 nav-engine)": [
    [[22, 28], "v1", "connection"],
    [[29, 31], "a0", "process-focusable"],
    [[34, 86], "s2", "collide-shape"],
    [90, "v1", "collide-shape-prim-group"],
    [110, "s2", "collide-shape-prim-sphere"]
  ],
  "(method 11 nav-state)": [[37, "v1", "float"]],
  "(method 18 nav-control)": [
    [252, "a2", "float"],
    [250, "a3", "uint"],
    [250, "t0", "uint"]
  ],
  "(method 23 nav-mesh)": [["_stack_", 16, "res-tag"]],
  "nav-control-validate": [
    [29, "s5", "int"],
    [29, "v1", "int"]
  ],
  "(method 43 nav-mesh)": [["_stack_", 28, "float"]],
  "(code open gungame-door)": [[35, "v1", "art-joint-anim"]],
  "(event idle gun-dummy)": [
    [[35, 64], "s5", "attack-info"],
    [70, "gp", "process-drawable"]
  ],
  "(method 29 gun-dummy)": [[26, "v0", "path-control"]],
  "(method 30 gun-dummy)": [
    [3, "v1", "tpath-control-frame"],
    [5, "v1", "(inline-array tpath-control-frame)"],
    [10, "v1", "tpath-control-frame"],
    [17, "v1", "tpath-control-frame"],
    [24, "v1", "tpath-control-frame"],
    [31, "v1", "tpath-control-frame"],
    [38, "v1", "tpath-control-frame"],
    [12, "v1", "(inline-array tpath-control-frame)"],
    [19, "v1", "(inline-array tpath-control-frame)"],
    [26, "v1", "(inline-array tpath-control-frame)"],
    [33, "v1", "(inline-array tpath-control-frame)"],
    [40, "v1", "(inline-array tpath-control-frame)"]
  ],
  "(method 31 gun-dummy)": [[40, "v1", "(inline-array tpath-control-frame)"]],
  "(method 10 training-manager)": [[51, "t9", "(function process none)"]],
  "(trans course training-manager)": [[[22, 493], "gp", "hud"]],
  "(code end-course training-manager)": [[28, "gp", "process-drawable"]],
  "(method 21 training-manager)": [
    [23, "a1", "process-focusable"],
    [34, "a1", "process-focusable"]
  ],
  "(method 26 training-manager)": [[30, "s2", "process-focusable"]],
  "(method 22 training-manager)": [[123, "v1", "process-focusable"]],
  "(anon-function 1 gungame-obs)": [[50, "gp", "process-drawable"]],
  "(anon-function 3 gungame-obs)": [[50, "gp", "process-drawable"]],
  "(event end-course training-manager)": [[13, "a0", "process-drawable"]],
  "(event course training-manager)": [
    [4, "a0", "process-taskable"],
    [40, "a0", "process-drawable"]
  ],
  "(event yellow-training-intro training-manager)": [
    [13, "a0", "process-drawable"]
  ],
  "(method 23 training-manager)": [[104, "s0", "process-focusable"]],
  "(method 11 training-manager)": [["_stack_", 16, "res-tag"]],
  "attach-pod-part": [[32, "v1", "float"]],
  "(method 30 collectable)": [[109, "v1", "collide-shape"]],
  "(method 32 collectable)": [
    [19, "v1", "int"],
    [19, "a0", "int"],
    [23, "a0", "int"],
    [155, "v1", "process-drawable"]
  ],
  "(anon-function 69 collectables)": [
    //[[1, 6], "v1", "handle"],
    [2, "v1", "handle"],
    [5, "v1", "handle"],
    [8, "v1", "handle"],
    [13, "v1", "collectable"],
    [[34, 39], "a0", "process-focusable"]
  ],
  "check-blue-suck": [[19, "v1", "collide-shape"]],
  "add-blue-motion": [[27, "s2", "process-focusable"]],
  "collectable-standard-event-handler": [
    [84, "a0", "vector"],
    [102, "a0", "vector"],
    [[167, 171], "a0", "process"],
    [[292, 296], "a0", "process"]
  ],
  "(event pickup collectable)": [
    [17, "a0", "vector"],
    [18, "v1", "vector"]
  ],
  "(code die eco)": [[55, "v1", "float"]],
  "(code pickup eco)": [
    [39, "v0", "state"],
    [41, "t9", "(function none)"]
  ],
  "(method 10 gem)": [[12, "t9", "(function gem none)"]],
  "(method 9 fact-info)": [
    [245, "a0", "process-drawable"],
    [293, "a0", "process-drawable"]
  ],
  "(method 179 fodder)": [[[16, 20], "a0", "process-focusable"]],
  "(code notice fodder)": [
    [78, "v1", "art-joint-anim"],
    [54, "v1", "float"],
    [150, "v1", "float"]
  ],
  "(code active fodder)": [
    [26, "v1", "art-joint-anim"],
    [112, "v1", "art-joint-anim"],
    [283, "v1", "art-joint-anim"],
    [179, "v1", "art-joint-anim"]
  ],
  "(method 182 fodder)": [[34, "v1", "float"]],
  "(trans hostile fodder)": [
    [[25, 29], "a0", "process-focusable"],
    [105, "v1", "float"]
  ],
  "(code circling fodder)": [
    [243, "v1", "art-joint-anim"],
    [129, "gp", "art-joint-anim"]
  ],
  "(method 77 fodder)": [
    [57, "s5", "art-joint-anim"],
    [85, "s4", "art-joint-anim"]
  ],
  "(method 78 fodder)": [[16, "v1", "art-joint-anim"]],
  "(method 181 fodder)": [[2, "v1", "collide-shape-prim-group"]],
  "(method 7 fodder)": [[19, "t9", "(function nav-enemy int nav-enemy)"]],
  "(post idle fodder)": [[4, "t9", "(function none)"]],
  "(method 180 fodder)": [[24, "s1", "fodder"]],
  "(method 55 fodder)": [[29, "s5", "process-drawable"]],
  "(method 13 hud-box)": [
    [[63, 70], "t4", "dma-packet"],
    [[72, 79], "t4", "gs-gif-tag"],
    [83, "t4", "(pointer gs-test)"],
    [85, "t4", "(pointer gs-reg64)"],
    [87, "t4", "(pointer gs-alpha)"],
    [89, "t4", "(pointer gs-reg64)"],
    [[96, 101], "t3", "(pointer uint128)"],
    [[110, 144], "t4", "(inline-array vector4w)"],
    [[156, 163], "t2", "dma-packet"],
    [[165, 172], "t2", "gs-gif-tag"],
    [176, "t2", "(pointer gs-alpha)"],
    [178, "t2", "(pointer gs-reg64)"],
    [180, "t2", "(pointer gs-rgbaq)"],
    [182, "t2", "(pointer gs-reg64)"],
    [[187, 212], "t2", "(inline-array vector4w)"]
  ],
  "(method 9 hud-sprite)": [
    [[27, 34], "v1", "(pointer uint128)"],
    [[39, 280], "v1", "(inline-array vector)"],
    [[280, 316], "v1", "(inline-array vector4w)"]
  ],
  "(method 9 hud-box)": [[[1, 53], "v1", "(inline-array vector4w)"]],
  "(method 10 hud-box)": [
    [[1, 8], "a2", "dma-packet"],
    [[10, 17], "a2", "gs-gif-tag"],
    [21, "a2", "(pointer gs-test)"],
    [23, "a2", "(pointer gs-reg64)"],
    [25, "a2", "(pointer gs-alpha)"],
    [27, "a2", "(pointer gs-reg64)"],
    [[31, 77], "v1", "(inline-array vector4w)"]
  ],
  "(method 11 hud-box)": [
    [[1, 8], "a2", "dma-packet"],
    [[10, 17], "a2", "gs-gif-tag"],
    [21, "a2", "(pointer gs-test)"],
    [23, "a2", "(pointer gs-reg64)"],
    [25, "a2", "(pointer gs-alpha)"],
    [27, "a2", "(pointer gs-reg64)"],
    [[31, 77], "v1", "(inline-array vector4w)"]
  ],
  "(method 12 hud-box)": [
    [[1, 8], "a2", "dma-packet"],
    [[10, 17], "a2", "gs-gif-tag"],
    [21, "a2", "(pointer gs-test)"],
    [23, "a2", "(pointer gs-reg64)"],
    [25, "a2", "(pointer gs-alpha)"],
    [27, "a2", "(pointer gs-reg64)"],
    [[31, 77], "v1", "(inline-array vector4w)"]
  ],
  "(method 14 hud-box)": [
    [[1, 8], "a2", "dma-packet"],
    [[10, 17], "a2", "gs-gif-tag"],
    [43, "a1", "(pointer gs-scissor)"],
    [45, "a1", "(pointer gs-reg64)"]
  ],
  "(method 15 hud-box)": [
    [[1, 8], "a0", "dma-packet"],
    [[10, 17], "a0", "gs-gif-tag"],
    [21, "a0", "(pointer gs-scissor)"],
    [23, "a0", "(pointer gs-reg64)"]
  ],
  "hud-create-icon": [[35, "a0", "process-drawable"]],
  "hide-hud": [
    [11, "v1", "connection"],
    [23, "v1", "connection"]
  ],
  "enable-hud": [[17, "v1", "connection"]],
  "hide-hud-quick": [
    [11, "v1", "connection"],
    [23, "v1", "connection"]
  ],
  "show-hud": [
    [22, "v1", "connection"],
    [34, "v1", "connection"]
  ],
  "hud-hidden?": [
    [9, "v1", "connection"],
    [[9, 13], "a0", "hud"]
  ],
  "(method 15 hud-dark-eco-symbol)": [[[9, 14], "v1", "hud-health"]],
  "(method 15 hud-gun)": [[[251, 256], "v1", "dma-packet"]],
  "target-mech-collision": [[108, "v0", "carry-info"]],
  "target-mech-exit": [[[235, 242], "v1", "handle"]],
  "mech-update-ik": [
    [3, "v1", "process-drawable"],
    [36, "s5", "collide-shape-moving"],
    [41, "s5", "collide-shape-moving"],
    [55, "s3", "joint-mod-ik"],
    [72, "s3", "joint-mod-ik"],
    [85, "s5", "collide-shape-moving"],
    [93, "s3", "joint-mod-ik"],
    [104, "s3", "joint-mod-ik"],
    [52, "v1", "(array joint-mod-ik)"]
  ],
  "target-mech-punch-pick": [
    [29, "v0", "process-focusable"],
    [222, "s5", "art-joint-anim"],
    [241, "s5", "art-joint-anim"]
  ],
  "(code target-mech-walk)": [[91, "f0", "float"]],
  "(code target-mech-punch)": [
    [107, "v1", "art-joint-anim"],
    [135, "v1", "art-joint-anim"],
    [163, "v1", "art-joint-anim"],
    [191, "v1", "art-joint-anim"],
    [231, "v1", "art-joint-anim"],
    [259, "v1", "art-joint-anim"],
    [287, "v1", "art-joint-anim"],
    [315, "v1", "art-joint-anim"]
  ],
  "(code target-mech-jump)": [[26, "t9", "(function none)"]],
  "(code target-mech-death)": [
    [379, "gp", "art-joint-anim"],
    [643, "v1", "art-joint-anim"]
  ],
  "(code target-mech-get-off)": [[67, "v1", "art-joint-anim"]],
  "(code target-mech-get-on)": [
    [74, "v1", "process-drawable"],
    [80, "v1", "process-drawable"],
    [115, "v1", "art-joint-anim"]
  ],
  "(code target-mech-carry-throw)": [
    [51, "v0", "carry-info"],
    [112, "v0", "carry-info"],
    [135, "v1", "sphere"]
  ],
  "(code target-mech-carry-drop)": [
    [42, "v0", "carry-info"],
    [110, "v1", "art-joint-anim"],
    [176, "v0", "carry-info"],
    [262, "v0", "sound-rpc-set-param"],
    [295, "v0", "sound-rpc-set-param"],
    [220, "v1", "sphere"]
  ],
  "(code target-mech-carry-pickup)": [
    [137, "v0", "carry-info"],
    [377, "v1", "art-joint-anim"],
    [541, "v0", "carry-info"],
    [574, "f0", "float"]
  ],
  "(code target-mech-carry-walk)": [[80, "f0", "float"]],
  "(event target-mech-punch)": [
    [45, "gp", "collide-query"],
    [51, "s5", "collide-shape-prim"],
    [68, "s5", "process-focusable"],
    [95, "gp", "collide-query"],
    [128, "s5", "process-focusable"],
    [180, "gp", "collide-query"]
  ],
  "(exit idle mech)": [[[9, 17], "v1", "handle"]],
  "(anon-function 8 target-mech)": [
    [4, "gp", "target"],
    [10, "gp", "target"],
    [14, "gp", "target"]
  ],
  "(anon-function 9 target-mech)": [[2, "a0", "(pointer target)"]],
  "target-mech-handler": [
    [91, "a0", "process"],
    [213, "a3", "vector"],
    [225, "s2", "vector"],
    [305, "a3", "vector"],
    [317, "s2", "vector"],
    [164, "v0", "attack-info"]
  ],
  "(enter target-mech-carry-hit-ground)": [[3, "v0", "sound-rpc-set-param"]],
  "(event target-mech-grab)": [[24, "a0", "process"]],
  "(anon-function 7 target-mech)": [
    [32, "a0", "joint-mod-ik"],
    [26, "a0", "(array joint-mod-ik)"]
  ],
  "(enter target-mech-hit-ground)": [[3, "v0", "sound-rpc-set-param"]],
  "(exit target-mech-carry-drag)": [
    [11, "v0", "sound-rpc-set-param"],
    [28, "v0", "sound-rpc-set-param"]
  ],
  "(trans target-mech-carry-drag)": [[73, "v1", "sphere"]],
  "target-mech-carry-update": [[50, "v1", "sphere"]],
  "(code idle hoverboard-training-manager)": [
    [[162, 169], "v1", "handle"],
    [337, "s5", "process-drawable"],
    [[68, 248], "gp", "handle"],
    [[266, 384], "gp", "handle"]
  ],
  "(code idle-training hoverboard-training-manager)": [
    [56, "gp", "handle"],
    [175, "s5", "process-drawable"],
    [[104, 219], "gp", "handle"]
  ],
  "(method 10 hoverboard-training-manager)": [
    [19, "t9", "(function process none)"]
  ],
  "(code fire skatea-jump-pad)": [[59, "t9", "(function none)"]],
  "(method 29 hoverboard-training-manager)": [[[18, 491], "gp", "hud-goal"]],
  "hoverboard-training-manager-event-handler": [
    [[32, 72], "gp", "(pointer board-tricks)"],
    [12, "v1", "float"],
    [25, "v1", "float"]
  ],
  "(method 11 hoverboard-training-manager)": [["_stack_", 16, "res-tag"]],
  "(trans idle krew-collection-item)": [[28, "a1", "vehicle"]],
  "(method 56 pegasus)": [[[5, 10], "v1", "attack-info"]],
  "(post idle pegasus)": [[11, "t9", "(function none)"]],
  "(code notice pegasus)": [
    [53, "v1", "art-joint-anim"],
    [121, "v1", "art-joint-anim"]
  ],
  "(code active pegasus)": [[28, "v1", "art-joint-anim"]],
  "pegasus-fly-code": [
    [386, "v1", "float"],
    [413, "v1", "float"]
  ],
  "(code die pegasus)": [[45, "v1", "art-joint-anim"]],
  "pegasus-choose-path": [[114, "v1", "float"]],
  "(method 115 pegasus)": [["_stack_", 16, "res-tag"]],
  "(code attack-forward amphibian)": [[14, "v1", "art-joint-anim"]],
  "(enter attack-forward amphibian)": [
    [50, "gp", "process-focusable"],
    [54, "a0", "process-focusable"],
    [53, "gp", "process-focusable"]
  ],
  "(code tongue-attack amphibian)": [[14, "v1", "art-joint-anim"]],
  "(method 76 amphibian)": [[1, "a1", "process-focusable"]],
  "(method 90 amphibian)": [[165, "v1", "art-joint-anim"]],
  "(method 88 amphibian)": [[29, "s4", "art-joint-anim"]],
  "(method 87 amphibian)": [[20, "s4", "art-joint-anim"]],
  "(method 89 amphibian)": [[37, "s4", "art-joint-anim"]],
  "(method 78 amphibian)": [
    [21, "v1", "art-joint-anim"],
    [67, "s4", "art-joint-anim"]
  ],
  "(method 77 amphibian)": [
    [37, "s5", "art-joint-anim"],
    [97, "s4", "art-joint-anim"]
  ],
  "(method 51 amphibian)": [
    [34, "a0", "process-focusable"],
    [37, "a0", "process-focusable"]
  ],
  "(method 186 amphibian)": [[41, "s3", "collide-shape-prim-sphere"]],
  "(code notice amphibian)": [[37, "a1", "art-joint-anim"]],
  "(enter stare amphibian)": [
    [35, "a0", "process-focusable"],
    [38, "a0", "process-focusable"]
  ],
  "(code attack-spin amphibian)": [
    [53, "v1", "art-joint-anim"],
    [203, "a0", "process-focusable"],
    [102, "v1", "art-joint-anim"],
    [136, "v1", "art-joint-anim"],
    [206, "a0", "process-focusable"]
  ],
  "(enter attack-spin amphibian)": [
    [56, "gp", "process-focusable"],
    [59, "gp", "process-focusable"]
  ],
  "(post attack-forward-lunge amphibian)": [
    [14, "a0", "process-focusable"],
    [17, "a0", "process-focusable"]
  ],
  "(code stare-idle amphibian)": [[23, "v1", "art-joint-anim"]],
  "(code stare amphibian)": [
    [53, "v1", "art-joint-anim"],
    [102, "v1", "art-joint-anim"],
    [136, "v1", "art-joint-anim"]
  ],
  "(enter notice amphibian)": [
    [20, "a0", "process-focusable"],
    [23, "a0", "process-focusable"]
  ],
  "(code active amphibian)": [
    [69, "v1", "art-joint-anim"],
    [135, "v1", "art-joint-anim"]
  ],
  "(method 185 amphibian)": [
    [33, "a0", "process-focusable"],
    [36, "a0", "process-focusable"]
  ],
  "amphibian-joint-mod-callback": [
    [12, "s2", "amphibian-joint-mod"],
    [18, "s2", "amphibian-joint-mod"],
    [48, "s2", "amphibian-joint-mod"],
    [49, "v1", "amphibian"]
  ],
  "(method 7 hopper)": [
    [14, "t9", "(function process-focusable int process-focusable)"]
  ],
  "(method 132 hopper)": [[16, "t9", "(function enemy none)"]],
  "(code active hopper)": [[22, "v1", "art-joint-anim"]],
  "(trans hostile hopper)": [
    [24, "gp", "process-focusable"],
    [153, "gp", "process-focusable"],
    [156, "gp", "process-focusable"]
  ],
  "(method 88 hopper)": [[16, "a1", "art-joint-anim"]],
  "(method 87 hopper)": [[16, "a1", "art-joint-anim"]],
  "(method 89 hopper)": [[16, "a1", "art-joint-anim"]],
  "(method 78 hopper)": [
    [18, "s4", "art-joint-anim"],
    [56, "v1", "art-joint-anim"]
  ],
  "(method 77 hopper)": [
    [33, "a1", "art-joint-anim"],
    [86, "a1", "art-joint-anim"]
  ],
  "(method 7 metalmonk)": [
    [14, "t9", "(function process-focusable int process-focusable)"]
  ],
  "(method 87 metalmonk)": [[27, "s5", "art-joint-anim"]],
  "(method 104 metalmonk)": [
    [14, "a0", "process-focusable"],
    [17, "a0", "process-focusable"]
  ],
  "(code attack metalmonk)": [[37, "s5", "art-joint-anim"]],
  "(code active metalmonk)": [
    [205, "a1", "art-joint-anim"],
    [118, "gp", "art-joint-anim"]
  ],
  "(trans hostile metalmonk)": [
    [29, "gp", "process-focusable"],
    [71, "gp", "process-focusable"],
    [74, "gp", "process-focusable"]
  ],
  "(method 180 metalmonk)": [[4, "v1", "collide-shape-prim-group"]],
  "(method 78 metalmonk)": [
    [18, "s4", "art-joint-anim"],
    [83, "s4", "art-joint-anim"]
  ],
  "(method 77 metalmonk)": [
    [37, "a1", "art-joint-anim"],
    [106, "s5", "art-joint-anim"],
    [163, "s4", "art-joint-anim"]
  ],
  "(trans victory metalmonk)": [
    [28, "a0", "process-focusable"],
    [31, "a0", "process-focusable"]
  ],
  "(method 46 ginsu)": [[8, "v1", "collide-shape-prim-group"]],
  "(method 183 ginsu)": [[2, "v1", "collide-shape-prim-group"]],
  "(method 70 ginsu)": [
    [33, "v1", "float"],
    [30, "a0", "int"]
  ],
  "(method 181 ginsu)": [
    [18, "a0", "process-focusable"],
    [21, "a0", "process-focusable"]
  ],
  "(trans attack ginsu)": [[32, "a0", "process-focusable"]],
  "(trans anticipate-attack ginsu)": [[27, "a0", "process-focusable"]],
  "(method 142 ginsu)": [
    [16, "a0", "process-focusable"],
    [19, "a0", "process-focusable"]
  ],
  "(method 10 ginsu)": [[6, "t9", "(function sparticle-launch-control none)"]],
  "(code victory centurion)": [[30, "v1", "art-joint-anim"]],
  "(code fire centurion)": [
    [22, "a0", "process-focusable"],
    [25, "a0", "process-focusable"],
    [43, "v1", "art-joint-anim"],
    [76, "gp", "process-focusable"],
    [95, "gp", "process-focusable"],
    [311, "v1", "art-joint-anim"],
    [374, "v1", "art-joint-anim"],
    [98, "gp", "process-focusable"],
    [163, "a0", "process-focusable"],
    [166, "a0", "process-focusable"]
  ],
  "(code active centurion)": [[22, "v1", "art-joint-anim"]],
  "(code attack centurion)": [[14, "v1", "art-joint-anim"]],
  "(enter attack centurion)": [
    [3, "a0", "collide-shape-prim-group"],
    [9, "v1", "collide-shape-prim-group"]
  ],
  "(exit attack centurion)": [
    [3, "a0", "collide-shape-prim-group"],
    [9, "v1", "collide-shape-prim-group"]
  ],
  "(method 55 centurion)": [
    [246, "a0", "process-focusable"],
    [249, "a0", "process-focusable"],
    [341, "a2", "float"]
  ],
  "(code hostile centurion)": [
    [87, "a0", "process-focusable"],
    [90, "a0", "process-focusable"]
  ],
  "(method 7 centurion)": [
    [14, "t9", "(function process-focusable int process-focusable)"]
  ],
  "(method 78 centurion)": [
    [18, "v1", "art-joint-anim"],
    [53, "s4", "art-joint-anim"],
    [82, "v1", "art-joint-anim"]
  ],
  "(method 77 centurion)": [
    [18, "v1", "art-joint-anim"],
    [72, "a1", "art-joint-anim"],
    [117, "a1", "art-joint-anim"],
    [151, "s4", "art-joint-anim"]
  ],
  "(trans hostile centurion)": [
    [25, "a0", "process-focusable"],
    [31, "s5", "process-focusable"],
    [21, "s5", "process-focusable"]
  ],
  "(method 180 centurion)": [
    [28, "s0", "process-focusable"],
    [49, "s0", "process-focusable"]
  ],
  "(method 132 centurion)": [[13, "t9", "(function enemy none)"]],
  "(method 31 centurion-shot)": [[7, "t9", "(function projectile none)"]],
  "(method 28 centurion-shot)": [
    [49, "t9", "(function projectile projectile-options sound-id)"]
  ],
  "(method 74 centurion)": [
    [76, "v1", "attack-info"],
    [78, "v1", "attack-info"],
    [85, "v1", "attack-info"]
  ],
  "(method 30 rhino-wall)": [[5, "v1", "collide-shape-prim-group"]],
  "(code circling rhino)": [
    [129, "gp", "art-joint-anim"],
    [243, "v1", "art-joint-anim"]
  ],
  "(code charge rhino)": [
    [29, "v1", "art-joint-anim"],
    [85, "v1", "art-joint-anim"],
    [137, "v1", "art-joint-anim"]
  ],
  "(code stop-run rhino)": [
    [14, "v1", "art-joint-anim"],
    [85, "a0", "process-focusable"],
    [88, "a0", "process-focusable"],
    [145, "a1", "art-joint-anim"]
  ],
  "(code attack rhino)": [[15, "v1", "art-joint-anim"]],
  "(trans hostile rhino)": [
    [20, "a0", "process-focusable"],
    [20, "a0", "process-focusable"],
    [23, "a0", "process-focusable"],
    [81, "a0", "process-focusable"],
    [84, "a0", "process-focusable"],
    [113, "s3", "process-focusable"],
    [19, "s3", "process-focusable"],
    [80, "s3", "process-focusable"],
    [117, "a0", "process-focusable"],
    [116, "s3", "process-focusable"]
  ],
  "(code die rhino)": [[33, "v1", "art-joint-anim"]],
  "(code hit rhino)": [
    [30, "v1", "art-joint-anim"],
    [83, "v1", "art-joint-anim"]
  ],
  "(method 104 rhino)": [
    [30, "a0", "process-focusable"],
    [30, "a0", "process-focusable"],
    [33, "a0", "process-focusable"]
  ],
  "(enter victory rhino)": [
    [8, "v1", "collide-shape-prim-group"],
    [12, "v1", "collide-shape-prim-group"],
    [17, "a0", "collide-shape-prim-group"]
  ],
  "(code victory rhino)": [
    [14, "v1", "art-joint-anim"],
    [59, "a0", "collide-shape-prim-group"],
    [64, "a0", "collide-shape-prim-group"],
    [69, "a0", "collide-shape-prim-group"],
    [81, "v1", "art-joint-anim"],
    [140, "a0", "process-focusable"],
    [143, "a0", "process-focusable"],
    [157, "gp", "process-focusable"],
    [180, "a0", "collide-shape-prim-group"],
    [201, "v1", "art-joint-anim"],
    [290, "a0", "process-focusable"],
    [139, "gp", "process-focusable"],
    [293, "a0", "process-focusable"]
  ],
  "(method 7 rhino)": [
    [14, "t9", "(function process-focusable int process-focusable)"]
  ],
  "(method 74 rhino)": [[68, "s2", "process-focusable"]],
  "(method 182 rhino)": [[36, "s2", "process-drawable"]],
  "(exit victory rhino)": [
    [10, "v1", "collide-shape-prim-group"],
    [14, "v1", "collide-shape-prim-group"]
  ],
  "(code run-away rhino)": [[14, "v1", "art-joint-anim"]],
  "(code hit rhino-wall)": [
    [42, "a2", "art-joint-anim"],
    [32, "v0", "art-joint-anim"]
  ],
  "(trans hostile grenadier)": [
    [19, "a0", "process-focusable"],
    [156, "a0", "process-focusable"],
    [22, "a0", "process-focusable"]
  ],
  "(method 181 grenadier)": [
    [21, "a0", "process-focusable"],
    [24, "a0", "process-focusable"],
    [79, "a0", "process-focusable"],
    [82, "a0", "process-focusable"],
    [20, "s5", "process-focusable"],
    [78, "s5", "process-focusable"]
  ],
  "(code hit grenadier)": [
    [87, "gp", "art-joint-anim"],
    [210, "a0", "process-focusable"]
  ],
  "(code victory grenadier)": [
    [27, "v1", "art-joint-anim"],
    [76, "v1", "art-joint-anim"]
  ],
  "(post attack grenadier)": [
    [24, "a0", "process-focusable"],
    [27, "a0", "process-focusable"]
  ],
  "(code attack grenadier)": [
    [74, "v1", "art-joint-anim"],
    [163, "v1", "art-joint-anim"],
    [295, "a0", "process-focusable"],
    [298, "a0", "process-focusable"],
    [317, "v1", "art-joint-anim"],
    [366, "v1", "art-joint-anim"]
  ],
  "(event attack grenadier)": [
    [23, "s4", "process-focusable"],
    [27, "a0", "process-focusable"],
    [26, "s4", "process-focusable"]
  ],
  "(method 78 grenadier)": [
    [18, "s4", "art-joint-anim"],
    [63, "a1", "art-joint-anim"],
    [93, "v1", "art-joint-anim"]
  ],
  "(exit spin-kick grenadier)": [[2, "v1", "collide-shape-prim-group"]],
  "(post spin-kick grenadier)": [
    [24, "a0", "process-focusable"],
    [27, "a0", "process-focusable"]
  ],
  "(code spin-kick grenadier)": [[14, "v1", "art-joint-anim"]],
  "(enter spin-kick grenadier)": [[29, "v1", "collide-shape-prim-group"]],
  "(code backup grenadier)": [[10, "v1", "art-joint-anim"]],
  "(method 7 grenadier)": [
    [21, "t9", "(function process-focusable int process-focusable)"]
  ],
  "(method 70 grenadier)": [[41, "a0", "process-focusable"]],
  "(code active grenadier)": [
    [140, "v1", "art-joint-anim"],
    [202, "v1", "art-joint-anim"],
    [51, "v1", "art-joint-anim"],
    [27, "s5", "pair"],
    [311, "v1", "art-joint-anim"]
  ],
  "(code hostile grenadier)": [[45, "gp", "art-joint-anim"]],
  "rapid-gunner-common-post": [
    [14, "a0", "process-focusable"],
    [17, "a0", "process-focusable"]
  ],
  "(post notice rapid-gunner)": [
    [24, "a0", "process-focusable"],
    [27, "a0", "process-focusable"]
  ],
  "(code notice rapid-gunner)": [[30, "v1", "art-joint-anim"]],
  "(enter notice rapid-gunner)": [
    [85, "a0", "process-focusable"],
    [88, "a0", "process-focusable"]
  ],
  "(trans attack rapid-gunner)": [
    [30, "a0", "process-focusable"],
    [33, "a0", "process-focusable"],
    [37, "a0", "process-focusable"],
    [40, "a0", "process-focusable"],
    [67, "gp", "process-focusable"],
    [170, "gp", "process-focusable"],
    [173, "gp", "process-focusable"],
    [36, "gp", "process-focusable"],
    [29, "gp", "process-focusable"]
  ],
  "(post attack rapid-gunner)": [
    [32, "a0", "process-focusable"],
    [35, "a0", "process-focusable"]
  ],
  "(code attack rapid-gunner)": [[103, "v1", "art-joint-anim"]],
  "(code hop rapid-gunner)": [
    [89, "v1", "art-joint-anim"],
    [120, "v1", "art-joint-anim"]
  ],
  "(post hop-turn rapid-gunner)": [
    [32, "a0", "process-focusable"],
    [35, "a0", "process-focusable"]
  ],
  "(method 7 rapid-gunner)": [
    [14, "t9", "(function process-focusable int process-focusable)"]
  ],
  "(exit spin-attack rapid-gunner)": [[13, "v1", "collide-shape-prim-group"]],
  "(post spin-attack rapid-gunner)": [
    [24, "a0", "process-focusable"],
    [27, "a0", "process-focusable"]
  ],
  "(code spin-attack rapid-gunner)": [[14, "v1", "art-joint-anim"]],
  "(enter spin-attack rapid-gunner)": [[29, "v1", "collide-shape-prim-group"]],
  "(code hostile rapid-gunner)": [[118, "v1", "art-joint-anim"]],
  "(trans hostile rapid-gunner)": [
    [27, "a0", "process-focusable"],
    [30, "a0", "process-focusable"],
    [58, "gp", "process-focusable"],
    [26, "gp", "process-focusable"]
  ],
  "(code reload rapid-gunner)": [[14, "v1", "art-joint-anim"]],
  "(code cool-down rapid-gunner)": [[14, "v1", "art-joint-anim"]],
  "(code hop-turn rapid-gunner)": [[14, "v1", "art-joint-anim"]],
  "(method 78 rapid-gunner)": [
    [21, "v1", "art-joint-anim"],
    [67, "a1", "art-joint-anim"],
    [94, "a1", "art-joint-anim"]
  ],
  "(method 79 tomb-baby-spider)": [
    [49, "v1", "art-joint-anim"],
    [77, "v1", "art-joint-anim"],
    [127, "v1", "collide-shape-prim-group"],
    [131, "v1", "collide-shape-prim-group"],
    [135, "v1", "collide-shape-prim-group"],
    [137, "v1", "collide-shape-prim-group"],
    [139, "v1", "collide-shape-prim-group"]
  ],
  "(method 78 tomb-baby-spider)": [
    [13, "a2", "art-joint-anim"],
    [50, "a2", "art-joint-anim"]
  ],
  "(method 77 tomb-baby-spider)": [
    [2, "a2", "collide-shape-prim-group"],
    [36, "a2", "art-joint-anim"],
    [73, "a2", "art-joint-anim"],
    [10, "a2", "collide-shape-prim-group"]
  ],
  "(code attack-stop tomb-baby-spider)": [[10, "v1", "art-joint-anim"]],
  "(exit attack tomb-baby-spider)": [[2, "v1", "collide-shape-prim-group"]],
  "(enter attack tomb-baby-spider)": [[14, "v1", "collide-shape-prim-group"]],
  "(code attack tomb-baby-spider)": [[30, "v1", "art-joint-anim"]],
  "(code notice tomb-baby-spider)": [
    [27, "a0", "process-focusable"],
    [30, "a0", "process-focusable"],
    [52, "v1", "art-joint-anim"],
    [115, "v1", "art-joint-anim"]
  ],
  "(code active tomb-baby-spider)": [
    [30, "v1", "art-joint-anim"],
    [126, "v1", "art-joint-anim"],
    [188, "v1", "art-joint-anim"],
    [297, "v1", "art-joint-anim"]
  ],
  "monster-frog-hop-fast-code": [
    [15, "v1", "art-joint-anim"],
    [72, "v1", "art-joint-anim"]
  ],
  "monster-frog-hop-slow-code": [
    [231, "v1", "art-joint-anim"],
    [288, "v1", "art-joint-anim"],
    [46, "v1", "art-joint-anim"],
    [117, "v1", "art-joint-anim"]
  ],
  "(method 78 monster-frog)": [
    [19, "v1", "art-joint-anim"],
    [54, "v1", "art-joint-anim"],
    [89, "v1", "art-joint-anim"],
    [121, "v1", "art-joint-anim"]
  ],
  "(method 77 monster-frog)": [
    [19, "v1", "art-joint-anim"],
    [54, "v1", "art-joint-anim"],
    [89, "v1", "art-joint-anim"],
    [121, "v1", "art-joint-anim"]
  ],
  "(code attack-recover monster-frog)": [
    [10, "v1", "art-joint-anim"],
    [87, "v1", "art-joint-anim"],
    [158, "v1", "art-joint-anim"]
  ],
  "(code attack monster-frog)": [[19, "v1", "art-joint-anim"]],
  "(code turn monster-frog)": [
    [21, "v1", "art-joint-anim"],
    [79, "v1", "art-joint-anim"]
  ],
  "(code active monster-frog)": [
    [27, "v1", "art-joint-anim"],
    [80, "v1", "art-joint-anim"],
    [172, "v1", "art-joint-anim"],
    [234, "v1", "art-joint-anim"],
    [343, "v1", "art-joint-anim"]
  ],
  "(code notice monster-frog)": [
    [23, "v1", "art-joint-anim"],
    [71, "v1", "art-joint-anim"],
    [103, "a0", "process-focusable"],
    [106, "a0", "process-focusable"],
    [149, "v1", "art-joint-anim"]
  ],
  "(code ambush monster-frog)": [
    [21, "a0", "process-focusable"],
    [24, "a0", "process-focusable"],
    [68, "v1", "art-joint-anim"]
  ],
  "(post turn monster-frog)": [
    [24, "a0", "process-focusable"],
    [27, "a0", "process-focusable"]
  ],
  "(code hostile monster-frog)": [
    [18, "a0", "process-focusable"],
    [21, "a0", "process-focusable"],
    [117, "v1", "art-joint-anim"],
    [202, "v1", "art-joint-anim"]
  ],
  "(method 77 predator)": [
    [21, "v1", "art-joint-anim"],
    [53, "v1", "art-joint-anim"],
    [96, "v1", "art-joint-anim"],
    [126, "v1", "art-joint-anim"],
    [160, "v1", "art-joint-anim"],
    [192, "v1", "art-joint-anim"]
  ],
  "(method 78 predator)": [
    [21, "v1", "art-joint-anim"],
    [53, "v1", "art-joint-anim"],
    [89, "v1", "art-joint-anim"],
    [123, "v1", "art-joint-anim"],
    [155, "v1", "art-joint-anim"]
  ],
  "(method 7 predator)": [
    [9, "t9", "(function process-focusable int process-focusable)"]
  ],
  "(method 184 predator)": [
    [67, "s2", "process-focusable"],
    [79, "a0", "process-focusable"],
    [78, "s2", "process-focusable"],
    [108, "s2", "process-focusable"]
  ],
  "(method 182 predator)": [[4, "v1", "collide-shape-prim-group"]],
  "(code active predator)": [[22, "v1", "art-joint-anim"]],
  "(post idle predator)": [[4, "t9", "(function none)"]],
  "(code fire predator)": [
    [26, "v1", "art-joint-anim"],
    [103, "a0", "process-focusable"],
    [102, "s5", "process-focusable"],
    [121, "s5", "process-focusable"],
    [124, "s5", "process-focusable"]
  ],
  "(code close-attack predator)": [
    [14, "v1", "art-joint-anim"],
    [71, "v1", "art-joint-anim"]
  ],
  "(trans hidden predator)": [
    [40, "gp", "process-focusable"],
    [43, "gp", "process-focusable"]
  ],
  "(code hidden predator)": [
    [14, "v1", "art-joint-anim"],
    [75, "v1", "art-joint-anim"]
  ],
  "(code hostile predator)": [
    [14, "v1", "art-joint-anim"],
    [67, "v1", "art-joint-anim"]
  ],
  "(trans hostile predator)": [
    [52, "gp", "process-focusable"],
    [55, "gp", "process-focusable"]
  ],
  "(code hide predator)": [[14, "v1", "art-joint-anim"]],
  "(trans hide predator)": [
    [21, "gp", "process-focusable"],
    [24, "gp", "process-focusable"]
  ],
  "(method 186 predator)": [[17, "v1", "int"]],
  "(method 77 rapid-gunner)": [
    [29, "v1", "art-joint-anim"],
    [149, "v1", "art-joint-anim"],
    [266, "a1", "art-joint-anim"],
    [116, "s4", "art-joint-anim"],
    [233, "s5", "art-joint-anim"]
  ],
  "(method 11 predator-manager)": [
    ["_stack_", 16, "res-tag"],
    [281, "s2", "process-drawable"]
  ],
  "(trans gun-shoot crimson-guard-level)": [[21, "v1", "process-focusable"]],
  "(enter close-attack crimson-guard-level)": [
    [2, "v1", "collide-shape-prim-group"]
  ],
  "(exit close-attack crimson-guard-level)": [
    [2, "v1", "collide-shape-prim-group"]
  ],
  "(exit attack crimson-guard-level)": [
    [8, "v1", "collide-shape-prim-group"],
    [16, "v1", "collide-shape-prim-group"]
  ],
  "(exit get-up-front crimson-guard-level)": [
    [3, "v1", "collide-shape-prim-group"],
    [6, "v1", "collide-shape-prim-group"],
    [8, "v1", "collide-shape-prim-group"],
    [11, "v1", "collide-shape-prim-group"],
    [14, "v1", "collide-shape-prim-group"],
    [17, "v1", "collide-shape-prim-group"]
  ],
  "(exit get-up-back crimson-guard-level)": [
    [3, "v1", "collide-shape-prim-group"],
    [6, "v1", "collide-shape-prim-group"],
    [8, "v1", "collide-shape-prim-group"],
    [11, "v1", "collide-shape-prim-group"],
    [14, "v1", "collide-shape-prim-group"],
    [17, "v1", "collide-shape-prim-group"]
  ],
  "(enter knocked crimson-guard-level)": [
    [8, "v1", "collide-shape-prim-group"],
    [11, "v1", "collide-shape-prim-group"],
    [14, "v1", "collide-shape-prim-group"],
    [17, "v1", "collide-shape-prim-group"],
    [19, "v1", "collide-shape-prim-group"],
    [21, "v1", "collide-shape-prim-group"]
  ],
  "(method 201 crimson-guard-level)": [[18, "s3", "process-focusable"]],
  "(method 7 crimson-guard-level)": [
    [19, "t9", "(function nav-enemy int nav-enemy)"]
  ],
  "(method 115 crimson-guard-level)": [[33, "v0", "vector"]],
  "(method 198 crimson-guard-level)": [[242, "s4", "collide-shape-prim"]],
  "(enter broken dig-clasp)": [
    [26, "v1", "art-joint-anim"],
    [54, "v1", "art-joint-anim"]
  ],
  "(event idle dig-clasp)": [[[11, 18], "v1", "attack-info"]],
  "dig-tether-handler": [
    [6, "a0", "vector"],
    [10, "a0", "vector"],
    [14, "v1", "vector"]
  ],
  "(method 23 dig-digger)": [[[1, 23], "s5", "int"]],
  "(enter breaking fort-fence)": [[[5, 9], "a0", "collide-shape-prim-group"]],
  "(method 11 fort-elec-switch)": [["_stack_", 16, "res-tag"]],
  "(method 10 fort-roboscreen)": [
    [15, "t9", "(function process-drawable none)"]
  ],
  "fort-robotank-reticle-handler": [
    [6, "v1", "vector"],
    [[17, 34], "s5", "vector"],
    [56, "v1", "float"]
  ],
  "(code lock fort-robotank-reticle)": [[14, "v1", "art-joint-anim"]],
  "robotank-turret-handler": [
    [71, "v1", "collide-shape-prim-group"],
    [106, "v1", "collide-shape-prim-group"],
    [167, "s4", "cspace"],
    [162, "s4", "cspace"],
    [37, "v1", "float"]
  ],
  "(code ready fort-robotank-turret)": [[10, "v1", "art-joint-anim"]],
  "(code fire fort-robotank-turret)": [
    [79, "v1", "art-joint-anim"],
    [136, "v1", "art-joint-anim"]
  ],
  "fort-robotank-post": [
    [471, "v1", "fort-robotank-turret"],
    [498, "v1", "float"]
  ],
  "fort-robotank-handler": [[171, "s4", "process-focusable"]],
  "(method 26 fort-robotank)": [
    [170, "v1", "collide-shape-prim-group"],
    [236, "v1", "collide-shape-prim-group"],
    [89, "t9", "(function fort-robotank none)"]
  ],
  "(method 7 fort-robotank)": [
    [89, "t9", "(function process-drawable int process-drawable)"],
    [56, "gp", "(pointer uint32)"],
    [59, "a1", "(pointer uint32)"],
    [63, "gp", "(pointer uint32)"],
    [66, "a1", "(pointer uint32)"],
    [60, "a1", "joint-mod"],
    [67, "a1", "joint-mod"],
    [70, "gp", "(pointer uint32)"]
  ],
  "(method 11 fort-robotank)": [[463, "s5", "fort-robotank-wheel-info"]],
  "(method 31 fort-robotank-turret)": [[61, "s3", "collide-shape-prim"]],
  "(method 139 fort-turret)": [[[15, 19], "a0", "process-focusable"]],
  "(method 141 fort-turret)": [[59, "s3", "collide-shape-prim"]],
  "(code attack fort-turret)": [
    [25, "v1", "art-joint-anim"],
    [113, "v1", "art-joint-anim"]
  ],
  "(method 11 fort-plat-shuttle)": [[52, "v0", "(pointer float)"]],
  "(event idle fort-floor-spike)": [[15, "s3", "process-drawable"]],
  "joint-mod-set-y-callback": [
    [19, "a1", "vector"],
    [17, "a3", "int"]
  ],
  "(event idle fort-dump-bomb-a)": [
    [11, "s4", "process-drawable"],
    [[4, 22], "gp", "attack-info"]
  ],
  "(event idle fort-missile-target)": [
    [[9, 22], "s5", "attack-info"],
    [16, "s4", "projectile"]
  ],
  "(enter die fort-missile-target)": [
    [[2, 5], "v1", "collide-shape-prim-group"]
  ],
  "(method 10 fort-missile-target)": [
    [10, "t9", "(function process-drawable none)"]
  ],
  "(code die fort-missile)": [
    [156, "v1", "process-drawable"],
    [227, "v1", "collide-shape-prim-group"],
    [229, "v1", "collide-shape-prim-group"]
  ],
  "(method 7 fort-missile)": [
    [14, "t9", "(function process-drawable int process-drawable)"]
  ],
  "birth-func-dig-digger-collide": [
    [8, "v1", "process"],
    [12, "s3", "process-drawable"]
  ],
  "(method 23 dig-tether)": [[69, "v1", "vector"]],
  "(method 11 dig-digger)": [["_stack_", 16, "res-tag"]],
  "(method 29 dig-sinking-plat)": [
    [9, "t9", "(function rigid-body-platform float none)"]
  ],
  "(method 37 dig-sinking-plat)": [
    [28, "v1", "art-joint-anim"],
    [157, "v1", "art-joint-anim"],
    [208, "v0", "sound-rpc-set-param"]
  ],
  "(method 11 dig-log)": [
    ["_stack_", 16, "res-tag"],
    [94, "v0", "(pointer actor-group)"]
  ],
  "(event idle-up dig-button)": [[4, "v1", "attack-info"]],
  "(code active dig-bomb-crate-cylinder)": [
    [33, "v1", "art-joint-anim"],
    [81, "v1", "art-joint-anim"],
    [117, "v1", "art-joint-anim"],
    [165, "v1", "art-joint-anim"],
    [201, "v1", "art-joint-anim"],
    [249, "v1", "art-joint-anim"],
    [285, "v1", "art-joint-anim"],
    [337, "v1", "art-joint-anim"],
    [373, "v1", "art-joint-anim"],
    [425, "v1", "art-joint-anim"],
    [463, "v1", "art-joint-anim"],
    [515, "v1", "art-joint-anim"]
  ],
  "(code fire dig-jump-pad)": [[59, "t9", "(function none)"]],
  "(code die dig-spikey-sphere)": [[72, "t9", "(function none)"]],
  "(method 29 dig-tipping-rock)": [
    [9, "t9", "(function rigid-body-platform float none)"]
  ],
  "(event waiting dig-stomp-block)": [[14, "v1", "attack-info"]],
  "(method 37 dig-stomp-block)": [
    [[42, 62], "v1", "collide-cache-tri"],
    [62, "v1", "(inline-array collide-cache-tri)"]
  ],
  "(method 11 dig-spikey-step)": [[96, "v0", "(pointer float)"]],
  "(method 37 dig-tipping-rock)": [[14, "v0", "sound-rpc-set-param"]],
  "(method 49 cpad-elevator)": [[2, "v1", "collide-shape-prim-group"]],
  "(method 10 cpad-elevator)": [[10, "t9", "(function elevator none)"]],
  "(code hunt wren)": [[10, "v1", "art-joint-anim"]],
  "(code peck wren)": [
    [36, "v1", "art-joint-anim"],
    [81, "v1", "symbol"]
  ],
  "(code fly wren)": [
    [51, "v1", "art-joint-anim"],
    [82, "v1", "art-joint-anim"]
  ],
  "(code land wren)": [[17, "v1", "art-joint-anim"]],
  "(method 7 wren)": [
    [30, "t9", "(function process-drawable int process-drawable)"]
  ],
  "(code idle minnow)": [[10, "v1", "art-joint-anim"]],
  "(post idle fish-manager)": [
    [517, "v1", "process-drawable"],
    [522, "v1", "process-drawable"]
  ],
  "(method 14 minimap)": [
    [84, "v1", "process-drawable"],
    [99, "v1", "entity-actor"],
    [108, "v1", "process-drawable"],
    [112, "s2", "entity-actor"],
    [93, "s2", "basic"]
  ],
  "(method 3 engine-minimap)": [
    [7, "t9", "(function engine-minimap engine-minimap)"]
  ],
  "(method 24 minimap)": [
    [189, "s2", "connection-minimap"],
    [194, "s2", "connection-minimap"],
    [18, "v1", "(pointer uint128)"],
    [74, "v1", "(pointer uint128)"],
    [81, "v1", "(inline-array vector)"],
    [91, "v1", "(inline-array vector4w)"],
    [96, "v1", "(inline-array vector)"],
    [108, "v1", "(inline-array vector4w)"],
    [114, "v1", "(inline-array vector)"],
    [124, "v1", "(inline-array vector4w)"],
    [129, "v1", "(inline-array vector)"],
    [141, "v1", "(inline-array vector4w)"],
    [161, "s2", "(pointer uint128)"]
  ],
  "(method 15 minimap)": [[48, "s2", "(pointer uint128)"]],
  "(method 16 minimap)": [
    [[30, 35], "v1", "process-drawable"],
    [56, "v1", "entity-actor"],
    [66, "a0", "process-drawable"],
    [77, "a0", "entity-actor"],
    [88, "a0", "vector"],
    [50, "v1", "basic"],
    [516, "v1", "(pointer uint128)"],
    [517, "v1", "(inline-array vector4w)"],
    [529, "v1", "(inline-array vector4w)"],
    [534, "v1", "(inline-array vector4w)"],
    [550, "v1", "(inline-array vector4w)"],
    [555, "v1", "(inline-array vector4w)"]
  ],
  "(method 14 engine-minimap)": [
    [150, "a0", "entity-actor"],
    [[3, 180], "s3", "connection-minimap"],
    [143, "v1", "basic"]
  ],
  "(method 10 engine-minimap)": [[6, "s5", "connection-minimap"]],
  "(method 26 minimap)": [
    [34, "a0", "process-drawable"],
    [49, "v1", "process-drawable"],
    [64, "a0", "process-drawable"],
    [303, "a1", "(pointer uint128)"],
    [305, "a0", "(inline-array vector4w)"],
    [318, "v1", "(inline-array vector)"],
    [329, "v1", "(inline-array vector4w)"],
    [346, "v1", "(inline-array vector)"],
    [358, "v1", "(inline-array vector4w)"],
    [375, "v1", "(inline-array vector)"],
    [387, "v1", "(inline-array vector4w)"],
    [404, "v1", "(inline-array vector)"],
    [417, "v1", "(inline-array vector4w)"]
  ],
  "(method 21 minimap)": [
    [16, "s3", "(pointer uint128)"],
    [[32, 39], "a0", "dma-packet"],
    [[41, 48], "a0", "gs-gif-tag"],
    [51, "a0", "(pointer gs-clamp)"],
    [53, "a0", "(pointer gs-reg64)"],
    [55, "a0", "(pointer gs-test)"],
    [57, "a0", "(pointer gs-reg64)"],
    [60, "a0", "(pointer gs-texa)"],
    [62, "a0", "(pointer gs-reg64)"],
    [71, "s3", "(pointer uint128)"],
    [215, "s3", "(inline-array vector4w)"],
    [224, "s3", "(inline-array vector)"],
    [235, "s3", "(inline-array vector4w)"],
    [241, "s3", "(inline-array vector)"],
    [252, "s3", "(inline-array vector4w)"],
    [259, "s3", "(inline-array vector)"],
    [270, "s3", "(inline-array vector4w)"],
    [277, "s3", "(inline-array vector)"],
    [288, "s3", "(inline-array vector4w)"],
    [[322, 329], "a0", "dma-packet"],
    [[331, 338], "a0", "gs-gif-tag"],
    [342, "a0", "(pointer gs-xy-offset)"],
    [344, "a0", "(pointer gs-reg64)"],
    [355, "a2", "connection-minimap"],
    [379, "s2", "(pointer uint128)"],
    [400, "a2", "connection-minimap"],
    [424, "s3", "(pointer uint128)"],
    [438, "a2", "connection-minimap"],
    [[453, 460], "a0", "dma-packet"],
    [[462, 469], "a0", "gs-gif-tag"],
    [478, "a0", "(pointer gs-frame)"],
    [480, "a0", "(pointer gs-reg64)"],
    [482, "a0", "(pointer gs-alpha)"],
    [484, "a0", "(pointer gs-reg64)"],
    [485, "a0", "(pointer gs-xy-offset)"],
    [487, "a0", "(pointer gs-reg64)"],
    [[494, 508], "s3", "(pointer uint128)"],
    [508, "s3", "(inline-array vector4w)"],
    [517, "s3", "(inline-array vector4w)"],
    [522, "s3", "(inline-array vector4w)"],
    [528, "s3", "(inline-array vector4w)"],
    [535, "s3", "(inline-array vector4w)"]
  ],
  "(method 23 minimap)": [
    [28, "a0", "process-drawable"],
    [62, "v1", "process-drawable"],
    [81, "a0", "process-drawable"],
    [305, "a1", "(pointer uint128)"],
    [307, "a0", "(inline-array vector4w)"],
    [320, "v1", "(inline-array vector)"],
    [331, "v1", "(inline-array vector4w)"],
    [348, "v1", "(inline-array vector)"],
    [360, "v1", "(inline-array vector4w)"],
    [377, "v1", "(inline-array vector)"],
    [389, "v1", "(inline-array vector4w)"],
    [406, "v1", "(inline-array vector)"],
    [419, "v1", "(inline-array vector4w)"]
  ],
  "(method 17 minimap)": [
    [28, "a0", "process-drawable"],
    [68, "v1", "process-drawable"],
    [87, "a0", "process-drawable"],
    [357, "a0", "(pointer uint128)"],
    [365, "a0", "(pointer uint128)"],
    [368, "a0", "(pointer uint128)"],
    [370, "v1", "(inline-array vector4w)"],
    [383, "v1", "(inline-array vector)"],
    [394, "v1", "(inline-array vector4w)"],
    [410, "v1", "(inline-array vector)"],
    [422, "v1", "(inline-array vector4w)"],
    [438, "v1", "(inline-array vector)"],
    [450, "v1", "(inline-array vector4w)"],
    [466, "v1", "(inline-array vector)"],
    [479, "v1", "(inline-array vector4w)"]
  ],
  "(method 18 minimap)": [
    [28, "a0", "process-drawable"],
    [68, "v1", "process-drawable"],
    [87, "a0", "process-drawable"],
    [323, "t1", "(pointer uint128)"],
    [325, "t0", "(inline-array vector4w)"],
    [338, "a3", "(inline-array vector4w)"],
    [344, "a3", "(inline-array vector4w)"],
    [360, "a3", "(inline-array vector4w)"],
    [366, "a2", "(inline-array vector4w)"],
    [382, "a2", "(inline-array vector4w)"],
    [388, "a1", "(inline-array vector4w)"],
    [404, "a1", "(inline-array vector4w)"],
    [410, "v1", "(inline-array vector4w)"]
  ],
  "(method 19 minimap)": [
    [[8, 15], "a0", "dma-packet"],
    [[17, 24], "a0", "gs-gif-tag"],
    [28, "s2", "(pointer gs-test)"],
    [30, "s2", "(pointer gs-reg64)"],
    [32, "s2", "(pointer gs-alpha)"],
    [34, "s2", "(pointer gs-reg64)"],
    [53, "s2", "(pointer gs-tex0)"],
    [55, "s2", "(pointer gs-reg64)"],
    [57, "s2", "(pointer gs-tex1)"],
    [59, "s2", "(pointer gs-reg64)"],
    [61, "s2", "(pointer gs-clamp)"],
    [63, "s2", "(pointer gs-reg64)"],
    [64, "s2", "(pointer uint64)"],
    [66, "s2", "(pointer gs-reg64)"],
    [109, "v1", "(pointer uint128)"],
    [[116, 157], "v1", "(inline-array vector4w)"],
    [[165, 172], "a0", "dma-packet"],
    [[174, 181], "a0", "gs-gif-tag"],
    [185, "a0", "(pointer gs-test)"],
    [187, "a0", "(pointer gs-reg64)"],
    [[505, 514], "s3", "(pointer uint128)"],
    [[514, 596], "s3", "(inline-array vector4w)"]
  ],
  "(method 21 trail-graph)": [
    [4, "a3", "trail-conn"],
    [[11, 17], "a3", "trail-conn-hash-cell"],
    [20, "a0", "(pointer uint16)"],
    [33, "a3", "trail-conn"],
    [37, "a3", "trail-conn"]
  ],
  "(method 137 sew-gunturret)": [[[19, 23], "a0", "process-focusable"]],
  "(method 138 sew-gunturret)": [[[15, 19], "a0", "process-focusable"]],
  "(method 140 pal-gun-turret)": [
    [9, "t9", "(function sew-gunturret symbol none)"]
  ],
  "(anon-function 0 sewer-scenes)": [[79, "v1", "float"]],
  "(event idle sew-single-blade)": [[15, "s4", "process-focusable"]],
  "(event idle sew-multi-blade)": [[15, "s4", "process-focusable"]],
  "(event idle sew-twist-blade)": [[15, "s4", "process-focusable"]],
  "(code pressed sew-light-switch)": [[10, "v1", "art-joint-anim"]],
  "(post idle sew-light-control)": [[20, "v1", "sew-light-switch"]],
  "sew-tri-blade-joint-callback": [[[1, 82], "gp", "sew-tri-blade"]],
  "(method 49 sew-elevator)": [[2, "v1", "collide-shape-prim-group"]],
  "(post running sew-elevator)": [[4, "t9", "(function none)"]],
  "(method 10 sew-elevator)": [[10, "t9", "(function elevator none)"]],
  "(event idle sew-valve)": [[4, "v1", "attack-info"]],
  "(method 7 sew-valve)": [
    [14, "t9", "(function process-drawable int process-drawable)"]
  ],
  "sew-mar-statue-debris-init-by-other": [
    [[144, 157], "gp", "process-drawable"]
  ],
  "sew-mar-statue-debris-b-init-by-other": [
    [[12, 25], "gp", "process-drawable"]
  ],
  "(event idle sew-mine)": [[15, "s4", "process-focusable"]],
  "(post idle sew-mine-b)": [[4, "t9", "(function none)"]],
  "(code hit sew-wall)": [
    [[7, 10], "v1", "collide-shape-prim-group"],
    [[100, 107], "a0", "collide-shape-prim-group"],
    [[109, 116], "a0", "collide-shape-prim-group"],
    [68, "v0", "object"]
  ],
  "(code waiting sew-scare-grunt)": [[10, "v1", "art-joint-anim"]],
  "(enter scare sew-scare-grunt)": [[[71, 81], "gp", "sew-grill"]],
  "(exit scare sew-scare-grunt)": [[[6, 10], "v1", "sew-grill"]],
  "(code fall sew-catwalk)": [[39, "v0", "object"]],
  "(post scare sew-scare-grunt)": [[51, "v0", "sound-rpc-set-param"]],
  "(method 11 sew-valve)": [
    ["_stack_", 16, "res-tag"],
    ["_stack_", 32, "res-tag"]
  ],
  "(trans attack-forward gator)": [[[19, 23], "gp", "process-focusable"]],
  "(code attack-forward gator)": [[14, "v1", "art-joint-anim"]],
  "(method 11 sew-light-switch)": [["_stack_", 16, "res-tag"]],
  "(method 33 mtn-dice-button)": [[35, "v1", "art-joint-anim"]],
  "(trans restart mtn-dice)": [
    [128, "v1", "collide-shape-prim-group"],
    [134, "v1", "collide-shape-prim-group"]
  ],
  "(event idle mtn-dice)": [
    [148, "s2", "process-focusable"],
    [149, "s3", "process-focusable"],
    [158, "s2", "touching-shapes-entry"],
    [[271, 274], "v1", "attack-info"],
    [281, "s5", "process-focusable"],
    [282, "s3", "process-focusable"]
  ],
  "dice-joint-callback": [
    [626, "v1", "collide-shape"],
    [[1, 639], "gp", "mtn-dice"],
    [[223, 407], "s0", "water-anim"],
    [209, "a0", "collide-shape-prim-group"],
    [215, "a0", "collide-shape-prim-group"]
  ],
  "(post idle mtn-aval-rocks-shadow)": [[5, "a0", "process-drawable"]],
  "(code open mtn-button)": [[10, "v1", "art-joint-anim"]],
  "(enter waiting mtn-button)": [[10, "v1", "art-joint-anim"]],
  "(code pressed mtn-button)": [
    [30, "v1", "art-joint-anim"],
    [87, "v1", "art-joint-anim"]
  ],
  "(enter waiting trans-plat)": [
    [37, "v0", "state"],
    [39, "t9", "(function none)"]
  ],
  "(exit waiting trans-plat)": [[14, "v0", "state"]],
  "(trans waiting trans-plat)": [[33, "v0", "state"]],
  "(exit fall mtn-aval-rocks)": [[34, "v0", "sound-rpc-set-param"]],
  "(method 11 mtn-aval-rocks)": [[173, "a1", "float"]],
  "(event plat-path-active mtn-plat-shoot)": [
    [[14, 17], "v1", "attack-info"],
    [24, "gp", "process-drawable"],
    [32, "s5", "collide-shape"]
  ],
  "(post plat-path-active mtn-plat-shoot)": [[4, "t9", "(function none)"]],
  "(code idle mincan-lighthouse-lens)": [[10, "v1", "art-joint-anim"]],
  "(code erect mincan-lighthouse-lens)": [[14, "v1", "art-joint-anim"]],
  "(code idle mincan-lighthouse)": [[14, "v1", "art-joint-anim"]],
  "(code erect mincan-lighthouse)": [[14, "v1", "art-joint-anim"]],
  "(code closed mincan-lens)": [[14, "v1", "art-joint-anim"]],
  "(code open mincan-lens)": [[14, "v1", "art-joint-anim"]],
  "(event idle grunt-egg)": [[16, "s4", "process-focusable"]],
  "strip-handler": [[15, "s4", "process-focusable"]],
  "(post idle pitspikes)": [[4, "t9", "(function none)"]],
  "(method 7 pitspikes)": [
    [14, "t9", "(function strip-hazard int strip-hazard)"]
  ],
  "(post idle curtainsaw)": [[4, "t9", "(function none)"]],
  "(event impact grenade)": [
    [11, "s4", "process-drawable"],
    [18, "a0", "collide-shape"]
  ],
  "(method 40 grenade)": [[[3, 53], "s5", "process-drawable"]],
  "(method 31 grenade)": [[98, "s5", "process-drawable"]],
  "(post idle drill-plat)": [[4, "t9", "(function none)"]],
  "(post idle grenade-point)": [[122, "v1", "lightning-tracker"]],
  "(anon-function 12 strip-obs)": [
    [103, "a0", "(pointer entity-actor)"],
    [287, "v1", "int"]
  ],
  "(method 11 strip-hazard)": [
    [34, "v0", "(pointer float)"],
    ["_stack_", 64, "res-tag"]
  ],
  "(method 11 strip-chain-crate)": [[38, "v0", "(pointer float)"]],
  "(method 33 vehicle-rider)": [[10, "s4", "vehicle"]],
  "(method 35 vehicle-rider)": [[[10, 15], "a0", "vehicle"]],
  "vehicle-spawn": [[38, "gp", "vehicle"]],
  "traffic-manager-event-handler": [
    [319, "s5", "level"],
    [367, "v1", "float"],
    [80, "v1", "float"],
    [91, "v1", "float"],
    [169, "v1", "float"],
    [[118, 125], "s5", "traffic-object-spawn-params"]
  ],
  "(method 33 citizen-norm-rider)": [
    [7, "t9", "(function vehicle-rider none)"]
  ],
  "(method 33 crimson-guard-rider)": [
    [7, "t9", "(function vehicle-rider none)"]
  ],
  "(enter explode vehicle)": [[298, "v1", "joint-exploder"]],
  "(method 47 vehicle)": [
    [27, "s0", "process-focusable"],
    [[32, 37], "s1", "process-focusable"]
  ],
  "(method 46 vehicle)": [
    [[98, 118], "s5", "traffic-object-spawn-params"],
    [[121, 182], "s3", "attack-info"],
    [187, "v1", "float"]
  ],
  "(method 97 vehicle)": [[6, "v1", "float"]],
  "(method 18 vehicle-controller)": [[231, "s2", "vehicle"]],
  "(method 10 vehicle)": [[12, "t9", "(function rigid-body-object none)"]],
  "(method 119 vehicle)": [[[19, 45], "s4", "vehicle-rider"]],
  "(method 99 vehicle)": [[14, "s3", "collide-shape-prim-group"]],
  "(method 100 vehicle)": [[163, "a0", "vector"]],
  "(method 46 vehicle-guard)": [
    [[6, 68], "s5", "matrix"],
    [119, "a0", "process"]
  ],
  "(method 156 vehicle-guard)": [[57, "v1", "process-drawable"]],
  "(method 29 vehicle)": [
    [289, "s1", "vehicle-control-point"],
    [294, "s1", "(inline-array vehicle-control-point)"],
    [309, "s1", "(inline-array vehicle-control-point)"],
    [68, "v1", "float"],
    [165, "v1", "float"],
    [66, "a0", "uint"],
    [163, "a0", "uint"]
  ],
  "(method 152 vehicle-guard)": [[88, "s4", "process-drawable"]],
  "(method 151 vehicle-guard)": [
    [15, "s5", "process-drawable"],
    [25, "s5", "process-drawable"],
    [67, "s5", "process-focusable"]
  ],
  "(method 49 traffic-engine)": [
    [32, "s3", "process-focusable"],
    [[72, 75], "s3", "process-focusable"],
    [265, "a0", "(array crimson-guard)"],
    [166, "s2", "process-focusable"],
    [[170, 195], "s2", "crimson-guard"],
    [[32, 109], "s3", "process-focusable"],
    [354, "s5", "process-focusable"],
    [135, "v0", "(array crimson-guard)"],
    [143, "v0", "(array float)"]
  ],
  "(method 25 traffic-tracker)": [[24, "a0", "process-focusable"]],
  "(method 68 traffic-engine)": [
    [46, "a2", "process-focusable"],
    [312, "s2", "nav-segment"],
    [321, "s2", "nav-segment"],
    [327, "s2", "nav-segment"],
    [[159, 191], "s3", "process-focusable"],
    [[89, 125], "s3", "vehicle"]
  ],
  "(method 50 traffic-engine)": [
    [13, "v1", "connection"],
    [[14, 19], "v1", "collide-shape"],
    [24, "s1", "process-focusable"],
    [67, "v1", "connection"],
    [[68, 73], "v1", "collide-shape"],
    [78, "s1", "process-focusable"],
    [119, "v1", "connection"],
    [[120, 125], "v1", "collide-shape"],
    [130, "s1", "process-focusable"]
  ],
  "(method 9 turret-control)": [[344, "a0", "collide-shape-prim"]],
  "(method 19 traffic-engine)": [
    [19, "v1", "process-focusable"],
    [30, "v1", "vehicle"]
  ],
  "(method 72 traffic-engine)": [[25, "a3", "int"]],
  "(method 60 traffic-engine)": [[29, "v1", "collide-shape"]],
  "(method 26 traffic-tracker)": [[26, "a0", "process-focusable"]],
  "(method 17 traffic-tracker)": [[23, "s1", "process-focusable"]],
  "target-pilot-post": [[96, "s5", "process-focusable"]],
  "(anon-function 1 ruins-obs)": [
    [85, "v1", "process-drawable"],
    [17, "v1", "process-drawable"]
  ],
  "(anon-function 0 ruins-obs)": [
    [173, "v1", "process-drawable"],
    [36, "v1", "process-drawable"]
  ],
  "(event idle mechblock)": [
    [15, "a0", "carry-info"],
    [29, "a0", "carry-info"],
    [20, "a0", "carry-info"],
    [32, "a0", "carry-info"]
  ],
  "(event drag mechblock)": [
    [49, "a0", "carry-info"],
    [57, "a0", "vector"],
    [79, "a0", "vector"],
    [52, "a0", "carry-info"]
  ],
  "(enter fall mechblock)": [
    [43, "a0", "carry-info"],
    [46, "a0", "carry-info"]
  ],
  "(event carry mechblock)": [[15, "a0", "vector"]],
  "(method 30 ruins-breakable-wall)": [[55, "v1", "collide-shape-prim-group"]],
  "(event unbroken ruins-breakable-wall)": [
    [10, "s4", "attack-info"],
    [41, "s3", "attack-info"],
    [20, "s4", "pointer"]
  ],
  "(method 11 ruins-pillar-collapse)": [
    [77, "s1", "pair"],
    [96, "s1", "pair"],
    [97, "v1", "pair"],
    [110, "s1", "pair"],
    [111, "v1", "pair"],
    [112, "v1", "pair"],
    [118, "s2", "pair"],
    [117, "s2", "pair"]
  ],
  "(code fall ruins-pillar-collapse)": [
    [16, "v1", "collide-shape-prim-group"],
    [20, "v1", "collide-shape-prim-group"]
  ],
  "(event fall ruins-pillar-collapse)": [
    [35, "a0", "process-focusable"],
    [13, "a0", "process-focusable"],
    [34, "gp", "process-focusable"]
  ],
  "(event idle ruins-pillar-collapse)": [
    [10, "gp", "attack-info"],
    [27, "s3", "process-drawable"],
    [45, "gp", "attack-info"]
  ],
  "target-indax-handler": [[88, "a0", "process"]],
  "(code target-indax-stance)": [
    [23, "v1", "art-joint-anim"],
    [240, "v1", "art-joint-anim"],
    [94, "v1", "art-joint-anim"],
    [182, "v1", "art-joint-anim"]
  ],
  "(code target-indax-walk)": [[89, "v1", "art-joint-anim"]],
  "(code target-indax-hit-ground)": [[14, "v1", "art-joint-anim"]],
  "(code target-indax-attack-air)": [[11, "gp", "art-joint-anim"]],
  "(code target-indax-death)": [
    [134, "v1", "art-joint-anim"],
    [251, "v1", "art-joint-anim"],
    [341, "v1", "art-joint-anim"],
    [394, "v1", "art-joint-anim"],
    [478, "v1", "art-joint-anim"]
  ],
  "(code target-indax-double-jump)": [
    [50, "v1", "art-joint-anim"],
    [104, "v1", "art-joint-anim"]
  ],
  "(code target-indax-trip)": [
    [17, "v1", "art-joint-anim"],
    [90, "v1", "art-joint-anim"]
  ],
  "(code target-indax-attack)": [[18, "gp", "art-joint-anim"]],
  "(code target-indax-running-attack)": [
    [42, "gp", "art-joint-anim"],
    [141, "f26", "float"],
    [224, "f26", "float"]
  ],
  "(code idle tomb-boulder-stop)": [[4, "a0", "process"]],
  "tomb-spider-init": [[114, "gp", "process-drawable"]],
  "(code idle tomb-boulder-pillar)": [[4, "a0", "process"]],
  "(code mech-lunge grunt-mech)": [[25, "v1", "art-joint-anim"]],
  "(trans mech-post-circling grunt-mech)": [
    [14, "a0", "process-focusable"],
    [17, "a0", "process-focusable"]
  ],
  "(code mech-dismount grunt-mech)": [
    [41, "v1", "art-joint-anim"],
    [149, "v1", "art-joint-anim"]
  ],
  "(code mech-hold grunt-mech)": [
    [10, "v1", "art-joint-anim"],
    [531, "v1", "art-joint-anim"]
  ],
  "(code chase tomb-boulder)": [[141, "gp", "handle"]],
  "(code idle tomb-boulder)": [[137, "gp", "handle"]],
  "(exit chase tomb-boulder)": [[24, "v0", "sound-rpc-set-param"]],
  "(post chase tomb-boulder)": [
    [606, "v0", "sound-rpc-set-param"],
    [496, "a0", "int"],
    [278, "v1", "vector"],
    [463, "a0", "(array float)"],
    [486, "v1", "(array float)"],
    [452, "a0", "(array float)"],
    [457, "a0", "(array float)"]
  ],
  "(code idle tomb-spider)": [[[1, 9], "v1", "(pointer process)"]],
  "(method 10 tomb-sphinx)": [[10, "t9", "(function process-drawable none)"]],
  "tomb-stair-block-spikes-init-by-other": [
    [53, "s2", "pair"],
    [72, "s2", "pair"],
    [73, "v1", "pair"],
    [86, "s2", "pair"],
    [87, "v1", "pair"],
    [88, "v1", "pair"],
    [94, "s3", "pair"],
    [93, "s3", "pair"]
  ],
  "(enter sunk tomb-stair-block)": [[16, "v1", "art-joint-anim"]],
  "(code sink tomb-stair-block)": [[109, "v1", "art-joint-anim"]],
  "(event idle tomb-stair-block-spikes)": [[24, "v1", "vector"]],
  "(code moving tomb-stair-block)": [[40, "v1", "art-joint-anim"]],
  "(post running tomb-elevator)": [[8, "t9", "(function none)"]],
  "(method 10 tomb-plat-return)": [
    [10, "t9", "(function process-drawable none)"]
  ],
  "lift-pool": [
    [12, "v0", "(pointer actor-group)"],
    ["_stack_", 16, "res-tag"]
  ],
  "drop-pool": [
    [12, "v0", "(pointer actor-group)"],
    ["_stack_", 16, "res-tag"]
  ],
  "(trans wait-for-pools tomb-stair-block)": [
    [12, "v0", "(pointer actor-group)"],
    ["_stack_", 16, "res-tag"]
  ],
  "(enter idle tomb-stair-block)": [
    [40, "v0", "(pointer actor-group)"],
    ["_stack_", 16, "res-tag"]
  ],
  "(code die tomb-vibe)": [
    [14, "v1", "art-joint-anim"],
    [70, "v1", "art-joint-anim"]
  ],
  "(code open tomb-smash-door)": [[10, "v1", "art-joint-anim"]],
  "(code close tomb-smash-door)": [[10, "v1", "art-joint-anim"]],
  "(method 33 tomb-button)": [[35, "v1", "art-joint-anim"]],
  "(code open tomb-beetle-door)": [[10, "v1", "art-joint-anim"]],
  "(code open tomb-door)": [[19, "v1", "art-joint-anim"]],
  "(trans up-idle tomb-beetle-button)": [[4, "v0", "(state basebutton)"]],
  "(code wobble-die tomb-simon-block)": [[10, "v1", "art-joint-anim"]],
  "(code open tomb-simon-button)": [
    [14, "v1", "art-joint-anim"],
    [47, "v1", "art-joint-anim"]
  ],
  "(code unpress tomb-simon-button)": [[10, "v1", "art-joint-anim"]],
  "(method 23 tomb-water-trap)": [[42, "s2", "collide-shape-prim-sphere"]],
  "(code pressed tomb-simon-button)": [
    [19, "v1", "art-joint-anim"],
    [55, "v1", "art-joint-anim"]
  ],
  "(enter waiting tomb-simon-button)": [[10, "v1", "art-joint-anim"]],
  "(event idle tomb-vibe)": [[6, "a0", "attack-info"]],
  "(method 11 tomb-beetle-door)": [["_stack_", 16, "res-tag"]],
  "(method 11 tomb-vibe)": [
    ["_stack_", 16, "res-tag"],
    ["_stack_", 32, "res-tag"]
  ],
  "(method 11 tomb-plat-simon)": [["_stack_", 16, "res-tag"]],
  "(code ambush tomb-beetle)": [[14, "v1", "art-joint-anim"]],
  "(code active tomb-beetle)": [
    [74, "v1", "art-joint-anim"],
    [22, "v1", "art-joint-anim"]
  ],
  "(code land tomb-beetle)": [
    [10, "v1", "art-joint-anim"],
    [111, "v1", "art-joint-anim"]
  ],
  "(code key tomb-beetle)": [[10, "v1", "art-joint-anim"]],
  "(code go-to-door tomb-beetle)": [[85, "v1", "art-joint-anim"]],
  "(code die tomb-beetle)": [[30, "v1", "art-joint-anim"]],
  "(code fly-away tomb-beetle)": [
    [77, "v1", "art-joint-anim"],
    [212, "v1", "art-joint-anim"]
  ],
  "(code stand tomb-beetle)": [[10, "v1", "art-joint-anim"]],
  "(enter dormant tomb-beetle)": [[17, "v0", "(state enemy)"]],
  "(enter go-to-door tomb-beetle)": [
    [[22, 153], "gp", "(inline-array tomb-beetle-fly-info)"],
    [65, "v1", "vector"],
    [35, "a0", "vector"],
    [51, "v1", "vector"]
  ],
  "(trans go-to-door tomb-beetle)": [[23, "a0", "vector"]],
  "(enter fly-away tomb-beetle)": [
    [6, "a0", "vector"],
    [[1, 53], "gp", "(inline-array tomb-beetle-fly-info)"]
  ],
  "(method 76 bot)": [[45, "v1", "process-focusable"]],
  "(code failed bot)": [[23, "gp", "art-joint-anim"]],
  "(code die-falling bot)": [[32, "gp", "art-joint-anim"]],
  "(code hit bot)": [[30, "v1", "art-joint-anim"]],
  "(method 74 bot)": [
    [115, "v1", "process"],
    [230, "a0", "vector"]
  ],
  "(method 97 bot)": [
    [130, "s5", "process-focusable"],
    [138, "s5", "process-focusable"]
  ],
  "(method 129 bot)": [
    [70, "s5", "process-focusable"],
    [73, "s5", "process-focusable"]
  ],
  "(method 189 bot)": [
    [41, "a0", "connection"],
    [42, "a0", "collide-shape"],
    [90, "a0", "connection"],
    [91, "a0", "collide-shape"],
    [153, "a1", "process-focusable"]
  ],
  "(method 190 bot)": [
    [10, "v1", "sphere"],
    [40, "a0", "connection"],
    [41, "a0", "collide-shape"],
    [49, "a3", "sphere"],
    [58, "f2", "float"],
    [89, "a0", "connection"],
    [90, "a0", "collide-shape"],
    [98, "a3", "sphere"],
    [107, "f2", "float"]
  ],
  "(method 223 bot)": [
    [29, "s3", "process-focusable"],
    [38, "s3", "process-focusable"]
  ],
  "(method 10 sig)": [
    [[3, 20], "v0", "sound-rpc-set-param"],
    [19, "v0", "sound-rpc-set-param"]
  ],
  "(method 78 sig)": [
    [23, "v1", "art-joint-anim"],
    [59, "v1", "art-joint-anim"]
  ],
  "(method 88 sig)": [[32, "a1", "art-joint-anim"]],
  "(method 89 sig)": [[32, "a1", "art-joint-anim"]],
  "(method 97 sig)": [
    [67, "a0", "process-focusable"],
    [131, "a0", "process-focusable"],
    [192, "s5", "process-focusable"],
    [134, "a0", "process-focusable"],
    [70, "a0", "process-focusable"],
    [130, "s4", "process-focusable"],
    [66, "s4", "process-focusable"]
  ],
  "(code waiting-crouched sig)": [[14, "v1", "art-joint-anim"]],
  "(code waiting-far sig)": [
    [158, "v1", "art-joint-anim"],
    [101, "v1", "art-joint-anim"]
  ],
  "(code waiting-close sig)": [
    [27, "v1", "art-joint-anim"],
    [180, "gp", "art-joint-anim"]
  ],
  "(code waiting-turn sig)": [
    [50, "v1", "art-joint-anim"],
    [194, "a1", "art-joint-anim"],
    [327, "s4", "art-joint-anim"]
  ],
  "(code charge-plasma sig)": [
    [14, "v1", "art-joint-anim"],
    [73, "v1", "art-joint-anim"],
    [142, "v1", "art-joint-anim"],
    [198, "v1", "art-joint-anim"]
  ],
  "(code repair-gun sig)": [
    [14, "v1", "art-joint-anim"],
    [159, "v1", "art-joint-anim"],
    [236, "v1", "art-joint-anim"],
    [313, "v1", "art-joint-anim"],
    [390, "v1", "art-joint-anim"],
    [467, "v1", "art-joint-anim"],
    [633, "v1", "art-joint-anim"],
    [553, "v1", "art-joint-anim"],
    [79, "v1", "art-joint-anim"]
  ],
  "(code clean-gun sig)": [
    [14, "v1", "art-joint-anim"],
    [214, "v1", "art-joint-anim"],
    [85, "v1", "art-joint-anim"],
    [154, "v1", "art-joint-anim"]
  ],
  "(code traveling-blocked sig)": [[14, "v1", "art-joint-anim"]],
  "(code stare sig)": [
    [27, "v1", "art-joint-anim"],
    [180, "gp", "art-joint-anim"]
  ],
  "(code whip sig)": [[44, "a1", "art-joint-anim"]],
  "(post chase sig)": [
    [14, "a0", "process-focusable"],
    [17, "a0", "process-focusable"]
  ],
  "(post chase-attack sig)": [
    [15, "a0", "process-focusable"],
    [18, "a0", "process-focusable"]
  ],
  "(code hit sig)": [[14, "v1", "art-joint-anim"]],
  "(code failed sig)": [
    [14, "v1", "art-joint-anim"],
    [70, "v1", "art-joint-anim"],
    [129, "v1", "art-joint-anim"]
  ],
  "(code sig-path-jump sig)": [[31, "v1", "art-joint-anim"]],
  "(code sig-path-jump-land sig)": [[24, "v1", "art-joint-anim"]],
  "(code sig-path-shoot-jump sig)": [[31, "v1", "art-joint-anim"]],
  "(code sig-path-shoot-jump-land sig)": [[24, "v1", "art-joint-anim"]],
  "(code sig-path-idle sig)": [
    [14, "v1", "art-joint-anim"],
    [66, "v1", "art-joint-anim"]
  ],
  "(method 30 sig-shot)": [[116, "a0", "sig"]],
  "(method 14 sig-plasma)": [
    [40, "v0", "sound-rpc-set-param"],
    [56, "v0", "sound-rpc-set-param"]
  ],
  "sparticle-sig-plasma-lightning": [[15, "a0", "sig-atoll"]],
  "sig0-say-look-out-if-should": [[29, "v1", "process-focusable"]],
  "(method 77 sig)": [
    [57, "s5", "art-joint-anim"],
    [91, "v1", "art-joint-anim"],
    [176, "s4", "art-joint-anim"]
  ],
  "(method 86 sig)": [[28, "a0", "process-focusable"]],
  "(method 250 sig)": [
    [63, "a0", "connection"],
    [64, "a0", "collide-shape"],
    [112, "a0", "connection"],
    [113, "a0", "collide-shape"],
    [204, "s4", "process-focusable"],
    [176, "a0", "process-focusable"],
    [175, "s2", "process-focusable"],
    [207, "s4", "process-focusable"]
  ],
  "(method 11 sigt-charge-plasma)": [
    [110, "s3", "process-focusable"],
    [113, "s3", "process-focusable"]
  ],
  "(method 12 sigt-choose-piston)": [
    [61, "s5", "process-focusable"],
    [102, "s5", "process-focusable"],
    [111, "s5", "process-focusable"]
  ],
  "(method 14 sigt-choose-piston)": [[34, "gp", "process-focusable"]],
  "(method 186 bot)": [
    [19, "a0", "uint"],
    [19, "v1", "uint"]
  ],
  "(method 46 sig)": [
    [6, "v1", "collide-shape-prim-group"],
    [24, "v1", "collide-shape-prim-group"],
    [44, "v1", "collide-shape-prim-group"],
    [63, "v1", "collide-shape-prim-group"],
    [82, "v1", "collide-shape-prim-group"]
  ],
  "(method 79 ashelin)": [[67, "v1", "art-joint-anim"]],
  "(method 78 ashelin)": [
    [22, "s5", "art-joint-anim"],
    [74, "v1", "art-joint-anim"],
    [108, "v1", "art-joint-anim"],
    [159, "v1", "art-joint-anim"],
    [193, "v1", "art-joint-anim"]
  ],
  "(method 77 ashelin)": [[129, "s5", "art-joint-anim"]],
  "(method 51 ashelin)": [
    [22, "a0", "process-focusable"],
    [25, "a0", "process-focusable"]
  ],
  "(code waiting-idle ashelin)": [
    [204, "v1", "art-joint-anim"],
    [95, "v1", "art-joint-anim"]
  ],
  "(code standing-idle ashelin)": [
    [189, "v1", "art-joint-anim"],
    [126, "v1", "art-joint-anim"]
  ],
  "(code standing-turn ashelin)": [[47, "s4", "art-joint-anim"]],
  "(code standing-blast ashelin)": [[68, "v1", "art-joint-anim"]],
  "(post chase ashelin)": [
    [14, "a0", "process-focusable"],
    [17, "a0", "process-focusable"]
  ],
  "(code back-spring ashelin)": [
    [30, "v1", "art-joint-anim"],
    [309, "v1", "art-joint-anim"],
    [171, "v1", "art-joint-anim"]
  ],
  "(code tumble-right ashelin)": [
    [35, "v1", "art-joint-anim"],
    [168, "v1", "art-joint-anim"],
    [280, "v1", "art-joint-anim"]
  ],
  "(code cartwheel-left ashelin)": [
    [35, "v1", "art-joint-anim"],
    [168, "v1", "art-joint-anim"],
    [280, "v1", "art-joint-anim"]
  ],
  "(code die-falling ashelin)": [[108, "gp", "art-joint-anim"]],
  "(anon-function 0 ash1-course)": [[31, "v1", "asht-wait-spot"]],
  "ashelin-shot-move": [[49, "v1", "(state ashelin)"]],
  "(method 28 ashelin-shot)": [
    [47, "t9", "(function projectile projectile-options none)"]
  ],
  "(method 30 ashelin-shot)": [[119, "a0", "ashelin"]],
  "(anon-function 2 ash1-course)": [[50, "v1", "asht-wait-spot"]],
  "(anon-function 7 ash1-course)": [[90, "v1", "asht-wait-spot"]],
  "(anon-function 9 ash1-course)": [[12, "v1", "asht-wait-spot"]],
  "(anon-function 0 sig0-course)": [[64, "v1", "sigt-wait-spot"]],
  "(anon-function 2 sig0-course)": [[15, "v1", "sigt-wait-spot"]],
  "(anon-function 4 sig0-course)": [[43, "v1", "sigt-charge-plasma"]],
  "(anon-function 7 sig0-course)": [[44, "v1", "sigt-wait-spot"]],
  "(anon-function 9 sig0-course)": [[21, "v1", "sigt-wait-spot"]],
  "(anon-function 11 sig0-course)": [[44, "v1", "sigt-wait-spot"]],
  "(anon-function 14 sig0-course)": [[42, "v1", "sigt-wait-spot"]],
  "(anon-function 16 sig0-course)": [[21, "v1", "sigt-wait-spot"]],
  "(anon-function 19 sig0-course)": [[51, "v1", "sigt-wait-spot"]],
  "(anon-function 23 sig0-course)": [[27, "v1", "sigt-wait-spot"]],
  "(anon-function 25 sig0-course)": [[15, "v1", "sigt-wait-spot"]],
  "(anon-function 27 sig0-course)": [[43, "v1", "sigt-charge-plasma"]],
  "(anon-function 29 sig0-course)": [[33, "v1", "sigt-wait-spot"]],
  "(anon-function 32 sig0-course)": [[22, "v1", "sigt-wait-spot"]],
  "(anon-function 35 sig0-course)": [[15, "v1", "sigt-wait-spot"]],
  "(anon-function 47 sig0-course)": [[17, "v1", "sigt-wait-spot"]],
  "(anon-function 45 sig0-course)": [[46, "v1", "sigt-wait-spot"]],
  "(anon-function 43 sig0-course)": [[43, "v1", "sigt-charge-plasma"]],
  "(anon-function 38 sig0-course)": [[21, "v1", "sigt-wait-spot"]],
  "(anon-function 40 sig0-course)": [[15, "v1", "sigt-wait-spot"]],
  "(anon-function 50 sig0-course)": [[15, "v1", "sigt-wait-spot"]],
  "(anon-function 52 sig0-course)": [[17, "v1", "sigt-wait-spot"]],
  "(anon-function 54 sig0-course)": [[51, "v1", "sigt-charge-plasma"]],
  "(anon-function 56 sig0-course)": [[41, "v1", "sigt-wait-spot"]],
  "(anon-function 59 sig0-course)": [[15, "v1", "sigt-wait-spot"]],
  "(anon-function 63 sig0-course)": [[21, "v1", "sigt-wait-spot"]],
  "(anon-function 65 sig0-course)": [[17, "v1", "sigt-wait-spot"]],
  "(anon-function 67 sig0-course)": [[45, "v1", "sigt-charge-plasma"]],
  "(anon-function 69 sig0-course)": [[51, "v1", "sigt-wait-spot"]],
  "(anon-function 72 sig0-course)": [[42, "v1", "sigt-wait-spot"]],
  "(anon-function 75 sig0-course)": [[29, "v1", "sigt-wait-spot"]],
  "(anon-function 77 sig0-course)": [[15, "v1", "sigt-wait-spot"]],
  "(anon-function 79 sig0-course)": [[55, "v1", "sigt-charge-plasma"]],
  "(anon-function 81 sig0-course)": [[20, "v1", "sigt-wait-spot"]],
  "(anon-function 84 sig0-course)": [[26, "v1", "sigt-riding-piston"]],
  "(anon-function 87 sig0-course)": [[29, "v1", "sigt-choose-piston"]],
  "(anon-function 90 sig0-course)": [[18, "v1", "sigt-wait-spot"]],
  "(anon-function 93 sig0-course)": [[92, "v1", "sigt-wait-spot"]],
  "(anon-function 95 sig0-course)": [[21, "v1", "sigt-wait-spot"]],
  "(anon-function 13 sig0-course)": [[67, "v1", "int"]],
  "(code active hip-mole)": [
    [11, "v1", "art-joint-anim"],
    [119, "v1", "art-joint-anim"]
  ],
  "(post idle hip-mole)": [
    [52, "gp", "process-drawable"],
    [58, "gp", "process-drawable"]
  ],
  "(method 28 whack-a-metal)": [
    [68, "s5", "process-drawable"],
    [76, "s5", "process-drawable"],
    [125, "s5", "process-drawable"]
  ],
  "(code active whack-a-metal)": [
    [47, "v1", "art-joint-anim"],
    [219, "v1", "art-joint-anim"],
    [288, "v1", "art-joint-anim"],
    [143, "v1", "lightning-tracker"]
  ],
  "(method 10 whack-a-metal)": [[24, "t9", "(function process none)"]],
  "(method 7 whack-a-metal)": [
    [26, "t9", "(function process-drawable int process-drawable)"]
  ],
  "(method 27 whack-a-metal)": [
    [69, "a1", "hip-mole"],
    [78, "a1", "hip-mole"],
    [156, "a1", "hip-mole"],
    [165, "a1", "hip-mole"]
  ],
  "(method 224 bot)": [
    [28, "t9", "(function bot int)"],
    [46, "t9", "(function bot int)"]
  ],
  "(anon-function 97 sig0-course)": [[62, "v1", "sigt-wait-spot"]],
  "(anon-function 11 ash1-course)": [[51, "v1", "asht-wait-spot"]],
  "(anon-function 4 ash1-course)": [[99, "v1", "asht-wait-spot"]],
  "(method 67 collide-shape-moving)": [
    [8, "v1", "collide-shape-prim-group"],
    [[30, 56], "s1", "collide-cache-prim"]
  ],
  "(method 63 collide-shape-moving)": [
    [118, "v1", "collide-shape-prim"],
    [379, "a0", "collide-shape-prim-mesh"],
    [410, "v1", "collide-shape-prim-mesh"],
    [459, "v1", "collide-shape-prim-mesh"]
  ],
  "(post startup title-control)": [
    [[8, 32], "gp", "process-drawable"],
    [[211, 216], "v1", "external-art-buffer"]
  ],
  "(code startup title-control)": [
    [[261, 265], "v1", "handle"],
    [257, "gp", "handle"]
  ],
  "title-plug-lightning": [[99, "v1", "title-control"]],
  "(method 74 yakow)": [
    [5, "v1", "attack-info"],
    [7, "v1", "attack-info"]
  ],
  "(code idle yakow)": [
    [19, "v1", "art-joint-anim"],
    [75, "v1", "art-joint-anim"]
  ],
  "(code active yakow)": [
    [30, "v1", "art-joint-anim"],
    [123, "v1", "art-joint-anim"],
    [179, "v1", "art-joint-anim"],
    [308, "v1", "art-joint-anim"]
  ],
  "(code kicked yakow)": [[14, "v1", "art-joint-anim"]],
  "(method 35 juicer-shot)": [
    [7, "v1", "matrix"],
    [11, "v1", "matrix"],
    [16, "v1", "matrix"],
    [20, "v1", "matrix"]
  ],
  "juicer-proj-move": [[15, "s5", "process-focusable"]],
  "(method 182 juicer)": [
    [21, "s3", "process-focusable"],
    [24, "s3", "process-focusable"]
  ],
  "(code active juicer)": [
    [118, "gp", "art-joint-anim"],
    [205, "a1", "art-joint-anim"]
  ],
  "(code victory juicer)": [[31, "gp", "art-joint-anim"]],
  "(code notice juicer)": [
    [23, "a0", "process-focusable"],
    [24, "a0", "process-focusable"],
    [27, "a0", "process-focusable"],
    [83, "a1", "art-joint-anim"]
  ],
  "(method 7 juicer)": [
    [19, "t9", "(function process-focusable int process-focusable)"]
  ],
  "(method 184 juicer)": [[4, "v1", "collide-shape-prim-group"]],
  "(code circling juicer)": [
    [228, "gp", "art-joint-anim"],
    [131, "gp", "art-joint-anim"]
  ],
  "(code hit juicer)": [[30, "v1", "art-joint-anim"]],
  "(method 78 juicer)": [
    [18, "s4", "art-joint-anim"],
    [66, "s4", "art-joint-anim"]
  ],
  "(method 77 juicer)": [
    [37, "a1", "art-joint-anim"],
    [113, "s5", "art-joint-anim"],
    [153, "s4", "art-joint-anim"],
    [153, "s4", "art-joint-anim"]
  ],
  "(code taunt juicer)": [[84, "v1", "art-joint-anim"]],
  "(code stare juicer)": [[23, "gp", "art-joint-anim"]],
  "juicer-face-player-post": [
    [31, "gp", "process-focusable"],
    [68, "gp", "process-focusable"],
    [71, "gp", "process-focusable"]
  ],
  "(post hostile juicer)": [
    [13, "a0", "process-focusable"],
    [16, "a0", "process-focusable"]
  ],
  "(method 38 juicer-shot)": [
    [33, "a0", "process-focusable"],
    [36, "a0", "process-focusable"]
  ],
  "(code attack juicer)": [
    [14, "v1", "art-joint-anim"],
    [87, "v1", "art-joint-anim"],
    [123, "s3", "process-focusable"],
    [281, "a0", "process-focusable"],
    [284, "a0", "process-focusable"]
  ],
  "(method 25 juicer-shot)": [[131, "a1", "int"]],
  "(method 7 spyder)": [
    [31, "t9", "(function process-focusable int process-focusable)"]
  ],
  "(code attack spyder)": [
    [116, "a0", "process-focusable"],
    [119, "a0", "process-focusable"],
    [242, "a0", "process-focusable"],
    [245, "a0", "process-focusable"]
  ],
  "spyder-face-player-post": [
    [22, "a0", "process-focusable"],
    [25, "a0", "process-focusable"],
    [40, "gp", "process-focusable"],
    [44, "a0", "process-focusable"],
    [43, "gp", "process-focusable"],
    [21, "gp", "process-focusable"]
  ],
  "(method 87 spyder)": [[52, "s5", "art-joint-anim"]],
  "(method 78 spyder)": [[15, "a1", "art-joint-anim"]],
  "(method 181 spyder)": [
    [17, "a0", "process-focusable"],
    [20, "a0", "process-focusable"]
  ],
  "(method 31 spyder-shot)": [[7, "t9", "(function projectile none)"]],
  "(code backup spyder)": [[22, "v1", "art-joint-anim"]],
  "(trans hostile spyder)": [
    [20, "a0", "process-focusable"],
    [23, "a0", "process-focusable"]
  ],
  "(method 115 spyder)": [[117, "v1", "int"]],
  "(code active sniper)": [[30, "v1", "art-joint-anim"]],
  "(method 88 mantis)": [[20, "a1", "art-joint-anim"]],
  "(method 87 mantis)": [[16, "a1", "art-joint-anim"]],
  "(method 89 mantis)": [[16, "a1", "art-joint-anim"]],
  "(trans active mantis)": [[4, "v0", "(state enemy)"]],
  "(code active mantis)": [
    [79, "v1", "art-joint-anim"],
    [195, "v1", "art-joint-anim"],
    [139, "v1", "art-joint-anim"],
    [23, "v1", "art-joint-anim"]
  ],
  "(code ambush-crawling mantis)": [[23, "v1", "art-joint-anim"]],
  "(code ambush-jumping mantis)": [
    [14, "v1", "art-joint-anim"],
    [161, "v1", "art-joint-anim"]
  ],
  "(trans hostile mantis)": [
    [27, "gp", "process-focusable"],
    [41, "gp", "process-focusable"],
    [100, "gp", "process-focusable"]
  ],
  "(code attack0 mantis)": [
    [18, "v1", "art-joint-anim"],
    [90, "v1", "art-joint-anim"]
  ],
  "(code roll-right mantis)": [
    [52, "v1", "art-joint-anim"],
    [113, "v1", "art-joint-anim"]
  ],
  "(code attack1 mantis)": [
    [19, "v1", "art-joint-anim"],
    [53, "a0", "process-focusable"],
    [129, "v1", "art-joint-anim"],
    [201, "v1", "art-joint-anim"],
    [56, "a0", "process-focusable"]
  ],
  "(code crawl mantis)": [
    [256, "v1", "art-joint-anim"],
    [25, "v1", "art-joint-anim"]
  ],
  "(code roll-left mantis)": [
    [53, "v1", "art-joint-anim"],
    [114, "v1", "art-joint-anim"]
  ],
  "(code hop-away mantis)": [
    [24, "gp", "process-focusable"],
    [59, "gp", "process-focusable"],
    [133, "v1", "art-joint-anim"]
  ],
  "(method 77 mantis)": [
    [19, "v1", "art-joint-anim"],
    [52, "v1", "art-joint-anim"]
  ],
  "(method 78 mantis)": [
    [18, "v1", "art-joint-anim"],
    [50, "v1", "art-joint-anim"],
    [83, "v1", "art-joint-anim"]
  ],
  "(method 67 mantis)": [
    [20, "a0", "process-focusable"],
    [23, "a0", "process-focusable"]
  ],
  "(method 188 mantis)": [
    [21, "s5", "process-focusable"],
    [36, "a0", "process-focusable"],
    [38, "a0", "process-focusable"],
    [35, "s5", "process-focusable"]
  ],
  "(method 55 mantis)": [
    [23, "a0", "process-focusable"],
    [26, "a0", "process-focusable"]
  ],
  "(method 7 mammoth)": [
    [26, "t9", "(function process-focusable int process-focusable)"]
  ],
  "(code waiting mammoth)": [[41, "v1", "art-joint-anim"]],
  "(code wait-to-walk mammoth)": [[18, "v1", "art-joint-anim"]],
  "(code walking mammoth)": [[74, "a1", "art-joint-anim"]],
  "(code walking-attack mammoth)": [
    [16, "v1", "art-joint-anim"],
    [72, "v1", "art-joint-anim"]
  ],
  "(code turning mammoth)": [
    [33, "gp", "art-joint-anim"],
    [106, "v1", "art-joint-anim"],
    [194, "gp", "art-joint-anim"]
  ],
  "(code die mammoth)": [
    [12, "v1", "art-joint-anim"],
    [64, "v1", "art-joint-anim"],
    [116, "v1", "art-joint-anim"]
  ],
  "(method 184 mammoth)": [
    [24, "s3", "mammoth-ik-setup"],
    [38, "s3", "mammoth-ik-setup"],
    [107, "s3", "mammoth-ik-setup"]
  ],
  "mammoth-leg-ik-callback": [[21, "v1", "float"]],
  "mammoth-joint-mod-heel": [
    [5, "v1", "mammoth"],
    [14, "s0", "mammoth"],
    [19, "s0", "mammoth"],
    [3, "v1", "int"]
  ],
  "(method 28 flying-spider-shot)": [
    [27, "t9", "(function projectile projectile-options sound-id)"]
  ],
  "(code active flying-spider)": [[10, "v1", "art-joint-anim"]],
  "(code ambush flying-spider)": [[14, "v1", "art-joint-anim"]],
  "(code ambush-falling flying-spider)": [
    [10, "v1", "art-joint-anim"],
    [86, "v1", "art-joint-anim"]
  ],
  "(trans hostile flying-spider)": [
    [21, "a0", "process-focusable"],
    [24, "a0", "process-focusable"]
  ],
  "(trans turn-to-focus flying-spider)": [
    [34, "s3", "process-focusable"],
    [37, "s3", "process-focusable"]
  ],
  "(code attack flying-spider)": [[14, "v1", "art-joint-anim"]],
  "(code attack-fire flying-spider)": [
    [14, "v1", "art-joint-anim"],
    [66, "v1", "art-joint-anim"],
    [118, "v1", "art-joint-anim"],
    [170, "v1", "art-joint-anim"]
  ],
  "(code die flying-spider)": [[30, "v1", "art-joint-anim"]],
  "(event up nest-switch)": [
    [4, "v1", "attack-info"],
    [9, "v1", "attack-info"]
  ],
  "(method 77 spyder)": [
    [14, "v1", "art-joint-anim"],
    [131, "v1", "art-joint-anim"],
    [100, "s5", "art-joint-anim"]
  ],
  "(method 11 piston)": [
    [165, "v0", "(pointer float)"],
    ["_stack_", 64, "res-tag"]
  ],
  "(method 11 liftcat)": [
    [74, "v0", "vector"],
    [100, "v0", "vector"],
    ["_stack_", 16, "res-tag"],
    ["_stack_", 32, "res-tag"]
  ],
  "(method 11 atollrotpipe)": [
    [126, "v0", "(pointer float)"],
    ["_stack_", 16, "res-tag"]
  ],
  "(method 11 atoll-hatch)": [
    [52, "v1", "art-joint-anim"],
    [82, "v1", "art-joint-anim"]
  ],
  "(method 10 slider)": [[10, "t9", "(function process-drawable none)"]],
  "(method 7 slider)": [
    [26, "t9", "(function process-drawable int process-drawable)"]
  ],
  "(event idle slider)": [
    [31, "s3", "process-focusable"],
    [34, "s3", "process-focusable"]
  ],
  "(method 11 turbine)": [
    ["_stack_", 16, "res-tag"],
    ["_stack_", 32, "res-tag"]
  ],
  "widow-want-stone-talker": [[15, "v1", "float"]],
  "widow-general-flying-talker": [[15, "v1", "float"]],
  "widow-launch-droids-talker": [[15, "v1", "float"]],
  "widow-launch-bombs-talker": [[15, "v1", "float"]],
  "widow-shoot-gun-talker": [[15, "v1", "float"]],
  "widow-stone-charge-up-talker": [[15, "v1", "float"]],
  "widow-after-stone-shot-talker": [[15, "v1", "float"]],
  "widow-leave-perch-talker": [[15, "v1", "float"]],
  "widow-damaged-talker": [[11, "v1", "float"]],
  "widow-handler": [
    [6, "v1", "attack-info"],
    [11, "v1", "attack-info"],
    [16, "v1", "attack-info"],
    [19, "v1", "attack-info"],
    [198, "a0", "spydroid"],
    [200, "a0", "spydroid"],
    [228, "v1", "hud-widow"]
  ],
  "(method 21 baron-pod)": [[36, "v1", "float"]],
  "widow-common": [
    [474, "s5", "process-focusable"],
    [478, "s5", "process-focusable"],
    [486, "s5", "process-focusable"],
    [539, "v1", "float"]
  ],
  "(method 74 spydroid)": [
    [62, "s0", "process-drawable"],
    [87, "s0", "process-drawable"],
    [110, "s0", "process-drawable"],
    [181, "v1", "attack-info"],
    [187, "v1", "attack-info"],
    [203, "v1", "vector"],
    [105, "a0", "vector"],
    [44, "v1", "vector"],
    [31, "v0", "vector"]
  ],
  "(exit hidden widow)": [[63, "v1", "hud-widow"]],
  "(exit big-reaction-stage-1 widow)": [
    [13, "v1", "hud-widow"],
    [15, "v1", "hud-widow"]
  ],
  "(trans hover-rise-stage-2 widow)": [[38, "v1", "float"]],
  "(enter hover-low-stage-2 widow)": [[12, "v1", "float"]],
  "(exit big-reaction-stage-2 widow)": [
    [72, "v1", "hud-widow"],
    [74, "v1", "hud-widow"]
  ],
  "(trans hover-big-blast-stage-3 widow)": [["_stack_", 256, "baron-pod"]],
  "widow-last-bomb-anim": [[82, "v1", "float"]],
  "widow-cleanup-launch-anim": [
    [69, "v1", "float"],
    [257, "v1", "float"]
  ],
  "(method 10 spydroid)": [[14, "t9", "(function process-focusable none)"]],
  "(trans hostile spydroid)": [
    [29, "a0", "process-focusable"],
    [32, "a0", "process-focusable"]
  ],
  "widow-bomb-launch": [
    [266, "v1", "float"],
    [421, "v1", "float"],
    [450, "v1", "float"],
    [485, "v1", "float"]
  ],
  "widow-give-ammo": [
    [122, "v1", "collectable"],
    [124, "v1", "collectable"]
  ],
  "(enter idle tomb-boss-firepot)": [[2, "v1", "collide-shape-prim-group"]],
  "(enter broken tomb-boss-firepot)": [[17, "v1", "art-joint-anim"]],
  "tomb-boss-firepot-shrink-collision": [
    [2, "v1", "collide-shape-prim-group"],
    [7, "v1", "collide-shape-prim-group"]
  ],
  "(trans freefall widow-bomb)": [
    [53, "a0", "collide-shape-moving"],
    [58, "a0", "collide-shape-moving"]
  ],
  "spydroid-launch": [
    [297, "v1", "float"],
    [379, "v1", "float"],
    [408, "v1", "float"],
    [436, "v1", "float"]
  ],
  "widow-bomb-handler": [
    [23, "s5", "widow"],
    [19, "s4", "widow"],
    [151, "v1", "float"]
  ],
  "(method 34 widow-bomb)": [
    ["_stack_", 48, "float"],
    ["_stack_", 64, "float"]
  ],
  "widow-bomb-back-handler": [
    [13, "s4", "widow"],
    [107, "v1", "float"]
  ],
  "(event idle widow-bomb)": [[77, "v1", "float"]],
  "(exit idle widow-bomb)": [[15, "v1", "float"]],
  "(trans idle widow-bomb)": [[262, "v1", "float"]],
  "(method 10 widow-bomb)": [[42, "t9", "(function process-drawable none)"]],
  "(method 7 widow-bomb)": [
    [39, "t9", "(function process-drawable int process-drawable)"]
  ],
  "tomb-boss-pillar-shrink-collision": [
    [2, "v1", "collide-shape-prim-group"],
    [7, "v1", "collide-shape-prim-group"]
  ],
  "(enter broken tomb-boss-pillar)": [[17, "v1", "art-joint-anim"]],
  "(enter idle tomb-boss-pillar)": [[2, "v1", "collide-shape-prim-group"]],
  "(method 10 tomb-boss-pillar)": [
    [14, "t9", "(function process-drawable none)"]
  ],
  "(method 7 tomb-boss-pillar)": [
    [14, "t9", "(function process-drawable int process-drawable)"]
  ],
  "(event idle tomb-boss-firepot)": [
    [10, "gp", "widow-shot"],
    [15, "v1", "attack-info"],
    [19, "v1", "attack-info"],
    [24, "a3", "touching-shapes-entry"]
  ],
  "(trans idle tomb-boss-debris)": [["_stack_", 16, "float"]],
  "(method 46 widow)": [],
  "(event idle baron-pod)": [[46, "v1", "float"]],
  "(event idle heart-mar)": [
    [52, "v1", "float"],
    [66, "v1", "float"]
  ],
  "(method 11 widow)": [[163, "v1", "int"]],
  "(code hit kid)": [[14, "v1", "art-joint-anim"]],
  "(code arrested kid)": [
    [18, "v1", "art-joint-anim"],
    [84, "v1", "crimson-guard"],
    [118, "v1", "art-joint-anim"],
    [86, "v1", "crimson-guard"]
  ],
  "(code scared-idle kid)": [[56, "v1", "art-joint-anim"]],
  "(code waiting-turn kid)": [
    [37, "s5", "art-joint-anim"],
    [171, "s4", "art-joint-anim"]
  ],
  "(code waiting-idle kid)": [[56, "v1", "art-joint-anim"]],
  "(method 74 kid)": [
    [62, "a1", "process"],
    [77, "v1", "process-drawable"]
  ],
  "(method 97 kid)": [[78, "s4", "process-focusable"]],
  "(method 78 kid)": [[17, "a1", "art-joint-anim"]],
  "(code arrested kor)": [
    [25, "v1", "art-joint-anim"],
    [142, "v1", "crimson-guard"],
    [144, "v1", "crimson-guard"],
    [159, "v1", "art-joint-anim"],
    [219, "v1", "art-joint-anim"]
  ],
  "(code scared-idle kor)": [[56, "v1", "art-joint-anim"]],
  "(code waiting-turn kor)": [
    [37, "s5", "art-joint-anim"],
    [187, "s4", "art-joint-anim"]
  ],
  "(code waiting-idle kor)": [[56, "v1", "art-joint-anim"]],
  "(code hit kor)": [[14, "v1", "art-joint-anim"]],
  "(method 78 kor)": [[17, "a1", "art-joint-anim"]],
  "(method 97 kor)": [[78, "s4", "process-focusable"]],
  "(method 74 kor)": [
    [62, "a1", "process"],
    [77, "v1", "process-drawable"]
  ],
  "(anon-function 0 kid3-course)": [[32, "v1", "kidt-wait-spot"]],
  "(anon-function 8 kid3-course)": [[26, "v1", "kidt-wait-spot"]],
  "(anon-function 5 kid3-course)": [[15, "v1", "kidt-wait-spot"]],
  "(anon-function 2 kid3-course)": [[19, "v1", "kidt-wait-spot"]],
  "(anon-function 10 kid3-course)": [[26, "v1", "kidt-wait-spot"]],
  "(anon-function 12 kid3-course)": [[50, "v1", "kidt-wait-spot"]],
  "(anon-function 0 kor3-course)": [[32, "v1", "kort-wait-spot"]],
  "(anon-function 2 kor3-course)": [[19, "v1", "kort-wait-spot"]],
  "(anon-function 5 kor3-course)": [[15, "v1", "kort-wait-spot"]],
  "(anon-function 8 kor3-course)": [[26, "v1", "kort-wait-spot"]],
  "(anon-function 10 kor3-course)": [[26, "v1", "kort-wait-spot"]],
  "(anon-function 12 kor3-course)": [[50, "v1", "kort-wait-spot"]],
  "(method 196 hal)": [
    [25, "a0", "bot"],
    [27, "a0", "bot"]
  ],
  "(method 74 hal)": [
    [22, "v1", "bot"],
    [72, "s5", "bot"],
    [117, "s5", "bot"],
    [124, "a0", "vector"],
    [18, "a1", "process"]
  ],
  "hal-simple-check-too-far": [[25, "v1", "process-drawable"]],
  "(method 228 hal-help-kid)": [[22, "a0", "traffic-manager"]],
  "(anon-function 4 hal3-course)": [
    [25, "v1", "hal3-course"],
    [138, "v1", "halt-wait-spot"]
  ],
  "(anon-function 6 hal3-course)": [
    [45, "s5", "process-drawable"],
    [61, "s5", "process-drawable"]
  ],
  "(anon-function 7 hal3-course)": [
    [22, "v1", "process-focusable"],
    [26, "v1", "process-focusable"],
    [24, "v1", "process-focusable"],
    [28, "v1", "process-focusable"],
    [68, "v1", "halt-wait-spot"]
  ],
  "(code leave transport)": [[44, "v1", "art-joint-anim"]],
  "(code idle transport)": [[29, "v1", "art-joint-anim"]],
  "(code come-down transport)": [[14, "v1", "art-joint-anim"]],
  "(trans idle vehicle-turret)": [
    [45, "gp", "process-focusable"],
    [57, "gp", "process-focusable"]
  ],
  "(method 34 transport)": [[22, "v1", "vehicle-turret"]],
  "(method 10 transport)": [[10, "t9", "(function process-drawable none)"]],
  "(method 7 vehicle-turret)": [
    [14, "t9", "(function process-drawable int process-drawable)"]
  ],
  "(method 29 vehicle-turret)": [
    [14, "s5", "process-drawable"],
    [26, "s5", "process-drawable"]
  ],
  "(anon-function 9 hal3-course)": [[128, "v1", "hal3-course"]],
  "(anon-function 0 hal3-course)": [[23, "v1", "halt-wait-spot"]],
  "(anon-function 2 hal3-course)": [[59, "v1", "halt-wait-spot"]],
  "(anon-function 10 hal3-course)": [[234, "v1", "halt-wait-spot"]],
  "(anon-function 12 hal3-course)": [[13, "v1", "halt-wait-spot"]],
  "(anon-function 16 hal3-course)": [[32, "v1", "halt-wait-spot"]],
  "(anon-function 14 hal3-course)": [[32, "v1", "halt-wait-spot"]],
  "(anon-function 17 hal3-course)": [[55, "v1", "task-manager"]],
  "(trans idle race-ring)": [
    [96, "a1", "process-focusable"],
    [19, "a0", "part-tracker"]
  ],
<<<<<<< HEAD
  "race-ring-set-particle-rotation-callback": [
    [1, "v1", "(pointer race-ring)"]
  ],
=======
>>>>>>> 8b21a559
  "(method 9 city-level-info)": [[387, "v1", "nav-segment"]],
  "(method 67 traffic-engine)": [
    [[137, 183], "s0", "crimson-guard"],
    [[44, 86], "a3", "vehicle"]
  ],
<<<<<<< HEAD
  "squid-talker": [
    [14, "v1", "float"],
    [128, "v1", "float"],
    [225, "v1", "float"],
    [269, "v1", "float"],
    [313, "v1", "float"],
    [427, "v1", "float"],
    [626, "v1", "float"]
  ],
  "go-through-wall": [
    [11, "v0", "(pointer actor-group)"],
    ["_stack_", 16, "res-tag"]
  ],
  "(trans recharge squid)": [[201, "v1", "hud-squid"]],
  "squid-tentacle-handler": [
    [59, "a0", "vector"],
    [70, "a0", "vector"],
    [81, "a0", "vector"],
    [85, "v1", "vector"],
    [92, "v1", "vector"],
    [98, "v1", "float"]
  ],
  "squid-handler": [
    [33, "v0", "(pointer actor-group)"],
    ["_stack_", 16, "res-tag"],
    [122, "s4", "attack-info"],
    [127, "s4", "attack-info"],
    [233, "s4", "attack-info"],
    [235, "s4", "attack-info"]
  ],
  "(method 48 squid)": [[16, "v1", "squid-grenade"]],
  "(method 49 squid)": [[20, "v1", "float"]],
  "(method 50 squid)": [
    [409, "v0", "float"],
    [[1112, 1134], "v1", "hud-squid"]
  ],
  "(event idle squid-baron)": [[13, "v1", "rgbaf"]],
  "(event idle squid-driver)": [[[11, 15], "v0", "matrix"]],
  "(trans idle squid-baron)": [[4, "a0", "squid"]],
  "(method 23 squid-tentacle)": [["_stack_", 1584, "vector"]]
=======
  "set-eye-draw-flag": [[20, "s5", "eye-control"]],
  "render-eyes-64": [
    [67, "s0", "adgif-shader"],
    [69, "s0", "adgif-shader"],
    [71, "s0", "adgif-shader"],
    [[78, 82], "a0", "dma-packet"],
    [88, "a0", "gs-gif-tag"],
    [90, "a0", "gs-gif-tag"],
    [56, "v1", "dma-gif-packet"],
    [59, "v1", "dma-gif-packet"],
    [103, "a0", "(pointer gs-scissor)"],
    [105, "a0", "(pointer gs-reg64)"],
    [[111, 143], "v1", "(inline-array vector4w)"],
    [[174, 178], "a2", "dma-packet"],
    [184, "a2", "gs-gif-tag"],
    [186, "a2", "gs-gif-tag"],
    [199, "a2", "(pointer gs-scissor)"],
    [201, "a2", "(pointer gs-reg64)"],
    [[223, 253], "a1", "(inline-array vector4w)"],
    [[264, 268], "a2", "dma-packet"],
    [274, "a2", "gs-gif-tag"],
    [276, "a2", "gs-gif-tag"],
    [289, "a2", "(pointer gs-scissor)"],
    [291, "a2", "(pointer gs-reg64)"],
    [[317, 347], "a1", "(inline-array vector4w)"],
    [[358, 362], "a0", "dma-packet"],
    [368, "a0", "gs-gif-tag"],
    [370, "a0", "gs-gif-tag"],
    [376, "a0", "(pointer gs-test)"],
    [378, "a0", "(pointer gs-reg64)"],
    [386, "v1", "(inline-array vector4w)"],
    [389, "v1", "(inline-array vector4w)"],
    [397, "s0", "adgif-shader"],
    [399, "s0", "adgif-shader"],
    [401, "s0", "adgif-shader"],
    [[424, 428], "a2", "dma-packet"],
    [434, "a2", "gs-gif-tag"],
    [436, "a2", "gs-gif-tag"],
    [449, "a2", "(pointer gs-scissor)"],
    [451, "a2", "(pointer gs-reg64)"],
    [[473, 503], "a1", "(inline-array vector4w)"],
    [[514, 518], "a2", "dma-packet"],
    [524, "a2", "gs-gif-tag"],
    [526, "a2", "gs-gif-tag"],
    [539, "a2", "(pointer gs-scissor)"],
    [541, "a2", "(pointer gs-reg64)"],
    [[567, 597], "a1", "(inline-array vector4w)"],
    [[608, 612], "a0", "dma-packet"],
    [618, "a0", "gs-gif-tag"],
    [620, "a0", "gs-gif-tag"],
    [626, "a0", "(pointer gs-test)"],
    [628, "a0", "(pointer gs-reg64)"],
    [636, "v1", "dma-gif-packet"],
    [639, "v1", "dma-gif-packet"],
    [647, "s0", "adgif-shader"],
    [649, "s0", "adgif-shader"],
    [651, "s0", "adgif-shader"],
    [[689, 693], "a2", "dma-packet"],
    [699, "a2", "gs-gif-tag"],
    [701, "a2", "gs-gif-tag"],
    [714, "a2", "(pointer gs-scissor)"],
    [716, "a2", "(pointer gs-reg64)"],
    [[748, 777], "a1", "(inline-array vector4w)"],
    [[803, 807], "a2", "dma-packet"],
    [813, "a2", "gs-gif-tag"],
    [815, "a2", "gs-gif-tag"],
    [828, "a2", "(pointer gs-scissor)"],
    [830, "a2", "(pointer gs-reg64)"],
    [[863, 892], "a1", "(inline-array vector4w)"]
  ],
  "merc-eye-anim": [
    [[69, 92], "v1", "eye-control"],
    [[111, 270], "s4", "eye-control"]
  ],
  "update-eyes": [
    [[14, 376], "s4", "eye-control"],
    [28, "v1", "process-drawable"],
    [34, "v1", "process-drawable"],
    [97, "v1", "eye-control-arrays"],
    [109, "v1", "eye-control-arrays"],
    [121, "v1", "eye-control-arrays"],
    [133, "v1", "eye-control-arrays"],
    [265, "v1", "eye-control-arrays"],
    [159, "a0", "dma-packet"],
    [160, "a0", "dma-packet"],
    [162, "a0", "dma-packet"],
    [169, "a0", "gs-gif-tag"],
    [171, "a0", "gs-gif-tag"],
    [177, "a0", "(pointer gs-test)"],
    [179, "a0", "(pointer gs-reg64)"],
    [204, "a0", "dma-packet"],
    [205, "a0", "dma-packet"],
    [207, "a0", "dma-packet"],
    [214, "a0", "gs-gif-tag"],
    [216, "a0", "gs-gif-tag"],
    [291, "a0", "dma-packet"],
    [292, "a0", "dma-packet"],
    [294, "a0", "dma-packet"],
    [301, "a0", "gs-gif-tag"],
    [303, "a0", "gs-gif-tag"],
    [309, "a0", "(pointer gs-test)"],
    [311, "a0", "(pointer gs-reg64)"],
    [336, "a0", "dma-packet"],
    [337, "a0", "dma-packet"],
    [339, "a0", "dma-packet"],
    [346, "a0", "gs-gif-tag"],
    [348, "a0", "gs-gif-tag"],
    [363, "v1", "dma-packet"],
    [364, "v1", "dma-packet"],
    [231, "v1", "dma-packet"],
    [232, "v1", "dma-packet"],
    [230, "v1", "dma-packet"],
    [362, "v1", "dma-packet"],
    [222, "a0", "(pointer gs-reg64)"],
    [224, "a0", "(pointer gs-reg64)"],
    [354, "a0", "(pointer gs-reg64)"],
    [356, "a0", "(pointer gs-reg64)"]
  ],
  "render-eyes-64-different": [
    [56, "v1", "dma-gif-packet"],
    [59, "v1", "dma-gif-packet"],
    [[60, 72], "s0", "adgif-shader"],
    [[78, 82], "a0", "dma-packet"],
    [88, "a0", "gs-gif-tag"],
    [90, "a0", "gs-gif-tag"],
    [103, "a0", "(pointer gs-scissor)"],
    [105, "a0", "(pointer gs-reg64)"],
    [[111, 143], "v1", "(inline-array vector4w)"],
    [[174, 178], "a2", "dma-packet"],
    [184, "a2", "gs-gif-tag"],
    [186, "a2", "gs-gif-tag"],
    [199, "a2", "(pointer gs-scissor)"],
    [201, "a2", "(pointer gs-reg64)"],
    [[223, 253], "a1", "(inline-array vector4w)"],
    [266, "v1", "dma-gif-packet"],
    [269, "v1", "dma-gif-packet"],
    [[270, 282], "s0", "adgif-shader"],
    [[304, 308], "a2", "dma-packet"],
    [314, "a2", "gs-gif-tag"],
    [316, "a2", "gs-gif-tag"],
    [329, "a2", "(pointer gs-scissor)"],
    [331, "a2", "(pointer gs-reg64)"],
    [[357, 387], "a1", "(inline-array vector4w)"],
    [[398, 402], "a0", "dma-packet"],
    [408, "a0", "gs-gif-tag"],
    [410, "a0", "gs-gif-tag"],
    [416, "a0", "(pointer gs-test)"],
    [418, "a0", "(pointer gs-reg64)"],
    [426, "v1", "dma-gif-packet"],
    [429, "v1", "dma-gif-packet"],
    [[430, 442], "s0", "adgif-shader"],
    [[464, 468], "a2", "dma-packet"],
    [474, "a2", "gs-gif-tag"],
    [476, "a2", "gs-gif-tag"],
    [489, "a2", "(pointer gs-scissor)"],
    [491, "a2", "(pointer gs-reg64)"],
    [[513, 543], "a1", "(inline-array vector4w)"],
    [556, "v1", "dma-gif-packet"],
    [559, "v1", "dma-gif-packet"],
    [[560, 572], "s0", "adgif-shader"],
    [[594, 598], "a2", "dma-packet"],
    [604, "a2", "gs-gif-tag"],
    [606, "a2", "gs-gif-tag"],
    [619, "a2", "(pointer gs-scissor)"],
    [621, "a2", "(pointer gs-reg64)"],
    [[647, 677], "a1", "(inline-array vector4w)"],
    [[688, 692], "a0", "dma-packet"],
    [698, "a0", "gs-gif-tag"],
    [700, "a0", "gs-gif-tag"],
    [706, "a0", "(pointer gs-test)"],
    [708, "a0", "(pointer gs-reg64)"],
    [716, "v1", "dma-gif-packet"],
    [719, "v1", "dma-gif-packet"],
    [[720, 732], "s0", "adgif-shader"],
    [[769, 773], "a2", "dma-packet"],
    [779, "a2", "gs-gif-tag"],
    [781, "a2", "gs-gif-tag"],
    [794, "a2", "(pointer gs-scissor)"],
    [796, "a2", "(pointer gs-reg64)"],
    [[828, 857], "a1", "(inline-array vector4w)"],
    [870, "v1", "dma-gif-packet"],
    [873, "v1", "dma-gif-packet"],
    [[874, 886], "s0", "adgif-shader"],
    [[923, 927], "a2", "dma-packet"],
    [933, "a2", "gs-gif-tag"],
    [935, "a2", "gs-gif-tag"],
    [948, "a2", "(pointer gs-scissor)"],
    [950, "a2", "(pointer gs-reg64)"],
    [[983, 1012], "a1", "(inline-array vector4w)"]
  ],
  "render-eyes-32": [
    [56, "v1", "dma-gif-packet"],
    [59, "v1", "dma-gif-packet"],
    [[60, 72], "s0", "adgif-shader"],
    [[78, 82], "a0", "dma-packet"],
    [88, "a0", "gs-gif-tag"],
    [90, "a0", "gs-gif-tag"],
    [103, "a0", "(pointer gs-scissor)"],
    [105, "a0", "(pointer gs-reg64)"],
    [[111, 143], "v1", "(inline-array vector4w)"],
    [[174, 178], "a2", "dma-packet"],
    [184, "a2", "gs-gif-tag"],
    [186, "a2", "gs-gif-tag"],
    [199, "a2", "(pointer gs-scissor)"],
    [201, "a2", "(pointer gs-reg64)"],
    [[223, 253], "a1", "(inline-array vector4w)"],
    [[264, 268], "a2", "dma-packet"],
    [274, "a2", "gs-gif-tag"],
    [276, "a2", "gs-gif-tag"],
    [289, "a2", "(pointer gs-scissor)"],
    [291, "a2", "(pointer gs-reg64)"],
    [[317, 347], "a1", "(inline-array vector4w)"],
    [[358, 362], "a0", "dma-packet"],
    [368, "a0", "gs-gif-tag"],
    [370, "a0", "gs-gif-tag"],
    [376, "a0", "(pointer gs-test)"],
    [378, "a0", "(pointer gs-reg64)"],
    [386, "v1", "dma-gif-packet"],
    [389, "v1", "dma-gif-packet"],
    [[390, 402], "s0", "adgif-shader"],
    [[424, 428], "a2", "dma-packet"],
    [434, "a2", "gs-gif-tag"],
    [436, "a2", "gs-gif-tag"],
    [449, "a2", "(pointer gs-scissor)"],
    [451, "a2", "(pointer gs-reg64)"],
    [[473, 503], "a1", "(inline-array vector4w)"],
    [[514, 518], "a2", "dma-packet"],
    [524, "a2", "gs-gif-tag"],
    [526, "a2", "gs-gif-tag"],
    [539, "a2", "(pointer gs-scissor)"],
    [541, "a2", "(pointer gs-reg64)"],
    [[567, 597], "a1", "(inline-array vector4w)"],
    [[608, 612], "a0", "dma-packet"],
    [618, "a0", "gs-gif-tag"],
    [620, "a0", "gs-gif-tag"],
    [626, "a0", "(pointer gs-test)"],
    [628, "a0", "(pointer gs-reg64)"],
    [636, "v1", "dma-gif-packet"],
    [639, "v1", "dma-gif-packet"],
    [[642, 652], "s0", "adgif-shader"],
    [[689, 693], "a2", "dma-packet"],
    [699, "a2", "gs-gif-tag"],
    [701, "a2", "gs-gif-tag"],
    [714, "a2", "(pointer gs-scissor)"],
    [716, "a2", "(pointer gs-reg64)"],
    [[748, 777], "a1", "(inline-array vector4w)"],
    [[803, 807], "a2", "dma-packet"],
    [813, "a2", "gs-gif-tag"],
    [815, "a2", "gs-gif-tag"],
    [828, "a2", "(pointer gs-scissor)"],
    [830, "a2", "(pointer gs-reg64)"],
    [[863, 892], "a1", "(inline-array vector4w)"]
  ],
  "render-eyes-32-different": [
    [56, "v1", "dma-gif-packet"],
    [59, "v1", "dma-gif-packet"],
    [[60, 72], "s0", "adgif-shader"],
    [[78, 82], "a0", "dma-packet"],
    [88, "a0", "gs-gif-tag"],
    [90, "a0", "gs-gif-tag"],
    [[111, 143], "v1", "(inline-array vector4w)"],
    [[174, 178], "a2", "dma-packet"],
    [184, "a2", "gs-gif-tag"],
    [186, "a2", "gs-gif-tag"],
    [199, "a2", "(pointer gs-scissor)"],
    [201, "a2", "(pointer gs-reg64)"],
    [[223, 253], "a1", "(inline-array vector4w)"],
    [266, "v1", "dma-gif-packet"],
    [103, "a0", "(pointer gs-scissor)"],
    [105, "a0", "(pointer gs-reg64)"],
    [269, "v1", "dma-gif-packet"],
    [[270, 282], "s0", "adgif-shader"],
    [[304, 308], "a2", "dma-packet"],
    [314, "a2", "gs-gif-tag"],
    [316, "a2", "gs-gif-tag"],
    [329, "a2", "(pointer gs-scissor)"],
    [331, "a2", "(pointer gs-reg64)"],
    [[357, 387], "a1", "(inline-array vector4w)"],
    [[398, 402], "a0", "dma-packet"],
    [408, "a0", "gs-gif-tag"],
    [410, "a0", "gs-gif-tag"],
    [416, "a0", "(pointer gs-test)"],
    [418, "a0", "(pointer gs-reg64)"],
    [426, "v1", "dma-gif-packet"],
    [429, "v1", "dma-gif-packet"],
    [[430, 442], "s0", "adgif-shader"],
    [[464, 468], "a2", "dma-packet"],
    [474, "a2", "gs-gif-tag"],
    [476, "a2", "gs-gif-tag"],
    [489, "a2", "(pointer gs-scissor)"],
    [491, "a2", "(pointer gs-reg64)"],
    [[513, 543], "a1", "(inline-array vector4w)"],
    [556, "v1", "dma-gif-packet"],
    [559, "v1", "dma-gif-packet"],
    [[560, 572], "s0", "adgif-shader"],
    [[594, 598], "a2", "dma-packet"],
    [604, "a2", "gs-gif-tag"],
    [606, "a2", "gs-gif-tag"],
    [619, "a2", "(pointer gs-scissor)"],
    [621, "a2", "(pointer gs-reg64)"],
    [[647, 677], "a1", "(inline-array vector4w)"],
    [[688, 692], "a0", "dma-packet"],
    [698, "a0", "gs-gif-tag"],
    [700, "a0", "gs-gif-tag"],
    [706, "a0", "(pointer gs-test)"],
    [708, "a0", "(pointer gs-reg64)"],
    [716, "v1", "dma-gif-packet"],
    [719, "v1", "dma-gif-packet"],
    [[720, 732], "s0", "adgif-shader"],
    [[769, 773], "a2", "dma-packet"],
    [779, "a2", "gs-gif-tag"],
    [781, "a2", "gs-gif-tag"],
    [794, "a2", "(pointer gs-scissor)"],
    [796, "a2", "(pointer gs-reg64)"],
    [[828, 857], "a1", "(inline-array vector4w)"],
    [870, "v1", "dma-gif-packet"],
    [873, "v1", "dma-gif-packet"],
    [[874, 886], "s0", "adgif-shader"],
    [[923, 927], "a2", "dma-packet"],
    [933, "a2", "gs-gif-tag"],
    [935, "a2", "gs-gif-tag"],
    [948, "a2", "(pointer gs-scissor)"],
    [950, "a2", "(pointer gs-reg64)"],
    [[983, 1012], "a1", "(inline-array vector4w)"]
  ],
  "debug-eyes": [
    [[4, 8], "a0", "dma-packet"],
    [14, "a0", "gs-gif-tag"],
    [16, "a0", "gs-gif-tag"]
  ],
  "(code hit drill-control-panel-a)": [
    [16, "v1", "art-joint-anim"],
    [73, "v1", "art-joint-anim"]
  ],
  "(event idle drill-control-panel)": [[4, "v1", "attack-info"]],
  "(code waiting drill-elevator)": [[14, "v1", "art-joint-anim"]],
  "(method 10 drill-elevator)": [
    [10, "t9", "(function process-drawable none)"]
  ],
  "(method 7 fire-floor)": [
    [14, "t9", "(function process-drawable int process-drawable)"]
  ],
  "(method 10 fire-floor)": [[17, "t9", "(function process-drawable none)"]],
  "(event idle fire-floor)": [
    [18, "gp", "process-focusable"],
    [51, "gp", "process-focusable"],
    [106, "gp", "process-focusable"],
    [146, "gp", "process-focusable"]
  ],
  "drill-elevator-shaft-init-by-other": [
    [47, "s1", "pair"],
    [66, "s1", "pair"],
    [67, "v1", "pair"],
    [80, "s1", "pair"],
    [81, "v1", "pair"],
    [82, "v1", "pair"],
    [88, "s2", "pair"],
    [87, "s2", "pair"]
  ],
  "(code running drill-elevator)": [
    [14, "v1", "art-joint-anim"],
    [118, "v1", "art-joint-anim"]
  ],
  "(post running drill-elevator)": [[4, "t9", "(function none)"]],
  "(method 11 drill-laser)": [
    ["_stack_", 16, "res-tag"],
    [42, "v0", "(pointer float)"]
  ],
  "(method 49 drill-lift)": [[2, "v1", "collide-shape-prim-group"]],
  "(post running drill-lift)": [
    [16, "v0", "state"],
    [18, "t9", "(function none)"]
  ],
  "(exit running drill-lift)": [[22, "v0", "state"]],
  "(code idle drill-moving-staircase)": [[10, "v1", "art-joint-anim"]],
  "(post idle drill-moving-staircase)": [[4, "t9", "(function none)"]],
  "(code swing-up drill-flip-step)": [[10, "v1", "art-joint-anim"]],
  "(code swing-down drill-flip-step)": [[18, "v1", "art-joint-anim"]],
  "drill-falling-door-handler": [[6, "s4", "attack-info"]],
  "(code hit drill-falling-door)": [[27, "v1", "art-joint-anim"]],
  "(code fall drill-falling-door)": [
    [20, "v1", "art-joint-anim"],
    [38, "v1", "art-joint-anim"]
  ],
  "(code idle drill-accelerator-floor)": [[10, "v1", "art-joint-anim"]],
  "(post idle drill-accelerator-floor)": [[4, "t9", "(function none)"]],
  "(post up drill-drop-plat)": [[4, "t9", "(function none)"]],
  "(event idle drill-bridge-shot)": [[16, "s5", "attack-info"]],
  "(event idle drill-metalhead-eggs)": [
    [16, "gp", "attack-info"],
    [21, "gp", "attack-info"]
  ],
  "(enter fall drill-falling-door)": [
    [12, "v1", "collide-shape-prim-group"],
    [18, "v1", "collide-shape-prim-group"]
  ],
  "(code die drill-bridge-shot)": [
    [4, "v1", "collide-shape-prim-group"],
    [7, "v1", "collide-shape-prim-group"],
    [10, "v1", "collide-shape-prim-group"],
    [13, "v1", "collide-shape-prim-group"],
    [15, "v1", "collide-shape-prim-group"],
    [17, "v1", "collide-shape-prim-group"],
    [89, "v1", "art-joint-anim"],
    [144, "v1", "art-joint-anim"]
  ],
  "(method 11 drill-metalhead-eggs)": [["_stack_", 16, "res-tag"]],
  "(method 11 drill-crane)": [
    ["_stack_", 16, "res-tag"],
    ["_stack_", 32, "res-tag"],
    [116, "v0", "(pointer float)"]
  ],
  "(method 46 drill-mech-elevator)": [["_stack_", 16, "float"]],
  "race-ring-set-particle-rotation-callback": [
    [1, "v1", "(pointer race-ring)"]
  ],
  "(method 11 under-shoot-block)": [["_stack_", 16, "res-tag"]],
  "(method 10 under-shoot-block)": [
    [62, "t9", "(function process-drawable none)"]
  ],
  "under-block-event-handler": [
    [23, "gp", "attack-info"],
    [28, "gp", "attack-info"],
    [53, "gp", "attack-info"],
    [57, "gp", "attack-info"]
  ],
  "(post fall under-block)": [[26, "gp", "collide-shape-moving"]],
  "(method 41 under-block)": [
    [6, "v1", "collide-shape-prim-group"],
    [8, "v1", "collide-shape-prim-group"],
    [15, "v1", "collide-shape-prim-group"],
    [17, "v1", "collide-shape-prim-group"],
    [19, "v1", "collide-shape-prim-group"],
    [21, "v1", "collide-shape-prim-group"],
    [27, "v1", "collide-shape-prim-group"],
    [30, "v1", "collide-shape-prim-group"]
  ],
  "(event idle under-break-door)": [[13, "v1", "attack-info"]],
  "(method 10 under-lift)": [[10, "t9", "(function process-drawable none)"]],
  "(event waiting under-buoy-plat)": [[4, "v1", "attack-info"]],
  "(trans idle under-buoy-chain)": [[6, "v1", "process-drawable"]],
  "(code idle under-warp)": [[38, "v1", "art-joint-anim"]],
  "(trans draining under-locking)": [[39, "gp", "water-anim"]],
  "(code draining under-locking)": [
    [51, "v1", "water-anim"],
    [80, "v1", "water-anim"]
  ],
  "(code filling under-locking)": [
    [15, "gp", "water-anim"],
    [54, "v1", "water-anim"]
  ],
  "(trans filling under-locking)": [[52, "gp", "water-anim"]],
  "(event idle under-buoy-base)": [[4, "v1", "attack-info"]],
  "(method 11 under-rise-plat)": [
    [74, "v0", "(pointer float)"],
    ["_stack_", 16, "res-tag"]
  ],
  "(method 29 under-buoy-plat)": [
    [9, "t9", "(function rigid-body-object float none)"]
  ],
  "(method 49 under-lift)": [[2, "v1", "collide-shape-prim-group"]],
  "(post running under-lift)": [[4, "t9", "(function none)"]],
  "(code ambush pipe-grunt)": [[23, "a1", "art-joint-anim"]],
  "(trans idle under-laser-shadow)": [[7, "a1", "process-drawable"]],
  "(method 11 under-laser)": [
    [106, "v0", "(pointer float)"],
    ["_stack_", 64, "res-tag"]
  ],
  "(method 22 under-laser)": [[85, "s5", "collide-shape-prim-sphere"]],
  "under-laser-slave-init-by-other": [
    [16, "s5", "under-laser"],
    [22, "s5", "under-laser"],
    [26, "s5", "under-laser"],
    [35, "s5", "under-laser"]
  ],
  "under-laser-shadow-init-by-other": [[28, "v1", "under-laser"]],
  "(trans idle under-laser-slave)": [
    [6, "v1", "under-laser"],
    [12, "v1", "under-laser"]
  ],
  "(method 11 under-locking)": [["_stack_", 16, "res-tag"]],
  "setup-blerc-chains": [
    [43, "v1", "int"],
    [80, "s0", "int"],
    [83, "a0", "int"],
    [[30, 40], "s1", "merc-fragment-control"],
    [41, "v1", "merc-fragment"],
    [46, "v1", "(pointer uint8)"],
    [59, "a0", "merc-blend-ctrl"],
    [[64, 76], "s1", "merc-fragment-control"],
    [77, "a1", "merc-blend-ctrl"],
    [106, "v1", "(pointer uint32)"],
    [108, "v1", "(pointer uint32)"]
  ],
  "under-block-init-by-other": [[9, "a0", "under-block"]],
  "(method 142 centipede)": [[48, "s3", "process-focusable"]],
  "(method 187 centipede)": [
    [111, "a0", "process-focusable"],
    [114, "a0", "process-focusable"]
  ],
  "(method 188 centipede)": [
    [164, "s5", "art-joint-anim"],
    [248, "v1", "art-joint-anim"]
  ],
  "(method 55 centipede)": [
    [18, "a0", "process-focusable"],
    [21, "a0", "process-focusable"]
  ],
  "(code attack centipede)": [
    [14, "v1", "art-joint-anim"],
    [79, "v1", "art-joint-anim"]
  ],
  "(trans attack centipede)": [[16, "v1", "process-focusable"]],
  "(enter attack centipede)": [
    [43, "gp", "process-focusable"],
    [46, "gp", "process-focusable"]
  ],
  "(method 186 centipede)": [[15, "s5", "process-focusable"]],
  "(post hostile centipede)": [
    [20, "a0", "process-focusable"],
    [23, "a0", "process-focusable"]
  ],
  "(trans hostile centipede)": [[20, "v1", "process-focusable"]],
  "(method 107 centipede)": [[15, "v0", "process-focusable"]],
  "(event plat-path-active under-plat-shoot)": [
    [14, "s5", "attack-info"],
    [16, "s5", "attack-info"],
    [26, "s4", "process-drawable"],
    [28, "s3", "collide-shape"],
    [34, "gp", "collide-shape"],
    [173, "a0", "process-focusable"],
    [165, "a0", "process-focusable"],
    [163, "gp", "process-focusable"],
    [176, "a0", "process-focusable"]
  ],
  "(post plat-path-active under-plat-shoot)": [[4, "t9", "(function none)"]],
  "(enter die-falling under-plat-shoot)": [
    [9, "v1", "collide-shape-prim-group"]
  ],
  "(event idle under-break-floor)": [[4, "v1", "attack-info"]],
  "under-pipe-growls-post": [[70, "v0", "sound-rpc-set-param"]],
  "(method 11 under-plat-long)": [
    [43, "v0", "(pointer float)"],
    ["_stack_", 16, "res-tag"]
  ],
  "(method 11 under-int-door)": [
    ["_stack_", 16, "res-tag"],
    [137, "v0", "(pointer actor-group)"],
    [226, "v1", "art-joint-anim"]
  ],
  "(code open under-int-door)": [[35, "v1", "art-joint-anim"]],
  "(method 11 under-break-bridge)": [
    [173, "v0", "(pointer float)"],
    ["_stack_", 16, "res-tag"]
  ],
  "(code broken under-break-bridge)": [
    [5, "v1", "collide-shape-prim-group"],
    [7, "v1", "collide-shape-prim-group"]
  ],
  "(method 11 under-break-wall)": [
    [112, "v0", "(pointer float)"],
    ["_stack_", 16, "res-tag"]
  ],
  "ripple-find-height": [[[31, 82], "s4", "mei-ripple"]],
  "(method 260 sig-under)": [
    [30, "a0", "connection"],
    [31, "a0", "collide-shape"],
    [78, "a0", "connection"],
    [79, "a0", "collide-shape"]
  ],
  "(code intro-shooting sig-under)": [[213, "v1", "art-joint-anim"]],
  "(trans intro-shooting sig-under)": [
    [25, "a0", "process-focusable"],
    [28, "a0", "process-focusable"]
  ],
  "(anon-function 0 sig5-course)": [[38, "v1", "sigt-wait-spot"]],
  "(anon-function 2 sig5-course)": [[45, "v1", "sigt-wait-spot"]],
  "(anon-function 4 sig5-course)": [[56, "v1", "sigt-wait-spot"]],
  "(anon-function 6 sig5-course)": [[25, "v1", "sigt-wait-spot"]],
  "(anon-function 8 sig5-course)": [[37, "v1", "sigt-wait-spot"]],
  "(anon-function 10 sig5-course)": [[36, "v1", "sigt-wait-spot"]],
  "(anon-function 13 sig5-course)": [[49, "v1", "sigt-wait-spot"]],
  "(anon-function 15 sig5-course)": [[22, "v1", "sigt-wait-spot"]],
  "(anon-function 18 sig5-course)": [[28, "v1", "sigt-wait-spot"]],
  "(anon-function 20 sig5-course)": [[85, "v1", "sigt-wait-spot"]],
  "(anon-function 22 sig5-course)": [[15, "v1", "sigt-wait-spot"]],
  "(anon-function 24 sig5-course)": [[15, "v1", "sigt-wait-spot"]],
  "(anon-function 26 sig5-course)": [[27, "v1", "sigt-wait-spot"]],
  "(anon-function 28 sig5-course)": [[15, "v1", "sigt-wait-spot"]],
  "(anon-function 30 sig5-course)": [[26, "v1", "sigt-wait-spot"]],
  "(anon-function 32 sig5-course)": [[15, "v1", "sigt-wait-spot"]],
  "(anon-function 34 sig5-course)": [[55, "v1", "sigt-wait-spot"]],
  "(anon-function 36 sig5-course)": [[25, "v1", "sigt-wait-spot"]],
  "(anon-function 38 sig5-course)": [[60, "v1", "sigt-wait-spot"]],
  "(anon-function 40 sig5-course)": [[25, "v1", "sigt-wait-spot"]],
  "(anon-function 42 sig5-course)": [[15, "v1", "sigt-wait-spot"]],
  "(anon-function 44 sig5-course)": [[15, "v1", "sigt-wait-spot"]],
  "(anon-function 46 sig5-course)": [[15, "v1", "sigt-wait-spot"]],
  "(anon-function 48 sig5-course)": [[31, "v1", "sigt-wait-spot"]],
  "(anon-function 50 sig5-course)": [[15, "v1", "sigt-wait-spot"]],
  "(anon-function 52 sig5-course)": [[41, "v1", "sigt-wait-spot"]],
  "(anon-function 54 sig5-course)": [[14, "v1", "sigt-wait-spot"]],
  "(anon-function 56 sig5-course)": [[116, "v1", "sigt-wait-spot"]]
>>>>>>> 8b21a559
}<|MERGE_RESOLUTION|>--- conflicted
+++ resolved
@@ -7960,59 +7960,11 @@
     [96, "a1", "process-focusable"],
     [19, "a0", "part-tracker"]
   ],
-<<<<<<< HEAD
-  "race-ring-set-particle-rotation-callback": [
-    [1, "v1", "(pointer race-ring)"]
-  ],
-=======
->>>>>>> 8b21a559
   "(method 9 city-level-info)": [[387, "v1", "nav-segment"]],
   "(method 67 traffic-engine)": [
     [[137, 183], "s0", "crimson-guard"],
     [[44, 86], "a3", "vehicle"]
   ],
-<<<<<<< HEAD
-  "squid-talker": [
-    [14, "v1", "float"],
-    [128, "v1", "float"],
-    [225, "v1", "float"],
-    [269, "v1", "float"],
-    [313, "v1", "float"],
-    [427, "v1", "float"],
-    [626, "v1", "float"]
-  ],
-  "go-through-wall": [
-    [11, "v0", "(pointer actor-group)"],
-    ["_stack_", 16, "res-tag"]
-  ],
-  "(trans recharge squid)": [[201, "v1", "hud-squid"]],
-  "squid-tentacle-handler": [
-    [59, "a0", "vector"],
-    [70, "a0", "vector"],
-    [81, "a0", "vector"],
-    [85, "v1", "vector"],
-    [92, "v1", "vector"],
-    [98, "v1", "float"]
-  ],
-  "squid-handler": [
-    [33, "v0", "(pointer actor-group)"],
-    ["_stack_", 16, "res-tag"],
-    [122, "s4", "attack-info"],
-    [127, "s4", "attack-info"],
-    [233, "s4", "attack-info"],
-    [235, "s4", "attack-info"]
-  ],
-  "(method 48 squid)": [[16, "v1", "squid-grenade"]],
-  "(method 49 squid)": [[20, "v1", "float"]],
-  "(method 50 squid)": [
-    [409, "v0", "float"],
-    [[1112, 1134], "v1", "hud-squid"]
-  ],
-  "(event idle squid-baron)": [[13, "v1", "rgbaf"]],
-  "(event idle squid-driver)": [[[11, 15], "v0", "matrix"]],
-  "(trans idle squid-baron)": [[4, "a0", "squid"]],
-  "(method 23 squid-tentacle)": [["_stack_", 1584, "vector"]]
-=======
   "set-eye-draw-flag": [[20, "s5", "eye-control"]],
   "render-eyes-64": [
     [67, "s0", "adgif-shader"],
@@ -8615,6 +8567,45 @@
   "(anon-function 50 sig5-course)": [[15, "v1", "sigt-wait-spot"]],
   "(anon-function 52 sig5-course)": [[41, "v1", "sigt-wait-spot"]],
   "(anon-function 54 sig5-course)": [[14, "v1", "sigt-wait-spot"]],
-  "(anon-function 56 sig5-course)": [[116, "v1", "sigt-wait-spot"]]
->>>>>>> 8b21a559
+  "(anon-function 56 sig5-course)": [[116, "v1", "sigt-wait-spot"]],
+  "squid-talker": [
+    [14, "v1", "float"],
+    [128, "v1", "float"],
+    [225, "v1", "float"],
+    [269, "v1", "float"],
+    [313, "v1", "float"],
+    [427, "v1", "float"],
+    [626, "v1", "float"]
+  ],
+  "go-through-wall": [
+    [11, "v0", "(pointer actor-group)"],
+    ["_stack_", 16, "res-tag"]
+  ],
+  "(trans recharge squid)": [[201, "v1", "hud-squid"]],
+  "squid-tentacle-handler": [
+    [59, "a0", "vector"],
+    [70, "a0", "vector"],
+    [81, "a0", "vector"],
+    [85, "v1", "vector"],
+    [92, "v1", "vector"],
+    [98, "v1", "float"]
+  ],
+  "squid-handler": [
+    [33, "v0", "(pointer actor-group)"],
+    ["_stack_", 16, "res-tag"],
+    [122, "s4", "attack-info"],
+    [127, "s4", "attack-info"],
+    [233, "s4", "attack-info"],
+    [235, "s4", "attack-info"]
+  ],
+  "(method 48 squid)": [[16, "v1", "squid-grenade"]],
+  "(method 49 squid)": [[20, "v1", "float"]],
+  "(method 50 squid)": [
+    [409, "v0", "float"],
+    [[1112, 1134], "v1", "hud-squid"]
+  ],
+  "(event idle squid-baron)": [[13, "v1", "rgbaf"]],
+  "(event idle squid-driver)": [[[11, 15], "v0", "matrix"]],
+  "(trans idle squid-baron)": [[4, "a0", "squid"]],
+  "(method 23 squid-tentacle)": [["_stack_", 1584, "vector"]]
 }