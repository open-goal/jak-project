{
  // auto find-parent-method possible
  "(method 3 entity-actor)": [[7, "t9", "(function entity entity)"]],
  "(method 3 entity)": [[7, "t9", "(function entity entity)"]],
  //
  "(method 2 array)": [
    [23, "gp", "(array int32)"],
    [43, "gp", "(array uint32)"],
    [63, "gp", "(array int64)"],
    [83, "gp", "(array uint64)"],
    [102, "gp", "(array int8)"],
    [121, "gp", "(array uint8)"],
    [141, "gp", "(array int16)"],
    [161, "gp", "(array uint16)"],
    [186, "gp", "(array uint128)"],
    [204, "gp", "(array int32)"],
    [223, "gp", "(array float)"],
    [232, "gp", "(array float)"],
    [249, "gp", "(array basic)"],
    [258, "gp", "(array basic)"]
  ],
  "(method 3 array)": [
    [51, "gp", "(array int32)"],
    [69, "gp", "(array uint32)"],
    [87, "gp", "(array int64)"],
    [105, "gp", "(array uint64)"],
    [122, "gp", "(array int8)"],
    [139, "gp", "(array int8)"],
    [157, "gp", "(array int16)"],
    [175, "gp", "(array uint16)"],
    [198, "gp", "(array uint128)"],
    [214, "gp", "(array int32)"],
    [233, "gp", "(array float)"],
    [250, "gp", "(array basic)"]
  ],
  "(method 0 cpu-thread)": [[[0, 28], "v0", "cpu-thread"]],
  "(method 0 process)": [
    [11, "a0", "int"],
    [[12, 45], "v0", "process"]
  ],
  "inspect-process-heap": [
    [[4, 11], "s5", "basic"],
    [17, "s5", "pointer"]
  ],
  "(method 14 dead-pool)": [
    [[24, 25], "v1", "(pointer process)"],
    [[30, 39], "s4", "(pointer process)"]
  ],
  "(method 24 dead-pool-heap)": [
    [5, "v1", "pointer"],
    [13, "a0", "pointer"],
    [25, "v1", "pointer"]
  ],
  "method-state": [[12, "a2", "state"]],
  "(method 9 process)": [[[46, 49], "s5", "process"]],
  "(method 10 process)": [[[24, 30], "s4", "protect-frame"]],
  "(method 0 protect-frame)": [
    [0, "a0", "int"],
    [[1, 8], "v0", "protect-frame"]
  ],
  "string-cat-to-last-char": [
    [3, "s5", "(pointer uint8)"],
    [4, "s5", "string"]
  ],
  "enter-state": [
    [68, "s0", "protect-frame"],
    [101, "t9", "(function object object object object object object none)"]
  ],
  "send-event-function": [[[7, 15], "a0", "process"]],
  // MATH
  "logf": [
    [12, "f0", "float"],
    [12, "f1", "float"],
    [19, "f0", "float"],
    [19, "f1", "float"]
  ],
  "log2f": [
    [12, "f0", "float"],
    [12, "f1", "float"],
    [19, "f0", "float"],
    [19, "f1", "float"]
  ],
  "cube-root": [
    [17, "f0", "float"],
    [17, "f1", "float"],
    [18, "f0", "float"],
    [18, "f1", "float"],
    [[23, 32], "f0", "float"]
  ],
  // Quaternion
  "quaternion-look-at!": [[15, "v1", "vector"]],
  "vector-x-quaternion!": [[10, "v1", "(pointer uint128)"]],
  "vector-y-quaternion!": [[10, "v1", "(pointer uint128)"]],
  "vector-z-quaternion!": [[10, "v1", "(pointer uint128)"]],
  "dma-buffer-add-vu-function": [[[9, 33], "t2", "dma-packet"]],
  "dma-buffer-add-buckets": [
    [[1, 4], "v1", "dma-bucket"],
    [5, "v1", "pointer"],
    [[9, 11], "v1", "dma-bucket"],
    [11, "v1", "pointer"]
  ],
  "dma-buffer-patch-buckets": [
    [[6, 8], "a0", "(inline-array dma-bucket)"],
    [8, "a3", "pointer"],
    [14, "a0", "(inline-array dma-bucket)"],
    [3, "a0", "(inline-array dma-bucket)"],
    [36, "a0", "(inline-array dma-bucket)"],
    [10, "a0", "(inline-array dma-bucket)"],
    [18, "a0", "(inline-array dma-bucket)"],
    [[29, 33], "a0", "dma-packet"],
    [34, "a0", "(inline-array dma-bucket)"]
  ],
  "dma-bucket-insert-tag": [
    [[2, 6], "v1", "dma-bucket"],
    [3, "a0", "dma-bucket"]
  ],
  "disasm-vif-details": [
    [[62, 94], "s3", "(pointer uint32)"],
    [[98, 130], "s3", "(pointer uint16)"],
    [[134, 164], "s3", "(pointer uint32)"],
    [[168, 198], "s3", "(pointer uint16)"],
    [[202, 225], "s3", "(pointer uint16)"]
  ],
  "disasm-vif-tag": [
    [[81, 85], "t1", "vif-stcycl-imm"],
    [242, "a0", "vif-unpack-imm"]
  ],
  "disasm-dma-list": [
    [25, "v1", "dma-tag"],
    [153, "v1", "dma-packet"],
    [189, "v1", "dma-packet"],
    [229, "v1", "dma-packet"],
    [258, "v1", "dma-packet"],
    [302, "v1", "dma-packet"],
    [308, "v1", "dma-packet"],
    [152, "v1", "(pointer uint64)"],
    [167, "v1", "(pointer uint64)"],
    [176, "v1", "(pointer uint64)"],
    [198, "v1", "(pointer uint64)"],
    [207, "v1", "(pointer uint64)"],
    [238, "v1", "(pointer uint64)"],
    [247, "v1", "(pointer uint64)"],
    [282, "v1", "(pointer uint64)"],
    [291, "v1", "(pointer uint64)"],
    [324, "v1", "(pointer uint64)"],
    [334, "v1", "(pointer uint64)"]
  ],
  "calculate-basis-functions-vector!": [
    [[8, 20], "v1", "(pointer float)"],
    [[0, 60], "f1", "float"]
  ],
  "curve-evaluate!": [[62, "s5", "pointer"]],
  "vector4-array-add!": [
    [11, "s5", "(inline-array vector4)"],
    [12, "s4", "(inline-array vector4)"],
    [13, "gp", "(inline-array vector4)"]
  ],
  "vector4-array-sub!": [
    [11, "s5", "(inline-array vector4)"],
    [12, "s4", "(inline-array vector4)"],
    [13, "gp", "(inline-array vector4)"]
  ],
  "vector4-array-mul!": [
    [11, "s5", "(inline-array vector4)"],
    [12, "s4", "(inline-array vector4)"],
    [13, "gp", "(inline-array vector4)"]
  ],
  "vector4-array-scale!": [
    [11, "s5", "(inline-array vector4)"],
    [12, "gp", "(inline-array vector4)"]
  ],
  "vector4-array-madd!": [
    [13, "s5", "(inline-array vector4)"],
    [14, "s4", "(inline-array vector4)"],
    [15, "gp", "(inline-array vector4)"]
  ],
  "vector4-array-msub!": [
    [13, "s5", "(inline-array vector4)"],
    [14, "s4", "(inline-array vector4)"],
    [15, "gp", "(inline-array vector4)"]
  ],
  "vector4-array-lerp!": [
    [13, "s5", "(inline-array vector4)"],
    [14, "s4", "(inline-array vector4)"],
    [15, "gp", "(inline-array vector4)"]
  ],
  "vector-segment-distance-point!": [[[21, 30], "f1", "float"]],
  "(method 10 profile-array)": [
    [[6, 10], "a0", "dma-packet"],
    [[16, 19], "a0", "gs-gif-tag"],
    [24, "a0", "(pointer gs-alpha)"],
    [26, "a0", "(pointer gs-reg64)"],
    [28, "a0", "(pointer gs-zbuf)"],
    [30, "a0", "(pointer gs-reg64)"],
    [32, "a0", "(pointer gs-test)"],
    [34, "a0", "(pointer gs-reg64)"],
    [35, "a0", "(pointer uint64)"],
    [37, "a0", "(pointer gs-reg64)"],
    [39, "a0", "(pointer gs-clamp)"],
    [41, "a0", "(pointer gs-reg64)"],
    [43, "a0", "(pointer gs-tex1)"],
    [45, "a0", "(pointer gs-reg64)"],
    [48, "a0", "(pointer gs-texa)"],
    [50, "a0", "(pointer gs-reg64)"],
    [52, "a0", "(pointer gs-texclut)"],
    [54, "a0", "(pointer gs-reg64)"],
    [56, "a0", "(pointer uint64)"],
    [58, "a0", "(pointer gs-reg64)"],
    [[69, 73], "a0", "(pointer uint128)"],
    [[73, 82], "a1", "vector4w"],
    [[82, 89], "a1", "vector4w"],
    [[90, 96], "a0", "vector4w"],
    [[113, 117], "a1", "(pointer uint128)"],
    [[117, 126], "a2", "vector4w"],
    [[126, 136], "a2", "vector4w"],
    [[137, 149], "a1", "vector4w"],
    [[187, 191], "t2", "(pointer int128)"],
    [[191, 225], "t4", "vector4w"],
    [[225, 231], "a2", "vector4w"],
    [[231, 237], "a2", "vector4w"]
  ],
  "draw-sprite2d-xy": [
    [[35, 39], "t0", "dma-packet"],
    [[45, 48], "t0", "gs-gif-tag"],
    [53, "t0", "(pointer gs-prim)"],
    [55, "t0", "(pointer gs-rgbaq)"],
    [66, "t0", "(pointer gs-xyzf)"],
    [87, "t0", "(pointer gs-xyzf)"],
    [[96, 108], "v1", "(pointer uint64)"]
  ],
  "draw-sprite2d-xy-absolute": [
    [[6, 10], "t3", "dma-packet"],
    [[16, 19], "t3", "gs-gif-tag"],
    [24, "t3", "(pointer gs-prim)"],
    [25, "t3", "(pointer gs-rgbaq)"],
    [36, "t3", "(pointer gs-xyzf)"],
    [49, "t3", "(pointer gs-xyzf)"],
    [[62, 69], "v1", "(pointer uint64)"]
  ],
  "draw-quad2d": [
    [[18, 22], "t2", "dma-packet"],
    [[28, 31], "t2", "gs-gif-tag"],
    [36, "t2", "(pointer gs-prim)"],
    [38, "t2", "(pointer gs-rgbaq)"],
    [46, "t2", "(pointer gs-xyzf)"],
    [48, "t2", "(pointer gs-rgbaq)"],
    [61, "t2", "(pointer gs-xyzf)"],
    [63, "t2", "(pointer gs-rgbaq)"],
    [76, "t2", "(pointer gs-xyzf)"],
    [78, "t2", "(pointer gs-rgbaq)"],
    [96, "t2", "(pointer gs-xyzf)"],
    [97, "t2", "(pointer uint64)"],
    [[110, 117], "v1", "(pointer uint64)"]
  ],
  "set-display-gs-state": [
    [[3, 10], "t3", "dma-packet"],
    [[13, 19], "t3", "gs-gif-tag"],
    [30, "t3", "(pointer gs-scissor)"],
    [32, "t3", "(pointer gs-reg64)"],
    [33, "t3", "(pointer gs-xy-offset)"],
    [35, "t3", "(pointer gs-reg64)"],
    [46, "t3", "(pointer gs-frame)"],
    [48, "t3", "(pointer gs-reg64)"],
    [50, "t3", "(pointer gs-test)"],
    [52, "t3", "(pointer gs-reg64)"],
    [54, "t3", "(pointer gs-texa)"],
    [56, "t3", "(pointer gs-reg64)"],
    [58, "t3", "(pointer gs-zbuf)"],
    [60, "t3", "(pointer gs-reg64)"],
    [61, "t3", "(pointer uint64)"],
    [63, "t3", "(pointer gs-reg64)"]
  ],
  "set-display-gs-state-offset": [
    [[3, 10], "t5", "dma-packet"],
    [[13, 19], "t5", "gs-gif-tag"],
    [30, "t5", "(pointer gs-scissor)"],
    [32, "t5", "(pointer gs-reg64)"],
    [40, "t5", "(pointer gs-xy-offset)"],
    [42, "t5", "(pointer gs-reg64)"],
    [53, "t5", "(pointer gs-frame)"],
    [55, "t5", "(pointer gs-reg64)"],
    [57, "t5", "(pointer gs-test)"],
    [59, "t5", "(pointer gs-reg64)"],
    [61, "t5", "(pointer gs-texa)"],
    [63, "t5", "(pointer gs-reg64)"],
    [65, "t5", "(pointer gs-zbuf)"],
    [67, "t5", "(pointer gs-reg64)"],
    [68, "t5", "(pointer uint64)"],
    [70, "t5", "(pointer gs-reg64)"]
  ],
  "reset-display-gs-state": [
    [[3, 8], "a2", "dma-packet"],
    [[14, 17], "a2", "gs-gif-tag"],
    [22, "a1", "(pointer gs-scissor)"],
    [24, "a1", "(pointer gs-reg64)"],
    [26, "a1", "(pointer gs-xy-offset)"],
    [28, "a1", "(pointer gs-reg64)"],
    [30, "a1", "(pointer gs-frame)"],
    [32, "a1", "(pointer gs-reg64)"],
    [34, "a1", "(pointer gs-test)"],
    [36, "a1", "(pointer gs-reg64)"],
    [39, "a1", "(pointer gs-texa)"],
    [41, "a1", "(pointer gs-reg64)"],
    [43, "a1", "(pointer gs-zbuf)"],
    [45, "a1", "(pointer gs-reg64)"],
    [46, "a1", "(pointer uint64)"],
    [48, "a1", "(pointer gs-reg64)"]
  ],
  "(method 3 connection-pers)": [[97, "f0", "float"]],
  "(method 9 connection)": [[8, "a0", "pointer"]],
  "(method 10 connection)": [[8, "a0", "pointer"]],
  "(method 11 connection)": [[5, "a1", "pointer"]],
  "(method 0 engine)": [
    [44, "v1", "pointer"],
    [47, "v1", "pointer"],
    [53, "v1", "connectable"],
    [65, "v1", "connectable"]
  ],
  "(method 12 engine)": [
    [[5, 18], "s4", "connection"],
    [13, "t9", "(function object object object object object)"]
  ],
  "(method 13 engine)": [
    [[5, 28], "s4", "connection"],
    [13, "t9", "(function object object object object object)"]
  ],
  "(method 15 engine)": [[[0, 36], "v1", "connection"]],
  "(method 19 engine)": [[8, "a0", "connection"]],
  "(method 20 engine)": [[8, "a0", "connection"]],
  "(method 21 engine)": [[8, "a0", "connection"]],
  "(method 0 engine-pers)": [
    [32, "v1", "pointer"],
    [23, "v1", "pointer"],
    [26, "v1", "pointer"],
    [24, "v1", "(pointer pointer)"]
  ],
  "(method 3 connection-minimap)": [[97, "f0", "float"]],
  "dma-buffer-add-ref-texture": [
    [[25, 29], "a3", "dma-packet"],
    [[32, 44], "a3", "gs-gif-tag"],
    [[47, 62], "a2", "dma-packet"]
  ],
  "texture-page-default-allocate": [[51, "a3", "texture-page"]],
  "texture-page-font-allocate": [[33, "a3", "texture-page"]],
  "(method 24 texture-pool)": [
    [67, "a1", "shader-ptr"],
    [[70, 91], "a1", "adgif-shader"],
    [92, "a1", "adgif-shader"]
  ],
  "(method 3 generic-tie-interp-point)": [[19, "gp", "(pointer uint128)"]],
  "(method 19 res-lump)": [
    [46, "t2", "(pointer uint64)"],
    [100, "t3", "(pointer uint64)"],
    [184, "t5", "(pointer uint64)"],
    [64, "t6", "(pointer uint64)"]
  ],
  "(method 20 res-lump)": [[341, "t0", "(pointer uint128)"]],
  "(method 16 res-lump)": [
    [22, "t1", "(pointer uint64)"],
    [29, "t2", "(pointer uint64)"]
  ],
  "(method 15 res-lump)": [[132, "s5", "res-tag-pair"]],
  "(method 17 res-lump)": [[22, "s4", "(pointer pointer)"]],
  "(method 0 script-context)": [[[8, 17], "v0", "script-context"]],
  "joint-mod-wheel-callback": [[[2, 63], "s4", "joint-mod-wheel"]],
  "joint-mod-set-local-callback": [[[0, 23], "v1", "joint-mod-set-local"]],
  "joint-mod-add-local-callback": [[[2, 33], "s4", "joint-mod-add-local"]],
  "joint-mod-set-world-callback": [[[0, 23], "v1", "joint-mod-set-world"]],
  "joint-mod-blend-local-callback": [[[2, 63], "gp", "joint-mod-blend-local"]],
  "joint-mod-spinner-callback": [[[2, 63], "gp", "joint-mod-spinner"]],
  "joint-mod-blend-world-callback": [[[2, 148], "gp", "joint-mod-blend-world"]],
  "joint-mod-rotate-local-callback": [
    [[2, 16], "v1", "joint-mod-rotate-local"]
  ],
  "(method 0 collide-shape-prim-sphere)": [
    [[3, 8], "v0", "collide-shape-prim-sphere"]
  ],
  "(method 0 collide-shape-prim-mesh)": [
    [[3, 11], "v0", "collide-shape-prim-mesh"]
  ],
  "(method 0 collide-shape-prim-group)": [
    [[3, 12], "v0", "collide-shape-prim-group"]
  ],
  "(method 0 collide-shape-moving)": [[[2, 12], "v0", "collide-shape-moving"]],
  "(method 11 touching-prims-entry-pool)": [
    [[0, 8], "v1", "touching-prims-entry"],
    [8, "v1", "pointer"],
    [[9, 11], "v1", "touching-prims-entry"],
    [[1, 20], "a1", "touching-prims-entry"]
  ],
  "(method 0 touching-list)": [[[6, 9], "v0", "touching-list"]],
  "display-loop-main": [[223, "t9", "(function none)"]],
  "end-display": [
    [205, "f1", "float"],
    [205, "f0", "float"]
  ],
  "(method 18 res-lump)": [["_stack_", 16, "object"]],
  "(method 21 res-lump)": [
    ["_stack_", 16, "res-tag"],
    ["_stack_", 32, "res-tag"]
  ],
  "(method 8 res-lump)": [
    [258, "s0", "array"],
    // [[0, 100], "s0", "basic"],
    // [[102, 120], "s0", "basic"],
    // [[147, 150], "s0", "collide-mesh"],
    [[157, 239], "s0", "(array object)"]
    // [235, "s0", "basic"]
  ],
  "(method 0 fact-info-enemy)": [
    [[0, 196], "gp", "fact-info-enemy"],
    ["_stack_", 16, "res-tag"],
    ["_stack_", 32, "res-tag"]
  ],
  "(method 0 fact-info)": [[87, "v1", "(pointer int32)"]],
  "(method 0 fact-info-crate)": [[[0, 17], "gp", "fact-info-crate"]],
  "(method 0 fact-info-target)": [[[0, 17], "gp", "fact-info-target"]],
  "joint-channel-float-delete!": [
    [7, "a0", "pointer"],
    [7, "a1", "pointer"]
  ],
  "num-func-chan": [[7, "v1", "joint-control-channel"]],
  "(method 20 process-focusable)": [
    [15, "gp", "collide-shape-moving"],
    [31, "gp", "collide-shape"]
  ],
  "(method 10 focus)": [[19, "v1", "collide-shape"]],
  "shrubbery-login-post-texture": [
    [[13, 15], "a3", "qword"],
    [16, "a3", "pointer"],
    [24, "a3", "pointer"],
    [[17, 23], "a3", "qword"],
    [[13, 23], "a1", "qword"],
    [14, "a2", "qword"],
    [[27, 29], "a3", "qword"],
    [[27, 29], "a1", "qword"],
    [[35, 37], "a3", "qword"],
    [[35, 37], "a2", "qword"]
  ],
  "(top-level-login eye-h)": [[[69, 77], "a1", "eye-control"]],
  "entity-actor-lookup": [["_stack_", 16, "res-tag"]],
  "entity-actor-count": [["_stack_", 16, "res-tag"]],
  "(method 0 path-control)": [["_stack_", 16, "res-tag"]],
  "(method 9 actor-link-info)": [[[0, 36], "s3", "entity-actor"]],
  "(method 41 nav-mesh)": [["_stack_", 56, "float"]],
  "(method 39 nav-mesh)": [["_stack_", 56, "float"]],
  "str-load": [[[18, 44], "s2", "load-chunk-msg"]],
  "str-load-status": [
    [[18, 22], "v1", "load-chunk-msg"],
    [26, "v1", "load-chunk-msg"]
  ],
  "str-play-async": [[[7, 36], "s4", "play-chunk-msg"]],
  "str-play-stop": [[[7, 36], "s4", "play-chunk-msg"]],
  "str-play-queue": [[[7, 98], "s4", "play-chunk-msg"]],
  "str-ambient-play": [[[7, 20], "s5", "load-chunk-msg"]],
  "str-ambient-stop": [[[7, 20], "s5", "load-chunk-msg"]],
  "dgo-load-begin": [[[19, 41], "s2", "load-dgo-msg"]],
  "dgo-load-get-next": [[[14, 31], "v1", "load-dgo-msg"]],
  "dgo-load-continue": [[[5, 23], "gp", "load-dgo-msg"]],
  "dgo-load-link": [
    [7, "s4", "uint"],
    [17, "s4", "uint"],
    [55, "s4", "uint"],
    [27, "s4", "uint"],
    [37, "s4", "uint"]
  ],
  "lookup-level-info": [
    [3, "a1", "symbol"],
    [[4, 24], "a1", "level-load-info"]
  ],
  "(method 30 level-group)": [[87, "v0", "level"]],
  "(method 19 level-group)": [
    [223, "s3", "continue-point"],
    [[177, 209], "s1", "continue-point"],
    [[182, 224], "s3", "continue-point"],
    [434, "v1", "symbol"]
  ],
  "(method 18 level)": [[[82, 89], "a1", "level"]],
  "(method 19 level)": [[[45, 48], "a0", "texture-anim-array"]],
  "level-update-after-load": [
    [[123, 152], "s0", "drawable-inline-array-tfrag"],
    [[155, 158], "s0", "drawable-tree-instance-tie"],
    [365, "a1", "(pointer int32)"],
    [370, "a2", "(pointer int32)"]
  ],
  "(method 25 level)": [
    [97, "t9", "(function object none)"],
    [169, "t9", "(function object symbol none)"]
  ],
  "(method 9 level)": [[54, "t9", "(function object none)"]],
  "copy-mood-exterior": [
    [[15, 19], "a1", "(inline-array vector)"],
    [[16, 18], "v1", "(inline-array vector)"],
    [[30, 32], "v1", "(inline-array vector)"],
    [[29, 33], "a0", "(inline-array vector)"]
  ],
  "update-mood-ruins": [[[30, 46], "gp", "(pointer float)"]],
  "update-mood-strip": [[[63, 80], "s4", "(pointer float)"]],
  "update-mood-ctysluma": [[[23, 81], "gp", "(pointer float)"]],
  "update-mood-ctyslumb": [[[19, 59], "s5", "(pointer float)"]],
  "update-mood-ctyslumc": [[[19, 47], "s5", "(pointer float)"]],
  "update-mood-palcab": [[[23, 53], "s4", "(pointer float)"]],
  "update-mood-stadiumb": [[[22, 61], "gp", "(pointer float)"]],
  "update-mood-atoll": [[[19, 48], "s4", "(pointer float)"]],
  "update-mood-drill": [[[22, 121], "gp", "(pointer float)"]],
  "update-mood-casboss": [[[22, 46], "s4", "(pointer float)"]],
  "update-mood-caspad": [[[19, 77], "gp", "(pointer float)"]],
  "update-mood-palent": [[[18, 43], "s5", "(pointer float)"]],
  "update-mood-nest": [[[21, 74], "s5", "(pointer float)"]],
  "update-mood-village1": [[[21, 66], "gp", "(pointer float)"]],
  "update-mood-consite": [[[84, 110], "s4", "(pointer float)"]],
  "desaturate-mood-colors": [[[20, 92], "a0", "(inline-array mood-color)"]],
  "ramdisk-load": [[[7, 12], "v1", "ramdisk-rpc-load"]],
  "(method 10 engine-sound-pers)": [[[2, 19], "v1", "sound-rpc-set-param"]],
<<<<<<< HEAD
  "check-irx-version": [[[3, 51], "gp", "sound-rpc-get-irx-version"]],
=======

  "check-irx-version": [[[3, 51], "gp", "sound-rpc-get-irx-version"]],

>>>>>>> 494b08a2
  "sound-bank-iop-store": [[[7, 11], "v1", "sound-rpc-bank-cmd"]],
  "sound-bank-iop-free": [[[7, 12], "v1", "sound-rpc-bank-cmd"]],
  "sound-bank-load": [[[7, 12], "v1", "sound-rpc-load-bank"]],
  "sound-bank-load-from-iop": [[[7, 12], "v1", "sound-rpc-load-bank"]],
  "sound-bank-load-from-ee": [[[8, 14], "v1", "sound-rpc-load-bank"]],
  "sound-bank-unload": [[[6, 11], "v1", "sound-rpc-unload-bank"]],
  "sound-music-load": [[[6, 11], "v1", "sound-rpc-load-music"]],
  "sound-music-unload": [[[3, 8], "v1", "sound-rpc-unload-music"]],
  "set-language": [[[7, 12], "v1", "sound-rpc-set-language"]],
  "sound-set-stereo-mode": [[[4, 9], "v1", "sound-rpc-set-stereo-mode"]],
  "list-sounds": [[[3, 7], "v1", "sound-rpc-list-sounds"]],
  "string->sound-name": [[[2, 18], "a1", "(pointer uint8)"]],
  "sound-set-volume": [[[3, 16], "v1", "sound-rpc-set-master-volume"]],
  "sound-set-reverb": [[[5, 25], "v1", "sound-rpc-set-reverb"]],
  "sound-set-ear-trans": [[[7, 26], "gp", "sound-rpc-set-ear-trans"]],
  "sound-play-by-name": [
    [[12, 45], "s5", "sound-rpc-play"],
    [[22, 39], "s3", "process-drawable"]
  ],
  "sound-play-by-spec": [
    [[4, 54], "s5", "sound-rpc-play"],
    [[31, 47], "s3", "process-drawable"]
  ],
  "sound-pause": [[[3, 8], "v1", "sound-rpc-pause-sound"]],
  "sound-stop": [[[3, 8], "v1", "sound-rpc-stop-sound"]],
  "sound-continue": [[[3, 8], "v1", "sound-rpc-continue-sound"]],
  "sound-group-pause": [[[3, 7], "v1", "sound-rpc-pause-group"]],
  "sound-group-stop": [[[3, 7], "v1", "sound-rpc-stop-group"]],
  "sound-group-continue": [[[3, 7], "v1", "sound-rpc-continue-group"]],
  "sound-set-flava": [[[3, 10], "v1", "sound-rpc-set-flava"]],
  "sound-set-midi-reg": [[[3, 10], "v1", "sound-rpc-set-midi-reg"]],
  "sound-set-fps": [[[3, 10], "v1", "sound-rpc-set-fps"]],
  "(method 0 ambient-sound)": [
    [121, "v1", "sound-spec"],
    [125, "v1", "sound-spec"],
    [128, "v1", "sound-spec"],
    [132, "v1", "sound-spec"],
    // [143, "v1", "sound-spec"],
    // [140, "v1", "sound-spec"],
    // [147, "v1", "sound-spec"],
    ["_stack_", 16, "sound-spec"],
    ["_stack_", 32, "sound-name"],
    ["_stack_", 48, "(pointer float)"],
    // ["_stack_", 52, "sound-play-parms"],
    ["_stack_", 64, "res-tag"]
  ],
  "(method 11 ambient-sound)": [
    [[18, 33], "s4", "process-drawable"],
    [[11, 47], "s5", "sound-rpc-set-param"]
  ],
  "(method 12 ambient-sound)": [[[7, 22], "v1", "sound-rpc-set-param"]],
  "(method 13 ambient-sound)": [[[7, 23], "v1", "sound-rpc-set-param"]],
  "loader-test-command": [[[5, 10], "v1", "sound-rpc-test-cmd"]],
  "(anon-function 1 gsound)": [[[0, 45], "gp", "(array symbol)"]],
  "sound-buffer-dump": [[[12, 39], "s3", "sound-rpc-play"]],
<<<<<<< HEAD
  "warp-test": [[[18, 23], "v1", "dma-packet"]],
  "fx-copy-buf": [
    [[17, 22], "t3", "dma-packet"],
    [[2, 8], "a2", "dma-packet"],
    [[122, 127], "t0", "dma-packet"],
    [[24, 66], "t3", "dma-packet"]
  ],
  "(method 12 setting-control)": [[17, "s4", "connection"]],
  "(method 14 setting-control)": [[6, "v1", "connection"]],
  "(method 18 setting-control)": [[[844, 848], "a0", "process-focusable"]],
  "(method 9 cam-setting-data)": [
    [[76, 80], "v1", "connection"],
    [22, "s3", "connection"],
    [[45, 48], "s3", "connection"],
    [[56, 59], "s3", "connection"]
  ],
  "(method 9 user-setting-data)": [
    [[76, 80], "v1", "connection"],
    [[56, 59], "s3", "connection"],
    [[45, 49], "s3", "connection"],
    [22, "s3", "connection"]
  ],
  "(method 10 cam-setting-data)": [
    [[24, 31], "v1", "handle"],
    [[23, 36], "a0", "handle"],
    [44, "a3", "vector"],
    [395, "a3", "vector"],
    [404, "a3", "vector"],
    [413, "a3", "vector"],
    [424, "a3", "vector"],
    [[433, 448], "a0", "handle"],
    [[434, 441], "v1", "handle"],
    [[454, 467], "a0", "handle"],
    [[455, 462], "v1", "handle"]
  ],
  // placeholder
=======
  "(method 12 fact-info-target)": [
    [3, "v1", "target"],
    [14, "a0", "target"]
  ],
  "(method 10 history)": [[[8, 10], "a1", "history-elt"]],
  "(method 10 history-iterator)": [[[20, 35], "a2", "history-elt"]],
  "command-get-time": [[119, "gp", "(pointer float)"]],
  "command-get-param": [[122, "gp", "(pointer float)"]],
  "command-get-entity": [[10, "gp", "process"]],
  "print-game-text": [
    [225, "v1", "float"],
    [241, "v1", "float"]
  ],

>>>>>>> 494b08a2
  "placeholder-do-not-add-below": []
}<|MERGE_RESOLUTION|>--- conflicted
+++ resolved
@@ -512,13 +512,7 @@
   "desaturate-mood-colors": [[[20, 92], "a0", "(inline-array mood-color)"]],
   "ramdisk-load": [[[7, 12], "v1", "ramdisk-rpc-load"]],
   "(method 10 engine-sound-pers)": [[[2, 19], "v1", "sound-rpc-set-param"]],
-<<<<<<< HEAD
   "check-irx-version": [[[3, 51], "gp", "sound-rpc-get-irx-version"]],
-=======
-
-  "check-irx-version": [[[3, 51], "gp", "sound-rpc-get-irx-version"]],
-
->>>>>>> 494b08a2
   "sound-bank-iop-store": [[[7, 11], "v1", "sound-rpc-bank-cmd"]],
   "sound-bank-iop-free": [[[7, 12], "v1", "sound-rpc-bank-cmd"]],
   "sound-bank-load": [[[7, 12], "v1", "sound-rpc-load-bank"]],
@@ -574,7 +568,19 @@
   "loader-test-command": [[[5, 10], "v1", "sound-rpc-test-cmd"]],
   "(anon-function 1 gsound)": [[[0, 45], "gp", "(array symbol)"]],
   "sound-buffer-dump": [[[12, 39], "s3", "sound-rpc-play"]],
-<<<<<<< HEAD
+  "(method 12 fact-info-target)": [
+    [3, "v1", "target"],
+    [14, "a0", "target"]
+  ],
+  "(method 10 history)": [[[8, 10], "a1", "history-elt"]],
+  "(method 10 history-iterator)": [[[20, 35], "a2", "history-elt"]],
+  "command-get-time": [[119, "gp", "(pointer float)"]],
+  "command-get-param": [[122, "gp", "(pointer float)"]],
+  "command-get-entity": [[10, "gp", "process"]],
+  "print-game-text": [
+    [225, "v1", "float"],
+    [241, "v1", "float"]
+  ],
   "warp-test": [[[18, 23], "v1", "dma-packet"]],
   "fx-copy-buf": [
     [[17, 22], "t3", "dma-packet"],
@@ -611,21 +617,5 @@
     [[455, 462], "v1", "handle"]
   ],
   // placeholder
-=======
-  "(method 12 fact-info-target)": [
-    [3, "v1", "target"],
-    [14, "a0", "target"]
-  ],
-  "(method 10 history)": [[[8, 10], "a1", "history-elt"]],
-  "(method 10 history-iterator)": [[[20, 35], "a2", "history-elt"]],
-  "command-get-time": [[119, "gp", "(pointer float)"]],
-  "command-get-param": [[122, "gp", "(pointer float)"]],
-  "command-get-entity": [[10, "gp", "process"]],
-  "print-game-text": [
-    [225, "v1", "float"],
-    [241, "v1", "float"]
-  ],
-
->>>>>>> 494b08a2
   "placeholder-do-not-add-below": []
 }