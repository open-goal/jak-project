{
  // auto find-parent-method possible
  "(method 3 entity-actor)": [[7, "t9", "(function entity entity)"]],
  "(method 3 entity)": [[7, "t9", "(function entity entity)"]],
  //
  "(method 2 array)": [
    [23, "gp", "(array int32)"],
    [43, "gp", "(array uint32)"],
    [63, "gp", "(array int64)"],
    [83, "gp", "(array uint64)"],
    [102, "gp", "(array int8)"],
    [121, "gp", "(array uint8)"],
    [141, "gp", "(array int16)"],
    [161, "gp", "(array uint16)"],
    [186, "gp", "(array uint128)"],
    [204, "gp", "(array int32)"],
    [223, "gp", "(array float)"],
    [232, "gp", "(array float)"],
    [249, "gp", "(array basic)"],
    [258, "gp", "(array basic)"]
  ],
  "(method 3 array)": [
    [51, "gp", "(array int32)"],
    [69, "gp", "(array uint32)"],
    [87, "gp", "(array int64)"],
    [105, "gp", "(array uint64)"],
    [122, "gp", "(array int8)"],
    [139, "gp", "(array int8)"],
    [157, "gp", "(array int16)"],
    [175, "gp", "(array uint16)"],
    [198, "gp", "(array uint128)"],
    [214, "gp", "(array int32)"],
    [233, "gp", "(array float)"],
    [250, "gp", "(array basic)"]
  ],
  "(method 0 cpu-thread)": [[[0, 28], "v0", "cpu-thread"]],
  "(method 0 process)": [
    [11, "a0", "int"],
    [[12, 45], "v0", "process"]
  ],
  "inspect-process-heap": [
    [[4, 11], "s5", "basic"],
    [17, "s5", "pointer"]
  ],
  "(method 14 dead-pool)": [
    [[24, 25], "v1", "(pointer process)"],
    [[30, 39], "s4", "(pointer process)"]
  ],
  "(method 24 dead-pool-heap)": [
    [5, "v1", "pointer"],
    [13, "a0", "pointer"],
    [25, "v1", "pointer"]
  ],
  "method-state": [[12, "a2", "state"]],
  "(method 9 process)": [[[46, 49], "s5", "process"]],
  "(method 10 process)": [[[24, 30], "s4", "protect-frame"]],
  "(method 0 protect-frame)": [
    [0, "a0", "int"],
    [[1, 8], "v0", "protect-frame"]
  ],
  "string-cat-to-last-char": [
    [3, "s5", "(pointer uint8)"],
    [4, "s5", "string"]
  ],
  "enter-state": [
    [68, "s0", "protect-frame"],
    [101, "t9", "(function object object object object object object none)"]
  ],
  "send-event-function": [[[7, 15], "a0", "process"]],
  // MATH
  "logf": [
    [12, "f0", "float"],
    [12, "f1", "float"],
    [19, "f0", "float"],
    [19, "f1", "float"]
  ],
  "log2f": [
    [12, "f0", "float"],
    [12, "f1", "float"],
    [19, "f0", "float"],
    [19, "f1", "float"]
  ],
  "cube-root": [
    [17, "f0", "float"],
    [17, "f1", "float"],
    [18, "f0", "float"],
    [18, "f1", "float"],
    [[23, 32], "f0", "float"]
  ],
  // Quaternion
  "quaternion-look-at!": [[15, "v1", "vector"]],
  "vector-x-quaternion!": [[10, "v1", "(pointer uint128)"]],
  "vector-y-quaternion!": [[10, "v1", "(pointer uint128)"]],
  "vector-z-quaternion!": [[10, "v1", "(pointer uint128)"]],
  "dma-buffer-add-vu-function": [[[9, 33], "t2", "dma-packet"]],
  "dma-buffer-add-buckets": [
    [[1, 4], "v1", "dma-bucket"],
    [5, "v1", "pointer"],
    [[9, 11], "v1", "dma-bucket"],
    [11, "v1", "pointer"]
  ],
  "dma-buffer-patch-buckets": [
    [[6, 8], "a0", "(inline-array dma-bucket)"],
    [8, "a3", "pointer"],
    [14, "a0", "(inline-array dma-bucket)"],
    [3, "a0", "(inline-array dma-bucket)"],
    [36, "a0", "(inline-array dma-bucket)"],
    [10, "a0", "(inline-array dma-bucket)"],
    [18, "a0", "(inline-array dma-bucket)"],
    [[29, 33], "a0", "dma-packet"],
    [34, "a0", "(inline-array dma-bucket)"]
  ],
  "dma-bucket-insert-tag": [
    [[2, 6], "v1", "dma-bucket"],
    [3, "a0", "dma-bucket"]
  ],
  "disasm-vif-details": [
    [[62, 94], "s3", "(pointer uint32)"],
    [[98, 130], "s3", "(pointer uint16)"],
    [[134, 164], "s3", "(pointer uint32)"],
    [[168, 198], "s3", "(pointer uint16)"],
    [[202, 225], "s3", "(pointer uint16)"]
  ],
  "disasm-vif-tag": [
    [[81, 85], "t1", "vif-stcycl-imm"],
    [242, "a0", "vif-unpack-imm"]
  ],
  "disasm-dma-list": [
    [25, "v1", "dma-tag"],
    [153, "v1", "dma-packet"],
    [189, "v1", "dma-packet"],
    [229, "v1", "dma-packet"],
    [258, "v1", "dma-packet"],
    [302, "v1", "dma-packet"],
    [308, "v1", "dma-packet"],
    [152, "v1", "(pointer uint64)"],
    [167, "v1", "(pointer uint64)"],
    [176, "v1", "(pointer uint64)"],
    [198, "v1", "(pointer uint64)"],
    [207, "v1", "(pointer uint64)"],
    [238, "v1", "(pointer uint64)"],
    [247, "v1", "(pointer uint64)"],
    [282, "v1", "(pointer uint64)"],
    [291, "v1", "(pointer uint64)"],
    [324, "v1", "(pointer uint64)"],
    [334, "v1", "(pointer uint64)"]
  ],
  "calculate-basis-functions-vector!": [
    [[8, 20], "v1", "(pointer float)"],
    [[0, 60], "f1", "float"]
  ],
  "curve-evaluate!": [[62, "s5", "pointer"]],
  "vector4-array-add!": [
    [11, "s5", "(inline-array vector4)"],
    [12, "s4", "(inline-array vector4)"],
    [13, "gp", "(inline-array vector4)"]
  ],
  "vector4-array-sub!": [
    [11, "s5", "(inline-array vector4)"],
    [12, "s4", "(inline-array vector4)"],
    [13, "gp", "(inline-array vector4)"]
  ],
  "vector4-array-mul!": [
    [11, "s5", "(inline-array vector4)"],
    [12, "s4", "(inline-array vector4)"],
    [13, "gp", "(inline-array vector4)"]
  ],
  "vector4-array-scale!": [
    [11, "s5", "(inline-array vector4)"],
    [12, "gp", "(inline-array vector4)"]
  ],
  "vector4-array-madd!": [
    [13, "s5", "(inline-array vector4)"],
    [14, "s4", "(inline-array vector4)"],
    [15, "gp", "(inline-array vector4)"]
  ],
  "vector4-array-msub!": [
    [13, "s5", "(inline-array vector4)"],
    [14, "s4", "(inline-array vector4)"],
    [15, "gp", "(inline-array vector4)"]
  ],
  "vector4-array-lerp!": [
    [13, "s5", "(inline-array vector4)"],
    [14, "s4", "(inline-array vector4)"],
    [15, "gp", "(inline-array vector4)"]
  ],
  "vector-segment-distance-point!": [[[21, 30], "f1", "float"]],
  "(method 10 profile-array)": [
    [[6, 10], "a0", "dma-packet"],
    [[16, 19], "a0", "gs-gif-tag"],
    [24, "a0", "(pointer gs-alpha)"],
    [26, "a0", "(pointer gs-reg64)"],
    [28, "a0", "(pointer gs-zbuf)"],
    [30, "a0", "(pointer gs-reg64)"],
    [32, "a0", "(pointer gs-test)"],
    [34, "a0", "(pointer gs-reg64)"],
    [35, "a0", "(pointer uint64)"],
    [37, "a0", "(pointer gs-reg64)"],
    [39, "a0", "(pointer gs-clamp)"],
    [41, "a0", "(pointer gs-reg64)"],
    [43, "a0", "(pointer gs-tex1)"],
    [45, "a0", "(pointer gs-reg64)"],
    [48, "a0", "(pointer gs-texa)"],
    [50, "a0", "(pointer gs-reg64)"],
    [52, "a0", "(pointer gs-texclut)"],
    [54, "a0", "(pointer gs-reg64)"],
    [56, "a0", "(pointer uint64)"],
    [58, "a0", "(pointer gs-reg64)"],
    [[69, 73], "a0", "(pointer uint128)"],
    [[73, 82], "a1", "vector4w"],
    [[82, 89], "a1", "vector4w"],
    [[90, 96], "a0", "vector4w"],
    [[113, 117], "a1", "(pointer uint128)"],
    [[117, 126], "a2", "vector4w"],
    [[126, 136], "a2", "vector4w"],
    [[137, 149], "a1", "vector4w"],
    [[187, 191], "t2", "(pointer int128)"],
    [[191, 225], "t4", "vector4w"],
    [[225, 231], "a2", "vector4w"],
    [[231, 237], "a2", "vector4w"]
  ],
  "draw-sprite2d-xy": [
    [[35, 39], "t0", "dma-packet"],
    [[45, 48], "t0", "gs-gif-tag"],
    [53, "t0", "(pointer gs-prim)"],
    [55, "t0", "(pointer gs-rgbaq)"],
    [66, "t0", "(pointer gs-xyzf)"],
    [87, "t0", "(pointer gs-xyzf)"],
    [[96, 108], "v1", "(pointer uint64)"]
  ],
  "draw-sprite2d-xy-absolute": [
    [[6, 10], "t3", "dma-packet"],
    [[16, 19], "t3", "gs-gif-tag"],
    [24, "t3", "(pointer gs-prim)"],
    [25, "t3", "(pointer gs-rgbaq)"],
    [36, "t3", "(pointer gs-xyzf)"],
    [49, "t3", "(pointer gs-xyzf)"],
    [[62, 69], "v1", "(pointer uint64)"]
  ],
  "draw-quad2d": [
    [[18, 22], "t2", "dma-packet"],
    [[28, 31], "t2", "gs-gif-tag"],
    [36, "t2", "(pointer gs-prim)"],
    [38, "t2", "(pointer gs-rgbaq)"],
    [46, "t2", "(pointer gs-xyzf)"],
    [48, "t2", "(pointer gs-rgbaq)"],
    [61, "t2", "(pointer gs-xyzf)"],
    [63, "t2", "(pointer gs-rgbaq)"],
    [76, "t2", "(pointer gs-xyzf)"],
    [78, "t2", "(pointer gs-rgbaq)"],
    [96, "t2", "(pointer gs-xyzf)"],
    [97, "t2", "(pointer uint64)"],
    [[110, 117], "v1", "(pointer uint64)"]
  ],
  "set-display-gs-state": [
    [[3, 10], "t3", "dma-packet"],
    [[13, 19], "t3", "gs-gif-tag"],
    [30, "t3", "(pointer gs-scissor)"],
    [32, "t3", "(pointer gs-reg64)"],
    [33, "t3", "(pointer gs-xy-offset)"],
    [35, "t3", "(pointer gs-reg64)"],
    [46, "t3", "(pointer gs-frame)"],
    [48, "t3", "(pointer gs-reg64)"],
    [50, "t3", "(pointer gs-test)"],
    [52, "t3", "(pointer gs-reg64)"],
    [54, "t3", "(pointer gs-texa)"],
    [56, "t3", "(pointer gs-reg64)"],
    [58, "t3", "(pointer gs-zbuf)"],
    [60, "t3", "(pointer gs-reg64)"],
    [61, "t3", "(pointer uint64)"],
    [63, "t3", "(pointer gs-reg64)"]
  ],
  "set-display-gs-state-offset": [
    [[3, 10], "t5", "dma-packet"],
    [[13, 19], "t5", "gs-gif-tag"],
    [30, "t5", "(pointer gs-scissor)"],
    [32, "t5", "(pointer gs-reg64)"],
    [40, "t5", "(pointer gs-xy-offset)"],
    [42, "t5", "(pointer gs-reg64)"],
    [53, "t5", "(pointer gs-frame)"],
    [55, "t5", "(pointer gs-reg64)"],
    [57, "t5", "(pointer gs-test)"],
    [59, "t5", "(pointer gs-reg64)"],
    [61, "t5", "(pointer gs-texa)"],
    [63, "t5", "(pointer gs-reg64)"],
    [65, "t5", "(pointer gs-zbuf)"],
    [67, "t5", "(pointer gs-reg64)"],
    [68, "t5", "(pointer uint64)"],
    [70, "t5", "(pointer gs-reg64)"]
  ],
  "reset-display-gs-state": [
    [[3, 8], "a2", "dma-packet"],
    [[14, 17], "a2", "gs-gif-tag"],
    [22, "a1", "(pointer gs-scissor)"],
    [24, "a1", "(pointer gs-reg64)"],
    [26, "a1", "(pointer gs-xy-offset)"],
    [28, "a1", "(pointer gs-reg64)"],
    [30, "a1", "(pointer gs-frame)"],
    [32, "a1", "(pointer gs-reg64)"],
    [34, "a1", "(pointer gs-test)"],
    [36, "a1", "(pointer gs-reg64)"],
    [39, "a1", "(pointer gs-texa)"],
    [41, "a1", "(pointer gs-reg64)"],
    [43, "a1", "(pointer gs-zbuf)"],
    [45, "a1", "(pointer gs-reg64)"],
    [46, "a1", "(pointer uint64)"],
    [48, "a1", "(pointer gs-reg64)"]
  ],
  "(method 3 connection-pers)": [[97, "f0", "float"]],
  "(method 9 connection)": [[8, "a0", "pointer"]],
  "(method 10 connection)": [[8, "a0", "pointer"]],
  "(method 11 connection)": [[5, "a1", "pointer"]],
  "(method 0 engine)": [
    [44, "v1", "pointer"],
    [47, "v1", "pointer"],
    [53, "v1", "connectable"],
    [65, "v1", "connectable"]
  ],
  "(method 12 engine)": [
    [[5, 18], "s4", "connection"],
    [13, "t9", "(function object object object object object)"]
  ],
  "(method 13 engine)": [
    [[5, 28], "s4", "connection"],
    [13, "t9", "(function object object object object object)"]
  ],
  "(method 15 engine)": [[[0, 36], "v1", "connection"]],
  "(method 19 engine)": [[8, "a0", "connection"]],
  "(method 20 engine)": [[8, "a0", "connection"]],
  "(method 21 engine)": [[8, "a0", "connection"]],
  "(method 0 engine-pers)": [
    [32, "v1", "pointer"],
    [23, "v1", "pointer"],
    [26, "v1", "pointer"],
    [24, "v1", "(pointer pointer)"]
  ],
  "(method 3 connection-minimap)": [[97, "f0", "float"]],
  "dma-buffer-add-ref-texture": [
    [[25, 29], "a3", "dma-packet"],
    [[32, 44], "a3", "gs-gif-tag"],
    [[47, 62], "a2", "dma-packet"]
  ],
  "texture-page-default-allocate": [[51, "a3", "texture"]],
  "texture-page-font-allocate": [[33, "a3", "texture"]],
  "(method 24 texture-pool)": [
    [67, "a1", "shader-ptr"],
    [[70, 93], "a1", "adgif-shader"],
    [92, "a1", "adgif-shader"]
  ],
  "upload-vram-data": [
    [[10, 17], "a0", "dma-packet"],
    [[19, 26], "a0", "gs-gif-tag"],
    [35, "a0", "(pointer gs-bitbltbuf)"],
    [37, "a0", "(pointer gs-reg64)"],
    [38, "a0", "(pointer gs-trxpos)"],
    [40, "a0", "(pointer gs-reg64)"],
    [46, "a0", "(pointer gs-trxreg)"],
    [48, "a0", "(pointer gs-reg64)"],
    [49, "a0", "(pointer gs-trxdir)"],
    [51, "a0", "(pointer gs-reg64)"]
  ],
  "upload-vram-pages": [
    [[140, 147], "a0", "dma-packet"],
    [[149, 156], "a0", "gs-gif-tag"],
    [160, "a0", "(pointer int64)"],
    [162, "a0", "(pointer gs-reg64)"]
  ],
  "(method 3 generic-tie-interp-point)": [[19, "gp", "(pointer uint128)"]],
  "(method 19 res-lump)": [
    [46, "t2", "(pointer uint64)"],
    [100, "t3", "(pointer uint64)"],
    [184, "t5", "(pointer uint64)"],
    [64, "t6", "(pointer uint64)"]
  ],
  "(method 20 res-lump)": [[341, "t0", "(pointer uint128)"]],
  "(method 16 res-lump)": [
    [22, "t1", "(pointer uint64)"],
    [29, "t2", "(pointer uint64)"]
  ],
  "(method 15 res-lump)": [[132, "s5", "res-tag-pair"]],
  "(method 17 res-lump)": [[22, "s4", "(pointer pointer)"]],
  "(method 0 script-context)": [[[8, 17], "v0", "script-context"]],
  "joint-mod-wheel-callback": [[[2, 63], "s4", "joint-mod-wheel"]],
  "joint-mod-set-local-callback": [[[0, 23], "v1", "joint-mod-set-local"]],
  "joint-mod-add-local-callback": [[[2, 33], "s4", "joint-mod-add-local"]],
  "joint-mod-set-world-callback": [[[0, 23], "v1", "joint-mod-set-world"]],
  "joint-mod-blend-local-callback": [[[2, 63], "gp", "joint-mod-blend-local"]],
  "joint-mod-spinner-callback": [[[2, 63], "gp", "joint-mod-spinner"]],
  "joint-mod-blend-world-callback": [[[2, 148], "gp", "joint-mod-blend-world"]],
  "joint-mod-rotate-local-callback": [
    [[2, 16], "v1", "joint-mod-rotate-local"]
  ],
  "(method 0 collide-shape-prim-sphere)": [
    [[3, 8], "v0", "collide-shape-prim-sphere"]
  ],
  "(method 0 collide-shape-prim-mesh)": [
    [[3, 11], "v0", "collide-shape-prim-mesh"]
  ],
  "(method 0 collide-shape-prim-group)": [
    [[3, 12], "v0", "collide-shape-prim-group"]
  ],
  "(method 0 collide-shape-moving)": [[[2, 12], "v0", "collide-shape-moving"]],
  "(method 11 touching-prims-entry-pool)": [
    [[0, 8], "v1", "touching-prims-entry"],
    [8, "v1", "pointer"],
    [[9, 11], "v1", "touching-prims-entry"],
    [[1, 20], "a1", "touching-prims-entry"]
  ],
  "(method 0 touching-list)": [[[6, 9], "v0", "touching-list"]],
  "display-loop-main": [[223, "t9", "(function none)"]],
  "end-display": [
    [205, "f1", "float"],
    [205, "f0", "float"]
  ],
  "(method 18 res-lump)": [["_stack_", 16, "object"]],
  "(method 21 res-lump)": [
    ["_stack_", 16, "res-tag"],
    ["_stack_", 32, "res-tag"]
  ],
  "(method 8 res-lump)": [
    [258, "s0", "array"],
    // [[0, 100], "s0", "basic"],
    // [[102, 120], "s0", "basic"],
    // [[147, 150], "s0", "collide-mesh"],
    [[157, 239], "s0", "(array object)"]
    // [235, "s0", "basic"]
  ],
  "(method 0 fact-info-enemy)": [
    [[0, 196], "gp", "fact-info-enemy"],
    ["_stack_", 16, "res-tag"],
    ["_stack_", 32, "res-tag"],
    [[11, 177], "s5", "res-lump"]
  ],
  "(method 0 fact-info)": [
    [87, "v1", "(pointer int32)"],
    [11, "v1", "res-lump"]
  ],
  "(method 0 fact-info-crate)": [
    [[0, 17], "gp", "fact-info-crate"],
    [14, "a0", "res-lump"]
  ],
  "(method 0 fact-info-target)": [[[0, 17], "gp", "fact-info-target"]],
  "joint-channel-float-delete!": [
    [7, "a0", "pointer"],
    [7, "a1", "pointer"]
  ],
  "num-func-chan": [[7, "v1", "joint-control-channel"]],
  "(method 20 process-focusable)": [
    [15, "gp", "collide-shape-moving"],
    [31, "gp", "collide-shape"]
  ],
  "(method 10 focus)": [[19, "v1", "collide-shape"]],
  "shrubbery-login-post-texture": [
    [[13, 15], "a3", "qword"],
    [16, "a3", "pointer"],
    [24, "a3", "pointer"],
    [[17, 23], "a3", "qword"],
    [[13, 23], "a1", "qword"],
    [14, "a2", "qword"],
    [[27, 29], "a3", "qword"],
    [[27, 29], "a1", "qword"],
    [[35, 37], "a3", "qword"],
    [[35, 37], "a2", "qword"]
  ],
  "(top-level-login eye-h)": [[[69, 77], "a1", "eye-control"]],
  "entity-actor-lookup": [["_stack_", 16, "res-tag"]],
  "entity-actor-count": [["_stack_", 16, "res-tag"]],
  "(method 0 path-control)": [["_stack_", 16, "res-tag"]],
  "(method 9 actor-link-info)": [[[0, 36], "s3", "entity-actor"]],
  "(method 41 nav-mesh)": [["_stack_", 56, "float"]],
  "(method 39 nav-mesh)": [["_stack_", 56, "float"]],
  "str-load": [[[18, 44], "s2", "load-chunk-msg"]],
  "str-load-status": [
    [[18, 22], "v1", "load-chunk-msg"],
    [26, "v1", "load-chunk-msg"]
  ],
  "str-play-async": [[[7, 36], "s4", "play-chunk-msg"]],
  "str-play-stop": [[[7, 36], "s4", "play-chunk-msg"]],
  "str-play-queue": [[[7, 98], "s4", "play-chunk-msg"]],
  "str-ambient-play": [[[7, 20], "s5", "load-chunk-msg"]],
  "str-ambient-stop": [[[7, 20], "s5", "load-chunk-msg"]],
  "dgo-load-begin": [[[19, 41], "s2", "load-dgo-msg"]],
  "dgo-load-get-next": [[[14, 31], "v1", "load-dgo-msg"]],
  "dgo-load-continue": [[[5, 23], "gp", "load-dgo-msg"]],
  "dgo-load-link": [
    [7, "s4", "uint"],
    [17, "s4", "uint"],
    [55, "s4", "uint"],
    [27, "s4", "uint"],
    [37, "s4", "uint"]
  ],
  "lookup-level-info": [
    [3, "a1", "symbol"],
    [[4, 24], "a1", "level-load-info"]
  ],
  "(method 30 level-group)": [[87, "v0", "level"]],
  "(method 19 level-group)": [
    [223, "s3", "continue-point"],
    [[177, 209], "s1", "continue-point"],
    [[182, 224], "s3", "continue-point"],
    [434, "v1", "symbol"]
  ],
  "(method 18 level)": [[[82, 89], "a1", "level"]],
  "(method 19 level)": [[[45, 48], "a0", "texture-anim-array"]],
  "level-update-after-load": [
    [[123, 152], "s0", "drawable-inline-array-tfrag"],
    [[155, 158], "s0", "drawable-tree-instance-tie"],
    [365, "a1", "(pointer int32)"],
    [370, "a2", "(pointer int32)"]
  ],
  "(method 25 level)": [
    [97, "t9", "(function object none)"],
    [169, "t9", "(function object symbol none)"]
  ],
  "(method 9 level)": [[54, "t9", "(function object none)"]],
  "copy-mood-exterior": [
    [[15, 19], "a1", "(inline-array vector)"],
    [[16, 18], "v1", "(inline-array vector)"],
    [[30, 32], "v1", "(inline-array vector)"],
    [[29, 33], "a0", "(inline-array vector)"]
  ],
  "update-mood-ruins": [[[19, 46], "gp", "ruins-states"]],
  "desaturate-mood-colors": [[[20, 92], "a0", "(inline-array mood-color)"]],
  "ramdisk-load": [[[7, 12], "v1", "ramdisk-rpc-load"]],
  "(method 10 engine-sound-pers)": [[[2, 19], "v1", "sound-rpc-set-param"]],
  "check-irx-version": [[[3, 51], "gp", "sound-rpc-get-irx-version"]],
  "sound-bank-iop-store": [[[7, 11], "v1", "sound-rpc-bank-cmd"]],
  "sound-bank-iop-free": [[[7, 12], "v1", "sound-rpc-bank-cmd"]],
  "sound-bank-load": [[[7, 12], "v1", "sound-rpc-load-bank"]],
  "sound-bank-load-from-iop": [[[7, 12], "v1", "sound-rpc-load-bank"]],
  "sound-bank-load-from-ee": [[[8, 14], "v1", "sound-rpc-load-bank"]],
  "sound-bank-unload": [[[6, 11], "v1", "sound-rpc-unload-bank"]],
  "sound-music-load": [[[6, 11], "v1", "sound-rpc-load-music"]],
  "sound-music-unload": [[[3, 8], "v1", "sound-rpc-unload-music"]],
  "set-language": [[[7, 12], "v1", "sound-rpc-set-language"]],
  "sound-set-stereo-mode": [[[4, 9], "v1", "sound-rpc-set-stereo-mode"]],
  "list-sounds": [[[3, 7], "v1", "sound-rpc-list-sounds"]],
  "string->sound-name": [[[2, 18], "a1", "(pointer uint8)"]],
  "sound-set-volume": [[[3, 16], "v1", "sound-rpc-set-master-volume"]],
  "sound-set-reverb": [[[5, 25], "v1", "sound-rpc-set-reverb"]],
  "sound-set-ear-trans": [[[7, 26], "gp", "sound-rpc-set-ear-trans"]],
  "sound-play-by-name": [
    [[12, 45], "s5", "sound-rpc-play"],
    [[22, 39], "s3", "process-drawable"]
  ],
  "sound-play-by-spec": [
    [[4, 54], "s5", "sound-rpc-play"],
    [[31, 47], "s3", "process-drawable"]
  ],
  "sound-pause": [[[3, 8], "v1", "sound-rpc-pause-sound"]],
  "sound-stop": [[[3, 8], "v1", "sound-rpc-stop-sound"]],
  "sound-continue": [[[3, 8], "v1", "sound-rpc-continue-sound"]],
  "sound-group-pause": [[[3, 7], "v1", "sound-rpc-pause-group"]],
  "sound-group-stop": [[[3, 7], "v1", "sound-rpc-stop-group"]],
  "sound-group-continue": [[[3, 7], "v1", "sound-rpc-continue-group"]],
  "sound-set-flava": [[[3, 10], "v1", "sound-rpc-set-flava"]],
  "sound-set-midi-reg": [[[3, 10], "v1", "sound-rpc-set-midi-reg"]],
  "sound-set-fps": [[[3, 10], "v1", "sound-rpc-set-fps"]],
  "(method 0 ambient-sound)": [
    [121, "v1", "sound-spec"],
    [125, "v1", "sound-spec"],
    [128, "v1", "sound-spec"],
    [132, "v1", "sound-spec"],
    // [143, "v1", "sound-spec"],
    // [140, "v1", "sound-spec"],
    // [147, "v1", "sound-spec"],
    ["_stack_", 16, "sound-spec"],
    ["_stack_", 32, "sound-name"],
    ["_stack_", 48, "(pointer float)"],
    // ["_stack_", 52, "sound-play-parms"],
    ["_stack_", 64, "res-tag"]
  ],
  "(method 11 ambient-sound)": [
    [[18, 33], "s4", "process-drawable"],
    [[11, 47], "s5", "sound-rpc-set-param"]
  ],
  "(method 12 ambient-sound)": [[[7, 22], "v1", "sound-rpc-set-param"]],
  "(method 13 ambient-sound)": [[[7, 23], "v1", "sound-rpc-set-param"]],
  "loader-test-command": [[[5, 10], "v1", "sound-rpc-test-cmd"]],
  "(anon-function 1 gsound)": [[[0, 45], "gp", "(array symbol)"]],
  "sound-buffer-dump": [[[12, 39], "s3", "sound-rpc-play"]],
  "(method 12 fact-info-target)": [
    [3, "v1", "target"],
    [14, "a0", "target"]
  ],
  "(method 10 history)": [[[8, 10], "a1", "history-elt"]],
  "(method 10 history-iterator)": [[[20, 35], "a2", "history-elt"]],
  "command-get-time": [[119, "gp", "(pointer float)"]],
  "command-get-param": [[122, "gp", "(pointer float)"]],
  "command-get-entity": [[10, "gp", "process"]],
  // sprite
  "sprite-add-matrix-data": [
    [[5, 15], "a2", "dma-packet"],
    [[24, 28], "a1", "matrix"],
    [[47, 57], "a2", "dma-packet"],
    [[70, 97], "a2", "vector"],
    [[98, 113], "a1", "vector"],
    [[119, 133], "a1", "vector"]
  ],
  "sprite-add-frame-data": [[[8, 16], "a0", "dma-packet"]],
  "sprite-add-2d-chunk": [
    [[12, 20], "a0", "dma-packet"],
    [[45, 52], "a0", "dma-packet"],
    [[69, 76], "a0", "dma-packet"],
    [[80, 87], "v1", "dma-packet"],
    [65, "a3", "int"]
  ],
  "sprite-add-3d-chunk": [
    [[11, 19], "a0", "dma-packet"],
    [[44, 51], "a0", "dma-packet"],
    [[68, 75], "a0", "dma-packet"],
    [[79, 87], "v1", "dma-packet"],
    [65, "a3", "int"]
  ],
  "sprite-draw": [
    [[33, 38], "a0", "dma-packet"],
    [[41, 48], "a0", "gs-gif-tag"],
    [52, "a0", "(pointer gs-test)"],
    [54, "a0", "(pointer gs-reg64)"],
    [56, "a0", "(pointer gs-clamp)"],
    [58, "a0", "(pointer gs-reg64)"],
    [[73, 82], "a0", "dma-packet"],
    [[87, 92], "a0", "dma-packet"],
    [[111, 115], "a0", "dma-packet"],
    [[129, 133], "a0", "dma-packet"],
    [[150, 154], "a0", "dma-packet"]
  ],
  // sprite-distort
  "sprite-init-distorter": [
    [[3, 7], "a1", "dma-packet"],
    [[13, 16], "a1", "gs-gif-tag"],
    [21, "a1", "(pointer gs-zbuf)"],
    [23, "a1", "(pointer gs-reg64)"],
    [25, "a1", "(pointer gs-tex0)"],
    [27, "a1", "(pointer gs-reg64)"],
    [29, "a1", "(pointer gs-tex1)"],
    [31, "a1", "(pointer gs-reg64)"],
    [32, "a1", "(pointer gs-miptbp)"],
    [34, "a1", "(pointer gs-reg64)"],
    [36, "a1", "(pointer gs-clamp)"],
    [38, "a1", "(pointer gs-reg64)"],
    [40, "a1", "(pointer gs-alpha)"],
    [42, "a1", "(pointer gs-reg64)"],
    [50, "a3", "uint"],
    [[53, 58], "a1", "dma-packet"]
  ],
  "sprite-draw-distorters": [
    [[73, 93], "a0", "vector"],
    [75, "v1", "vector"],
    [87, "v1", "vector"],
    [96, "v1", "vector"],
    [100, "v1", "vector"],
    [123, "a0", "(pointer int32)"],
    [128, "v1", "vector"],
    [130, "v1", "vector"],
    [136, "v1", "vector"],
    [157, "v1", "vector"],
    [[175, 192], "a1", "dma-packet"],
    [[200, 206], "a0", "dma-packet"],
    [[210, 214], "a0", "vector4w"],
    [[219, 224], "a0", "dma-packet"],
    [[252, 269], "a1", "dma-packet"],
    [[277, 281], "a1", "dma-packet"],
    [[285, 289], "a1", "vector4w"],
    [[293, 298], "v1", "dma-packet"]
  ],
  "print-game-text": [
    [225, "v1", "float"],
    [241, "v1", "float"],
    [[324, 327], "v1", "dma-packet"]
  ],
  "fx-copy-buf": [
    [[17, 22], "t3", "dma-packet"],
    [[2, 8], "a2", "dma-packet"],
    [[122, 127], "t0", "dma-packet"],
    [[24, 66], "t3", "dma-packet"]
  ],
  "(method 12 setting-control)": [[17, "s4", "connection"]],
  "(method 14 setting-control)": [[6, "v1", "connection"]],
  "(method 18 setting-control)": [[[844, 848], "a0", "process-focusable"]],
  "(method 9 cam-setting-data)": [
    [[76, 80], "v1", "connection"],
    [22, "s3", "connection"],
    [[45, 48], "s3", "connection"],
    [[56, 59], "s3", "connection"]
  ],
  "(method 9 user-setting-data)": [
    [[76, 80], "v1", "connection"],
    [[56, 59], "s3", "connection"],
    [[45, 49], "s3", "connection"],
    [22, "s3", "connection"]
  ],
  "(method 10 cam-setting-data)": [
    [[24, 31], "v1", "handle"],
    [[23, 36], "a0", "handle"],
    [44, "a3", "vector"],
    [395, "a3", "vector"],
    [404, "a3", "vector"],
    [413, "a3", "vector"],
    [424, "a3", "vector"],
    [[433, 448], "a0", "handle"],
    [[434, 441], "v1", "handle"],
    [[454, 467], "a0", "handle"],
    [[455, 462], "v1", "handle"]
  ],
  "(method 9 art)": [[9, "v1", "pointer"]],
  "(method 12 art-group)": [[12, "a0", "art-joint-anim"]],
  "(method 9 art-mesh-geo)": [
    [20, "s4", "(pointer int16)"],
    [[14, 19], "a0", "drawable"],
    [10, "v1", "(pointer art)"],
    [14, "v1", "(pointer art)"]
  ],
  "(method 9 art-joint-anim)": [[9, "v1", "pointer"]],
  "joint-control-copy!": [
    [8, "a0", "uint"],
    [8, "v1", "uint"]
  ],
  "joint-control-remap!": [
    [127, "t9", "(function joint-control joint-control-channel int object)"],
    [181, "t9", "(function joint-control joint-control-channel int object)"],
    ["_stack_", 60, "basic"]
  ],
  "flatten-joint-control-to-spr": [
    [[201, 203], "a1", "terrain-context"],
    [[131, 133], "a0", "terrain-context"],
    [[182, 184], "a1", "terrain-context"],
    [[164, 166], "a0", "terrain-context"],
    [195, "v1", "terrain-context"],
    [65, "a3", "(pointer float)"],
    [67, "a3", "(pointer float)"],
    [[18, 24], "a2", "(inline-array vector)"],
    [24, "a3", "(pointer float)"],
    [[59, 65], "a2", "(inline-array vector)"],
    [[112, 118], "a2", "(inline-array vector)"],
    [17, "a2", "int"]
  ],
  "(method 2 art-joint-anim-manager-slot)": [
    [21, "s2", "uint"],
    [21, "v1", "uint"]
  ],
  "create-interpolated2-joint-animation-frame": [
    [[48, 125], "v1", "joint-anim-frame"]
  ],
  "(method 12 art-joint-anim-manager)": [
    [15, "a0", "pointer"],
    [15, "v1", "pointer"],
    [21, "a0", "pointer"],
    [21, "v1", "pointer"]
  ],
  "(method 11 art-joint-anim-manager)": [
    [54, "v1", "uint"],
    [54, "s2", "uint"],
    [60, "s2", "uint"],
    [65, "s2", "uint"],
    [71, "s2", "uint"],
    [87, "a1", "uint"],
    [94, "a2", "uint"]
  ],
  "joint-anim-inspect-elt": [
    [[4, 15], "gp", "joint-anim-matrix"],
    [[17, 30], "gp", "joint-anim-transformq"]
  ],
  "matrix-from-control!": [
    [22, "v1", "pointer"],
    [35, "v1", "pointer"],
    [38, "v1", "pointer"],
    [65, "v1", "pointer"],
    [72, "v1", "pointer"],
    [82, "v1", "pointer"],
    [85, "v1", "pointer"],
    // [58, "v1", "matrix"],
    [[43, 49], "v1", "matrix"]
  ],
  "init-haze-vert-array": [
    [43, "a0", "cloud-vertex"],
    [44, "v1", "cloud-vertex"]
  ],
  "sky-make-sun-data": [[[7, 58], "s3", "sky-sun-data"]],
  "(anon-function 7 relocate)": [
    [3, "a0", "int"],
    [8, "a0", "int"]
  ],
  "(method 7 process)": [
    [[47, 88], "v1", "connection"],
    [[120, 124], "a0", "basic"],
    [[127, 130], "a0", "basic"]
  ],
  "(method 7 collide-shape-prim-group)": [[4, "v1", "pointer"]],
  "all-texture-tweak-adjust": [[[35, 44], "s0", "adgif-shader"]],
  "dm-float-field-tie-rvanish-func": [[[14, 45], "gp", "prototype-bucket-tie"]],
  "dm-float-field-tie-vanish-far-func": [
    [[14, 45], "gp", "prototype-bucket-tie"]
  ],
  "build-instance-list": [
    [33, "v1", "drawable-tree-instance-shrub"],
    [85, "v1", "drawable-tree-instance-tie"]
  ],
  "debug-menu-make-continue-sub-menu": [
    [5, "v1", "symbol"],
    [10, "v1", "level-load-info"],
    [13, "v1", "level-load-info"],
    [21, "v1", "continue-point"],
    [47, "v1", "continue-point"],
    [56, "v1", "continue-point"]
  ],
  "(anon-function 191 default-menu)": [
    [[30, 37], "s5", "adgif-shader"],
    [[5, 25], "s4", "texture-id"]
  ],
  "(anon-function 188 default-menu)": [
    [[3, 13], "v1", "texture-id"],
    [[20, 28], "a1", "adgif-shader"],
    [33, "v1", "texture-id"],
    [41, "v1", "adgif-shader"]
  ],
  "(anon-function 187 default-menu)": [
    [[2, 13], "v1", "texture-id"],
    [[18, 29], "a1", "adgif-shader"],
    [34, "v1", "texture-id"],
    [[42, 44], "v1", "adgif-shader"]
  ],
  "(anon-function 186 default-menu)": [
    [[3, 13], "v1", "texture-id"],
    [[20, 28], "a1", "adgif-shader"],
    [33, "v1", "texture-id"],
    [41, "v1", "adgif-shader"]
  ],
  "(anon-function 185 default-menu)": [
    [[3, 13], "v1", "texture-id"],
    [[20, 28], "a1", "adgif-shader"],
    [33, "v1", "texture-id"],
    [41, "v1", "adgif-shader"]
  ],
  "(anon-function 184 default-menu)": [
    [[3, 13], "v1", "texture-id"],
    [[20, 28], "a1", "adgif-shader"],
    [33, "v1", "texture-id"],
    [41, "v1", "adgif-shader"]
  ],
  "(anon-function 183 default-menu)": [
    [[2, 13], "v1", "texture-id"],
    [[18, 29], "a1", "adgif-shader"],
    [34, "v1", "texture-id"],
    [[42, 44], "v1", "adgif-shader"]
  ],
  "(anon-function 182 default-menu)": [
    [[3, 13], "v1", "texture-id"],
    [[20, 28], "a1", "adgif-shader"],
    [33, "v1", "texture-id"],
    [41, "v1", "adgif-shader"]
  ],
  "(anon-function 181 default-menu)": [
    [[3, 13], "v1", "texture-id"],
    [[20, 28], "a1", "adgif-shader"],
    [33, "v1", "texture-id"],
    [41, "v1", "adgif-shader"]
  ],
  "(anon-function 180 default-menu)": [
    [[3, 13], "v1", "texture-id"],
    [[20, 28], "a1", "adgif-shader"],
    [33, "v1", "texture-id"],
    [41, "v1", "adgif-shader"]
  ],
  "(anon-function 179 default-menu)": [
    [[2, 13], "v1", "texture-id"],
    [[18, 29], "a1", "adgif-shader"],
    [34, "v1", "texture-id"],
    [[42, 44], "v1", "adgif-shader"]
  ],
  "(anon-function 178 default-menu)": [
    [[3, 13], "v1", "texture-id"],
    [[20, 28], "a1", "adgif-shader"],
    [33, "v1", "texture-id"],
    [41, "v1", "adgif-shader"]
  ],
  "(anon-function 177 default-menu)": [
    [[3, 13], "v1", "texture-id"],
    [[20, 28], "a1", "adgif-shader"],
    [33, "v1", "texture-id"],
    [41, "v1", "adgif-shader"]
  ],
  "(anon-function 176 default-menu)": [
    [[3, 13], "v1", "texture-id"],
    [[20, 28], "a1", "adgif-shader"],
    [33, "v1", "texture-id"],
    [41, "v1", "adgif-shader"]
  ],
  "(anon-function 175 default-menu)": [
    [[3, 13], "v1", "texture-id"],
    [[20, 28], "a1", "adgif-shader"],
    [33, "v1", "texture-id"],
    [41, "v1", "adgif-shader"]
  ],
  "(anon-function 174 default-menu)": [
    [[3, 13], "v1", "texture-id"],
    [[20, 28], "a1", "adgif-shader"],
    [33, "v1", "texture-id"],
    [41, "v1", "adgif-shader"]
  ],
  "(anon-function 173 default-menu)": [
    [[2, 13], "v1", "texture-id"],
    [[18, 29], "a1", "adgif-shader"],
    [34, "v1", "texture-id"],
    [[42, 44], "v1", "adgif-shader"]
  ],
  "(anon-function 172 default-menu)": [
    [[2, 13], "v1", "texture-id"],
    [[18, 29], "a1", "adgif-shader"],
    [34, "v1", "texture-id"],
    [[42, 44], "v1", "adgif-shader"]
  ],
  "joint-mod-ik-callback": [
    [6, "gp", "joint-mod-ik"],
    [9, "gp", "joint-mod-ik"],
    [[1, 35], "gp", "joint-mod-ik"],
    [[1, 433], "gp", "joint-mod-ik"]
  ],
  "(method 11 joint-mod)": [
    [20, "s0", "fact-info-enemy"],
    [12, "s2", "process-drawable"]
  ],
  "joint-mod-look-at-handler": [
    [[2, 406], "gp", "joint-mod"],
    [409, "a3", "float"]
  ],
  "real-joint-mod-gun-look-at-handler": [
    [1, "v1", "joint-mod"],
    [2, "v1", "joint-mod"]
  ],
  "joint-mod-foot-rot-handler": [
    [[0, 7], "s5", "joint-mod"],
    [[36, 59], "s5", "joint-mod"],
    [[63, 97], "s5", "joint-mod"],
    [119, "s5", "joint-mod"],
    [[119, 152], "s5", "joint-mod"]
  ],
  "joint-mod-polar-look-at-guts": [
    [1, "gp", "joint-mod"],
    [[1, 334], "gp", "joint-mod"],
    [334, "gp", "joint-mod"],
    [338, "a3", "float"]
  ],
  "joint-mod-world-look-at-handler": [
    [[0, 217], "gp", "joint-mod"],
    [220, "a3", "float"]
  ],
  "joint-mod-rotate-handler": [[[2, 114], "s5", "joint-mod"]],
  "joint-mod-scale-handler": [[[1, 14], "s5", "joint-mod"]],
  "joint-mod-joint-set-handler": [[[2, 23], "s4", "joint-mod"]],
  "joint-mod-joint-set-world-handler": [[[6, 197], "s5", "joint-mod"]],
  "joint-mod-joint-set*-handler": [[[2, 39], "s5", "joint-mod"]],
  "joint-mod-joint-set*-world-handler": [[[4, 53], "s5", "joint-mod"]],
  "joint-mod-debug-draw": [[8, "a3", "float"]],
  "glst-find-node-by-name": [
    [6, "s5", "glst-named-node"],
    [7, "v1", "glst-named-node"]
  ],
  "glst-length-of-longest-name": [
    [5, "s5", "glst-named-node"],
    [6, "v1", "glst-named-node"]
  ],
  "(event time-of-day-tick)": [
    [10, "v1", "float"],
    [148, "v1", "float"]
  ],
  "cam-slave-get-vector-with-offset": [[[52, 61], "s3", "vector"]],
  "cam-slave-get-interp-time": [[43, "f0", "float"]],
  "cam-standard-event-handler": [
    [13, "gp", "(state camera-slave)"],
    [19, "gp", "(state camera-slave)"],
    [22, "gp", "(state camera-slave)"]
  ],
  "cam-calc-follow!": [
    [101, "f0", "float"],
    [104, "f0", "float"] // needed because the decompiler sees an int going into an FP register and assumes it's an int instead!
  ],
  "(event cam-master-active)": [
    [80, "gp", "matrix"],
    [170, "s5", "vector"],
    [275, "v1", "process"],
    [330, "a0", "camera-slave"],
    [448, "v1", "camera-slave"],
    [512, "v1", "camera-slave"],
    [542, "v1", "camera-slave"],
    [611, "a0", "vector"],
    [786, "v1", "float"],
    [789, "v1", "float"],
    [589, "v1", "float"],
    [593, "v1", "float"],
    [602, "v1", "float"],
    [606, "v1", "float"]
  ],
  "master-track-target": [[[53, 526], "gp", "target"]],
  "reset-target-tracking": [[[14, 138], "gp", "process-focusable"]],
  "reset-follow": [[[12, 18], "a0", "process-focusable"]],
  "(code cam-pov)": [
    [15, "a1", "pov-camera"],
    [24, "a0", "pov-camera"]
  ],
  "(code cam-pov180)": [
    [15, "a1", "pov-camera"],
    [23, "v1", "pov-camera"],
    [45, "v1", "pov-camera"],
    [58, "v1", "pov-camera"],
    [80, "a1", "pov-camera"],
    [122, "v1", "vector"]
  ],
  "(code cam-pov-track)": [
    [19, "a1", "pov-camera"],
    [30, "a0", "pov-camera"]
  ],
  "cam-los-spline-collide": [
    [70, "s3", "(inline-array collide-cache-tri)"],
    [88, "s3", "(inline-array collide-cache-tri)"]
  ],
  "cam-los-collide": [
    [92, "s1", "(inline-array collide-cache-tri)"],
    [205, "s1", "(inline-array collide-cache-tri)"],
    [135, "s1", "(inline-array collide-cache-tri)"],
    [175, "s1", "(inline-array collide-cache-tri)"],
    [375, "v1", "(inline-array tracking-spline)"]
  ],
  "cam-dist-analog-input": [[32, "f0", "float"]],
  "(event cam-string)": [
    [11, "v1", "vector"],
    [[44, 72], "s5", "vector"],
    [[80, 108], "gp", "vector"],
    [141, "a0", "vector"],
    [145, "a0", "vector"],
    [174, "v1", "vector"],
    [184, "v1", "float"],
    [28, "v1", "float"],
    [31, "v1", "float"]
  ],
  "cam-draw-collide-cache": [
    [[8, 13], "gp", "(inline-array collide-cache-tri)"]
  ],
  "(event cam-combiner-active)": [
    [[103, 126], "gp", "camera-slave"],
    [[189, 235], "gp", "camera-slave"]
  ],
  "cam-collision-record-draw": [[[45, 240], "s5", "cam-collision-record"]],
  "camera-fov-frame": [
    [87, "a0", "vector4w"],
    [128, "a0", "vector4w"],
    [169, "a0", "vector4w"],
    [7, "a0", "cam-dbg-scratch"],
    [18, "a0", "cam-dbg-scratch"],
    [29, "a0", "cam-dbg-scratch"],
    [33, "a2", "cam-dbg-scratch"],
    [36, "a3", "cam-dbg-scratch"],
    [39, "t0", "cam-dbg-scratch"],
    [45, "a0", "cam-dbg-scratch"],
    [50, "a0", "cam-dbg-scratch"],
    [54, "a2", "cam-dbg-scratch"],
    [57, "a3", "cam-dbg-scratch"],
    [60, "t0", "cam-dbg-scratch"],
    [66, "a0", "cam-dbg-scratch"],
    [72, "a0", "cam-dbg-scratch"],
    [75, "a1", "cam-dbg-scratch"],
    [83, "a0", "cam-dbg-scratch"],
    [86, "a1", "cam-dbg-scratch"],
    [91, "a0", "cam-dbg-scratch"],
    [95, "a2", "cam-dbg-scratch"],
    [101, "t0", "cam-dbg-scratch"],
    [98, "a3", "cam-dbg-scratch"],
    [107, "a0", "cam-dbg-scratch"],
    [113, "a0", "cam-dbg-scratch"],
    [116, "a1", "cam-dbg-scratch"],
    [124, "a0", "cam-dbg-scratch"],
    [127, "a1", "cam-dbg-scratch"],
    [132, "a0", "cam-dbg-scratch"],
    [136, "a2", "cam-dbg-scratch"],
    [139, "a3", "cam-dbg-scratch"],
    [142, "t0", "cam-dbg-scratch"],
    [148, "a0", "cam-dbg-scratch"],
    [154, "a0", "cam-dbg-scratch"],
    [157, "a1", "cam-dbg-scratch"],
    [165, "a0", "cam-dbg-scratch"],
    [168, "a1", "cam-dbg-scratch"],
    [173, "a0", "cam-dbg-scratch"],
    [177, "a2", "cam-dbg-scratch"],
    [180, "a3", "cam-dbg-scratch"],
    [183, "t0", "cam-dbg-scratch"],
    [189, "a0", "cam-dbg-scratch"],
    [195, "a0", "cam-dbg-scratch"],
    [198, "a1", "cam-dbg-scratch"]
  ],
  "camera-sphere": [
    [[43, 49], "v1", "cam-dbg-scratch"],
    [64, "v1", "cam-dbg-scratch"],
    [80, "v1", "cam-dbg-scratch"],
    [94, "v1", "cam-dbg-scratch"],
    [109, "v1", "cam-dbg-scratch"],
    [124, "v1", "cam-dbg-scratch"],
    [138, "v1", "cam-dbg-scratch"],
    [152, "v1", "cam-dbg-scratch"],
    [156, "a0", "cam-dbg-scratch"],
    [159, "a1", "cam-dbg-scratch"],
    [164, "a0", "cam-dbg-scratch"],
    [167, "a1", "cam-dbg-scratch"]
  ],
  "camera-line-draw": [
    [36, "a0", "cam-dbg-scratch"],
    [44, "a0", "cam-dbg-scratch"],
    [2, "a2", "cam-dbg-scratch"],
    [7, "a0", "cam-dbg-scratch"],
    [14, "v1", "cam-dbg-scratch"],
    [18, "v1", "cam-dbg-scratch"],
    [22, "a0", "cam-dbg-scratch"],
    [24, "v1", "cam-dbg-scratch"],
    [29, "a0", "cam-dbg-scratch"],
    [32, "a1", "cam-dbg-scratch"],
    [36, "a0", "cam-dbg-scratch"],
    [44, "a0", "cam-dbg-scratch"]
  ],
  "camera-plot-float-func": [
    [56, "v1", "cam-dbg-scratch"],
    [64, "a0", "cam-dbg-scratch"],
    [68, "a0", "cam-dbg-scratch"],
    [105, "v1", "cam-dbg-scratch"],
    [242, "v1", "cam-dbg-scratch"],
    [21, "a0", "cam-dbg-scratch"],
    [24, "a0", "cam-dbg-scratch"],
    [27, "a0", "cam-dbg-scratch"],
    [30, "a0", "cam-dbg-scratch"],
    [51, "a0", "cam-dbg-scratch"],
    [54, "a0", "cam-dbg-scratch"],
    [56, "v1", "cam-dbg-scratch"],
    [58, "a0", "cam-dbg-scratch"],
    [64, "a0", "cam-dbg-scratch"],
    [87, "a0", "cam-dbg-scratch"],
    [97, "a0", "cam-dbg-scratch"],
    [103, "a0", "cam-dbg-scratch"],
    [105, "v1", "cam-dbg-scratch"],
    [107, "a0", "cam-dbg-scratch"],
    [111, "a0", "cam-dbg-scratch"],
    [114, "a1", "cam-dbg-scratch"],
    [119, "a0", "cam-dbg-scratch"],
    [122, "a0", "cam-dbg-scratch"],
    [128, "a0", "cam-dbg-scratch"],
    [131, "a0", "cam-dbg-scratch"],
    [135, "a0", "cam-dbg-scratch"],
    [138, "a1", "cam-dbg-scratch"],
    [142, "a0", "cam-dbg-scratch"],
    [148, "a0", "cam-dbg-scratch"],
    [154, "a0", "cam-dbg-scratch"],
    [160, "a0", "cam-dbg-scratch"],
    [164, "a0", "cam-dbg-scratch"],
    [167, "a1", "cam-dbg-scratch"],
    [171, "a0", "cam-dbg-scratch"],
    [174, "a0", "cam-dbg-scratch"],
    [177, "a0", "cam-dbg-scratch"],
    [183, "a0", "cam-dbg-scratch"],
    [187, "a0", "cam-dbg-scratch"],
    [190, "a1", "cam-dbg-scratch"],
    [197, "a0", "cam-dbg-scratch"],
    [200, "a0", "cam-dbg-scratch"],
    [206, "a0", "cam-dbg-scratch"],
    [212, "a0", "cam-dbg-scratch"],
    [216, "a0", "cam-dbg-scratch"],
    [219, "a1", "cam-dbg-scratch"],
    [223, "a0", "cam-dbg-scratch"],
    [226, "a0", "cam-dbg-scratch"],
    [238, "a0", "cam-dbg-scratch"],
    [242, "v1", "cam-dbg-scratch"],
    [244, "a0", "cam-dbg-scratch"],
    [247, "a0", "cam-dbg-scratch"],
    [266, "a0", "cam-dbg-scratch"],
    [270, "a0", "cam-dbg-scratch"],
    [273, "a1", "cam-dbg-scratch"]
  ],
  "cam-line-dma": [
    [32, "t0", "vector"],
    [36, "t0", "vector"],
    [45, "t0", "vector"],
    [50, "t0", "vector"],
    [[12, 16], "a3", "dma-packet"],
    [[22, 25], "a3", "gs-gif-tag"],
    [[33, 38], "a3", "(pointer uint128)"],
    [[46, 52], "a1", "(pointer uint128)"],
    [[60, 65], "a0", "dma-packet"],
    [[65, 74], "a0", "(pointer uint64)"]
  ],
  "camera-line2d": [
    [4, "a2", "cam-dbg-scratch"],
    [6, "a0", "cam-dbg-scratch"],
    [10, "a0", "cam-dbg-scratch"],
    [13, "a0", "cam-dbg-scratch"],
    [14, "a1", "cam-dbg-scratch"],
    [18, "a0", "cam-dbg-scratch"],
    [20, "a1", "cam-dbg-scratch"],
    [24, "a0", "cam-dbg-scratch"],
    [27, "a0", "cam-dbg-scratch"]
  ],
  "camera-line-setup": [[2, "a0", "cam-dbg-scratch"]],
  "camera-line-rel-len": [
    [9, "a0", "cam-dbg-scratch"],
    [5, "a0", "cam-dbg-scratch"],
    [12, "a1", "cam-dbg-scratch"],
    [18, "a0", "cam-dbg-scratch"]
  ],
  "camera-line-rel": [
    [2, "a3", "cam-dbg-scratch"],
    [8, "a1", "cam-dbg-scratch"]
  ],
  "camera-bounding-box-draw": [
    [6, "a0", "cam-dbg-scratch"],
    [15, "a0", "cam-dbg-scratch"],
    [21, "v1", "cam-dbg-scratch"],
    [24, "a0", "cam-dbg-scratch"],
    [30, "v1", "cam-dbg-scratch"],
    [33, "a0", "cam-dbg-scratch"],
    [39, "v1", "cam-dbg-scratch"],
    [42, "a0", "cam-dbg-scratch"],
    [48, "v1", "cam-dbg-scratch"],
    [51, "a0", "cam-dbg-scratch"],
    [57, "v1", "cam-dbg-scratch"],
    [62, "a1", "cam-dbg-scratch"],
    [68, "a1", "cam-dbg-scratch"],
    [74, "a1", "cam-dbg-scratch"],
    [80, "a1", "cam-dbg-scratch"],
    [86, "a1", "cam-dbg-scratch"],
    [92, "a1", "cam-dbg-scratch"],
    [97, "a0", "cam-dbg-scratch"],
    [100, "a1", "cam-dbg-scratch"],
    [105, "a0", "cam-dbg-scratch"],
    [108, "a1", "cam-dbg-scratch"],
    [113, "a0", "cam-dbg-scratch"],
    [116, "a1", "cam-dbg-scratch"],
    [121, "a0", "cam-dbg-scratch"],
    [124, "a1", "cam-dbg-scratch"],
    [129, "a0", "cam-dbg-scratch"],
    [132, "a1", "cam-dbg-scratch"],
    [137, "a0", "cam-dbg-scratch"],
    [140, "a1", "cam-dbg-scratch"],
    [12, "v1", "cam-dbg-scratch"]
  ],
  "camera-cross": [
    [8, "a0", "cam-dbg-scratch"],
    [14, "a0", "cam-dbg-scratch"],
    [18, "a2", "cam-dbg-scratch"],
    [22, "a0", "cam-dbg-scratch"],
    [26, "a2", "cam-dbg-scratch"],
    [31, "a0", "cam-dbg-scratch"],
    [34, "a1", "cam-dbg-scratch"],
    [39, "a0", "cam-dbg-scratch"],
    [42, "a1", "cam-dbg-scratch"],
    [47, "a0", "cam-dbg-scratch"],
    [52, "a0", "cam-dbg-scratch"],
    [52, "a0", "cam-dbg-scratch"],
    [56, "a2", "cam-dbg-scratch"],
    [60, "a0", "cam-dbg-scratch"],
    [64, "a2", "cam-dbg-scratch"],
    [69, "a0", "cam-dbg-scratch"],
    [72, "a1", "cam-dbg-scratch"],
    [77, "a0", "cam-dbg-scratch"],
    [80, "a1", "cam-dbg-scratch"],
    [85, "a0", "cam-dbg-scratch"],
    [90, "a0", "cam-dbg-scratch"],
    [94, "a2", "cam-dbg-scratch"],
    [98, "a0", "cam-dbg-scratch"],
    [101, "a1", "cam-dbg-scratch"],
    [106, "a0", "cam-dbg-scratch"],
    [109, "a1", "cam-dbg-scratch"]
  ],
  "cam-debug-draw-tris": [
    [20, "a0", "cam-dbg-scratch"],
    [88, "a0", "cam-dbg-scratch"]
  ],
  "camera-fov-draw": [
    [16, "t2", "cam-dbg-scratch"],
    [30, "a3", "cam-dbg-scratch"],
    [43, "a0", "cam-dbg-scratch"],
    [60, "a0", "cam-dbg-scratch"],
    [63, "a1", "cam-dbg-scratch"],
    [68, "a0", "cam-dbg-scratch"],
    [71, "a1", "cam-dbg-scratch"],
    [76, "a0", "cam-dbg-scratch"],
    [79, "a1", "cam-dbg-scratch"],
    [2, "t2", "cam-dbg-scratch"],
    [13, "v1", "(pointer vector)"],
    [27, "v1", "(pointer vector)"],
    [40, "v1", "(pointer vector)"],
    [53, "v1", "(pointer vector)"]
  ],
  "cam-collision-record-save": [[[8, 56], "v1", "cam-collision-record"]],
  "(trans cam-stick)": [[157, "a0", "vector"]],
  "(method 9 darkjak-info)": [[71, "v0", "sound-rpc-set-param"]],
  "(trans idle board)": [[4, "a0", "target"]],
  "(trans hidden board)": [[4, "a0", "target"]],
  "(trans use board)": [
    [8, "a0", "target"],
    [22, "a1", "target"]
  ],
  "board-post": [
    [[3, 79], "v1", "target"],
    [38, "a0", "target"],
    [44, "a0", "target"],
    [50, "a0", "target"],
    [56, "a0", "target"],
    [62, "a0", "target"],
    [94, "v1", "target"]
  ],
  "(code use board)": [[17, "v1", "art-joint-anim"]],
  "(code idle board)": [
    [19, "v1", "art-joint-anim"],
    [37, "v1", "art-joint-anim"]
  ],
  "gun-init": [[85, "a1", "target"]],
  "gun-post": [
    [7, "a0", "target"],
    [12, "gp", "target"],
    [16, "gp", "target"],
    [22, "gp", "target"],
    [31, "gp", "target"],
    [42, "gp", "target"],
    [46, "gp", "target"],
    [57, "gp", "target"],
    [[64, 77], "gp", "target"],
    [82, "v1", "target"],
    [88, "v1", "target"],
    [94, "v1", "target"],
    [100, "v1", "target"],
    [106, "v1", "target"],
    [110, "gp", "target"],
    [121, "gp", "target"],
    [126, "gp", "target"],
    [132, "gp", "target"],
    [148, "gp", "target"],
    [169, "a0", "target"],
    [5, "gp", "gun"]
  ],
  "(trans hidden gun)": [[4, "a0", "target"]],
  "(code idle gun)": [[16, "v1", "art-joint-anim"]],
  "(trans idle gun)": [
    [2, "v1", "target"],
    [9, "a0", "target"],
    [20, "v1", "target"]
  ],
  "(code die gun)": [
    [13, "v1", "target"],
    [74, "v1", "target"]
  ],
  "(post use gun)": [
    [6, "gp", "target"],
    [12, "gp", "target"],
    [21, "gp", "target"],
    [29, "gp", "target"],
    [34, "gp", "target"],
    [36, "gp", "target"],
    [40, "gp", "target"],
    [57, "gp", "target"],
    [63, "gp", "target"],
    [65, "gp", "target"],
    [67, "gp", "target"],
    [71, "gp", "target"],
    [75, "gp", "target"],
    [77, "gp", "target"],
    [83, "gp", "target"],
    [91, "gp", "target"],
    [93, "gp", "target"],
    [96, "a0", "vector"],
    [99, "gp", "target"],
    [101, "gp", "target"],
    [103, "gp", "target"],
    [109, "gp", "target"],
    [114, "gp", "target"],
    [116, "gp", "target"],
    [120, "gp", "target"],
    [122, "gp", "target"],
    [127, "gp", "target"],
    [129, "gp", "target"],
    [132, "a0", "vector"],
    [136, "s6", "target"],
    [135, "gp", "gun"]
  ],
  "(code use gun)": [
    [7, "a0", "target"],
    [27, "v1", "art-joint-anim"],
    [87, "v1", "art-joint-anim"],
    [152, "v1", "art-joint-anim"],
    [207, "v1", "art-joint-anim"],
    [262, "v1", "art-joint-anim"],
    [312, "v1", "art-joint-anim"],
    [377, "v1", "art-joint-anim"],
    [427, "v1", "art-joint-anim"],
    [487, "v1", "art-joint-anim"],
    [547, "v1", "art-joint-anim"],
    [612, "v1", "art-joint-anim"],
    [667, "v1", "art-joint-anim"],
    [726, "s4", "target"],
    [741, "s1", "pair"],
    [753, "s4", "target"],
    [774, "s4", "target"],
    [795, "s1", "pair"],
    [801, "s4", "target"],
    [804, "s4", "target"]
  ],
  "(trans use gun)": [
    [8, "a1", "target"],
    [19, "a0", "target"],
    [23, "v1", "target"],
    [28, "v1", "target"],
    [44, "v1", "target"]
  ],
  "(method 31 gun-eject)": [
    [24, "a0", "gun"],
    [36, "v1", "gun"],
    [44, "v1", "collide-shape"]
  ],
  "(method 9 gun-info)": [
    [115, "s0", "collide-shape-prim"],
    [133, "s0", "collide-shape-prim"],
    [78, "s2", "collide-shape-prim"]
  ],
  "(method 3 collide-query)": [
    [116, "f0", "float"],
    [137, "f0", "float"]
  ],
  "emerc-vu1-initialize-chain": [
    [[19, 59], "s5", "emerc-vu1-low-mem"],
    [80, "gp", "(inline-array dma-packet)"],
    [[12, 18], "gp", "(pointer vif-tag)"]
  ],
  "emerc-vu1-init-buffer": [
    [[25, 31], "a0", "dma-packet"],
    [[37, 40], "a0", "gs-gif-tag"],
    [44, "a0", "(pointer gs-test)"],
    [46, "a0", "(pointer gs-reg64)"],
    [[49, 61], "v1", "dma-packet"]
  ],
  "sparticle-track-root-prim": [[3, "v1", "collide-shape"]],
  "(method 10 sparticle-launcher)": [[[41, 75], "gp", "(array int32)"]],
  "birth-func-texture-group": [[[2, 10], "s5", "(array int32)"]],
  "(method 9 sparticle-launch-control)": [[22, "a2", "process-drawable"]],
  "(method 10 sparticle-launch-control)": [[42, "a3", "float"]],
  "execute-part-engine": [
    [11, "v1", "connection"],
    [12, "a0", "process-drawable"],
    [13, "v1", "connection"],
    [[19, 53], "s0", "vector"],
    [23, "v1", "connection"],
    [28, "v1", "connection"],
    [29, "v1", "int"],
    [137, "a3", "vector"],
    [35, "a0", "process-drawable"]
  ],
  "sparticle-respawn-heights": [
    [[0, 58], "gp", "(array int32)"],
    [58, "gp", "(array int32)"],
    [34, "v1", "int"]
  ],
  "sparticle-respawn-timer": [
    [[9, 15], "gp", "(array int32)"],
    [34, "gp", "(array int32)"],
    [10, "v1", "int"]
  ],
  "sparticle-texture-animate": [
    [[0, 31], "v1", "(array int32)"],
    [47, "v1", "(array int32)"]
  ],
  "sparticle-texture-day-night": [[[21, 78], "s2", "(array int32)"]],
  "sparticle-mode-animate": [
    [5, "v1", "(array symbol)"],
    [[7, 16], "a1", "(array uint32)"],
    [18, "a1", "vector4w"],
    [21, "a1", "(pointer int32)"],
    [26, "a1", "(array int32)"],
    [28, "v1", "(array int32)"],
    [32, "a0", "(pointer int64)"],
    // [33, "a0", "(pointer int64)"],
    [44, "v1", "(pointer int32)"],
    [46, "v1", "(pointer int32)"]
  ],
  "(method 2 sparticle-cpuinfo)": [[14, "f0", "float"]],
  "sp-kill-particle": [
    [7, "a1", "uint"],
    [7, "v1", "uint"]
  ],
  "sp-orbiter": [[[78, 89], "v1", "sprite-vec-data-2d"]],
  "forall-particles-with-key-runner": [
    [32, "s3", "(inline-array sparticle-cpuinfo)"],
    [42, "s3", "(inline-array sparticle-cpuinfo)"]
  ],
  "forall-particles-runner": [
    [[19, 28], "s4", "sparticle-cpuinfo"],
    [34, "s4", "pointer"],
    [35, "s3", "pointer"]
  ],
  "sp-process-particle-system": [[14, "a1", "vector"]],
  // debug
  "add-debug-point": [
    [[35, 39], "a3", "dma-packet"],
    [[45, 48], "a3", "gs-gif-tag"],
    [[65, 69], "a3", "vector4w-2"],
    [[85, 89], "a3", "vector4w-2"],
    [[102, 106], "a3", "vector4w-2"],
    [[122, 126], "a1", "vector4w-2"],
    [[129, 148], "a0", "(pointer uint64)"]
  ],
  "internal-draw-debug-line": [
    [[5, 224], "s5", "rgba"],
    [[27, 29], "v1", "rgba"],
    [[109, 115], "a3", "dma-packet"],
    [[118, 124], "a3", "gs-gif-tag"],
    [[232, 245], "a1", "(inline-array vector4w-2)"],
    [[107, 267], "a0", "(pointer uint64)"]
  ],
  "add-debug-flat-triangle": [
    [[70, 76], "a3", "dma-packet"],
    [[79, 85], "a3", "gs-gif-tag"],
    [[108, 127], "a3", "(inline-array vector)"],
    [[68, 149], "a0", "(pointer uint64)"]
  ],
  "add-debug-line2d": [
    [[60, 64], "a2", "dma-packet"],
    [[70, 73], "a2", "gs-gif-tag"],
    [[78, 81], "a2", "vector4w-2"],
    [[86, 89], "a2", "vector4w-2"],
    [[97, 111], "a0", "(pointer uint64)"]
  ],
  "add-debug-rot-matrix": [
    [[9, 12], "t0", "float"],
    [[17, 20], "t0", "float"],
    [[22, 29], "t0", "float"]
  ],
  "add-debug-cspace": [[[4, 6], "a3", "float"]],
  "add-debug-points": [[[52, 57], "a3", "rgba"]],
  "add-debug-light": [[[17, 20], "t0", "float"]],
  "drawable-frag-count": [[[14, 20], "s5", "drawable-group"]],
  "add-boundary-shader": [
    [[6, 12], "a0", "gs-gif-tag"],
    [[14, 31], "s5", "adgif-shader"]
  ],
  // debug-sphere
  "add-debug-sphere-from-table": [
    [[38, 41], "v1", "vector"],
    [[55, 59], "s0", "(inline-array vector)"]
  ],
  // shrubbery
  "shrub-upload-view-data": [[[8, 16], "a0", "dma-packet"]],
  "shrub-do-init-frame": [
    [[12, 21], "a0", "dma-packet"],
    [[26, 29], "a0", "dma-packet"],
    [33, "v1", "(pointer vif-tag)"],
    [[35, 41], "v1", "(pointer uint32)"],
    [42, "v1", "(pointer vif-tag)"],
    [[44, 51], "v1", "(pointer uint32)"],
    [52, "v1", "(pointer vif-tag)"],
    [54, "v1", "(pointer uint32)"]
  ],
  "shrub-init-frame": [
    [[8, 12], "a0", "dma-packet"],
    [[18, 21], "a0", "gs-gif-tag"],
    [24, "v1", "(pointer gs-test)"],
    [26, "v1", "(pointer gs-reg64)"]
  ],
  "shrub-upload-model": [
    [[17, 26], "a3", "dma-packet"],
    [[33, 41], "a0", "dma-packet"],
    [[47, 55], "a0", "dma-packet"]
  ],
  "draw-drawable-tree-instance-shrub": [[86, "a0", "drawable-group"]],
  "draw-prototype-inline-array-shrub": [
    [[13, 56], "v1", "prototype-bucket-shrub"],
    [[102, 114], "a0", "shrub-near-packet"],
    [[114, 117], "v1", "vector4w-3"],
    [118, "a1", "vector4w"],
    [123, "v1", "dma-packet"],
    [[124, 126], "v1", "vector4w"],
    [[334, 364], "s1", "prototype-bucket-shrub"],
    [416, "a0", "drawable-group"],
    [420, "s1", "prototype-bucket-shrub"],
    [525, "v1", "drawable-group"],
    [[518, 535], "s1", "prototype-bucket-shrub"],
    [558, "s1", "prototype-bucket-shrub"],
    [[677, 718], "gp", "prototype-bucket-shrub"],
    [[696, 706], "a1", "prototype-bucket-shrub"]
  ],
  "(method 8 drawable-tree-instance-shrub)": [[54, "v1", "drawable-group"]],
  "(method 13 drawable-tree-instance-shrub)": [
    [[12, 151], "gp", "prototype-bucket-shrub"],
    [19, "a1", "drawable-group"],
    [44, "v1", "drawable-group"],
    [66, "s3", "shrubbery"],
    [92, "v1", "drawable-group"],
    [114, "s3", "shrubbery"],
    [160, "gp", "(inline-array prototype-bucket-shrub)"]
  ],
  "(method 9 shrubbery)": [
    [23, "a2", "(pointer int32)"],
    [28, "a3", "(pointer int32)"]
  ],
  "init-dma-test": [[29, "v1", "(inline-array qword)"]],
  "drawable-load": [[[25, 28], "s5", "drawable"]],
  "art-load": [[[13, 16], "s5", "art"]],
  "art-group-load-check": [[[43, 53], "s3", "art-group"]],
  "(method 13 art-group)": [[13, "s3", "art-joint-anim"]],
  "(method 14 art-group)": [[13, "s3", "art-joint-anim"]],
  "(method 13 gui-control)": [
    [[52, 81], "s3", "gui-connection"],
    [[202, 228], "a0", "connection"]
  ],
  "(method 21 gui-control)": [[43, "s2", "process-drawable"]],
  "(method 12 gui-control)": [
    [128, "v1", "gui-connection"],
    [214, "v1", "gui-connection"],
    [167, "s2", "process-drawable"]
  ],
  "(method 16 gui-control)": [[[10, 119], "s1", "gui-connection"]],
  "(method 17 gui-control)": [
    [[1, 262], "gp", "gui-connection"],
    [13, "v1", "gui-connection"]
  ],
  "(method 14 gui-control)": [[[5, 41], "s2", "gui-connection"]],
  "(method 15 gui-control)": [[[6, 56], "s1", "gui-connection"]],
  "(method 11 external-art-control)": [[19, "s5", "process-drawable"]],
  "ja-abort-spooled-anim": [[[3, 24], "s3", "sound-id"]],
  "(method 19 gui-control)": [
    [[32, 35], "a2", "gui-channel"],
    [113, "a2", "gui-channel"]
  ],
  "(method 9 gui-control)": [
    [110, "v0", "gui-connection"],
    [10, "v1", "gui-connection"],
    [17, "v1", "gui-connection"],
    [24, "v1", "gui-connection"],
    [131, "v1", "gui-connection"],
    [35, "v1", "gui-connection"],
    [40, "v1", "gui-connection"],
    [44, "v1", "gui-connection"],
    [14, "v1", "gui-connection"]
  ],
  "(method 10 gui-control)": [[[4, 32], "s3", "gui-connection"]],
  "(method 10 bsp-header)": [
    [43, "a1", "terrain-context"],
    [31, "a0", "terrain-context"]
  ],
  "bsp-camera-asm": [
    [26, "v1", "pointer"],
    [[26, 63], "t1", "bsp-node"],
    [43, "t3", "uint"]
  ],
  "ja-post": [[[42, 46], "a0", "collide-shape"]],
  "display-frame-start": [
    [4, "v1", "vif-bank"],
    [9, "a0", "vif-bank"]
  ],
  "display-frame-finish": [
    [[178, 185], "a0", "dma-packet"],
    [[193, 194], "a0", "dma-packet"],
    [194, "a0", "(pointer int64)"]
  ],
  "default-end-buffer": [
    [9, "v1", "dma-bucket"],
    [[20, 28], "t1", "dma-packet"],
    [[30, 36], "t1", "gs-gif-tag"],
    [40, "t1", "(pointer gs-zbuf)"],
    [42, "t1", "(pointer gs-reg64)"],
    [43, "t1", "(pointer gs-test)"],
    [45, "t1", "(pointer gs-reg64)"],
    [47, "t1", "(pointer gs-alpha)"],
    [49, "t1", "(pointer gs-reg64)"],
    [50, "t1", "(pointer uint64)"],
    [52, "t1", "(pointer gs-reg64)"],
    [54, "t1", "(pointer gs-clamp)"],
    [56, "t1", "(pointer gs-reg64)"],
    [58, "t1", "(pointer gs-tex0)"],
    [60, "t1", "(pointer gs-reg64)"],
    [63, "t1", "(pointer gs-texa)"],
    [65, "t1", "(pointer gs-reg64)"],
    [67, "t1", "(pointer gs-texclut)"],
    [69, "t1", "(pointer gs-reg64)"],
    [71, "t1", "(pointer uint64)"],
    [73, "t1", "(pointer gs-reg64)"],
    [[79, 82], "a1", "dma-packet"],
    [85, "a1", "dma-bucket"]
  ],
  "default-init-buffer": [
    [[20, 28], "t1", "dma-packet"],
    [[30, 36], "t1", "gs-gif-tag"],
    [40, "t1", "(pointer gs-zbuf)"],
    [42, "t1", "(pointer gs-reg64)"],
    [43, "t1", "(pointer gs-test)"],
    [45, "t1", "(pointer gs-reg64)"],
    [47, "t1", "(pointer gs-alpha)"],
    [49, "t1", "(pointer gs-reg64)"],
    [50, "t1", "(pointer uint64)"],
    [52, "t1", "(pointer gs-reg64)"],
    [54, "t1", "(pointer gs-clamp)"],
    [56, "t1", "(pointer gs-reg64)"],
    [58, "t1", "(pointer gs-tex0)"],
    [60, "t1", "(pointer gs-reg64)"],
    [63, "t1", "(pointer gs-texa)"],
    [65, "t1", "(pointer gs-reg64)"],
    [67, "t1", "(pointer gs-texclut)"],
    [69, "t1", "(pointer gs-reg64)"],
    [71, "t1", "(pointer uint64)"],
    [73, "t1", "(pointer gs-reg64)"],
    [[82, 85], "a1", "dma-packet"]
    //[85, "a1", "dma-bucket"]
  ],
  "update-mood-vinroom": [[[16, 140], "gp", "(pointer float)"]],
  "update-mood-hiphog": [[[26, 458], "s5", "hiphog-states"]],
  "update-mood-sewer": [[[25, 149], "s4", "sewer-states"]],
  "update-mood-oracle": [[[17, 134], "s5", "oracle-states"]],
  "(exit close com-airlock)": [
    [[4, 18], "v1", "sound-rpc-set-param"],
    [[24, 38], "v1", "sound-rpc-set-param"]
  ],
  "(trans close com-airlock)": [[[52, 66], "v1", "sound-rpc-set-param"]],
  "init-mood-hiphog": [[[0, 239], "gp", "hiphog-states"]],
  "init-mood-sewer": [[[0, 20], "gp", "sewer-states"]],
  "set-sewer-lights-flag!": [[[9, 17], "v1", "sewer-states"]],
  "set-sewer-turret-flash!": [[[8, 11], "v1", "sewer-states"]],
  "set-sewesc-explosion!": [[[8, 11], "v1", "sewer-states"]],
  "init-mood-oracle": [[[0, 7], "v1", "oracle-states"]],
  "set-oracle-purple-flag!": [[9, "v1", "oracle-states"]],
  "init-mood-tombc": [[[1, 4], "v1", "tombc-states"]],
  "set-tombc-electricity-scale!": [[[9, 11], "v1", "tombc-states"]],
  "set-tombboss-gem-light!": [[[9, 11], "v1", "tombboss-states"]],
  "init-mood-fordumpa": [[[1, 3], "v1", "fordumpa-states"]],
  "update-mood-fordumpa": [[[44, 67], "s5", "fordumpa-states"]],
  "set-fordumpa-turret-flash!": [[[9, 13], "v1", "fordumpa-states"]],
  "set-fordumpa-electricity-scale!": [[[9, 11], "v1", "fordumpa-states"]],
  "init-mood-fordumpc": [[1, "v1", "fordumpc-states"]],
  "set-fordumpc-light-flag!": [[9, "v1", "fordumpc-states"]],
  "init-mood-forresca": [[[1, 7], "v1", "forresca-states"]],
  "set-forresca-electricity-scale!": [[12, "v1", "forresca-states"]],
  "init-mood-forrescb": [[[1, 7], "v1", "forrescb-states"]],
  "update-mood-forrescb": [[[17, 60], "gp", "forrescb-states"]],
  "set-forrescb-turret-flash!": [[13, "v1", "forrescb-states"]],
  "set-forrescb-electricity-scale!": [[12, "v1", "forrescb-states"]],
  "init-mood-prison": [[[1, 4], "v1", "prison-states"]],
  "update-mood-prison": [[[17, 105], "gp", "prison-states"]],
  "set-prison-torture-flag!": [[9, "v1", "prison-states"]],
  "update-under-lights": [[[1, 5], "v1", "under-states"]],
  "update-mood-under": [[[16, 112], "gp", "under-states"]],
  "set-under-laser!": [
    [10, "v1", "under-states"],
    [21, "v1", "under-states"]
  ],
  "set-under-fog-interp!": [
    [21, "v1", "under-states"],
    [10, "v1", "under-states"]
  ],
  "init-mood-dig1": [[2, "v1", "dig1-states"]],
  "update-mood-dig1": [
    [[15, 135], "gp", "dig1-states"],
    [28, "v1", "float"],
    [56, "v1", "float"]
  ],
  "set-dig1-explosion!": [[10, "v1", "dig1-states"]],
  "update-mood-vortex": [[[10, 299], "gp", "vortex-states"]],
  "set-vortex-flash!": [
    [22, "v1", "vortex-states"],
    [10, "v1", "vortex-states"]
  ],
  "set-vortex-white!": [
    [23, "v1", "vortex-states"],
    [11, "v1", "vortex-states"],
    [9, "v1", "vortex-states"],
    [21, "v1", "vortex-states"]
  ],
  "update-mood-nestb": [[[25, 99], "gp", "nestb-states"]],
  "set-nestb-purple!": [[10, "v1", "nestb-states"]],
  "get-nestb-purple": [[8, "v1", "nestb-states"]],
  "init-mood-consiteb": [[[0, 5], "v1", "consiteb-states"]],
  "update-mood-consiteb": [[[22, 117], "gp", "consiteb-states"]],
  "init-mood-castle": [[3, "v1", "castle-states"]],
  "update-mood-castle": [[[13, 109], "s5", "castle-states"]],
  "set-castle-electricity-scale!": [[10, "v1", "castle-states"]],
  "init-mood-ruins": [[[1, 22], "gp", "ruins-states"]],
  "init-mood-strip": [[[0, 22], "gp", "strip-states"]],
  "update-mood-strip": [[[22, 79], "s4", "strip-states"]],
  "init-mood-ctysluma": [[[0, 29], "gp", "ctysluma-states"]],
  "update-mood-ctysluma": [[[23, 81], "gp", "ctysluma-states"]],
  "update-mood-ctyslumb": [[[19, 58], "s5", "ctyslumb-states"]],
  "init-mood-ctyslumc": [[[0, 22], "gp", "ctyslumc-states"]],
  "update-mood-ctyslumc": [[[19, 46], "gp", "ctyslumc-states"]],
  "init-mood-ctyport": [[[1, 11], "gp", "ctyport-states"]],
  "init-mood-ctyport-no-part": [[1, "v1", "ctyport-states"]],
  "update-mood-ctyport": [[[23, 70], "s5", "ctyport-states"]],
  "update-mood-ctymarkb": [[[23, 76], "gp", "ctymarkb-states"]],
  "init-mood-palcab": [[3, "v1", "palcab-states"]],
  "update-mood-palcab": [[[23, 53], "s4", "palcab-states"]],
  "set-palcab-turret-flash!": [[10, "v1", "palcab-states"]],
  "update-mood-stadiumb": [[[22, 61], "gp", "stadiumb-states"]],
  "init-mood-mountain": [[[0, 77], "gp", "mountain-states"]],
  "update-mood-mountain": [[[19, 83], "gp", "mountain-states"]],
  "init-mood-atoll": [[2, "v1", "atoll-states"]],
  "update-mood-atoll": [[[19, 48], "s4", "atoll-states"]],
  "set-atoll-explosion!": [[10, "v1", "atoll-states"]],
  "init-mood-drill": [[1, "v1", "drill-states"]],
  "update-mood-drill": [[[22, 121], "gp", "drill-states"]],
  "set-drill-fire-floor!": [
    [9, "v1", "drill-states"],
    [19, "v1", "drill-states"]
  ],
  "set-drill-electricity-scale!": [
    [12, "v1", "drill-states"],
    [25, "v1", "drill-states"]
  ],
  "init-mood-drillb": [[1, "v1", "drillb-states"]],
  "update-mood-drillb": [[[17, 93], "gp", "drillb-states"]],
  "update-mood-casboss": [[[22, 46], "s4", "casboss-states"]],
  "set-casboss-explosion!": [[10, "v1", "casboss-states"]],
  "update-mood-caspad": [[[19, 77], "gp", "caspad-states"]],
  "init-mood-palroof": [[[0, 7], "v1", "palroof-states"]],
  "set-palroof-electricity-scale!": [[12, "v1", "palroof-states"]],
  "update-mood-palent": [[[18, 43], "s5", "palent-states"]],
  "set-palent-turret-flash!": [[13, "v1", "palent-states"]],
  "init-mood-nest": [[1, "v1", "nest-states"]],
  "update-mood-nest": [[[21, 72], "s5", "nest-states"]],
  "set-nest-green-flag!": [[9, "v1", "nest-states"]],
  "init-mood-village1": [[[0, 4], "v1", "village1-states"]],
  "update-mood-village1": [[[21, 66], "gp", "village1-states"]],
  "clear-village1-interp!": [[[9, 11], "v1", "village1-states"]],
  "set-village1-interp!": [[9, "v1", "village1-states"]],
  "update-mood-consite": [[[84, 110], "s4", "consite-states"]],
  "set-consite-flash!": [[10, "v1", "consite-states"]],
  "update-mood-mincan": [[[18, 22], "v1", "mincan-states"]],
  "set-mincan-beam!": [[13, "v1", "mincan-states"]],
  "copy-mood-exterior-ambi": [
    [[12, 16], "a2", "mood-context"],
    [[13, 16], "v1", "mood-context"]
  ],
  "update-mood-light": [[[6, 144], "gp", "light-state"]],
  "update-mood-lava": [[[6, 36], "gp", "lava-state"]],
  "update-mood-flicker": [[[1, 58], "gp", "flicker-state"]],
  "update-mood-florescent": [[[1, 48], "gp", "florescent-state"]],
  "update-mood-electricity": [[[3, 19], "gp", "electricity-state"]],
  "update-mood-pulse": [[[5, 27], "gp", "pulse-state"]],
  "update-mood-strobe": [[[2, 42], "gp", "strobe-state"]],
  "update-mood-flames": [[[5, 102], "gp", "flames-state"]],
  "(method 9 mood-control)": [[636, "v0", "sound-rpc-set-param"]],
  "(method 27 com-airlock)": [[35, "v1", "(array string)"]],
  "(code close com-airlock)": [
    [190, "v0", "sound-rpc-set-param"],
    [297, "v0", "sound-rpc-set-param"],
    [389, "v0", "sound-rpc-set-param"]
  ],
  "(code open com-airlock)": [
    [117, "v0", "sound-rpc-set-param"],
    [226, "v0", "sound-rpc-set-param"],
    [420, "v0", "sound-rpc-set-param"],
    [440, "v0", "sound-rpc-set-param"]
  ],
  "build-conversions": [
    [23, "v1", "fact-info-target"],
    [29, "v1", "fact-info-target"]
  ],
  "target-real-post": [[97, "f28", "float"]],
  "target-compute-pole": [[[12, 180], "s2", "swingpole"]],
  "tobot-start": [[26, "s5", "target"]],
  "(method 10 target)": [[28, "t9", "(function target none)"]],
  "target-compute-edge": [[48, "a0", "process-drawable"]],
  "target-compute-edge-rider": [[48, "a0", "process-drawable"]],
  "target-update-ik": [[288, "f30", "float"]],
  "cam-layout-entity-volume-info-create": [
    ["_stack_", 16, "res-tag"],
    [16, "v0", "(inline-array vector)"],
    [209, "v1", "float"],
    [233, "v1", "float"],
    [237, "v1", "float"],
    [261, "v1", "float"]
  ],
  "cam-layout-entity-info": [
    // can't just cast the return value from the res-tag retrieval
    [202, "v1", "vector"]
  ],
  "clmf-next-entity": [[38, "a0", "connection"]],
  "cam-layout-save-cam-rot": [[13, "v0", "vector"]],
  "cam-layout-save-cam-trans": [
    [29, "v0", "vector"],
    [40, "v0", "vector"],
    // super weird handling of vectors
    [93, "s5", "symbol"],
    [95, "s2", "symbol"],
    [94, "s2", "symbol"]
  ],
  "cam-layout-save-pivot": [
    [38, "v0", "vector"],
    [13, "v0", "vector"]
  ],
  "cam-layout-save-align": [
    [38, "v0", "vector"],
    [13, "v0", "vector"]
  ],
  "cam-layout-save-interesting": [
    [38, "v0", "vector"],
    [13, "v0", "vector"]
  ],
  "cam-layout-save-splineoffset": [[37, "v0", "vector"]],
  "cam-layout-save-campointsoffset": [[12, "v0", "vector"]],
  "clmf-save-all": [[18, "v1", "connection"]],
  "cam-layout-do-action": [[99, "s5", "(function object symbol symbol)"]],
  "cam-layout-function-call": [[15, "gp", "(function string int basic none)"]],
  "cam-layout-do-menu": [
    [[280, 363], "s4", "clm-list"],
    [374, "v1", "clm-item"],
    [[136, 182], "s3", "clm-list"],
    [209, "a0", "clm-item"],
    [219, "v1", "clm-item"],
    [234, "s3", "clm-item"],
    [239, "v1", "clm-item"],
    [244, "s3", "clm-item"]
  ],
  "cam-layout-init": [[10, "v1", "connection"]],
  "clmf-pos-rot": [
    [68, "a1", "res-tag"],
    [139, "v1", "res-tag"],
    [82, "v0", "vector"]
  ],
  "clmf-cam-float-adjust": [[53, "v1", "res-tag"]],
  "(method 9 plane-volume)": [
    [171, "v1", "float"],
    [195, "v1", "float"],
    [199, "v1", "float"],
    [220, "v1", "float"]
  ],
  "(method 45 nav-mesh)": [[15, "v1", "entity-nav-mesh"]],
  "(method 13 nav-engine)": [
    [[53, 65], "s4", "nav-mesh"],
    [[38, 50], "s3", "nav-mesh"]
  ],
  "(method 9 nav-mesh)": [[[81, 134], "s4", "nav-poly"]],
  "(method 37 nav-mesh)": [[[4, 18], "a1", "(inline-array vector)"]],
  "debug-menu-item-var-update-display-str": [
    [[44, 49], "v1", "int"],
    [[61, 69], "v1", "int"]
  ],
  "debug-menu-item-var-make-float": [[31, "v0", "int"]],
  "debug-menu-item-get-max-width": [[[18, 35], "a0", "debug-menu-item-var"]],
  "debug-menu-find-from-template": [
    [10, "s4", "debug-menu-item"],
    [18, "s4", "debug-menu-item-submenu"],
    [3, "s5", "debug-menu"]
  ],
  "debug-menu-item-var-joypad-handler": [
    [206, "a1", "int"],
    [207, "v1", "int"]
  ],
  "debug-menu-rebuild": [[7, "a0", "debug-menu-item"]],
  "debug-menu-render": [[[108, 111], "v1", "dma-packet"]],
  "debug-menu-send-msg": [
    [[3, 14], "s2", "debug-menu-item"],
    [[14, 21], "s2", "debug-menu-item-submenu"]
  ],
  "(anon-function 86 default-menu)": [
    // TODO - should not be required
    [9, "a0", "state-flags"]
  ],
  "(anon-function 2 find-nearest)": [
    [28, "s3", "collide-shape"],
    [55, "s2", "process-focusable"],
    [[59, 63], "s2", "process-focusable"],
    [66, "s3", "collide-shape"]
  ],
  "find-nearest-focusable": [
    [50, "s3", "process-focusable"],
    [66, "s3", "process-focusable"],
    [[298, 303], "s3", "process-focusable"]
  ],
  "(method 11 impact-control)": [[55, "s2", "collide-shape-prim"]],
  "(method 16 collide-cache)": [
    [47, "a0", "collide-shape-prim-sphere"],
    [17, "s4", "collide-cache-prim"],
    [23, "s4", "collide-cache-prim"],
    [27, "s4", "collide-cache-prim"],
    [46, "s4", "collide-cache-prim"],
    [65, "s4", "(inline-array collide-cache-prim)"]
  ],
  "(method 28 editable)": [[[4, 8], "a0", "editable"]],
  "execute-select": [
    [[425, 429], "a0", "editable"],
    [512, "v1", "editable"],
    [[463, 467], "a0", "editable"],
    [605, "v1", "editable"],
    [[556, 560], "a0", "editable"]
  ],
  "(method 12 editable-array)": [
    [877, "a1", "editable-point"],
    [713, "s1", "editable-point"],
    [647, "v1", "sql-result"],
    [466, "v1", "sql-result"],
    [779, "f0", "float"],
    [205, "f0", "float"],
    [208, "f0", "float"]
  ],
  "insert-box": [
    [279, "a0", "editable"],
    [288, "a0", "editable"],
    [297, "a0", "editable"],
    [306, "a0", "editable"],
    [330, "a0", "editable"],
    [339, "a0", "editable"],
    [348, "a0", "editable"],
    [357, "a0", "editable"],
    [388, "a0", "editable"],
    [397, "a0", "editable"],
    [406, "a0", "editable"],
    [415, "a0", "editable"],
    [439, "a0", "editable"],
    [448, "a0", "editable"],
    [457, "a0", "editable"],
    [466, "a0", "editable"],
    [497, "a0", "editable"],
    [506, "a0", "editable"],
    [515, "a0", "editable"],
    [524, "a0", "editable"],
    [555, "a0", "editable"],
    [564, "a0", "editable"],
    [573, "a0", "editable"],
    [582, "a0", "editable"],
    [611, "a0", "editable"]
  ],
  "(event idle editable-player)": [
    [351, "s4", "editable-light"],
    [409, "s4", "editable-light"],
    [312, "v1", "float"],
    [314, "v1", "float"],
    [316, "v1", "float"],
    [382, "v1", "float"],
    [384, "v1", "float"],
    [386, "v1", "float"],
    [388, "v1", "float"],
    [437, "v1", "float"],
    [468, "a0", "editable-light"]
  ],
  "(method 29 editable)": [[[4, 8], "a0", "editable"]],
  "(method 28 editable-point)": [
    [88, "t9", "(function editable-point editable-command none)"]
  ],
  "(method 27 editable-plane)": [
    [9, "t9", "(function editable-plane editable-array editable)"],
    [10, "v0", "editable-plane"]
  ],
  "(method 25 editable-face)": [
    [25, "t9", "(function editable-face editable-array none)"]
  ],
  "(method 25 editable-plane)": [
    [25, "t9", "(function editable-plane editable-array none)"]
  ],
  "(method 29 editable-face)": [
    [318, "a0", "(array editable-point)"],
    [234, "a1", "editable-point"]
  ],
  "(method 27 editable-face)": [
    [9, "t9", "(function editable-face editable-array editable)"],
    [10, "v0", "editable-face"]
  ],
  "(method 25 editable-light)": [
    [9, "t9", "(function editable-light editable-array none)"]
  ],
  "(method 25 editable)": [[[12, 17], "a0", "editable"]],
  "merc-edge-stats": [[31, "v1", "merc-ctrl"]],
  "(method 8 merc-ctrl)": [
    [46, "s2", "pointer"], // was merc-fragment-control
    [[22, 45], "s2", "merc-fragment-control"],
    [[89, 93], "a1", "merc-blend-ctrl"],
    [103, "a1", "pointer"]
  ],
  "merc-vu1-initialize-chain": [
    [[13, 19], "gp", "(pointer vif-tag)"],
    [[19, 116], "s5", "merc-vu1-low-mem"],
    [127, "gp", "(inline-array dma-packet)"]
  ],
  "(method 9 merc-fragment)": [[[13, 265], "s3", "adgif-shader"]],
  "(method 9 merc-effect)": [
    [46, "s4", "pointer"],
    [47, "s5", "pointer"],
    [[0, 46], "s4", "merc-fragment"],
    [[0, 47], "s5", "merc-fragment-control"]
  ],
  "merc-vu1-init-buffer": [
    [[21, 37], "a0", "dma-packet"],
    [[37, 40], "a0", "gs-gif-tag"],
    [45, "a0", "(pointer gs-test)"],
    [47, "a0", "(pointer gs-reg64)"],
    [49, "a1", "(pointer gs-reg64)"],
    [52, "a0", "(pointer gs-test)"],
    [54, "a0", "(pointer gs-test)"],
    [[63, 68], "v1", "dma-packet"]
  ],
  "texture-usage-init": [
    [23, "a1", "texture-masks"],
    [24, "a1", "texture-mask"]
  ],
  "upload-vram-pages-pris": [
    [[134, 141], "a0", "dma-packet"],
    [[143, 150], "a0", "gs-gif-tag"],
    [154, "a0", "(pointer int64)"],
    [156, "a0", "(pointer gs-reg64)"]
  ],
  "(method 14 texture-pool)": [[22, "a3", "(pointer int32)"]],
  "(method 13 texture-page)": [
    [[16, 23], "a0", "dma-packet"],
    [[25, 32], "a0", "gs-gif-tag"],
    [36, "a0", "(pointer int64)"],
    [38, "a0", "(pointer gs-reg64)"],
    [[42, 45], "a0", "dma-packet"],
    [45, "a0", "(pointer int64)"]
  ],
  "texture-relocate": [
    [[17, 21], "t4", "dma-packet"],
    [[27, 30], "t4", "gs-gif-tag"],
    [60, "t4", "(pointer gs-bitbltbuf)"],
    [62, "t4", "(pointer gs-reg64)"],
    [63, "t4", "(pointer gs-trxpos)"],
    [65, "t4", "(pointer gs-reg64)"],
    [71, "t4", "(pointer gs-trxreg)"],
    [73, "t4", "(pointer gs-reg64)"],
    [75, "t4", "(pointer gs-trxdir)"],
    [77, "t4", "(pointer gs-reg64)"],
    [[98, 102], "a2", "dma-packet"],
    [[108, 111], "a2", "gs-gif-tag"],
    [132, "a2", "(pointer gs-bitbltbuf)"],
    [134, "a2", "(pointer gs-reg64)"],
    [135, "a2", "(pointer gs-trxpos)"],
    [137, "a2", "(pointer gs-reg64)"],
    [139, "a2", "(pointer gs-trxreg)"],
    [141, "a2", "(pointer gs-reg64)"],
    [143, "a2", "(pointer gs-trxdir)"],
    [145, "a2", "(pointer gs-reg64)"],
    [[157, 161], "a2", "dma-packet"],
    [[167, 170], "a2", "gs-gif-tag"],
    [191, "a2", "(pointer gs-bitbltbuf)"],
    [193, "a2", "(pointer gs-reg64)"],
    [194, "a2", "(pointer gs-trxpos)"],
    [196, "a2", "(pointer gs-reg64)"],
    [198, "a2", "(pointer gs-trxreg)"],
    [200, "a2", "(pointer gs-reg64)"],
    [202, "a2", "(pointer gs-trxdir)"],
    [204, "a2", "(pointer gs-reg64)"]
  ],
  "(method 11 texture-pool)": [
    [[189, 196], "a0", "dma-packet"],
    [217, "a0", "dma-packet"],
    [218, "a0", "(pointer int64)"],
    [211, "a0", "(pointer gs-reg64)"],
    [209, "a0", "(pointer int64)"],
    [[198, 205], "a0", "gs-gif-tag"]
  ],
  "texture-page-login": [[[34, 45], "s2", "texture-page"]],
  "(method 9 texture-page-dir)": [
    [[27, 32], "t3", "adgif-shader"],
    [[20, 30], "t2", "(pointer shader-ptr)"]
  ],
  "texture-page-dir-inspect": [[[137, 138], "v1", "adgif-shader"]],
  "level-remap-texture": [
    [15, "t0", "(pointer uint32)"],
    [21, "t0", "(pointer uint32)"],
    [19, "t0", "(pointer uint64)"],
    [12, "v1", "int"],
    [12, "a3", "int"]
  ],
  "debug-menu-func-decode": [[18, "a0", "symbol"]],
  "(method 20 game-info)": [
    [8, "v1", "symbol"],
    [9, "v1", "level-load-info"],
    [[11, 18], "s3", "continue-point"]
  ],
  "(method 30 game-info)": [
    [[4, 26], "s3", "game-task"],
    [[4, 26], "s2", "game-task"],
    [[37, 53], "s5", "game-task"],
    [[37, 53], "s4", "game-task"]
  ],
  "(method 10 fact-info-target)": [[67, "v1", "target"]],
  "(method 11 fact-info-target)": [
    [143, "v1", "target"],
    [264, "a0", "target"],
    [322, "v1", "target"],
    [410, "a0", "target"],
    [458, "v1", "target"],
    [499, "v1", "target"],
    [540, "v1", "target"],
    [558, "v1", "target"],
    [572, "v1", "target"],
    [588, "v1", "target"],
    [599, "v1", "target"],
    [674, "v1", "target"],
    [702, "v1", "target"],
    [737, "v1", "target"],
    [271, "a0", "target"],
    [413, "a0", "target"]
  ],
  "print-continues": [
    [3, "v1", "symbol"],
    [4, "v1", "level-load-info"],
    [[6, 14], "v1", "continue-point"]
  ],
  "(method 23 game-info)": [
    [178, "a0", "pointer"],
    [329, "s3", "game-save-tag"],
    [662, "a2", "game-save-tag"],
    [63, "v1", "connection"],
    [181, "s2", "int"],
    [1162, "a0", "pointer"],
    [[182, 191], "v1", "(inline-array game-save-tag)"],
    [333, "s3", "pointer"],
    [199, "v1", "(inline-array game-save-tag)"],
    [215, "v1", "(inline-array game-save-tag)"],
    [231, "v1", "(inline-array game-save-tag)"],
    [247, "v1", "(inline-array game-save-tag)"],
    [263, "v1", "(inline-array game-save-tag)"],
    [279, "v1", "(inline-array game-save-tag)"],
    [295, "v1", "(inline-array game-save-tag)"],
    [312, "s3", "(inline-array game-save-tag)"],
    [335, "v1", "(inline-array game-save-tag)"],
    [342, "v1", "(inline-array game-save-tag)"],
    [348, "v1", "(inline-array game-save-tag)"],
    [376, "v1", "(inline-array game-save-tag)"],
    [377, "v1", "(inline-array game-save-tag)"],
    [501, "v1", "(inline-array game-save-tag)"],
    [555, "s4", "int"],
    [522, "s4", "pointer"],
    [495, "v1", "pointer"],
    [535, "s4", "pointer"],
    [349, "v1", "(inline-array game-save-tag)"],
    [356, "v1", "(inline-array game-save-tag)"],
    [363, "v1", "(inline-array game-save-tag)"],
    [370, "v1", "(inline-array game-save-tag)"],
    [378, "v1", "(inline-array game-save-tag)"],
    [385, "v1", "(inline-array game-save-tag)"],
    [392, "v1", "(inline-array game-save-tag)"],
    [399, "v1", "(inline-array game-save-tag)"],
    [406, "v1", "(inline-array game-save-tag)"],
    [413, "v1", "(inline-array game-save-tag)"],
    [420, "v1", "(inline-array game-save-tag)"],
    [427, "v1", "(inline-array game-save-tag)"],
    [434, "v1", "(inline-array game-save-tag)"],
    [441, "v1", "(inline-array game-save-tag)"],
    [448, "v1", "(inline-array game-save-tag)"],
    [455, "v1", "(inline-array game-save-tag)"],
    [462, "v1", "(inline-array game-save-tag)"],
    [483, "v1", "(inline-array game-save-tag)"],
    [504, "v1", "(inline-array game-save-tag)"],
    [529, "s4", "(inline-array game-save-tag)"],
    [559, "v1", "(inline-array game-save-tag)"],
    [589, "a0", "(inline-array game-save-tag)"],
    [617, "a0", "(inline-array game-save-tag)"],
    [632, "a2", "(pointer float)"],
    [650, "s4", "(inline-array game-save-tag)"],
    [664, "a3", "(pointer uint8)"],
    [675, "a0", "(inline-array game-save-tag)"],
    [698, "a3", "(pointer uint32)"],
    [714, "v1", "(inline-array game-save-tag)"],
    [721, "v1", "(inline-array game-save-tag)"],
    [728, "v1", "(inline-array game-save-tag)"],
    [735, "v1", "(inline-array game-save-tag)"],
    [742, "v1", "(inline-array game-save-tag)"],
    [749, "v1", "(inline-array game-save-tag)"],
    [756, "v1", "(inline-array game-save-tag)"],
    [763, "v1", "(inline-array game-save-tag)"],
    [770, "v1", "(inline-array game-save-tag)"],
    [777, "v1", "(inline-array game-save-tag)"],
    [784, "v1", "(inline-array game-save-tag)"],
    [800, "a2", "(pointer time-frame)"],
    [806, "v1", "(inline-array game-save-tag)"],
    [822, "a2", "(pointer time-frame)"],
    [828, "v1", "(inline-array game-save-tag)"],
    [850, "v1", "(inline-array game-save-tag)"],
    [844, "a2", "(pointer time-frame)"],
    [866, "a2", "(pointer time-frame)"],
    [874, "a0", "(inline-array game-save-tag)"],
    [890, "a3", "(pointer uint16)"],
    [900, "a0", "(inline-array game-save-tag)"],
    [926, "a0", "(inline-array game-save-tag)"],
    [952, "a0", "(inline-array game-save-tag)"],
    [981, "a0", "(inline-array game-save-tag)"],
    [1011, "v1", "(inline-array game-save-tag)"],
    [1019, "v1", "(inline-array game-save-tag)"],
    [1027, "v1", "(inline-array game-save-tag)"],
    [1035, "v1", "(inline-array game-save-tag)"],
    [1043, "v1", "(inline-array game-save-tag)"],
    [1051, "v1", "(inline-array game-save-tag)"],
    [1059, "v1", "(inline-array game-save-tag)"],
    [1069, "v1", "(inline-array game-save-tag)"],
    [1079, "v1", "(inline-array game-save-tag)"],
    [1091, "v1", "(inline-array game-save-tag)"],
    [1103, "v1", "(inline-array game-save-tag)"],
    [1115, "v1", "(inline-array game-save-tag)"],
    [1127, "v1", "(inline-array game-save-tag)"],
    [1144, "v1", "(inline-array game-save-tag)"],
    [604, "a3", "(pointer uint16)"],
    [703, "a3", "(pointer int32)"],
    [916, "a3", "(pointer uint16)"],
    [942, "a3", "(pointer uint16)"],
    [968, "a3", "(pointer time-frame)"],
    [1001, "a3", "(pointer int8)"]
  ],
  "(anon-function 55 task-control)": [
    [14, "v1", "symbol"],
    [20, "s2", "level-load-info"]
  ],
  "(method 12 minimap)": [[18, "v0", "connection-minimap"]],
  "update-task-masks": [[30, "s5", "connection-minimap"]],
  "(method 10 fail-mission)": [[43, "t9", "(function process process)"]],
  "restart-mission": [
    [8, "v1", "connection"],
    [5, "v1", "connection"],
    [8, "a0", "process"],
    [12, "a0", "process"],
    [15, "a0", "process"],
    [39, "a0", "process"],
    [47, "a0", "connection"],
    [46, "s4", "connection"],
    [44, "s4", "connection"],
    [6, "s4", "connection"],
    [47, "s4", "connection"],
    [50, "v1", "connection"]
  ],
  "(code resetting fail-mission)": [[19, "v0", "sound-rpc-set-param"]],
  "(anon-function 6 script)": [[17, "v1", "pair"]],
  "(anon-function 16 script)": [
    [10, "s4", "game-task-node-info"],
    [12, "v1", "symbol"]
  ],
  "(method 13 mysql-nav-graph)": [[[15, 37], "gp", "mysql-nav-node"]],
  "(method 14 mysql-nav-graph)": [[[16, 31], "v1", "mysql-nav-edge"]],
  "(method 15 mysql-nav-graph)": [[[6, 11], "a3", "mysql-nav-visnode"]],
  "(method 16 mysql-nav-graph)": [
    [[39, 54], "v1", "mysql-nav-visnode"],
    [29, "a1", "mysql-nav-visnode"],
    [24, "a1", "mysql-nav-visnode"]
  ],
  "(method 11 mysql-nav-graph)": [[7, "a2", "mysql-nav-node"]],
  "(method 12 mysql-nav-graph)": [[7, "a2", "mysql-nav-edge"]],
  "(method 19 mysql-nav-graph)": [
    [[32, 41], "s4", "mysql-nav-node"],
    [[42, 62], "a0", "mysql-nav-edge"]
  ],
  "(method 10 mysql-nav-graph)": [
    [[12, 17], "a0", "mysql-nav-node"],
    [[43, 62], "a0", "mysql-nav-edge"],
    [[83, 102], "a0", "mysql-nav-visnode"],
    [97, "v1", "mysql-nav-edge"]
  ],
  "(method 10 mysql-nav-node)": [[4, "v1", "mysql-nav-edge"]],
  "(method 9 mysql-nav-graph)": [
    [[96, 261], "s0", "mysql-nav-node"],
    [[360, 690], "s1", "mysql-nav-edge"],
    [[781, 810], "s1", "mysql-nav-visnode"]
  ],
  "(method 17 mysql-nav-graph)": [
    [7, "a1", "mysql-nav-node"],
    [22, "a1", "mysql-nav-edge"],
    [[39, 59], "a1", "mysql-nav-edge"],
    [[48, 58], "a2", "mysql-nav-node"]
  ],
  "(anon-function 24 script)": [[14, "s5", "entity-actor"]],
  "(anon-function 31 script)": [
    [25, "s3", "process-drawable"],
    [59, "v0", "joint"],
    [14, "s5", "(function process vector cspace)"]
  ],
  "(method 9 script-context)": [[81, "s5", "symbol"]],
  "(anon-function 33 script)": [
    // TODO - cast had to be added even though `object` is in type_utils.cpp
    [14, "a0", "symbol"],
    [34, "gp", "process-drawable"],
    [95, "s3", "drawable-region-prim"],
    [150, "v0", "joint"]
  ],
  "(anon-function 36 script)": [[15, "v0", "int"]],
  "(anon-function 49 script)": [[10, "gp", "pair"]],
  "(anon-function 52 script)": [
    [14, "s5", "pair"],
    [11, "s4", "process-focusable"]
  ],
  "(anon-function 64 script)": [[21, "v1", "bfloat"]],
  "(anon-function 69 script)": [[3, "t9", "(function script-context symbol)"]],
  "(anon-function 72 script)": [[3, "s4", "pair"]],
  "(anon-function 73 script)": [[5, "s5", "pair"]],
  "(anon-function 74 script)": [[5, "s5", "pair"]],
  "(anon-function 75 script)": [[3, "s5", "pair"]],
  "(anon-function 76 script)": [[3, "s5", "pair"]],
  "(anon-function 80 script)": [[3, "s5", "pair"]],
  "(method 10 script-context)": [[22, "s3", "symbol"]],
  "command-get-trans": [
    [36, "v0", "process-drawable"],
    [58, "s3", "process-drawable"],
    [76, "v0", "joint"]
  ],
  "(anon-function 0 script)": [
    [30, "s5", "pair"],
    [16, "s5", "process-drawable"],
    [90, "v0", "joint"]
  ],
  "(anon-function 32 script)": [
    // TODO - cast had to be added even though `object` is in type_utils.cpp
    [13, "a0", "symbol"],
    [43, "s5", "process-drawable"],
    [32, "s5", "process-drawable"],
    [105, "v0", "joint"],
    [145, "v0", "joint"],
    [[42, 221], "s4", "process-drawable"]
  ],
  "command-get-process": [
    [37, "gp", "entity-actor"],
    [76, "a0", "connection"],
    [79, "a0", "connection"],
    [83, "a0", "connection"],
    [83, "a1", "connection"],
    [74, "a1", "connection"],
    [73, "a0", "connection"],
    [77, "a2", "game-task-node-info"],
    [97, "v1", "connection"],
    [94, "v1", "connection"],
    [162, "s3", "process-drawable"]
  ],
  "command-get-float": [[20, "gp", "bfloat"]],
  "command-get-int": [[17, "gp", "bfloat"]],
  "(anon-function 54 script)": [[66, "v1", "entity-actor"]],
  "(anon-function 53 script)": [[40, "v1", "entity-actor"]],
  "(anon-function 71 script)": [[4, "v1", "symbol"]],
  "(method 12 level)": [
    [[182, 185], "a0", "texture-anim-array"],
    [343, "a0", "symbol"],
    [93, "t9", "(function level none)"],
    [[314, 322], "a1", "type"]
  ],
  "bg": [[47, "a0", "symbol"]],
  "(method 10 load-state)": [
    [436, "v1", "level"],
    [442, "v1", "level"]
  ],
  "(method 14 level-group)": [[[53, 61], "a0", "entity-actor"]],
  "(method 27 level-group)": [
    [[112, 122], "s3", "entity-actor"],
    ["_stack_", 32, "vector"],
    ["_stack_", 36, "vector"]
  ],
  "expand-vis-box-with-point": [[[10, 40], "v1", "(inline-array vector)"]],
  "check-for-rougue-process": [
    [[103, 115], "v1", "part-tracker"],
    [[126, 140], "v1", "part-spawner"],
    [[153, 169], "v1", "process-drawable"],
    [[178, 194], "v1", "process-drawable"]
  ],
  "process-drawable-scale-from-entity!": [[15, "v1", "vector"]],
  "reset-actors": [[161, "s3", "(function level symbol none)"]],
  "process-status-bits": [[[12, 58], "s3", "process-drawable"]],
  "(method 26 level-group)": [
    [134, "v0", "(pointer actor-group)"],
    // [135, "s2", "actor-group"],
    // [140, "v1", "(pointer uint32)"],
    [37, "f0", "float"],
    [40, "f0", "float"],
    [83, "f0", "float"],
    [86, "f0", "float"],
    ["_stack_", 48, "res-tag"],
    ["_stack_", 20, "vector"],
    ["_stack_", 24, "vector"]
  ],
  "set-graphics-mode": [[[0, 100], "gp", "gs-bank"]],
  "(method 3 entity-nav-mesh)": [[7, "t9", "(function object object)"]],
  "draw-actor-marks": [
    [20, "gp", "part-spawner"],
    [[29, 273], "gp", "process-drawable"],
    ["_stack_", 20, "(pointer int32)"]
  ],
  "(method 15 level-group)": [
    [[233, 252], "s0", "process-drawable"],
    [[281, 427], "s5", "process-drawable"],
    [[627, 631], "a0", "drawable-region-prim"],
    [625, "a0", "drawable-inline-array-region-prim"],
    [639, "a0", "drawable-inline-array-region-prim"],
    [688, "a0", "drawable-inline-array-region-prim"],
    [705, "a0", "drawable-inline-array-region-prim"],
    [[690, 694], "a0", "drawable-region-prim"]
  ],
  "build-masks": [
    [[18, 22], "a1", "drawable-tree-tfrag"],
    [24, "a2", "drawable-inline-array-tfrag"],
    [[27, 31], "a2", "(inline-array tfragment)"],
    [[38, 42], "a1", "drawable-tree-tfrag-trans"],
    [44, "a2", "drawable-inline-array-tfrag"],
    [[47, 51], "a2", "(inline-array tfragment)"],
    [[58, 62], "a1", "drawable-tree-tfrag-water"],
    [64, "a2", "drawable-inline-array-tfrag"],
    [[67, 71], "a2", "(inline-array tfragment)"],
    [[78, 79], "a1", "drawable-tree-instance-tie"],
    [123, "a1", "drawable-tree-instance-shrub"],
    [[129, 133], "a2", "(inline-array prototype-bucket-shrub)"]
  ],
  "history-draw": [
    [151, "a0", "uint"],
    ["_stack_", 24, "pat-surface"]
  ],
  "(code complete task-manager)": [[119, "gp", "handle"]],
  "(method 14 drawable-group)": [[19, "s5", "drawable-group"]],
  "(method 15 drawable-tree)": [
    [[1, 4], "v1", "drawable-inline-array-node"],
    [[29, 34], "t0", "drawable-inline-array-node"],
    [[28, 32], "t2", "drawable-inline-array-node"],
    [[42, 46], "t2", "(pointer int8)"]
  ],
  "(method 14 drawable-tree-array)": [[11, "s5", "drawable-tree-array"]],
  "upload-vis-bits": [[14, "a1", "(pointer uint128)"]],
  "set-background-regs!": [
    [42, "v1", "(pointer int32)"],
    [47, "v1", "(pointer int32)"],
    [45, "a0", "(pointer int32)"]
  ],
  "finish-background": [
    [752, "t0", "(pointer float)"],
    [785, "t4", "(pointer int32)"],
    [815, "t0", "(pointer float)"],
    [848, "t4", "(pointer int32)"],
    [878, "t0", "(pointer float)"],
    [911, "t4", "(pointer int32)"],
    [941, "a3", "(pointer float)"],
    [974, "t3", "(pointer int32)"]
  ],
  "(method 16 drawable-inline-array-node)": [[[1, 7], "v1", "draw-node"]],
  "(method 9 tfragment)": [
    [27, "a3", "(pointer int32)"],
    [32, "t0", "texture"]
  ],
  "add-tfrag-mtx-0": [[[3, 17], "a0", "dma-packet"]],
  "add-tfrag-mtx-1": [[[3, 17], "a0", "dma-packet"]],
  "add-tfrag-data": [
    [[3, 17], "a0", "dma-packet"],
    [[24, 31], "v1", "dma-packet"]
  ],
  "tfrag-init-buffer": [
    [[10, 17], "a0", "dma-packet"],
    [[19, 26], "a0", "gs-gif-tag"],
    [31, "a0", "(pointer gs-reg64)"],
    [[47, 55], "v1", "dma-packet"]
  ],
  "tfrag-end-buffer": [
    [[1, 8], "a2", "dma-packet"],
    [[11, 18], "a0", "(pointer vif-tag)"],
    [[18, 22], "a0", "(pointer int32)"],
    [[23, 29], "a0", "(pointer vif-tag)"]
  ],
  "draw-drawable-tree-tfrag": [
    [17, "v1", "drawable-inline-array-node"],
    [19, "a0", "drawable-inline-array-node"],
    [[104, 110], "v1", "dma-packet"],
    [[183, 189], "v1", "dma-packet"]
  ],
  "draw-drawable-tree-tfrag-trans": [
    [18, "v1", "drawable-inline-array-node"],
    [20, "a0", "drawable-inline-array-node"],
    [[176, 182], "v1", "dma-packet"],
    [[97, 103], "v1", "dma-packet"]
  ],
  "draw-drawable-tree-tfrag-water": [
    [18, "v1", "drawable-inline-array-node"],
    [20, "a0", "drawable-inline-array-node"],
    [[176, 182], "v1", "dma-packet"],
    [[97, 103], "v1", "dma-packet"]
  ],
  "tfrag-vu1-init-buf": [
    [[27, 35], "v1", "dma-packet"],
    [[61, 66], "v1", "dma-packet"],
    [69, "v1", "(pointer int32)"]
  ],
  "(method 8 process-tree)": [
    [31, "v1", "symbol"],
    [6, "a3", "symbol"]
  ],
  "(method 11 memory-usage-block)": [[43, "a0", "int"]],
  "process-release?": [[9, "gp", "process-focusable"]],
  "(code pov-camera-start-playing pov-camera)": [[21, "v0", "joint"]],
  "(anon-function 7 pov-camera)": [
    [9, "v1", "float"],
    [16, "v1", "float"]
  ],
  "(event othercam-running)": [
    [17, "v1", "process-drawable"],
    [24, "v0", "joint"],
    [41, "a0", "process"]
  ],
  "upload-generic-shrub": [
    [[3, 13], "t0", "dma-packet"],
    [[15, 26], "v1", "matrix"],
    [[31, 44], "t0", "vector4w-2"],
    [[47, 71], "t0", "dma-packet"],
    [[74, 98], "a2", "dma-packet"],
    [[101, 125], "a2", "dma-packet"],
    [[128, 152], "a2", "dma-packet"],
    [[157, 162], "a1", "dma-packet"]
  ],
  "tfrag-scissor-vu1-init-buf": [
    [[25, 34], "v1", "dma-packet"],
    [[61, 66], "v1", "dma-packet"],
    [69, "v1", "(pointer uint32)"]
  ],
  "(method 9 tie-fragment)": [
    [21, "a2", "(pointer int32)"],
    [26, "a3", "(pointer int32)"],
    [[1, 70], "s5", "adgif-shader"]
  ],
  "tie-init-engine": [
    [[11, 25], "a0", "dma-packet"],
    [[37, 45], "a0", "dma-packet"],
    [[47, 54], "a0", "dma-packet"],
    [[57, 64], "v1", "vector"],
    [[65, 72], "v1", "(pointer vif-tag)"]
  ],
  "tie-end-buffer": [
    [[1, 8], "a1", "dma-packet"],
    [[10, 17], "a1", "gs-gif-tag"],
    [21, "a1", "(pointer gs-test)"],
    [23, "a1", "(pointer gs-reg64)"],
    [[27, 34], "a1", "dma-packet"],
    [38, "a0", "(pointer vif-tag)"],
    [40, "a0", "(pointer vif-tag)"],
    [42, "a0", "(pointer vif-tag)"],
    [44, "a0", "(pointer vif-tag)"],
    [[45, 49], "a0", "(pointer int32)"]
  ],
  "tie-ints": [
    [17, "v1", "(pointer uint32)"],
    [21, "v1", "(pointer uint32)"]
  ],
  "(method 13 drawable-tree-instance-tie)": [
    [[51, 70], "t1", "tie-fragment"],
    [[102, 120], "a3", "tie-fragment"],
    [[160, 178], "t1", "tie-fragment"],
    [[211, 229], "a3", "tie-fragment"],
    [[266, 286], "t1", "tie-fragment"],
    [[320, 340], "a1", "tie-fragment"],
    [[381, 400], "t1", "tie-fragment"],
    [[432, 450], "a3", "tie-fragment"],
    [[487, 507], "t1", "tie-fragment"],
    [[541, 561], "a1", "tie-fragment"],
    [[598, 616], "t1", "tie-fragment"],
    [[649, 667], "a3", "tie-fragment"],
    [[703, 723], "t1", "tie-fragment"],
    [[756, 776], "a1", "tie-fragment"]
  ],
  "draw-drawable-tree-instance-tie": [
    [[23, 37], "v1", "drawable-inline-array-node"],
    [25, "a0", "drawable-inline-array-node"],
    [120, "s2", "drawable-inline-array-instance-tie"],
    [132, "v1", "int"],
    [132, "a0", "int"]
  ],
  "instance-tie-patch-buckets": [
    [39, "a0", "(pointer uint64)"],
    [152, "a0", "(pointer uint64)"],
    [265, "a0", "(pointer uint64)"],
    [378, "a0", "(pointer uint64)"],
    [491, "a0", "(pointer uint64)"],
    [605, "a0", "(pointer uint64)"],
    [719, "a0", "(pointer uint64)"],
    [833, "a0", "(pointer uint64)"],
    [947, "a0", "(pointer uint64)"],
    [1061, "a0", "(pointer uint64)"],
    [1175, "a0", "(pointer uint64)"],
    [1289, "a0", "(pointer uint64)"],
    [1403, "a0", "(pointer uint64)"],
    [[51, 57], "a0", "dma-packet"],
    [[164, 170], "a0", "dma-packet"]
  ],
  "tie-floats": [[[3, 73], "gp", "(pointer uint32)"]],
  "tie-init-buf": [
    [[24, 31], "a0", "dma-packet"],
    [[33, 40], "a0", "gs-gif-tag"],
    [44, "a0", "(pointer gs-zbuf)"],
    [46, "a0", "(pointer gs-reg64)"],
    [[49, 59], "v1", "dma-packet"],
    [[84, 90], "v1", "dma-packet"],
    [92, "v1", "(pointer int32)"]
  ],
  "tie-init-envmap-buf": [
    [[23, 33], "v1", "dma-packet"],
    [[58, 64], "v1", "dma-packet"],
    [66, "v1", "(pointer int32)"]
  ],
  "(code othercam-running)": [[[2, 65], "s2", "process-drawable"]],
  "hud-ring-cell-init-by-other": [
    [36, "a0", "progress"],
    [45, "v1", "progress"],
    [56, "a0", "progress"],
    [132, "a1", "progress"],
    [159, "a1", "progress"],
    [178, "a1", "progress"]
  ],
  "(enter othercam-running)": [[[50, 60], "gp", "process-drawable"]],
  "(post idle hud-ring-cell)": [
    [8, "a1", "progress"],
    [13, "v1", "progress"],
    [36, "a1", "progress"],
    [63, "a1", "progress"],
    [82, "a1", "progress"],
    [99, "v1", "progress"],
    [102, "v1", "progress"],
    [137, "v1", "progress"],
    [159, "v1", "progress"]
  ],
  "(code target-board-jump)": [[17, "v1", "art-joint-anim"]],
  "(code target-board-get-on)": [[55, "v1", "art-joint-anim"]],
  "(code target-board-jump-kick)": [[15, "v1", "art-joint-anim"]],
  "(code target-board-get-off)": [[78, "v1", "art-joint-anim"]],
  "(code target-board-stance)": [[49, "v1", "art-joint-anim"]],
  "(code target-board-wall-kick)": [
    [10, "v1", "art-joint-anim"],
    [59, "f0", "float"]
  ],
  "(code target-board-pegasus)": [
    [32, "s4", "art-joint-anim"],
    [68, "s4", "process-focusable"],
    [85, "s4", "process-focusable"],
    [149, "s4", "target"]
  ],
  "(code target-board-trickx)": [
    [81, "v1", "art-joint-anim"],
    [149, "v1", "art-joint-anim"],
    [218, "v1", "art-joint-anim"],
    [301, "v1", "art-joint-anim"]
  ],
  "(code target-board-flip)": [
    [108, "v1", "art-joint-anim"],
    [218, "v1", "art-joint-anim"],
    [319, "v1", "art-joint-anim"],
    [385, "v1", "art-joint-anim"]
  ],
  "(code target-board-hold)": [
    [100, "v1", "art-joint-anim"],
    [227, "v1", "art-joint-anim"],
    [415, "v1", "art-joint-anim"],
    [485, "v1", "art-joint-anim"]
  ],
  "(code target-board-hit-ground)": [
    [77, "v1", "art-joint-anim"],
    [147, "v1", "art-joint-anim"]
  ],
  "target-board-ground-check": [
    [198, "v1", "board"],
    [258, "v1", "board"]
  ],
  "(enter target-board-jump)": [
    [174, "v1", "board"],
    [231, "v1", "board"]
  ],
  "(trans target-board-ride-edge)": [[107, "v0", "sound-rpc-set-param"]],
  "(enter target-board-flip)": [[78, "v0", "sound-rpc-set-param"]],
  "target-board-anim-trans": [[192, "v0", "sound-rpc-set-param"]],
  "(exit target-board-ride-edge)": [[8, "v0", "sound-rpc-set-param"]],
  "(exit target-board-flip)": [[31, "v0", "sound-rpc-set-param"]],
  "(exit target-board-hold)": [[9, "v0", "sound-rpc-set-param"]],
  "(code target-board-hit)": [
    [304, "v1", "fact-info-target"],
    [455, "v1", "fact-info-target"]
  ],
  "(code target-board-halfpipe)": [
    [173, "t9", "(function none :behavior target)"]
  ],
  "(event target-board-grab)": [[24, "a0", "process"]],
  "(event target-board-halfpipe)": [[82, "v1", "float"]],
  "talker-spawn-func": [
    [79, "a0", "talker"],
    [82, "v1", "talker"],
    [85, "v1", "talker"]
  ],
  "(method 9 board-info)": [
    [45, "a0", "fact-info-target"],
    [55, "a0", "fact-info-target"]
  ],
  "target-board-real-post": [[346, "v0", "sound-rpc-set-param"]],
  "target-board-effect": [[334, "v0", "sound-rpc-set-param"]],
  "target-board-handler": [[123, "a0", "process"]],
  "(trans target-flop-hit-ground)": [
    [52, "v1", "fact-info-target"],
    [58, "v1", "fact-info-target"]
  ],
  "(code target-flop)": [[32, "v1", "art-joint-anim"]],
  "(trans target-flop)": [
    [73, "v1", "fact-info-target"],
    [79, "v1", "fact-info-target"],
    [108, "v1", "fact-info-target"],
    [114, "v1", "fact-info-target"],
    [187, "v1", "fact-info-target"],
    [193, "v1", "fact-info-target"]
  ],
  "(enter target-flop)": [
    [2, "v1", "fact-info-target"],
    [8, "v1", "fact-info-target"]
  ],
  "(trans target-attack-uppercut-jump)": [
    [183, "v1", "fact-info-target"],
    [189, "v1", "fact-info-target"]
  ],
  "(trans target-attack-air)": [
    [83, "v1", "fact-info-target"],
    [89, "v1", "fact-info-target"]
  ],
  "(code target-running-attack)": [
    [115, "gp", "art-joint-anim"],
    [398, "v1", "art-joint-anim"],
    [426, "v1", "art-joint-anim"],
    [454, "v1", "art-joint-anim"],
    [542, "t1", "sound-name"],
    [547, "t1", "sound-name"],
    [557, "t1", "sound-name"],
    [226, "f26", "float"],
    [309, "f26", "float"]
  ],
  "(trans target-duck-high-jump-jump)": [[11, "v0", "sound-rpc-set-param"]],
  "(code target-double-jump)": [
    [81, "v1", "art-joint-anim"],
    [119, "v1", "art-joint-anim"]
  ],
  "(code target-jump-forward)": [[55, "v1", "art-joint-anim"]],
  "(code target-falling)": [[67, "v1", "art-joint-anim"]],
  "mod-var-jump": [
    [76, "f1", "float"],
    [171, "v0", "vector"]
  ],
  "(code target-slide-down)": [[28, "v1", "art-joint-anim"]],
  "(code target-duck-stance)": [
    [59, "v1", "art-joint-anim"],
    [291, "v1", "art-joint-anim"],
    [112, "v1", "art-joint-anim"],
    [239, "v1", "art-joint-anim"]
  ],
  "(enter target-double-jump)": [[15, "v1", "vector"]],
  "(enter target-jump)": [[42, "v1", "vector"]],
  "(enter target-high-jump)": [[21, "v1", "vector"]],
  "(code target-attack)": [
    [145, "gp", "art-joint-anim"],
    [177, "v1", "fact-info-target"],
    [183, "v1", "fact-info-target"]
  ],
  "(event target-running-attack)": [[48, "v1", "target"]],
  "(trans target-running-attack)": [
    [211, "v1", "fact-info-target"],
    [217, "v1", "fact-info-target"]
  ],
  "target-gun-end-mode": [[58, "v0", "sound-rpc-set-param"]],
  "target-board-physics": [[167, "v0", "sound-rpc-set-param"]],
  "clone-anim-once": [
    [[22, 69], "gp", "process-drawable"],
    [46, "s5", "collide-shape"],
    [107, "v1", "manipy"]
  ],
  "service-cpads": [[[207, 312], "s3", "pad-buttons"]],
  "dm-editable-boolean-toggle-pick-func": [[5, "v1", "(pointer symbol)"]],
  "dm-editable-light-float-func": [
    [36, "a0", "(pointer float)"],
    [88, "v1", "(pointer float)"]
  ],
  "(anon-function 46 script)": [[24, "v0", "float"]],
  "(anon-function 4 script)": [[13, "v1", "int"]],
  "(method 13 sync-linear)": [
    ["_stack_", 16, "res-tag"],
    [35, "v1", "(pointer float)"]
  ],
  "(method 13 sync-eased)": [
    ["_stack_", 16, "res-tag"],
    [[31, 54], "v1", "(pointer float)"]
  ],
  "(method 13 sync-paused)": [
    ["_stack_", 16, "res-tag"],
    [[29, 45], "v1", "(pointer float)"]
  ],
  "unpack-comp-rle": [[[10, 26], "a0", "(pointer int8)"]],
  "(method 16 level)": [
    [222, "v1", "(pointer uint128)"],
    [223, "a1", "(pointer uint128)"],
    [225, "a0", "(pointer uint128)"],
    [[71, 168], "s1", "(pointer int8)"],
    [72, "v1", "(pointer int8)"],
    [[74, 169], "s0", "(pointer int8)"],
    [[170, 193], "s1", "(pointer uint8)"],
    [[171, 193], "s2", "(pointer uint8)"],
    [227, "v1", "(pointer uint8)"]
  ],
  "set-fog-height!": [[2, "v1", "(array texture-anim)"]],
  "unpack-comp-huf": [[[21, 23], "t3", "(pointer uint16)"]],
  "(method 10 elec-gate)": [[13, "t9", "(function process-drawable none)"]],
  "(method 11 elec-gate)": [
    [180, "a0", "vector"],
    [193, "a0", "vector"]
  ],
  "(event idle simple-focus)": [[6, "v1", "vector"]],
  "(trans active simple-nav-sphere)": [[10, "v1", "process-drawable"]],
  "simple-nav-sphere-event-handler": [[21, "v1", "float"]],
  "sampler-start": [
    [1, "v1", "timer-bank"],
    [3, "v1", "timer-bank"],
    [6, "a0", "timer-bank"],
    [24, "a0", "timer-bank"]
  ],
  "(top-level-login sampler)": [[14, "v1", "timer-bank"]],
  "sampler-stop": [[1, "v1", "timer-bank"]],
  "(event up-idle basebutton)": [[[3, 38], "v1", "attack-info"]],
  "(method 33 basebutton)": [[35, "v1", "art-joint-anim"]],
  "(event idle drop-plat)": [
    [19, "s5", "process-focusable"],
    [53, "gp", "process-focusable"]
  ],
  "(event idle bouncer)": [[[120, 127], "v1", "attack-info"]],
  "(method 7 conveyor)": [
    [12, "t9", "(function process-drawable int process-drawable)"]
  ],
  "(method 27 conveyor)": [
    [23, "a0", "connection"],
    [24, "a0", "collide-shape"],
    [71, "a0", "connection"],
    [72, "a0", "collide-shape"],
    [143, "s4", "process-focusable"]
  ],
  "(method 21 conveyor)": [
    [104, "v1", "vector"],
    [102, "v1", "vector"],
    [106, "a0", "vector"],
    [112, "v1", "vector"],
    [118, "v1", "vector"]
  ],
  "(code idle lgconveyor)": [[10, "v1", "art-joint-anim"]],
  "(post idle lgconveyor)": [[4, "t9", "(function none)"]],
  "(method 7 elevator)": [[14, "t9", "(function base-plat int base-plat)"]],
  "elevator-event": [
    [23, "v1", "focus"],
    [88, "gp", "float"],
    [132, "gp", "float"]
  ],
  "(method 46 elevator)": [[11, "f0", "float"]],
  "(method 11 elevator)": [[156, "f0", "float"]],
  "(enter idle elec-gate)": [
    [[33, 53], "a1", "lightning-mode"],
    [[10, 30], "a1", "lightning-mode"],
    [[56, 76], "a1", "lightning-mode"]
  ],
  "(enter active elec-gate)": [
    [[29, 49], "a1", "lightning-mode"],
    [[75, 95], "a1", "lightning-mode"],
    [[52, 72], "a1", "lightning-mode"]
  ],
  "(trans active elec-gate)": [
    [[284, 304], "a0", "lightning-mode"],
    [[257, 416], "s4", "lightning-mode"]
  ],
  "(trans shutdown elec-gate)": [
    [[36, 56], "a0", "lightning-mode"],
    [[82, 102], "a0", "lightning-mode"],
    [[59, 79], "a0", "lightning-mode"]
  ],
  "(method 11 basebutton)": [["_stack_", 16, "res-tag"]],
  "(method 24 conveyor)": [["_stack_", 16, "res-tag"]],
  "(method 25 conveyor)": [[11, "v0", "actor-option"]],
  "(method 24 scene-player)": [[38, "gp", "scene"]],
  "process-drawable-draw-subtitles": [[26, "v0", "(array subtitle-range)"]],
  "(post play-anim scene-player)": [
    [192, "s4", "process-drawable"],
    [243, "s4", "process-drawable"],
    [306, "s5", "process-drawable"],
    [564, "v0", "sound-rpc-set-param"],
    [655, "v0", "sound-rpc-set-param"]
  ],
  "(method 9 scene-actor)": [
    [43, "s4", "skeleton-group"],
    [258, "a0", "process-drawable"],
    [262, "v1", "process-drawable"],
    [266, "a0", "process-drawable"],
    [346, "a0", "scene-player"],
    [355, "v1", "manipy"],
    [361, "v1", "manipy"],
    [376, "v1", "manipy"],
    [382, "v1", "manipy"],
    [533, "a0", "process-drawable"],
    [537, "v1", "process-drawable"],
    [541, "a0", "process-drawable"]
  ],
  "(method 25 scene-player)": [
    [99, "s2", "process-drawable"],
    [152, "s2", "process-drawable"],
    [155, "s2", "process-drawable"],
    [158, "s2", "process-drawable"],
    [161, "s2", "process-drawable"]
  ],
  "(method 16 drawable-inline-array-region-prim)": [
    [[1, 7], "v1", "drawable-region-prim"]
  ],
  "(method 18 drawable-region-face)": [
    [[33, 84], "v1", "(inline-array vector)"]
  ],
  "(method 18 drawable-tree-region-prim)": [
    [[22, 49], "s2", "drawable-region-prim"]
  ],
  "(method 9 region)": [
    [[55, 60], "a0", "drawable-region-prim"],
    [58, "v1", "region-prim-area"],
    [4, "a0", "region-prim-area"],
    [50, "v1", "drawable-region-prim"]
  ],
  "(method 17 drawable-tree-region-prim)": [
    [[23, 28], "a0", "drawable-region-prim"],
    [4, "a0", "region-prim-area"]
  ],
  "(method 19 drawable-region-volume)": [[8, "a3", "drawable-region-face"]],
  "(method 18 drawable-region-volume)": [
    [[23, 27], "a0", "drawable-region-face"]
  ],
  "(method 17 drawable-region-volume)": [
    [[12, 21], "a0", "drawable-region-face"]
  ],
  "region-prim-lookup-by-id": [[45, "t6", "drawable-region-prim"]],
  "region-tree-execute": [
    [114, "v1", "region-prim-area"],
    [107, "v1", "region-prim-area"],
    [97, "v1", "region-prim-area"],
    [159, "v1", "region-prim-area"],
    [204, "v1", "region-prim-area"],
    [210, "v1", "region-prim-area"],
    [221, "v1", "region-prim-area"],
    [165, "v1", "region-prim-area"],
    [169, "v1", "region-prim-area"],
    [175, "a0", "region-prim-area"],
    [191, "v1", "region-prim-area"],
    [120, "v1", "region-prim-area"],
    [124, "v1", "region-prim-area"],
    [146, "v1", "region-prim-area"],
    [129, "a1", "region-prim-area"],
    [103, "v1", "region-prim-area"],
    [[19, 29], "v1", "region-prim-area"]
  ],
  "add-debug-bound": [
    [[33, 41], "a0", "dma-packet"],
    [[42, 50], "a0", "gs-gif-tag"],
    [53, "a0", "(pointer gs-zbuf)"],
    [55, "a0", "(pointer gs-reg64)"],
    [57, "a0", "(pointer gs-test)"],
    [59, "a0", "(pointer gs-reg64)"],
    [61, "a0", "(pointer gs-alpha)"],
    [63, "a0", "(pointer gs-reg64)"],
    [105, "v1", "dma-packet"],
    [99, "a0", "dma-packet"],
    [97, "a1", "dma-packet"]
  ],
  "(code part-tester-idle)": [[[16, 22], "s5", "process-drawable"]],
  "(method 25 progress)": [[[19, 31], "a0", "menu-option"]],
  "(method 24 progress)": [
    [71, "a0", "menu-on-off-game-vibrations-option"],
    [77, "a0", "menu-on-off-game-subtitles-option"],
    [83, "a0", "menu-language-option"],
    [88, "a0", "menu-language-option"],
    [92, "v1", "menu-language-option"],
    [96, "v1", "menu-language-option"],
    [102, "a0", "menu-on-off-option"],
    [108, "a0", "menu-on-off-option"],
    [114, "a0", "menu-on-off-option"],
    [120, "a0", "menu-on-off-option"],
    [126, "a0", "menu-slider-option"],
    [132, "a0", "menu-slider-option"],
    [138, "a0", "menu-slider-option"],
    [142, "v1", "menu-missions-option"]
  ],
  "(method 31 progress)": [
    [61, "v1", "(array menu-option)"],
    [62, "v1", "menu-missions-option"]
  ],
  "(method 32 progress)": [
    [296, "v1", "(array menu-option)"],
    [297, "v1", "menu-select-start-option"],
    [306, "v1", "(array menu-option)"],
    [307, "v1", "menu-select-scene-option"],
    [371, "v1", "(array menu-option)"],
    [372, "v1", "menu-missions-option"],
    [380, "v1", "(array menu-option)"],
    [381, "v1", "menu-highscores-option"],
    [384, "v1", "(array menu-option)"],
    [385, "v1", "menu-highscores-option"]
  ],
  "draw-highlight": [[[44, 47], "v1", "dma-packet"]],
  "end-scissor": [[[16, 19], "v1", "dma-packet"]],
  "begin-scissor-secret": [[[49, 52], "v1", "dma-packet"]],
  "end-scissor-secret": [[[16, 19], "v1", "dma-packet"]],
  "begin-scissor-missions": [[[49, 52], "v1", "dma-packet"]],
  "end-scissor-missions": [[[16, 19], "v1", "dma-packet"]],
  "begin-scissor-scene": [[[49, 52], "v1", "dma-packet"]],
  "end-scissor-scene": [[[16, 19], "v1", "dma-packet"]],
  "begin-scissor-level": [[[49, 52], "v1", "dma-packet"]],
  "end-scissor-level": [[[16, 19], "v1", "dma-packet"]],
  "(method 10 menu-highscores-option)": [
    [17, "v1", "float"],
    [51, "f0", "float"],
    [14, "v1", "float"]
  ],
  "draw-percent-bar": [[[38, 41], "v1", "dma-packet"]],
  "draw-highscore-icon": [[[36, 39], "v1", "dma-packet"]],
  "begin-scissor": [[[70, 73], "v1", "dma-packet"]],
  "draw-savegame-box": [[[25, 28], "v1", "dma-packet"]],
  "draw-decoration": [[[176, 179], "v1", "dma-packet"]],
  "draw-missions-decoration": [[[137, 140], "v1", "dma-packet"]],
  "draw-sound-options-decoration": [[[151, 154], "v1", "dma-packet"]],
  "draw-decoration-secrets": [[[139, 142], "v1", "dma-packet"]],
  "draw-decoration-load-save": [[[173, 176], "v1", "dma-packet"]],
  "(method 10 menu-secret-option)": [
    [25, "v1", "float"],
    [22, "v1", "float"],
    [63, "f0", "float"],
    [[137, 140], "v1", "dma-packet"]
  ],
  "(method 10 menu-memcard-slot-option)": [
    [[333, 336], "v1", "dma-packet"],
    [[552, 555], "v1", "dma-packet"],
    [[874, 877], "v1", "dma-packet"],
    [[941, 944], "v1", "dma-packet"],
    [[1034, 1037], "v1", "dma-packet"],
    [[1107, 1110], "v1", "dma-packet"],
    [[1186, 1189], "v1", "dma-packet"],
    [59, "f0", "float"]
  ],
  "(method 10 menu-icon-info-option)": [[[71, 74], "v1", "dma-packet"]],
  "find-mission-text-at-index": [
    [
      201,
      "v1",
      "symbol" // this is a lie, but it's needed to work around the useless`cmove-#f-zero` it's not a symbol
    ]
  ],
  "(method 10 menu-missions-option)": [[78, "f0", "float"]],
  "draw-highscore-cup": [[[74, 77], "v1", "dma-packet"]],
  "(method 10 menu-slider-option)": [
    [[415, 418], "v1", "dma-packet"],
    [[768, 771], "v1", "dma-packet"]
  ],
  "(method 10 menu-sub-menu-option)": [
    [[237, 240], "v1", "dma-packet"],
    [[334, 337], "v1", "dma-packet"]
  ],
  "(event idle progress)": [
    [[10, 80], "v1", "mc-status-code"],
    [[147, 217], "v1", "mc-status-code"]
  ],
  "memcard-unlocked-secrets?": [[50, "s5", "int"]],
  "(method 10 progress)": [[45, "t9", "(function progress none)"]],
  "load-game-text-info": [[4, "v1", "game-text-info"]],
  "(method 16 camera-master)": [
    [[11, 15], "a2", "target"],
    [[16, 18], "v1", "int"]
  ],
  "master-choose-entity": [
    ["_stack_", 96, "res-tag"],
    [[87, 247], "s3", "(pointer camera-slave)"]
  ],
  "cam-string-joystick": [[785, "v1", "process-drawable"]],
  "transform-rigid-body-prims": [
    [[5, 8], "a0", "collide-shape-prim-group"],
    [[11, 22], "v1", "collide-shape-prim"]
  ],
  "(method 46 rigid-body-object)": [
    [[78, 95], "s3", "attack-info"],
    [113, "s4", "process-focusable"],
    [127, "s5", "attack-info"],
    [146, "v1", "focus"],
    [162, "s5", "process-focusable"],
    [213, "s4", "process-focusable"],
    [226, "v1", "float"]
  ],
  "(method 33 cty-guard-turret-button)": [[35, "v1", "art-joint-anim"]],
  "(code pop-up cty-guard-turret-button)": [[10, "v1", "art-joint-anim"]],
  "(method 9 race-info)": [[6, "v1", "entity-race-mesh"]],
  "(method 14 rigid-body)": [[18, "v1", "vector"]],
  "get-penetrate-using-from-attack-event": [
    [[0, 6], "v1", "attack-info"],
    [23, "gp", "collide-shape"]
  ],
  "(method 13 water-control)": [
    [142, "v1", "process-drawable"],
    [135, "v1", "process-drawable"]
  ],
  "(method 10 water-control)": [
    [9, "a0", "collide-shape"],
    [13, "a0", "collide-shape"],
    [195, "v1", "collide-shape-moving"],
    [375, "v1", "process-drawable"],
    [707, "v1", "control-info"],
    [719, "a1", "collide-shape-moving"],
    [735, "a0", "collide-shape-moving"],
    [750, "a0", "collide-shape-moving"],
    [756, "a0", "collide-shape-moving"],
    [855, "v1", "collide-shape-moving"],
    [875, "s3", "collide-shape-moving"],
    [899, "s3", "collide-shape-moving"],
    [904, "s3", "collide-shape-moving"],
    [1017, "s4", "collide-shape-moving"],
    [1018, "s4", "collide-shape-moving"],
    [1024, "s4", "collide-shape-moving"],
    [1037, "v1", "collide-shape-moving"],
    [1104, "a0", "collide-shape-moving"],
    [1125, "v1", "collide-shape-moving"]
  ],
  "(method 52 collide-shape)": [
    [76, "v1", "region-prim-area"],
    [77, "v1", "region-prim-area"],
    [83, "a1", "region-prim-area"],
    [84, "a1", "region-prim-area"],
    [20, "a0", "region-prim-area"],
    [15, "v1", "region-prim-area"],
    [17, "v1", "region-prim-area"],
    [53, "a1", "region-prim-area"],
    [56, "v1", "region-prim-area"]
  ],
  "(method 40 crate)": [
    [2, "v1", "fact-info-crate"],
    [13, "a0", "fact-info-crate"],
    [55, "v0", "float"]
  ],
  "(method 0 carry-info)": [[42, "s5", "collide-shape"]],
  "crate-standard-event-handler": [
    [14, "v1", "attack-info"],
    [15, "v1", "attack-info"],
    [19, "v1", "attack-info"],
    [75, "gp", "target"],
    [209, "v1", "attack-info"],
    [458, "v1", "attack-info"],
    [643, "a0", "vector"]
  ],
  "target-darkjak-process": [
    [43, "a0", "fact-info-target"],
    [46, "a0", "fact-info-target"]
  ],
  "want-to-darkjak?": [[53, "a0", "fact-info-target"]],
  "target-powerup-process": [
    [235, "v0", "sound-rpc-set-param"],
    [253, "v1", "fact-info-target"],
    [259, "a0", "fact-info-target"],
    [262, "a0", "fact-info-target"],
    [268, "v1", "fact-info-target"],
    [283, "v1", "fact-info-target"],
    [313, "a0", "fact-info-target"],
    [366, "v1", "fact-info-target"],
    [390, "v1", "fact-info-target"],
    [407, "v1", "fact-info-target"]
  ],
  "target-eco-process": [
    [1, "v1", "fact-info-target"],
    [11, "a0", "fact-info-target"],
    [19, "v1", "fact-info-target"],
    [21, "v1", "fact-info-target"],
    [14, "a0", "fact-info-target"],
    [54, "v1", "fact-info-target"],
    [77, "v1", "fact-info-target"],
    [82, "a3", "fact-info-target"],
    [97, "v1", "fact-info-target"]
  ],
  "cloud-track": [
    [[19, 83], "s1", "handle"],
    [[29, 116], "s2", "handle"]
  ],
  "(code target-darkjak-bomb1)": [
    [408, "v1", "art-joint-anim"],
    [166, "s5", "int"],
    [336, "v1", "float"],
    ["_stack_", 56, "sphere"],
    ["_stack_", 88, "float"]
  ],
  "target-darkjak-bomb-collide": [
    [2, "gp", "(pointer float)"],
    [12, "gp", "(pointer float)"],
    [13, "gp", "(pointer float)"]
  ],
  "(anon-function 16 target-darkjak)": [[61, "gp", "art-joint-anim"]],
  "(code target-darkjak-get-on)": [
    [214, "v1", "art-joint-anim"],
    [390, "v0", "sound-rpc-set-param"],
    [111, "a0", "fact-info-target"],
    [113, "a0", "fact-info-target"],
    [114, "a0", "fact-info-target"]
  ],
  "(code target-darkjak-bomb0)": [
    [37, "v1", "art-joint-anim"],
    [133, "v1", "art-joint-anim"],
    [213, "v1", "art-joint-anim"],
    [644, "v1", "process-drawable"],
    [750, "v1", "process-drawable"],
    [888, "v1", "process-drawable"],
    [994, "v1", "process-drawable"],
    ["_stack_", 16, "float"],
    [18, "v1", "float"]
  ],
  "water-info<-region": [
    [12, "a0", "symbol"],
    [48, "s2", "pair"],
    [49, "v1", "pair"],
    [57, "s2", "pair"],
    [58, "v1", "pair"],
    [59, "v1", "pair"],
    [99, "s2", "pair"],
    [100, "v1", "pair"],
    [101, "v1", "pair"],
    [133, "s1", "process-drawable"],
    [143, "s2", "pair"],
    [144, "v1", "pair"],
    [145, "v1", "pair"],
    [146, "v1", "pair"],
    [147, "s2", "pair"],
    [148, "v1", "pair"],
    [199, "a0", "process-focusable"],
    [208, "s2", "pair"],
    [209, "s2", "pair"],
    [231, "a0", "region-prim-area"],
    [238, "v1", "region-prim-area"]
  ],
  "target-danger-set!": [[823, "v1", "fact-info-target"]],
  "(method 26 target)": [[23, "v0", "float"]],
  "(method 11 attack-info)": [
    [[118, 130], "v1", "process-drawable"],
    [[156, 161], "v1", "process-drawable"]
  ],
  "(method 10 attack-info)": [[13, "a1", "collide-shape"]],
  "target-log-attack": [[47, "a3", "attack-info"]],
  "can-hands?": [
    [39, "a0", "fact-info-target"],
    [45, "a0", "fact-info-target"]
  ],
  "target-attacked": [
    [56, "v1", "fact-info-target"],
    [66, "v1", "fact-info-target"],
    [72, "v1", "fact-info-target"],
    [176, "v1", "fact-info-target"],
    [241, "t4", "vector"],
    [290, "v1", "fact-info-target"]
  ],
  "(anon-function 10 target-handler)": [
    [70, "a0", "handle"],
    [146, "a0", "process-focusable"],
    [154, "a0", "process-focusable"],
    [161, "a0", "process-focusable"],
    [175, "a0", "process-focusable"],
    [99, "t2", "float"],
    [99, "t1", "float"]
  ],
  "(code target-edge-grab)": [
    [21, "v1", "process-drawable"],
    [22, "a0", "collide-shape-moving"],
    [25, "v1", "process-drawable"],
    [26, "v1", "collide-shape-moving"],
    [270, "f0", "float"]
  ],
  "(exit target-edge-grab)": [
    [17, "v1", "process-drawable"],
    [18, "a1", "collide-shape-moving"],
    [21, "v1", "process-drawable"],
    [22, "v1", "collide-shape-moving"]
  ],
  "(code target-pole-flip-forward-jump)": [
    [26, "t9", "(function none :behavior target)"]
  ],
  "(code target-pole-flip-up)": [[23, "v1", "art-joint-anim"]],
  "(code target-pole-cycle)": [
    [103, "v1", "art-joint-anim"],
    [163, "v1", "art-joint-anim"]
  ],
  "(code target-grab)": [
    [232, "v1", "art-joint-anim"],
    [422, "v1", "art-joint-anim"]
  ],
  "(event target-grab)": [
    [33, "a0", "process"],
    [125, "gp", "object"]
  ],
  "(code target-load-wait)": [
    [21, "v1", "art-joint-anim"],
    [134, "v1", "art-joint-anim"],
    [191, "v1", "art-joint-anim"]
  ],
  "(code target-edge-grab-jump)": [[72, "a1", "art-joint-anim"]],
  "(code target-hit-ground-hard)": [[46, "v1", "fact-info-target"]],
  "(anon-function 11 target2)": [[[19, 140], "s4", "target"]],
  "(anon-function 14 target2)": [[26, "f0", "float"]],
  "(code target-hide)": [
    [14, "v1", "art-joint-anim"],
    [143, "v1", "art-joint-anim"],
    [204, "v1", "art-joint-anim"],
    [258, "v1", "art-joint-anim"],
    [317, "v1", "art-joint-anim"],
    [385, "v1", "art-joint-anim"],
    [431, "v1", "art-joint-anim"],
    [488, "v1", "art-joint-anim"]
  ],
  "target-generic-event-handler": [
    [10, "v1", "float"],
    [314, "v1", "fact-info-target"],
    [321, "v1", "fact-info-target"],
    [527, "a0", "vector"],
    [681, "v1", "fact-info-target"],
    [699, "v1", "fact-info-target"],
    [866, "v1", "(state target)"],
    [894, "a0", "process"],
    [517, "v1", "float"]
  ],
  "target-dangerous-event-handler": [
    [9, "v1", "fact-info-target"],
    [20, "v1", "fact-info-target"]
  ],
  "(code target-swim-up)": [[18, "v1", "art-joint-anim"]],
  "(code target-swim-down)": [[69, "v1", "art-joint-anim"]],
  "(event target-swim-down)": [
    [[12, 99], "v1", "attack-info"],
    [88, "t0", "fact-info-target"]
  ],
  "(code target-swim-walk)": [
    [143, "v1", "art-joint-anim"],
    [58, "v1", "art-joint-anim"]
  ],
  "(code target-swim-stance)": [[33, "v1", "art-joint-anim"]],
  "(method 15 water-control)": [
    [47, "v0", "float"],
    [48, "v1", "float"]
  ],
  "(anon-function 10 water)": [
    [5, "s5", "process-drawable"],
    [28, "s5", "process-drawable"]
  ],
  "part-water-splash-callback": [[3, "v1", "float"]],
  "(event target-darkjak-bomb0)": [[51, "v1", "process"]],
  "(code target-darkjak-running-attack)": [
    [16, "v1", "float"],
    [259, "gp", "process-focusable"],
    [278, "v1", "handle"],
    [281, "v1", "handle"],
    [363, "v1", "handle"],
    [366, "v1", "handle"],
    [576, "v1", "art-joint-anim"],
    [604, "v1", "art-joint-anim"],
    [632, "v1", "art-joint-anim"],
    [672, "v1", "art-joint-anim"],
    [700, "v1", "art-joint-anim"],
    [835, "v1", "art-joint-anim"],
    [872, "f1", "float"],
    [22, "v1", "float"],
    ["_stack_", 56, "handle"],
    ["_stack_", 16, "float"]
  ],
  "target-bomb1-fire-shot": [
    [12, "v1", "handle"],
    [20, "gp", "process-focusable"]
  ],
  "(method 9 external-art-control)": [
    [173, "s4", "external-art-buffer"],
    [177, "s4", "external-art-buffer"],
    [183, "s4", "external-art-buffer"],
    [190, "s4", "external-art-buffer"]
  ],
  "(code target-darkjak-get-off)": [
    [159, "v1", "art-joint-anim"],
    [359, "v1", "art-joint-anim"],
    [472, "v1", "art-joint-anim"]
  ],
  "(anon-function 15 target-darkjak)": [
    [16, "v0", "process-focusable"],
    [82, "v1", "art-joint-anim"],
    [113, "v1", "art-joint-anim"]
  ],
  "(trans target-float)": [[130, "v1", "(state target)"]],
  "(code target-stance-look-around)": [[12, "v0", "float"]],
  "(code target-look-around)": [[21, "v0", "float"]],
  "(exit target-swim-stance)": [[51, "v0", "sound-rpc-set-param"]],
  "(exit target-swim-down)": [[56, "v0", "sound-rpc-set-param"]],
  "(method 7 water-anim)": [[14, "t9", "(function water-anim int water-anim)"]],
  "(method 26 water-anim)": [
    ["_stack_", 16, "res-tag"],
    [52, "v0", "(pointer float)"]
  ],
  "(method 7 flow-control)": [
    [19, "t9", "(function flow-control int flow-control)"]
  ],
  "water-anim-event-handler": [
    [23, "v1", "float"],
    [40, "s4", "process"],
    [50, "s5", "water-info"],
    [96, "gp", "process-focusable"],
    [116, "gp", "process-focusable"],
    [137, "gp", "process-focusable"],
    [182, "s5", "water-info"]
  ],
  "(code die crate)": [
    [6, "v1", "collide-shape"],
    [37, "v1", "process-focusable"]
  ],
  "(code notice-blue crate)": [
    [19, "v1", "process-drawable"],
    [21, "gp", "collide-shape-moving"],
    [28, "a0", "collide-shape-moving"],
    [30, "v1", "collide-shape-moving"]
  ],
  "(post fall crate)": [
    [[4, 10], "a0", "collide-shape-moving"],
    [15, "v1", "collide-shape-moving"],
    [26, "v1", "collide-shape-moving"],
    [[34, 53], "gp", "collide-shape-moving"]
  ],
  "(trans fall crate)": [
    [1, "v1", "collide-shape-moving"],
    [6, "v1", "float"],
    [8, "v1", "collide-shape-moving"],
    [24, "v1", "collide-shape-moving"],
    [32, "v1", "collide-shape-moving"],
    [34, "a0", "collide-shape-moving"],
    [37, "a0", "collide-shape-moving"]
  ],
  "(enter fall crate)": [[[35, 40], "a0", "carry-info"]],
  "(post carry crate)": [[[13, 16], "a0", "collide-shape-moving"]],
  "(event carry crate)": [[15, "a0", "vector"]],
  "(code idle crate)": [[[2, 5], "a0", "collide-shape-moving"]],
  "(code hide crate)": [
    [27, "v1", "collide-shape-moving"],
    [95, "v1", "collide-shape-moving"],
    [97, "a0", "collide-shape-moving"],
    [100, "a0", "collide-shape-moving"]
  ],
  "(code special-contents-die crate)": [[42, "v1", "collide-shape-moving"]],
  "target-send-attack": [
    ["_stack_", 96, "symbol"],
    [16, "s4", "process-focusable"],
    [[429, 444], "t1", "sound-name"]
  ],
  "(method 36 crate)": [
    [6, "a0", "collide-shape-moving"],
    [27, "a0", "collide-shape-moving"]
  ],
  "camera-rotate-to-vector": [[63, "v1", "float"]],
  "target-gun-find-track": [
    [182, "v0", "process-focusable"],
    [[192, 224], "gp", "process-focusable"],
    [[249, 475], "s5", "process-focusable"],
    [431, "a0", "process-focusable"],
    [434, "a0", "process-focusable"],
    [519, "v1", "int"],
    [520, "v1", "int"]
  ],
  "target-gun-check": [[599, "v0", "sound-rpc-set-param"]],
  "target-gun-build-track-list": [[46, "v1", "vector"]],
  "target-gun-joint-pre0": [[[131, 165], "gp", "process-focusable"]],
  "(method 28 water-anim)": [
    ["_stack_", 16, "res-tag"],
    [27, "v0", "vector"]
  ],
  "(method 7 drop-plat)": [[18, "v1", "external-art-buffer"]],
  "(method 22 gui-control)": [
    [[268, 315], "s4", "process-drawable"],
    [[275, 338], "s5", "sound-rpc-set-param"],
    [[351, 375], "s5", "sound-rpc-set-param"]
  ],
  "(method 13 sky-work)": [
    [[78, 170], "s4", "sky-work"],
    [[162, 168], "v1", "dma-packet"],
    [[221, 228], "a1", "dma-packet"],
    [[230, 239], "a1", "gs-gif-tag"],
    [243, "a1", "(pointer gs-zbuf)"],
    [245, "a1", "(pointer gs-reg64)"],
    [247, "a1", "(pointer gs-test)"],
    [249, "a1", "(pointer gs-reg64)"],
    [250, "a1", "(pointer gs-alpha)"],
    [252, "a1", "(pointer gs-reg64)"],
    [255, "a1", "(pointer gs-tex0)"],
    [257, "a1", "(pointer gs-reg64)"],
    [259, "a1", "(pointer gs-tex1)"],
    [261, "a1", "(pointer gs-reg64)"],
    [263, "a1", "(pointer gs-clamp)"],
    [265, "a1", "(pointer gs-reg64)"],
    [266, "a1", "(pointer uint64)"],
    [268, "a1", "(pointer gs-reg64)"],
    [[271, 309], "a2", "(inline-array qword)"],
    [[316, 354], "t0", "(inline-array qword)"],
    [[362, 369], "t1", "dma-packet"],
    [[371, 380], "t1", "gs-gif-tag"],
    [384, "t1", "(pointer gs-alpha)"],
    [386, "t1", "(pointer gs-reg64)"],
    [389, "t1", "(pointer gs-tex0)"],
    [391, "t1", "(pointer gs-reg64)"],
    [392, "t1", "(pointer uint64)"],
    [394, "t1", "(pointer gs-reg64)"],
    [[397, 429], "t0", "(inline-array qword)"],
    [[437, 444], "a1", "dma-packet"],
    [[446, 455], "a1", "gs-gif-tag"],
    [458, "a1", "(pointer gs-alpha)"],
    [460, "a1", "(pointer gs-reg64)"],
    [[515, 561], "t1", "(inline-array qword)"],
    [[574, 581], "a3", "dma-packet"],
    [[583, 592], "a3", "gs-gif-tag"],
    [596, "a3", "(pointer gs-alpha)"],
    [598, "a3", "(pointer gs-reg64)"],
    [601, "a3", "(pointer gs-tex0)"],
    [603, "a3", "(pointer gs-reg64)"],
    [604, "a3", "(pointer uint64)"],
    [606, "a3", "(pointer gs-reg64)"],
    [[609, 647], "v1", "(inline-array qword)"],
    [[673, 680], "a1", "dma-packet"],
    [[682, 691], "a1", "gs-gif-tag"],
    [695, "a1", "(pointer gs-zbuf)"],
    [697, "a1", "(pointer gs-reg64)"],
    [699, "a1", "(pointer gs-test)"],
    [701, "a1", "(pointer gs-reg64)"],
    [728, "a1", "(pointer gs-rgbaq)"],
    [730, "a1", "(pointer gs-reg64)"],
    [[733, 738], "v1", "(inline-array qword)"],
    [[741, 750], "v1", "(inline-array qword)"],
    [[760, 766], "v1", "dma-packet"]
  ],
  "(method 33 sky-work)": [
    [42, "s5", "int"],
    [46, "a2", "sky-work"],
    [59, "a2", "sky-work"],
    [36, "v1", "sky-work"]
  ],
  "(method 23 sky-work)": [
    [[3, 10], "a0", "dma-packet"],
    [[12, 21], "a0", "gs-gif-tag"],
    [25, "s3", "(pointer gs-test)"],
    [27, "s3", "(pointer gs-reg64)"],
    [42, "s3", "(pointer gs-tex0)"],
    [44, "s3", "(pointer gs-reg64)"],
    [46, "s3", "(pointer gs-tex1)"],
    [48, "s3", "(pointer gs-reg64)"],
    [49, "s3", "(pointer gs-clamp)"],
    [51, "s3", "(pointer gs-reg64)"],
    [53, "s3", "(pointer gs-alpha)"],
    [55, "s3", "(pointer gs-reg64)"],
    [56, "s3", "(pointer uint64)"],
    [58, "s3", "(pointer gs-reg64)"],
    [[255, 263], "s4", "dma-packet"]
  ],
  "(method 27 sky-work)": [
    [[5, 10], "a0", "dma-packet"],
    [[12, 20], "a0", "gs-gif-tag"],
    [25, "a0", "(pointer gs-alpha)"],
    [27, "a0", "(pointer gs-reg64)"],
    [[142, 149], "s4", "dma-packet"]
  ],
  "(method 34 sky-work)": [
    [[5, 10], "a0", "dma-packet"],
    [[12, 20], "a0", "gs-gif-tag"],
    [25, "a0", "(pointer gs-zbuf)"],
    [27, "a0", "(pointer gs-reg64)"],
    [29, "a0", "(pointer gs-test)"],
    [31, "a0", "(pointer gs-reg64)"],
    [33, "a0", "(pointer gs-alpha)"],
    [35, "a0", "(pointer gs-reg64)"],
    [[80, 88], "s5", "dma-packet"]
  ],
  "(method 35 sky-work)": [
    [[2, 9], "a1", "dma-packet"],
    [[11, 20], "a1", "gs-gif-tag"],
    [24, "a1", "(pointer gs-test)"],
    [26, "a1", "(pointer gs-reg64)"],
    [[66, 74], "s5", "dma-packet"]
  ],
  "(method 36 sky-work)": [
    [[7, 14], "a0", "dma-packet"],
    [[16, 26], "a0", "gs-gif-tag"],
    [62, "s2", "(pointer gs-tex0)"],
    [64, "s2", "(pointer gs-reg64)"],
    [66, "s2", "(pointer gs-tex1)"],
    [68, "s2", "(pointer gs-reg64)"],
    [70, "s2", "(pointer gs-test)"],
    [72, "s2", "(pointer gs-reg64)"],
    [74, "s2", "(pointer gs-clamp)"],
    [76, "s2", "(pointer gs-reg64)"],
    [78, "s2", "(pointer gs-alpha)"],
    [80, "s2", "(pointer gs-reg64)"],
    [[83, 177], "v1", "(inline-array qword)"]
  ],
  "draw-subtitle-image": [
    [[44, 48], "a0", "dma-packet"],
    [[49, 58], "a0", "gs-gif-tag"],
    [70, "a0", "(pointer gs-bitbltbuf)"],
    [72, "a0", "(pointer gs-reg64)"],
    [73, "a0", "(pointer gs-trxpos)"],
    [75, "a0", "(pointer gs-reg64)"],
    [81, "a0", "(pointer gs-trxreg)"],
    [83, "a0", "(pointer gs-reg64)"],
    [84, "a0", "(pointer gs-trxdir)"],
    [86, "a0", "(pointer gs-reg64)"],
    [[106, 112], "a1", "dma-packet"],
    [[113, 121], "a1", "gs-gif-tag"],
    [128, "a1", "(pointer gs-reg64)"],
    [130, "a1", "(pointer gs-alpha)"],
    [126, "a1", "(pointer gs-test)"],
    [132, "a1", "(pointer gs-reg64)"],
    [148, "a1", "(pointer gs-tex0)"],
    [150, "a1", "(pointer gs-reg64)"],
    [153, "a1", "(pointer gs-reg64)"],
    [157, "a1", "(pointer gs-reg64)"],
    [160, "a1", "(pointer gs-reg64)"],
    [151, "a1", "(pointer gs-tex1)"],
    [155, "a1", "(pointer gs-clamp)"],
    [158, "a1", "(pointer uint64)"],
    [[163, 194], "v1", "(pointer uint128)"],
    [[195, 199], "t0", "gs-gif-tag"],
    [[201, 206], "t0", "gs-gif-tag"],
    [[208, 213], "a2", "gs-gif-tag"],
    [[215, 220], "v1", "gs-gif-tag"],
    [[223, 254], "v1", "(pointer uint128)"],
    [[255, 259], "t0", "gs-gif-tag"],
    [[261, 266], "t0", "gs-gif-tag"],
    [[268, 273], "a1", "gs-gif-tag"],
    [[275, 280], "v1", "gs-gif-tag"],
    [[291, 296], "v1", "dma-packet"]
  ],
  "scene-player-init": [
    [[37, 44], "s5", "(array scene)"],
    [83, "v0", "(array scene)"]
  ],
  "connection-list-validate": [[5, "gp", "connection"]],
  "point-poly-distance-min": [[94, "f0", "float"]],
  "(method 42 nav-mesh)": [
    [12, "s4", "grid-hash-box"],
    [59, "s4", "grid-hash-box"]
  ],
  "(method 26 nav-mesh)": [[[23, 78], "s4", "nav-engine"]],
  "compute-dir-parm": [[10, "v1", "float"]],
  "(trans idle fma-sphere)": [[39, "a2", "process-drawable"]],
  "(method 10 talker)": [[29, "t9", "(function process none)"]],
  "(exit active talker)": [[19, "s5", "process-drawable"]],
  "(method 11 speech-channel)": [
    [66, "v1", "process-drawable"],
    [223, "s4", "process-drawable"],
    [237, "s4", "process-drawable"],
    [240, "s4", "process-drawable"],
    [212, "v0", "sound-rpc-set-param"]
  ],
  "lightning-fractal-gen": [
    [37, "v1", "float"],
    [64, "v1", "float"],
    [91, "v1", "float"]
  ],
  "lightning-uniform-gen": [
    [38, "v1", "float"],
    [60, "v1", "float"],
    [82, "v1", "float"]
  ],
  "lightning-trail-uniform-gen": [
    [21, "v1", "float"],
    [43, "v1", "float"],
    [65, "v1", "float"]
  ],
  "lightning-trail-fractal-gen": [
    [52, "v1", "float"],
    [71, "v1", "float"],
    [90, "v1", "float"]
  ],
  "lightning-draw": [
    [[407, 444], "v1", "(inline-array vector)"],
    ["_stack_", 20, "(inline-array gcf-vertex)"],
    ["_stack_", 176, "gcf-control"],
    [440, "a1", "pointer"],
    [441, "a0", "pointer"],
    [438, "a1", "(pointer uint128)"],
    [439, "a0", "(pointer uint128)"],
    [[472, 487], "a0", "dma-packet"],
    [[559, 576], "a0", "dma-packet"],
    [[597, 602], "a0", "dma-packet"]
  ],
  "lightning-draw-all": [
    [39, "v1", "connection"],
    [40, "s1", "dma-buffer"]
  ],
  "(method 24 game-info)": [
    [808, "s4", "pointer"],
    [156, "s4", "pointer"],
    [360, "a1", "pointer"],
    [490, "a1", "pointer"],
    [521, "a2", "pointer"],
    [673, "v1", "pointer"],
    [97, "v1", "pointer"],
    [141, "s4", "game-save-tag"],
    [172, "s4", "game-save-tag"],
    [187, "s4", "(inline-array game-save-tag)"],
    [202, "s4", "(inline-array game-save-tag)"],
    [219, "s4", "(inline-array game-save-tag)"],
    [232, "s4", "(inline-array game-save-tag)"],
    [238, "s4", "(inline-array game-save-tag)"],
    [244, "s4", "(inline-array game-save-tag)"],
    [[250, 325], "s4", "(inline-array game-save-tag)"],
    [328, "s4", "(inline-array game-save-tag)"],
    [[342, 399], "s4", "(inline-array game-save-tag)"],
    [[411, 511], "s4", "(inline-array game-save-tag)"],
    [[539, 673], "s4", "(inline-array game-save-tag)"],
    [[701, 805], "s4", "(inline-array game-save-tag)"],
    [[4, 94], "v1", "(inline-array game-save-tag)"],
    [495, "a2", "(pointer uint8)"]
  ],
  "(method 11 game-save)": [
    [270, "s4", "pointer"],
    [[83, 97], "s4", "(inline-array game-save-tag)"],
    [107, "s4", "(inline-array game-save-tag)"],
    [[116, 267], "s4", "(inline-array game-save-tag)"]
  ],
  "(code active process-taskable)": [
    [40, "gp", "handle"],
    [71, "gp", "handle"]
  ],
  "(method 32 process-taskable)": [
    [63, "v0", "joint"],
    [[70, 80], "v1", "collide-shape-prim-group"]
  ],
  "(method 9 los-control)": [
    [54, "s1", "process-focusable"],
    [35, "s1", "process-focusable"]
  ],
  "(method 18 grid-hash)": [
    [42, "a0", "(pointer grid-hash-word)"],
    [44, "t4", "(pointer grid-hash-word)"],
    [46, "t6", "(pointer grid-hash-word)"]
  ],
  "(method 19 grid-hash)": [[46, "t6", "(pointer uint8)"]],
  "(method 15 sphere-hash)": [[5, "v0", "(function grid-hash none)"]],
  "(method 32 sphere-hash)": [[107, "v1", "float"]],
  "(method 13 carry-info)": [
    [14, "v1", "handle"],
    [22, "v0", "carry-info"],
    [11, "v1", "handle"]
  ],
  "(method 12 carry-info)": [
    [27, "s4", "collide-shape"],
    [46, "a0", "process-drawable"],
    [47, "v1", "collide-shape"],
    [52, "a1", "process-drawable"],
    [53, "a0", "collide-shape"],
    [59, "a1", "process-drawable"],
    [60, "a0", "collide-shape"]
  ],
  "(method 11 carry-info)": [
    [43, "s4", "collide-shape"],
    [211, "a0", "process-drawable"],
    [212, "v1", "collide-shape"],
    [218, "a2", "process-drawable"],
    [225, "a1", "process-drawable"],
    [231, "a0", "process-drawable"],
    [232, "v1", "collide-shape"],
    [10, "v1", "handle"],
    [20, "v1", "handle"],
    [219, "a1", "collide-shape"],
    [226, "a0", "collide-shape"]
  ],
  "(method 14 carry-info)": [
    [45, "s2", "collide-shape"],
    [158, "a0", "process-drawable"],
    [159, "v1", "collide-shape"],
    [165, "a2", "process-drawable"],
    [172, "a1", "process-drawable"],
    [178, "a0", "process-drawable"],
    [179, "v1", "collide-shape"],
    [12, "v1", "handle"],
    [22, "v1", "handle"],
    [166, "a1", "collide-shape"],
    [173, "a0", "collide-shape"],
    [151, "a0", "process-drawable"],
    [152, "v1", "collide-shape"],
    [158, "a2", "process-drawable"],
    [165, "a1", "process-drawable"],
    [171, "a0", "process-drawable"],
    [172, "v1", "collide-shape"],
    [159, "a1", "collide-shape"],
    [166, "a0", "collide-shape"]
  ],
  "(method 16 carry-info)": [[22, "v0", "carry-info"]],
  "(event idle task-arrow)": [[6, "a0", "vector"]],
  "projectile-init-by-other": [[113, "v1", "process-drawable"]],
  "(method 35 projectile)": [[5, "a1", "projectile"]],
  "target-gun-fire-blue": [[71, "a0", "projectile"]],
  "(method 24 gun-blue-shot)": [[15, "s5", "projectile"]],
  "target-gun-fire-yellow": [[28, "a0", "projectile"]],
  "target-gun-fire-red": [
    [150, "v1", "process-drawable"],
    [194, "v1", "process-drawable"],
    [197, "v1", "process-drawable"],
    [200, "v1", "process-drawable"]
  ],
  "(method 26 gun-red-shot)": [
    [43, "a0", "connection"],
    [44, "a0", "collide-shape"],
    [92, "a0", "connection"],
    [93, "a0", "collide-shape"]
  ],
  "gun-red-shot-init-by-other": [[89, "v1", "process-drawable"]],
  "(method 23 gun-red-shot)": [[10, "s4", "process-focusable"]],
  "target-gun-fire-dark": [
    [30, "a0", "projectile"],
    [60, "a0", "gun-dark-shot"]
  ],
  "process-drawable-shock-effect-bullseye": [[88, "a0", "lightning-tracker"]],
  "projectile-update-velocity-space-wars": [
    [59, "a0", "process-drawable"],
    [60, "a0", "collide-shape"]
  ],
  "cshape-reaction-blue-shot": [[15, "v1", "gun-blue-shot"]],
  "(method 10 idle-control)": [[64, "v1", "art-joint-anim"]],
  "(method 136 enemy)": [[34, "a1", "process-focusable"]],
  "(method 107 enemy)": [[17, "v0", "process-focusable"]],
  "(method 96 enemy)": [[16, "a0", "process-focusable"]],
  "(method 129 enemy)": [[18, "a1", "process-focusable"]],
  "(method 97 enemy)": [[16, "v1", "connection"]],
  "(method 75 enemy)": [[9, "s2", "process-focusable"]],
  "(code notice enemy)": [[31, "v1", "art-joint-anim"]],
  "(code stare enemy)": [[23, "gp", "art-joint-anim"]],
  "(code victory enemy)": [[30, "v1", "art-joint-anim"]],
  "(method 88 enemy)": [[28, "a1", "art-joint-anim"]],
  "(code hit enemy)": [[30, "v1", "art-joint-anim"]],
  "(method 51 enemy)": [[27, "a0", "process-focusable"]],
  "(method 78 enemy)": [[11, "v1", "art-joint-anim"]],
  "(code die enemy)": [[30, "v1", "art-joint-anim"]],
  "(code die-falling enemy)": [[32, "gp", "art-joint-anim"]],
  "(code view-anims enemy)": [[20, "s4", "art-joint-anim"]],
  "(method 7 enemy)": [
    [14, "t9", "(function process-focusable int process-focusable)"]
  ],
  "nav-enemy-chase-post": [[15, "a0", "process-focusable"]],
  "nav-enemy-flee-post": [[16, "a0", "process-focusable"]],
  "nav-enemy-face-focus-post": [[24, "a0", "process-focusable"]],
  "nav-enemy-stare-post": [[24, "a0", "process-focusable"]],
  "(code active nav-enemy)": [
    [30, "v1", "art-joint-anim"],
    [127, "v1", "art-joint-anim"],
    [189, "v1", "art-joint-anim"],
    [298, "v1", "art-joint-anim"]
  ],
  "(enter notice nav-enemy)": [[21, "a0", "process-focusable"]],
  "(code notice nav-enemy)": [[31, "v1", "art-joint-anim"]],
  "(code stare nav-enemy)": [[23, "gp", "art-joint-anim"]],
  "(enter taunt nav-enemy)": [[37, "gp", "process-focusable"]],
  "(code taunt nav-enemy)": [[84, "v1", "art-joint-anim"]],
  "(enter pacing nav-enemy)": [[103, "gp", "process-focusable"]],
  "(trans pacing nav-enemy)": [[14, "a0", "process-focusable"]],
  "(code pacing nav-enemy)": [[34, "gp", "art-joint-anim"]],
  "(enter circling nav-enemy)": [[69, "gp", "process-focusable"]],
  "(trans circling nav-enemy)": [[14, "a0", "process-focusable"]],
  "(code circling nav-enemy)": [[34, "gp", "art-joint-anim"]],
  "(code hit nav-enemy)": [[30, "v1", "art-joint-anim"]],
  "(code debug-control nav-enemy)": [[28, "v1", "art-joint-anim"]],
  "(method 55 nav-enemy)": [[[74, 78], "a0", "process-focusable"]],
  "(method 161 nav-enemy)": [[22, "v1", "process-focusable"]],
  "(method 160 nav-enemy)": [
    [19, "a0", "process-focusable"],
    [35, "s5", "process-focusable"]
  ],
  "(method 32 youngsamos-npc)": [
    [61, "t9", "(function process-taskable none)"]
  ],
  "(method 35 pecker-npc)": [
    [58, "v1", "art-joint-anim"],
    [117, "v1", "art-joint-anim"]
  ],
  "(code idle scene-looper)": [[40, "gp", "handle"]],
  "(method 7 rigid-body-platform)": [
    [14, "t9", "(function rigid-body-object int rigid-body-object)"]
  ],
  "(method 53 rigid-body-platform)": [[24, "f0", "float"]],
  "(method 46 rigid-body-platform)": [
    [13, "v1", "rigid-body-control-point"],
    [30, "v1", "collide-rider"],
    [46, "s5", "process-focusable"],
    [139, "v1", "float"]
  ],
  "(method 24 remote)": [
    [16, "s4", "process-focusable"],
    [[26, 30], "s4", "process-focusable"]
  ],
  "remote-track": [[94, "gp", "process-drawable"]],
  "(trans enter remote)": [[[25, 29], "a0", "process-focusable"]],
  "(code enter remote)": [[11, "gp", "process-focusable"]],
  "(method 25 remote)": [[[8, 12], "a0", "collide-shape"]],
  "(method 25 judge)": [[[8, 12], "a0", "collide-shape"]],
  "(event wait judge)": [[63, "gp", "process-focusable"]],
  "(code idle judge)": [[39, "v0", "float"]],
  "(post sidekick-clone)": [[[474, 513], "gp", "(pointer process-drawable)"]],
  "(code target-carry-pickup)": [
    [79, "v0", "carry-info"],
    [290, "v0", "carry-info"]
  ],
  "(code target-carry-drop)": [
    [24, "v0", "carry-info"],
    [92, "v1", "art-joint-anim"],
    [158, "v0", "carry-info"],
    [273, "v0", "carry-info"]
  ],
  "(code target-carry-throw)": [
    [51, "v0", "carry-info"],
    [112, "v0", "carry-info"],
    [194, "v0", "carry-info"]
  ],
  "next-continue": [
    [4, "a2", "symbol"],
    [5, "a2", "level-load-info"],
    [12, "a3", "continue-point"]
  ],
  "(code target-continue)": [[643, "s5", "handle"]],
  "(code target-warp-in)": [[336, "v1", "art-joint-anim"]],
  "target-hit-effect": [[39, "t4", "vector"]],
  "target-hit-setup-anim": [
    [153, "v1", "art-joint-anim"],
    [225, "v1", "art-joint-anim"]
  ],
  "(code target-hit)": [[576, "v1", "art-joint-anim"]],
  "(anon-function 12 target-death)": [[[12, 19], "gp", "process-drawable"]],
  "target-death-reset": [[21, "v1", "connection"]],
  "(anon-function 3 target-death)": [[259, "v1", "art-joint-anim"]],
  "(anon-function 2 target-death)": [
    [58, "v1", "art-joint-anim"],
    [197, "v1", "art-joint-anim"],
    [141, "v1", "art-joint-anim"]
  ],
  "(anon-function 1 target-death)": [[73, "v1", "art-joint-anim"]],
  "(event target-continue)": [[18, "a0", "process"]],
  "(method 30 battle)": [
    [7, "s5", "nav-enemy"],
    [32, "a2", "nav-enemy"]
  ],
  "(method 7 battle)": [
    [15, "t9", "(function process-drawable int process-drawable)"]
  ],
  "(method 51 battle)": [[[38, 95], "s4", "touch-tracker"]],
  "(method 26 battle)": [
    [35, "a0", "connection"],
    [36, "a0", "collide-shape"],
    [84, "a0", "connection"],
    [85, "a0", "collide-shape"]
  ],
  "(method 28 battle)": [
    ["_stack_", 16, "res-tag"],
    [[21, 31], "s5", "(pointer entity-actor)"]
  ],
  "(method 29 battle)": [
    ["_stack_", 16, "res-tag"],
    ["_stack_", 32, "res-tag"]
  ],
  "(method 12 collide-cache)": [[76, "v1", "process-drawable"]],
  "collide-list-fill-bg-using-box": [
    [[207, 213], "v1", "collide-hash-scratch"],
    [223, "a0", "collide-hash-scratch"],
    [[241, 247], "v1", "collide-hash-scratch"],
    [255, "a0", "collide-hash-scratch"]
  ],
  "collide-list-fill-bg-using-line-sphere": [
    [261, "a0", "collide-hash-scratch"],
    [[279, 285], "v1", "collide-hash-scratch"],
    [[246, 251], "v1", "collide-hash-scratch"],
    [293, "a0", "collide-hash-scratch"],
    [102, "v1", "float"]
  ],
  "(method 8 collide-hash)": [
    [34, "a1", "collide-hash-scratch"],
    [50, "a2", "collide-hash-scratch"],
    [62, "a2", "collide-hash-scratch"],
    [73, "a1", "collide-hash-scratch"]
  ],
  "(method 9 collide-mesh)": [[[9, 63], "s5", "collide-mesh-tri"]],
  "(method 13 collide-mesh)": [
    [21, "a3", "(inline-array vector)"],
    [[22, 61], "a3", "vector"],
    [[20, 61], "t0", "(inline-array vector)"],
    [[76, 123], "v1", "collide-mesh-tri"]
  ],
  "(method 10 collide-mesh)": [[[13, 51], "s4", "collide-mesh-cache-tri"]],
  "(method 9 collide-mesh-cache)": [
    [[10, 83], "s4", "collide-mesh-cache-entry"]
  ],
  "(method 10 touching-list)": [[[1, 12], "s5", "touching-shapes-entry"]],
  "(method 13 touching-list)": [[[0, 77], "v0", "touching-shapes-entry"]],
  "(method 11 touching-list)": [[[0, 57], "s5", "touching-shapes-entry"]],
  "(method 12 touching-list)": [[[0, 105], "gp", "touching-shapes-entry"]],
  "(method 9 collide-edge-work)": [
    [[6, 52], "s3", "collide-edge-edge"],
    [[5, 52], "s4", "collide-edge-hold-item"]
  ],
  "(method 20 collide-edge-work)": [
    [100, "a0", "collide-shape-moving"],
    [179, "v1", "int"],
    [179, "a1", "int"]
  ],
  "(method 13 collide-edge-work)": [[[8, 119], "s1", "collide-edge-edge"]],
  "(method 9 collide-edge-edge)": [[20, "a0", "collide-shape-moving"]],
  "(method 13 ocean)": [
    [248, "v1", "dma-packet"],
    [249, "v1", "dma-packet"],
    [250, "v1", "dma-packet"],
    [318, "v1", "dma-packet"],
    [319, "v1", "dma-packet"],
    [320, "v1", "dma-packet"]
  ],
  "(method 19 ocean)": [
    [[2, 8], "a0", "dma-packet"],
    [[11, 17], "a0", "gs-gif-tag"],
    [22, "s4", "(pointer gs-test)"],
    [24, "s4", "(pointer gs-reg64)"],
    [26, "s4", "(pointer gs-alpha)"],
    [28, "s4", "(pointer gs-reg64)"],
    [41, "s4", "(pointer gs-tex0)"],
    [43, "s4", "(pointer gs-reg64)"],
    [45, "s4", "(pointer gs-tex1)"],
    [47, "s4", "(pointer gs-reg64)"],
    [49, "s4", "(pointer gs-texa)"],
    [51, "s4", "(pointer gs-reg64)"],
    [53, "s4", "(pointer gs-miptbp)"],
    [55, "s4", "(pointer gs-reg64)"],
    [57, "s4", "(pointer gs-miptbp)"],
    [59, "s4", "(pointer gs-reg64)"],
    [60, "s4", "(pointer gs-clamp)"],
    [62, "s4", "(pointer gs-reg64)"],
    [64, "s4", "(pointer gs-fogcol)"],
    [66, "s4", "(pointer gs-reg64)"]
  ],
  "(method 20 ocean)": [
    [[3, 7], "a0", "dma-packet"],
    [[13, 16], "a0", "gs-gif-tag"],
    [22, "a0", "(pointer gs-texa)"],
    [24, "a0", "(pointer gs-reg64)"]
  ],
  "(method 22 ocean)": [[[3, 11], "a0", "dma-packet"]],
  "(method 23 ocean)": [[[3, 11], "a0", "dma-packet"]],
  "(method 25 ocean)": [[[8, 16], "a1", "dma-packet"]],
  "(method 26 ocean)": [
    [[11, 19], "a3", "dma-packet"],
    [[30, 38], "a2", "dma-packet"]
  ],
  "(method 27 ocean)": [
    [[19, 27], "a0", "dma-packet"],
    [30, "s3", "matrix"],
    [[49, 54], "s2", "vector"]
  ],
  "(method 28 ocean)": [
    [[43, 51], "a0", "dma-packet"],
    [66, "a2", "(pointer int16)"],
    [[81, 89], "a1", "vector4w"],
    [[90, 98], "v1", "vector4w"],
    [[111, 127], "t0", "vector4w"],
    [[130, 268], "a1", "(inline-array vector4w)"]
  ],
  "(method 29 ocean)": [
    [[5, 9], "a0", "dma-packet"],
    [[15, 18], "a0", "gs-gif-tag"],
    [23, "a0", "(pointer gs-test)"],
    [25, "a0", "(pointer gs-reg64)"],
    [[36, 41], "a0", "dma-packet"],
    [91, "a1", "(pointer int16)"]
  ],
  "(method 30 ocean)": [[29, "a0", "(pointer uint8)"]],
  "(method 31 ocean)": [[32, "a0", "(pointer int32)"]],
  "(method 32 ocean)": [
    [31, "t0", "(pointer int32)"],
    [47, "a2", "(pointer uint8)"],
    [55, "v1", "(pointer int8)"]
  ],
  "(method 33 ocean)": [
    [[52, 60], "a0", "dma-packet"],
    [[63, 67], "v1", "vector4w"],
    [[93, 232], "v1", "(inline-array vector4w)"],
    [[245, 253], "a0", "dma-packet"]
  ],
  "(method 34 ocean)": [
    [[44, 52], "a0", "dma-packet"],
    [[61, 65], "v1", "vector4w"],
    [[68, 147], "v1", "(inline-array vector4w)"],
    [[166, 174], "a0", "dma-packet"]
  ],
  "(method 36 ocean)": [["_stack_", 48, "ocean-trans-mask"]],
  "(method 38 ocean)": [
    [104, "a1", "(pointer int32)"],
    [108, "a3", "(pointer uint8)"],
    [110, "a1", "(pointer int32)"]
  ],
  "(method 39 ocean)": [
    [[7, 15], "a0", "dma-packet"],
    [[17, 51], "v1", "matrix"]
  ],
  "(method 40 ocean)": [["_stack_", 40, "ocean-trans-mask"]],
  "(method 41 ocean)": [[[3, 11], "a0", "dma-packet"]],
  "(method 42 ocean)": [[[3, 11], "a0", "dma-packet"]],
  "(method 45 ocean)": [
    [[19, 27], "a1", "dma-packet"],
    [30, "s3", "matrix"],
    [[47, 52], "s2", "vector"]
  ],
  "(method 48 ocean)": [[[8, 16], "a1", "dma-packet"]],
  "(method 49 ocean)": [[24, "a0", "(pointer uint8)"]],
  "(method 51 ocean)": [
    [39, "a0", "(pointer uint8)"],
    [47, "v1", "(pointer uint8)"]
  ],
  "(method 52 ocean)": [
    [[54, 68], "a2", "dma-packet"],
    [[82, 87], "a0", "dma-packet"],
    [99, "v1", "(pointer uint64)"]
  ],
  "(method 53 ocean)": [
    [[52, 60], "a0", "dma-packet"],
    [[62, 67], "v1", "vector4w"],
    [[70, 149], "v1", "(inline-array vector4w)"],
    [[162, 170], "a0", "dma-packet"]
  ],
  "(method 57 ocean)": [
    [[7, 15], "a0", "dma-packet"],
    [[18, 28], "a0", "vector"],
    [[28, 39], "a0", "vector"],
    [[39, 50], "a0", "vector"],
    [[51, 62], "v1", "vector"]
  ],
  "(method 59 ocean)": [
    [[22, 27], "a0", "dma-packet"],
    [195, "t3", "(pointer uint8)"]
  ],
  "(method 60 ocean)": [[[3, 191], "s4", "(inline-array ocean-vertex)"]],
  "(method 61 ocean)": [[[3, 194], "s4", "(inline-array ocean-vertex)"]],
  "(method 62 ocean)": [[[3, 193], "s4", "(inline-array ocean-vertex)"]],
  "(method 63 ocean)": [[[3, 200], "s4", "(inline-array ocean-vertex)"]],
  "(method 64 ocean)": [[[3, 228], "s5", "(inline-array ocean-vertex)"]],
  "(method 65 ocean)": [[[3, 234], "s5", "(inline-array ocean-vertex)"]],
  "(method 66 ocean)": [[[3, 234], "s4", "(inline-array ocean-vertex)"]],
  "(method 67 ocean)": [[[3, 240], "s4", "(inline-array ocean-vertex)"]],
  "(method 68 ocean)": [[[4, 179], "s3", "(inline-array ocean-vertex)"]],
  "(method 69 ocean)": [[[59, 66], "gp", "dma-packet"]],
  "(method 71 ocean)": [[[8, 16], "a1", "dma-packet"]],
  "(method 72 ocean)": [[[2, 6], "v1", "(inline-array vector4w)"]],
  "(method 73 ocean)": [[[6, 11], "a0", "dma-packet"]],
  "(method 74 ocean)": [
    [[6, 11], "a0", "dma-packet"],
    [[19, 24], "a0", "dma-packet"]
  ],
  "(method 75 ocean)": [[[3, 8], "a0", "dma-packet"]],
  "(method 76 ocean)": [[[3, 8], "a0", "dma-packet"]],
  "(method 77 ocean)": [[[3, 8], "a0", "dma-packet"]],
  "(method 78 ocean)": [
    [[20, 24], "a0", "dma-packet"],
    [[27, 33], "a0", "gs-gif-tag"],
    [38, "a0", "(pointer gs-test)"],
    [40, "a0", "(pointer gs-reg64)"],
    [42, "a0", "(pointer gs-alpha)"],
    [44, "a0", "(pointer gs-reg64)"],
    [45, "a0", "(pointer gs-tex1)"],
    [47, "a0", "(pointer gs-reg64)"],
    [[58, 63], "a0", "dma-packet"]
  ],
  "(method 79 ocean)": [
    [[13, 17], "a0", "dma-packet"],
    [[23, 26], "a0", "gs-gif-tag"],
    [31, "s3", "(pointer gs-test)"],
    [33, "s3", "(pointer gs-reg64)"],
    [35, "s3", "(pointer gs-alpha)"],
    [37, "s3", "(pointer gs-reg64)"],
    [51, "s3", "(pointer gs-tex0)"],
    [53, "s3", "(pointer gs-reg64)"],
    [55, "s3", "(pointer gs-tex1)"],
    [57, "s3", "(pointer gs-reg64)"],
    [58, "s3", "(pointer gs-clamp)"],
    [60, "s3", "(pointer gs-reg64)"],
    [61, "s3", "(pointer uint64)"],
    [63, "s3", "(pointer gs-reg64)"],
    [[66, 81], "v1", "(inline-array vector4w)"],
    [[95, 99], "a0", "dma-packet"],
    [[105, 108], "a0", "gs-gif-tag"],
    [125, "s3", "(pointer gs-tex0)"],
    [127, "s3", "(pointer gs-reg64)"],
    [128, "s3", "(pointer uint64)"],
    [130, "s3", "(pointer gs-reg64)"],
    [[133, 148], "v1", "(inline-array vector4w)"],
    [[162, 166], "a0", "dma-packet"],
    [[172, 175], "a0", "gs-gif-tag"],
    [192, "s3", "(pointer gs-tex0)"],
    [194, "s3", "(pointer gs-reg64)"],
    [195, "s3", "(pointer uint64)"],
    [197, "s3", "(pointer gs-reg64)"],
    [[200, 215], "v1", "(inline-array vector4w)"],
    [[229, 233], "a0", "dma-packet"],
    [[239, 242], "a0", "gs-gif-tag"],
    [259, "s3", "(pointer gs-tex0)"],
    [261, "s3", "(pointer gs-reg64)"],
    [262, "s3", "(pointer uint64)"],
    [264, "s3", "(pointer gs-reg64)"],
    [[267, 282], "v1", "(inline-array vector4w)"],
    [[296, 300], "a0", "dma-packet"],
    [[306, 309], "a0", "gs-gif-tag"],
    [326, "s3", "(pointer gs-tex0)"],
    [328, "s3", "(pointer gs-reg64)"],
    [329, "s3", "(pointer uint64)"],
    [331, "s3", "(pointer gs-reg64)"],
    [[333, 349], "v1", "(inline-array vector4w)"],
    [[360, 373], "v1", "(inline-array vector4w)"]
  ],
  "(method 81 ocean)": [
    [[13, 17], "a0", "dma-packet"],
    [[23, 26], "a0", "gs-gif-tag"],
    [31, "s3", "(pointer gs-test)"],
    [33, "s3", "(pointer gs-reg64)"],
    [35, "s3", "(pointer gs-alpha)"],
    [37, "s3", "(pointer gs-reg64)"],
    [51, "s3", "(pointer gs-tex0)"],
    [53, "s3", "(pointer gs-reg64)"],
    [55, "s3", "(pointer gs-tex1)"],
    [57, "s3", "(pointer gs-reg64)"],
    [58, "s3", "(pointer gs-clamp)"],
    [60, "s3", "(pointer gs-reg64)"],
    [61, "s3", "(pointer uint64)"],
    [63, "s3", "(pointer gs-reg64)"],
    [[66, 81], "v1", "(inline-array vector4w)"],
    [[87, 91], "a0", "dma-packet"],
    [[97, 100], "a0", "gs-gif-tag"],
    [106, "a0", "(pointer gs-bitbltbuf)"],
    [108, "a0", "(pointer gs-reg64)"],
    [109, "a0", "(pointer gs-trxpos)"],
    [111, "a0", "(pointer gs-reg64)"],
    [113, "a0", "(pointer gs-trxreg)"],
    [115, "a0", "(pointer gs-reg64)"],
    [116, "a0", "(pointer gs-trxdir)"],
    [118, "a0", "(pointer gs-reg64)"],
    [[121, 126], "v1", "(inline-array vector4w)"],
    [[146, 150], "a0", "dma-packet"],
    [[156, 159], "a0", "gs-gif-tag"],
    [163, "s3", "(pointer gs-alpha)"],
    [165, "s3", "(pointer gs-reg64)"],
    [179, "s3", "(pointer gs-tex0)"],
    [181, "s3", "(pointer gs-reg64)"],
    [182, "s3", "(pointer gs-tex1)"],
    [184, "s3", "(pointer gs-reg64)"],
    [185, "s3", "(pointer gs-clamp)"],
    [187, "s3", "(pointer gs-reg64)"],
    [188, "s3", "(pointer uint64)"],
    [190, "s3", "(pointer gs-reg64)"],
    [[193, 215], "v1", "(inline-array vector4w)"],
    [[221, 225], "a0", "dma-packet"],
    [[231, 234], "a0", "gs-gif-tag"],
    [239, "a0", "(pointer gs-alpha)"],
    [241, "a0", "(pointer gs-reg64)"],
    [243, "a0", "(pointer gs-tex1)"],
    [245, "a0", "(pointer gs-reg64)"],
    [246, "a0", "(pointer uint64)"],
    [248, "a0", "(pointer gs-reg64)"],
    [[251, 273], "v1", "(inline-array vector4w)"],
    [[287, 291], "a0", "dma-packet"],
    [[297, 300], "a0", "gs-gif-tag"],
    [305, "s3", "(pointer gs-alpha)"],
    [307, "s3", "(pointer gs-reg64)"],
    [320, "s3", "(pointer gs-tex0)"],
    [322, "s3", "(pointer gs-reg64)"],
    [324, "s3", "(pointer gs-tex1)"],
    [326, "s3", "(pointer gs-reg64)"],
    [327, "s3", "(pointer uint64)"],
    [329, "s3", "(pointer gs-reg64)"],
    [[332, 354], "v1", "(inline-array vector4w)"],
    [[376, 381], "a3", "dma-packet"],
    [[387, 390], "a3", "gs-gif-tag"],
    [394, "a3", "(pointer gs-xy-offset)"],
    [396, "a3", "(pointer gs-reg64)"],
    [406, "a3", "(pointer gs-frame)"],
    [408, "a3", "(pointer gs-reg64)"],
    [416, "a3", "(pointer gs-scissor)"],
    [418, "a3", "(pointer gs-reg64)"],
    [420, "a3", "(pointer gs-test)"],
    [422, "a3", "(pointer gs-reg64)"],
    [424, "a3", "(pointer gs-alpha)"],
    [426, "a3", "(pointer gs-reg64)"],
    [440, "a3", "(pointer gs-tex0)"],
    [442, "a3", "(pointer gs-reg64)"],
    [443, "a3", "(pointer uint64)"],
    [445, "a3", "(pointer gs-reg64)"],
    [448, "a3", "(pointer gs-texa)"],
    [450, "a3", "(pointer gs-reg64)"],
    [452, "a3", "(pointer gs-tex1)"],
    [454, "a3", "(pointer gs-reg64)"],
    [455, "a3", "(pointer uint64)"],
    [457, "a3", "(pointer gs-reg64)"],
    [459, "a3", "(pointer gs-prim)"],
    [460, "a3", "(pointer gs-reg64)"],
    [[469, 473], "t1", "dma-packet"],
    [[479, 482], "t1", "gs-gif-tag"],
    [492, "t1", "(pointer gs-xyz)"],
    [494, "t1", "(pointer gs-reg64)"],
    [499, "t1", "(pointer gs-xyz)"],
    [501, "t1", "(pointer gs-reg64)"],
    [511, "t1", "(pointer gs-xyz)"],
    [513, "t1", "(pointer gs-reg64)"],
    [522, "t1", "(pointer gs-xyz)"],
    [524, "t1", "(pointer gs-reg64)"],
    [[536, 540], "a3", "dma-packet"],
    [[546, 549], "a3", "gs-gif-tag"],
    [563, "a3", "(pointer gs-frame)"],
    [565, "a3", "(pointer gs-reg64)"],
    [581, "a3", "(pointer gs-tex0)"],
    [583, "a3", "(pointer gs-reg64)"],
    [585, "a3", "(pointer gs-prim)"],
    [586, "a3", "(pointer gs-reg64)"],
    [[594, 598], "a1", "dma-packet"],
    [[604, 607], "a1", "gs-gif-tag"],
    [617, "a1", "(pointer gs-xyz)"],
    [619, "a1", "(pointer gs-reg64)"],
    [624, "a1", "(pointer gs-xyz)"],
    [626, "a1", "(pointer gs-reg64)"],
    [636, "a1", "(pointer gs-xyz)"],
    [638, "a1", "(pointer gs-reg64)"],
    [647, "a1", "(pointer gs-xyz)"],
    [649, "a1", "(pointer gs-reg64)"]
  ],
  "(method 82 ocean)": [
    [[10, 14], "a0", "dma-packet"],
    [[20, 23], "a0", "gs-gif-tag"],
    [28, "s3", "(pointer gs-test)"],
    [30, "s3", "(pointer gs-reg64)"],
    [32, "s3", "(pointer gs-alpha)"],
    [34, "s3", "(pointer gs-reg64)"],
    [54, "s3", "(pointer gs-tex0)"],
    [56, "s3", "(pointer gs-reg64)"],
    [58, "s3", "(pointer gs-tex1)"],
    [60, "s3", "(pointer gs-reg64)"],
    [62, "s3", "(pointer gs-clamp)"],
    [64, "s3", "(pointer gs-reg64)"],
    [65, "s3", "(pointer uint64)"],
    [67, "s3", "(pointer gs-reg64)"],
    [[70, 90], "v1", "(inline-array vector4w)"],
    [[103, 107], "a0", "dma-packet"],
    [[113, 116], "a0", "gs-gif-tag"],
    [121, "s3", "(pointer gs-test)"],
    [123, "s3", "(pointer gs-reg64)"],
    [124, "s3", "(pointer gs-alpha)"],
    [126, "s3", "(pointer gs-reg64)"],
    [144, "s3", "(pointer gs-tex0)"],
    [146, "s3", "(pointer gs-reg64)"],
    [147, "s3", "(pointer gs-tex1)"],
    [149, "s3", "(pointer gs-reg64)"],
    [151, "s3", "(pointer gs-clamp)"],
    [153, "s3", "(pointer gs-reg64)"],
    [154, "s3", "(pointer uint64)"],
    [156, "s3", "(pointer gs-reg64)"],
    [[159, 179], "v1", "(inline-array vector4w)"]
  ],
  "(method 83 ocean)": [
    [[13, 17], "a0", "dma-packet"],
    [[23, 26], "a0", "gs-gif-tag"],
    [31, "s1", "(pointer gs-alpha)"],
    [33, "s1", "(pointer gs-reg64)"],
    [53, "s1", "(pointer gs-tex0)"],
    [55, "s1", "(pointer gs-reg64)"],
    [57, "s1", "(pointer gs-clamp)"],
    [59, "s1", "(pointer gs-reg64)"],
    [60, "s1", "(pointer uint64)"],
    [62, "s1", "(pointer gs-reg64)"],
    [69, "v1", "(pointer uint128)"],
    [[97, 115], "s1", "(inline-array vector4w)"]
  ],
  "(method 84 ocean)": [[[66, 92], "t1", "(inline-array vector4w)"]],
  "(method 85 ocean)": [
    [[5, 9], "a0", "dma-packet"],
    [[15, 18], "a0", "gs-gif-tag"],
    [23, "a0", "(pointer gs-alpha)"],
    [25, "a0", "(pointer gs-reg64)"],
    [32, "v1", "(pointer uint128)"],
    [[89, 118], "s0", "(inline-array vector4w)"],
    [[128, 137], "s4", "(pointer uint128)"],
    [[128, 137], "v1", "(pointer uint128)"]
  ],
  "(method 88 ocean)": [
    [[5, 9], "a0", "dma-packet"],
    [[15, 18], "a0", "gs-gif-tag"],
    [23, "s3", "(pointer gs-test)"],
    [25, "s3", "(pointer gs-reg64)"],
    [39, "s3", "(pointer gs-tex0)"],
    [41, "s3", "(pointer gs-reg64)"],
    [43, "s3", "(pointer gs-tex1)"],
    [45, "s3", "(pointer gs-reg64)"],
    [46, "s3", "(pointer gs-clamp)"],
    [48, "s3", "(pointer gs-reg64)"],
    [50, "s3", "(pointer gs-alpha)"],
    [52, "s3", "(pointer gs-reg64)"],
    [53, "s3", "(pointer uint64)"],
    [55, "s3", "(pointer gs-reg64)"],
    [[227, 232], "a0", "(inline-array vector4w)"],
    [[244, 270], "a1", "(inline-array vector4w)"],
    [[282, 288], "a0", "(inline-array vector4w)"],
    [[299, 324], "a1", "(inline-array vector4w)"]
  ],
  "(method 89 ocean)": [
    [[39, 43], "a0", "dma-packet"],
    [[49, 52], "a0", "gs-gif-tag"],
    [57, "a0", "(pointer gs-test)"],
    [59, "a0", "(pointer gs-reg64)"],
    [61, "a0", "(pointer gs-alpha)"],
    [63, "a0", "(pointer gs-reg64)"],
    [64, "a0", "(pointer uint64)"],
    [66, "a0", "(pointer gs-reg64)"],
    [[69, 87], "v1", "(inline-array vector4w)"],
    [[88, 93], "a0", "(inline-array vector4w)"],
    [[93, 101], "v1", "(inline-array vector4w)"],
    [[107, 111], "a0", "dma-packet"],
    [[117, 120], "a0", "gs-gif-tag"],
    [125, "a0", "(pointer gs-xy-offset)"],
    [127, "a0", "(pointer gs-reg64)"],
    [130, "a0", "(pointer gs-texa)"],
    [132, "a0", "(pointer gs-reg64)"],
    [133, "a0", "(pointer uint64)"],
    [135, "a0", "(pointer gs-reg64)"],
    [[138, 144], "v1", "adgif-shader"],
    [[234, 240], "v1", "adgif-shader"],
    [[295, 299], "a0", "dma-packet"],
    [[305, 308], "a0", "gs-gif-tag"],
    [313, "s3", "(pointer gs-alpha)"],
    [315, "s3", "(pointer gs-reg64)"],
    [334, "s3", "(pointer gs-tex0)"],
    [336, "s3", "(pointer gs-reg64)"],
    [338, "s3", "(pointer gs-tex1)"],
    [340, "s3", "(pointer gs-reg64)"],
    [342, "s3", "(pointer gs-clamp)"],
    [344, "s3", "(pointer gs-reg64)"],
    [346, "s3", "(pointer gs-rgbaq)"],
    [348, "s3", "(pointer gs-reg64)"],
    [349, "s3", "(pointer uint64)"],
    [351, "s3", "(pointer gs-reg64)"],
    [[357, 361], "a0", "dma-packet"],
    [[367, 370], "a0", "gs-gif-tag"],
    [374, "a0", "(pointer gs-tex1)"],
    [376, "a0", "(pointer gs-reg64)"],
    [377, "a0", "(pointer uint64)"],
    [379, "a0", "(pointer gs-reg64)"],
    [[382, 421], "v1", "(inline-array vector4w)"]
  ],
  "(method 90 ocean)": [[0, "a2", "(pointer int32)"]],
  "(method 18 collide-shape-prim-group)": [
    [[3, 32], "s4", "collide-shape-prim"]
  ],
  "(method 19 collide-shape-prim)": [[[3, 32], "s4", "collide-shape-prim"]],
  "collide-shape-draw-debug-marks": [
    [24, "v1", "connection"],
    [[24, 41], "a0", "collide-shape"],
    [56, "v1", "connection"],
    [[56, 70], "a0", "collide-shape"],
    [88, "v1", "connection"],
    [[88, 104], "a0", "collide-shape"]
  ],
  "(method 18 collide-shape-prim-sphere)": [
    [79, "s4", "collide-shape-prim-mesh"]
  ],
  "(method 56 collide-shape-moving)": [
    [68, "a0", "process-focusable"],
    [153, "a0", "process-focusable"]
  ],
  "(method 66 collide-shape-moving)": [[[29, 58], "s0", "collide-cache-prim"]],
  "(method 36 collide-shape)": [[[1, 40], "v1", "collide-shape-prim"]],
  "(method 38 collide-shape)": [
    [[42, 80], "s5", "collide-shape-prim-mesh"],
    [34, "v0", "(array collide-mesh)"]
  ],
  "(method 45 collide-shape)": [
    [28, "a0", "connection"],
    [29, "a0", "collide-shape"],
    [79, "a0", "connection"],
    [80, "a0", "collide-shape-moving"],
    [[224, 235], "s1", "collide-shape-moving"]
  ],
  "(method 40 collide-shape)": [
    [30, "a0", "connection"],
    [31, "a0", "collide-shape"],
    [79, "a0", "connection"],
    [80, "a0", "collide-shape-moving"],
    [156, "s4", "(pointer uint64)"]
  ],
  "(method 12 collide-shape-prim-group)": [
    [[12, 43], "s4", "collide-shape-prim"]
  ],
  "(method 13 collide-shape-prim)": [[[12, 43], "s4", "collide-shape-prim"]],
  "(method 12 collide-shape-prim-sphere)": [
    [17, "gp", "collide-shape-prim-mesh"]
  ],
  "(method 50 collide-shape)": [[[30, 100], "gp", "process-focusable"]],
  "cshape-reaction-update-state": [["_stack_", 56, "collide-status"]],
  "(method 17 collide-shape-prim-mesh)": [
    [[6, 11], "s2", "collide-shape-prim-group"]
  ],
  "(method 35 collide-shape)": [
    [27, "a0", "connection"],
    [28, "a0", "collide-shape"],
    [76, "a0", "connection"],
    [77, "a0", "collide-shape"]
  ],
  "(method 44 collide-shape)": [[25, "a0", "process-drawable"]],
  // placeholder
  "placeholder-do-not-add-below": [],
  "(method 38 guard-lazer-shot)": [[[33, 37], "a0", "process-focusable"]],
  "(method 28 metalhead-shot)": [
    [29, "s5", "process-drawable"],
    [32, "s5", "process-drawable"],
    [10, "v0", "sound-rpc-set-param"]
  ],
  "(event impact metalhead-grenade-shot)": [
    [11, "s4", "process-drawable"],
    [28, "s4", "collide-shape"]
  ],
  "(trans active guard-conversation)": [[18, "a0", "nav-enemy"]],
  "(method 11 guard-conversation)": [
    ["_stack_", 16, "res-tag"],
    [75, "v0", "(pointer actor-group)"],
    [128, "v1", "nav-enemy"]
  ],
  "(code come-down transport-level)": [[14, "v1", "art-joint-anim"]],
  "(code idle transport-level)": [[29, "v1", "art-joint-anim"]],
  "(code leave transport-level)": [[44, "v1", "art-joint-anim"]],
  "(method 74 crimson-guard-level)": [[[95, 99], "v1", "process-focusable"]],
  "(method 200 crimson-guard-level)": [
    [15, "s5", "process-focusable"],
    [35, "s5", "process-focusable"]
  ],
  "(code notice crimson-guard-level)": [[31, "v1", "art-joint-anim"]],
  "(trans blast-hostile crimson-guard-level)": [
    [[62, 66], "a0", "process-focusable"]
  ],
  "(trans grenade-hostile crimson-guard-level)": [
    [[62, 66], "a0", "process-focusable"]
  ],
  "(code arrest crimson-guard-level)": [[29, "v1", "art-joint-anim"]],
  "(code gun-shoot crimson-guard-level)": [
    [28, "v1", "art-joint-anim"],
    [[91, 97], "v1", "process-drawable"]
  ],
  "(code close-attack crimson-guard-level)": [[14, "v1", "art-joint-anim"]],
  "(code attack crimson-guard-level)": [
    [257, "a0", "process-focusable"],
    [535, "v1", "art-joint-anim"],
    [286, "v1", "art-joint-anim"]
  ],
  "(code get-up-front crimson-guard-level)": [[20, "v1", "art-joint-anim"]],
  "(code get-up-back crimson-guard-level)": [[20, "v1", "art-joint-anim"]],
  "(code roll-right crimson-guard-level)": [
    [[95, 99], "a0", "process-focusable"],
    [[182, 186], "a0", "process-focusable"]
  ],
  "(code roll-left crimson-guard-level)": [
    [[95, 99], "a0", "process-focusable"],
    [[182, 186], "a0", "process-focusable"]
  ],
  "(method 77 crimson-guard-level)": [
    [42, "a1", "art-joint-anim"],
    [100, "a1", "art-joint-anim"],
    [129, "a1", "art-joint-anim"],
    [160, "v1", "art-joint-anim"],
    [196, "a1", "art-joint-anim"]
  ],
  "(method 78 crimson-guard-level)": [
    [18, "a1", "art-joint-anim"],
    [72, "a1", "art-joint-anim"],
    [104, "a1", "art-joint-anim"],
    [136, "v1", "art-joint-anim"],
    [175, "a1", "art-joint-anim"]
  ],
  "(code die-falling crimson-guard-level)": [
    [29, "gp", "art-joint-anim"],
    [520, "v1", "art-joint-anim"],
    [168, "v1", "art-joint-anim"],
    [267, "v1", "art-joint-anim"],
    [366, "v1", "art-joint-anim"],
    [463, "v1", "art-joint-anim"]
  ],
  "(method 10 grid-hash)": [[12, "a0", "(pointer uint128)"]],
  "(method 24 grid-hash)": [
    [78, "v1", "(pointer uint128)"],
    [191, "t0", "(pointer int8)"],
    [195, "a2", "(pointer uint8)"],
    [237, "v1", "(pointer uint128)"]
  ],
  "(method 11 grid-hash)": [
    [[141, 147], "t6", "pointer"],
    [128, "t1", "pointer"],
    [149, "t4", "pointer"],
    [152, "t1", "pointer"]
  ],
  "(method 27 sphere-hash)": [[44, "s2", "(pointer int8)"]],
  "(method 9 actor-hash-buckets)": [
    [19, "v1", "connection"],
    [[16, 160], "s4", "collide-shape"],
    [76, "s4", "collide-shape"],
    [108, "v1", "connection"]
  ],
  "(method 12 flow-control)": [
    [23, "a0", "connection"],
    [24, "a0", "collide-shape"],
    [71, "a0", "connection"],
    [72, "a0", "collide-shape"]
  ],
  "(method 10 flow-control)": [["_stack_", 32, "flow-section"]],
  "(method 9 lod-set)": [["_stack_", 16, "res-tag"]],
  "execute-math-engine": [[[15, 28], "v1", "process-drawable"]],
  "(method 14 draw-control)": [[13, "v1", "process-drawable"], [[58, 64], "t9", "(function object object object none)"]],
  "(method 17 process-drawable)": [[7, "v1", "collide-shape"]],
  "(method 10 process-drawable)": [[32, "a0", "collide-shape"]],
  "(code process-drawable-art-error)": [[[18, 50], "v1", "collide-shape"]],
  "(method 18 process-drawable)": [[1, "v1", "pointer"]],
  "skeleton-group->draw-control": [[[239, 249], "v1", "process-drawable"]],
  "(method 14 process-drawable)": [
    [[124, 129], "s5", "collide-shape"],
    [111, "v1", "vector"]
  ],
  "ja-channel-push!": [
    [35, "v1", "int"],
    [35, "a0", "int"]
  ],
  "joint-control-reset!": [
    [3, "a1", "int"],
    [5, "a0", "int"],
    [7, "a1", "int"],
    [[11, 35], "v1", "joint-control-channel"]
  ],
  "ja-blend-eval": [[[3, 26], "s5", "joint-control-channel"]],
  "(method 9 joint-control)": [
    [[12, 68], "s3", "joint-control-channel"],
    [[13, 70], "s5", "(pointer float)"]
  ],
  "(method 10 top-anim-joint-control)": [
    [5, "a0", "process-drawable"],
    [162, "s2", "art-joint-anim"]
  ],
  "transform-and-sleep": [[[9, 13], "a0", "collide-shape"]],
  "transform-and-sleep-code": [[[9, 13], "a0", "collide-shape"]],
  "transform-post": [[[2, 6], "a0", "collide-shape"]],
  "rider-trans": [[[0, 4], "a0", "collide-shape"]],
  "rider-post": [[[3, 17], "gp", "collide-shape"]],
  "pusher-post": [[[2, 14], "gp", "collide-shape"]],
  "birth-func-vector-orient": [[[7, 23], "s3", "sprite-vec-data-2d"]],
  "process-drawable-burn-effect": [
    [28, "a0", "process-drawable"],
    [108, "v1", "process-drawable"],
    [49, "a0", "process-drawable"],
    [64, "a0", "process-drawable"]
  ],
  "process-drawable2-shock-effect": [[59, "v0", "lightning-tracker"]],
  "process-drawable-shock-effect": [[156, "v0", "lightning-tracker"]],
  "(method 12 top-anim-joint-control)": [
    [8, "a1", "art-joint-anim"],
    [40, "a1", "art-joint-anim"]
  ],
  "(method 13 draw-control)": [[44, "a0", "process-drawable"]],
  "target-collision-reaction": [
    [349, "v1", "collide-shape-prim"],
    [400, "a0", "process-focusable"],
    [573, "a0", "process-focusable"],
    [579, "a0", "process-focusable"],
    ["_stack_", 96, "collide-status"],
    ["_stack_", 104, "cshape-reaction-flags"]
  ],
  "cspace-inspect-tree": [[[27, 89], "s2", "cspace"]],
  "poly-find-nearest-edge": [
    [8, "f0", "float"],
    [12, "f0", "float"]
  ],
  "(anon-function 15 target-anim)": [
    [103, "gp", "art-joint-anim"],
    [161, "gp", "art-joint-anim"],
    [161, "v1", "art-joint-anim"],
    [213, "v1", "art-joint-anim"]
  ],
  "(anon-function 14 target-anim)": [
    [52, "a1", "art-joint-anim"],
    [186, "v1", "art-joint-anim"]
  ],
  "(anon-function 13 target-anim)": [[127, "a1", "art-joint-anim"]],
  "target-stance-anim": [
    [98, "v1", "art-joint-anim"],
    [164, "v1", "art-joint-anim"],
    [261, "v1", "art-joint-anim"],
    [385, "a1", "art-joint-anim"],
    [475, "a1", "art-joint-anim"],
    [635, "v1", "art-joint-anim"],
    [772, "v1", "art-joint-anim"],
    [1047, "v1", "art-joint-anim"]
  ],
  "target-stance-push": [
    [73, "v1", "art-joint-anim"],
    [125, "v1", "art-joint-anim"]
  ],
  "target-falling-anim": [[61, "v1", "art-joint-anim"]],
  "(anon-function 8 target-anim)": [
    [79, "v1", "art-joint-anim"],
    [174, "v1", "art-joint-anim"]
  ],
  "target-hit-ground-flop-anim": [[39, "v1", "art-joint-anim"]],
  "(anon-function 4 target-anim)": [
    [101, "v1", "art-joint-anim"],
    [168, "v1", "art-joint-anim"],
    [235, "v1", "art-joint-anim"],
    [292, "v1", "art-joint-anim"]
  ],
  "(anon-function 3 target-anim)": [
    [102, "v1", "art-joint-anim"],
    [162, "v1", "art-joint-anim"],
    [231, "v1", "art-joint-anim"],
    [289, "v1", "art-joint-anim"]
  ],
  "target-hit-ground-anim": [
    [132, "a1", "art-joint-anim"],
    [284, "v1", "art-joint-anim"],
    [336, "v1", "art-joint-anim"],
    [472, "v1", "art-joint-anim"],
    [532, "v1", "art-joint-anim"],
    [687, "v1", "art-joint-anim"],
    [848, "v1", "art-joint-anim"],
    [947, "v1", "art-joint-anim"]
  ],
  "target-attack-air-anim": [
    [80, "v1", "art-joint-anim"],
    [248, "v1", "art-joint-anim"]
  ],
  "target-edge-grab-anim": [
    [54, "v1", "art-joint-anim"],
    [111, "v1", "art-joint-anim"]
  ],
  "entity-lookup-part-group": [
    ["_stack_", 16, "res-tag"],
    [29, "s3", "basic"]
  ],
  "(method 22 swingpole)": [[53, "v1", "process-drawable"]],
  "(code active swingpole)": [[34, "a0", "process-focusable"]],
  "swingpole-init": [[56, "a0", "swingpole"]],
  "(event idle manipy)": [
    [61, "v1", "joint"],
    [233, "v1", "process-drawable"],
    [360, "v1", "vector"],
    [368, "v1", "vector"],
    [402, "t9", "(function manipy object)"],
    [475, "a0", "process-drawable"],
    [498, "v1", "process-drawable"],
    [507, "a0", "process-drawable"],
    [535, "v1", "vector"],
    [408, "v1", "float"],
    [462, "v1", "float"],
    [686, "a0", "float"]
  ],
  "(trans idle manipy)": [
    [57, "v1", "process-drawable"],
    [[64, 73], "a0", "collide-shape"]
  ],
  "(code idle manipy)": [
    [61, "a1", "process-drawable"],
    [82, "gp", "process-drawable"],
    [88, "gp", "process-drawable"],
    [131, "a0", "process-drawable"],
    [193, "a0", "process-drawable"],
    [164, "a0", "process"],
    [[159, 190], "gp", "handle"]
  ],
  "manipy-init": [
    [[142, 146], "a0", "collide-shape"],
    [214, "v1", "joint"]
  ],
  "(code active part-tracker)": [
    [[29, 43], "v1", "process-drawable"],
    [[103, 117], "v1", "process-drawable"]
  ],
  "(method 16 lightning-tracker)": [
    [[141, 158], "a0", "process-focusable"],
    [174, "a0", "process-drawable"],
    [[53, 70], "a0", "process-focusable"],
    [82, "a0", "process-focusable"]
  ],
  "(code active lightning-tracker)": [[[71, 81], "v1", "process-drawable"]],
  "(exit active lightning-tracker)": [[4, "v0", "sound-rpc-set-param"]],
  "ja-anim-done?": [[30, "gp", "process-drawable"]],
  "camera-pov-from": [
    [[4, 41], "gp", "target"],
    [21, "v1", "joint"],
    [32, "v1", "joint"]
  ],
  "(event active part-spawner)": [[25, "v1", "vector"]],
  "(exit active launcher)": [[2, "v0", "sound-rpc-set-param"]],
  "(method 11 launcher)": [[128, "v0", "vector"]],
  "launcher-init-by-other": [[136, "v0", "vector"]],
  "(event active touch-tracker)": [
    [71, "a0", "process"],
    [98, "t9", "(function touch-tracker object)"]
  ],
  "(code active touch-tracker)": [
    [22, "a0", "process-drawable"],
    [32, "a0", "collide-shape"]
  ],
  "(event explode explosion)": [
    [13, "v1", "process-drawable"],
    [18, "a0", "collide-shape"]
  ],
  "process-drawable-random-point!": [[[29, 34], "s4", "collide-shape"]],
  "(method 11 part-spawner)": [[112, "a3", "vector"]],
  "(code startup gun-dark-shot)": [[79, "a1", "process-drawable"]],
  "(enter moving gun-dark-shot)": [[16, "a1", "process-drawable"]],
  "(trans moving gun-dark-shot)": [[24, "s3", "process-drawable"]],
  "(code impact gun-dark-shot)": [
    [260, "a0", "process-focusable"],
    [108, "v0", "(array collide-shape)"],
    [156, "s0", "process-focusable"],
    [166, "s0", "process-focusable"],
    [219, "s1", "process-drawable"]
  ],
  "(anon-function 1 gun-dark-shot)": [
    [71, "v1", "process-drawable"],
    [78, "a0", "process-focusable"],
    [86, "a0", "process"],
    [93, "a0", "process"],
    [113, "a0", "process-drawable"]
  ],
  "(exit startup gun-dark-shot)": [[20, "v0", "sound-rpc-set-param"]],
  "eco-track-root-prim-fadeout": [[3, "a0", "collide-shape"]],
  "process-drawable-shock-skel-effect": [
    [[47, 51], "a1", "cspace"],
    [87, "v0", "(array cspace)"],
    [251, "v1", "lightning-tracker"],
    [253, "v1", "lightning-tracker"],
    [59, "a1", "cspace"],
    [119, "a0", "cspace"],
    [131, "a0", "cspace"],
    [311, "a0", "(pointer uint128)"],
    [360, "a0", "(pointer uint128)"]
  ],
  "(method 13 editable-face)": [[[31, 84], "s3", "(inline-array vector)"]],
  "(method 13 editable-plane)": [[[37, 90], "s3", "(inline-array vector)"]],
  "target-standard-event-handler": [
    [45, "v1", "(pointer process)"],
    [93, "a0", "vector"],
    [203, "a0", "process"],
    [205, "v1", "(pointer process)"],
    [228, "a0", "process"],
    [230, "v1", "(pointer process)"],
    [250, "a0", "process"],
    [252, "v1", "(pointer process)"],
    [343, "s5", "process"],
    [345, "v1", "(pointer process)"],
    [369, "a0", "process"],
    [371, "v1", "(pointer process)"],
    [392, "a0", "process"],
    [394, "v1", "(pointer process)"],
    [439, "a0", "process"],
    [441, "v1", "(pointer process)"],
    [461, "a0", "process"],
    [463, "v1", "(pointer process)"],
    [640, "a0", "process"],
    [642, "v1", "(pointer process)"],
    [698, "v1", "(pointer process)"],
    [68, "a0", "vector"]
  ],
  "(method 21 collide-cache)": [
    [[62, 86], "a3", "(inline-array collide-cache-tri)"]
  ],
  "(method 13 collide-cache)": [[303, "v1", "process-drawable"]],
  "(method 19 collide-cache)": [
    [26, "a0", "connection"],
    [27, "a0", "collide-shape"],
    [105, "a0", "connection"],
    [106, "a0", "collide-shape"]
  ],
  "(method 20 collide-cache)": [
    [50, "v1", "connection"],
    [51, "s1", "collide-shape"],
    [114, "v1", "connection"],
    [115, "s1", "collide-shape"]
  ],
<<<<<<< HEAD
  "(method 11 bigmap)": [
    [181, "v1", "trail-graph"],
    [195, "v1", "trail-graph"]
  ],
  "(method 16 bigmap)": [
    [15, "v1", "bigmap-bit-mask"],
    [38, "v1", "bigmap-bit-mask"]
=======
  "(method 9 collide-cache)": [
    //[[28, 56], "gp", "collide-shape-prim"],
    [33, "gp", "collide-cache-prim"],
    [35, "gp", "collide-shape-prim"],
    [[50, 56], "gp", "collide-cache-prim"],
    [36, "v1", "collide-shape-prim-sphere"],
    [[4, 26], "gp", "collide-cache-tri"]
  ],
  "col-rend-draw": [
    [[161, 217], "s5", "collide-cache-prim"],
    [164, "v1", "collide-shape-prim-sphere"],
    [[14, 152], "s3", "collide-cache-tri"]
  ],
  "effect-param->sound-spec": [
    [178, "v1", "collide-shape-moving"]
  ],
  "(method 10 effect-control)": [
    [128, "v1", "collide-shape-moving"],
    [183, "s3", "(pointer object)"],
    [187, "s3", "basic"],
    [340, "s3", "basic"],
    [390, "s3", "basic"],
    [462, "s3", "basic"],
    [483, "s3", "basic"],
    [[497, 575], "s3", "death-info"]
  ],
  "(method 12 effect-control)": [
    [99, "gp", "(pointer int8)"],
    ["_stack_", 112, "res-tag"]
>>>>>>> 7a1a64ac
  ]

}<|MERGE_RESOLUTION|>--- conflicted
+++ resolved
@@ -4948,15 +4948,6 @@
     [114, "v1", "connection"],
     [115, "s1", "collide-shape"]
   ],
-<<<<<<< HEAD
-  "(method 11 bigmap)": [
-    [181, "v1", "trail-graph"],
-    [195, "v1", "trail-graph"]
-  ],
-  "(method 16 bigmap)": [
-    [15, "v1", "bigmap-bit-mask"],
-    [38, "v1", "bigmap-bit-mask"]
-=======
   "(method 9 collide-cache)": [
     //[[28, 56], "gp", "collide-shape-prim"],
     [33, "gp", "collide-cache-prim"],
@@ -4986,7 +4977,13 @@
   "(method 12 effect-control)": [
     [99, "gp", "(pointer int8)"],
     ["_stack_", 112, "res-tag"]
->>>>>>> 7a1a64ac
+  ],
+  "(method 11 bigmap)": [
+    [181, "v1", "trail-graph"],
+    [195, "v1", "trail-graph"]
+  ],
+  "(method 16 bigmap)": [
+    [15, "v1", "bigmap-bit-mask"],
+    [38, "v1", "bigmap-bit-mask"]
   ]
-
 }