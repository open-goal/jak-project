{
  // auto find-parent-method possible
  "(method 3 entity-actor)": [[7, "t9", "(function entity entity)"]],
  "(method 3 entity)": [[7, "t9", "(function entity entity)"]],
  //
  "(method 2 array)": [
    [23, "gp", "(array int32)"],
    [43, "gp", "(array uint32)"],
    [63, "gp", "(array int64)"],
    [83, "gp", "(array uint64)"],
    [102, "gp", "(array int8)"],
    [121, "gp", "(array uint8)"],
    [141, "gp", "(array int16)"],
    [161, "gp", "(array uint16)"],
    [186, "gp", "(array uint128)"],
    [204, "gp", "(array int32)"],
    [223, "gp", "(array float)"],
    [232, "gp", "(array float)"],
    [249, "gp", "(array basic)"],
    [258, "gp", "(array basic)"]
  ],
  "(method 3 array)": [
    [51, "gp", "(array int32)"],
    [69, "gp", "(array uint32)"],
    [87, "gp", "(array int64)"],
    [105, "gp", "(array uint64)"],
    [122, "gp", "(array int8)"],
    [139, "gp", "(array int8)"],
    [157, "gp", "(array int16)"],
    [175, "gp", "(array uint16)"],
    [198, "gp", "(array uint128)"],
    [214, "gp", "(array int32)"],
    [233, "gp", "(array float)"],
    [250, "gp", "(array basic)"]
  ],
  "(method 0 cpu-thread)": [[[0, 28], "v0", "cpu-thread"]],
  "(method 0 process)": [
    [11, "a0", "int"],
    [[12, 45], "v0", "process"]
  ],
  "inspect-process-heap": [
    [[4, 11], "s5", "basic"],
    [17, "s5", "pointer"]
  ],
  "(method 14 dead-pool)": [
    [[24, 25], "v1", "(pointer process)"],
    [[30, 39], "s4", "(pointer process)"]
  ],
  "(method 24 dead-pool-heap)": [
    [5, "v1", "pointer"],
    [13, "a0", "pointer"],
    [25, "v1", "pointer"]
  ],
  "method-state": [[12, "a2", "state"]],
  "(method 9 process)": [[[46, 49], "s5", "process"]],
  "(method 10 process)": [[[24, 30], "s4", "protect-frame"]],
  "(method 0 protect-frame)": [
    [0, "a0", "int"],
    [[1, 8], "v0", "protect-frame"]
  ],
  "string-cat-to-last-char": [
    [3, "s5", "(pointer uint8)"],
    [4, "s5", "string"]
  ],
  "enter-state": [
    [68, "s0", "protect-frame"],
    [101, "t9", "(function object object object object object object none)"]
  ],
  "send-event-function": [[[7, 15], "a0", "process"]],
  // MATH
  "logf": [
    [12, "f0", "float"],
    [12, "f1", "float"],
    [19, "f0", "float"],
    [19, "f1", "float"]
  ],
  "log2f": [
    [12, "f0", "float"],
    [12, "f1", "float"],
    [19, "f0", "float"],
    [19, "f1", "float"]
  ],
  "cube-root": [
    [17, "f0", "float"],
    [17, "f1", "float"],
    [18, "f0", "float"],
    [18, "f1", "float"],
    [[23, 32], "f0", "float"]
  ],
  // Quaternion
  "quaternion-look-at!": [[15, "v1", "vector"]],
  "vector-x-quaternion!": [[10, "v1", "(pointer uint128)"]],
  "vector-y-quaternion!": [[10, "v1", "(pointer uint128)"]],
  "vector-z-quaternion!": [[10, "v1", "(pointer uint128)"]],
  "dma-buffer-add-vu-function": [[[9, 33], "t2", "dma-packet"]],
  "dma-buffer-add-buckets": [
    [[1, 4], "v1", "dma-bucket"],
    [5, "v1", "pointer"],
    [[9, 11], "v1", "dma-bucket"],
    [11, "v1", "pointer"]
  ],
  "dma-buffer-patch-buckets": [
    [[6, 8], "a0", "(inline-array dma-bucket)"],
    [8, "a3", "pointer"],
    [14, "a0", "(inline-array dma-bucket)"],
    [3, "a0", "(inline-array dma-bucket)"],
    [36, "a0", "(inline-array dma-bucket)"],
    [10, "a0", "(inline-array dma-bucket)"],
    [18, "a0", "(inline-array dma-bucket)"],
    [[29, 33], "a0", "dma-packet"],
    [34, "a0", "(inline-array dma-bucket)"]
  ],
  "dma-bucket-insert-tag": [
    [[2, 6], "v1", "dma-bucket"],
    [3, "a0", "dma-bucket"]
  ],
  "disasm-vif-details": [
    [[62, 94], "s3", "(pointer uint32)"],
    [[98, 130], "s3", "(pointer uint16)"],
    [[134, 164], "s3", "(pointer uint32)"],
    [[168, 198], "s3", "(pointer uint16)"],
    [[202, 225], "s3", "(pointer uint16)"]
  ],
  "disasm-vif-tag": [
    [[81, 85], "t1", "vif-stcycl-imm"],
    [242, "a0", "vif-unpack-imm"]
  ],
  "disasm-dma-list": [
    [25, "v1", "dma-tag"],
    [153, "v1", "dma-packet"],
    [189, "v1", "dma-packet"],
    [229, "v1", "dma-packet"],
    [258, "v1", "dma-packet"],
    [302, "v1", "dma-packet"],
    [308, "v1", "dma-packet"],
    [152, "v1", "(pointer uint64)"],
    [167, "v1", "(pointer uint64)"],
    [176, "v1", "(pointer uint64)"],
    [198, "v1", "(pointer uint64)"],
    [207, "v1", "(pointer uint64)"],
    [238, "v1", "(pointer uint64)"],
    [247, "v1", "(pointer uint64)"],
    [282, "v1", "(pointer uint64)"],
    [291, "v1", "(pointer uint64)"],
    [324, "v1", "(pointer uint64)"],
    [334, "v1", "(pointer uint64)"]
  ],
  "calculate-basis-functions-vector!": [
    [[8, 20], "v1", "(pointer float)"],
    [[0, 60], "f1", "float"]
  ],
  "curve-evaluate!": [[62, "s5", "pointer"]],
  "vector4-array-add!": [
    [11, "s5", "(inline-array vector4)"],
    [12, "s4", "(inline-array vector4)"],
    [13, "gp", "(inline-array vector4)"]
  ],
  "vector4-array-sub!": [
    [11, "s5", "(inline-array vector4)"],
    [12, "s4", "(inline-array vector4)"],
    [13, "gp", "(inline-array vector4)"]
  ],
  "vector4-array-mul!": [
    [11, "s5", "(inline-array vector4)"],
    [12, "s4", "(inline-array vector4)"],
    [13, "gp", "(inline-array vector4)"]
  ],
  "vector4-array-scale!": [
    [11, "s5", "(inline-array vector4)"],
    [12, "gp", "(inline-array vector4)"]
  ],
  "vector4-array-madd!": [
    [13, "s5", "(inline-array vector4)"],
    [14, "s4", "(inline-array vector4)"],
    [15, "gp", "(inline-array vector4)"]
  ],
  "vector4-array-msub!": [
    [13, "s5", "(inline-array vector4)"],
    [14, "s4", "(inline-array vector4)"],
    [15, "gp", "(inline-array vector4)"]
  ],
  "vector4-array-lerp!": [
    [13, "s5", "(inline-array vector4)"],
    [14, "s4", "(inline-array vector4)"],
    [15, "gp", "(inline-array vector4)"]
  ],
  "vector-segment-distance-point!": [[[21, 30], "f1", "float"]],
  "(method 10 profile-array)": [
    [[6, 10], "a0", "dma-packet"],
    [[16, 19], "a0", "gs-gif-tag"],
    [24, "a0", "(pointer gs-alpha)"],
    [26, "a0", "(pointer gs-reg64)"],
    [28, "a0", "(pointer gs-zbuf)"],
    [30, "a0", "(pointer gs-reg64)"],
    [32, "a0", "(pointer gs-test)"],
    [34, "a0", "(pointer gs-reg64)"],
    [35, "a0", "(pointer uint64)"],
    [37, "a0", "(pointer gs-reg64)"],
    [39, "a0", "(pointer gs-clamp)"],
    [41, "a0", "(pointer gs-reg64)"],
    [43, "a0", "(pointer gs-tex1)"],
    [45, "a0", "(pointer gs-reg64)"],
    [48, "a0", "(pointer gs-texa)"],
    [50, "a0", "(pointer gs-reg64)"],
    [52, "a0", "(pointer gs-texclut)"],
    [54, "a0", "(pointer gs-reg64)"],
    [56, "a0", "(pointer uint64)"],
    [58, "a0", "(pointer gs-reg64)"],
    [[69, 73], "a0", "(pointer uint128)"],
    [[73, 82], "a1", "vector4w"],
    [[82, 89], "a1", "vector4w"],
    [[90, 96], "a0", "vector4w"],
    [[113, 117], "a1", "(pointer uint128)"],
    [[117, 126], "a2", "vector4w"],
    [[126, 136], "a2", "vector4w"],
    [[137, 149], "a1", "vector4w"],
    [[187, 191], "t2", "(pointer int128)"],
    [[191, 225], "t4", "vector4w"],
    [[225, 231], "a2", "vector4w"],
    [[231, 237], "a2", "vector4w"]
  ],
  "draw-sprite2d-xy": [
    [[35, 39], "t0", "dma-packet"],
    [[45, 48], "t0", "gs-gif-tag"],
    [53, "t0", "(pointer gs-prim)"],
    [55, "t0", "(pointer gs-rgbaq)"],
    [66, "t0", "(pointer gs-xyzf)"],
    [87, "t0", "(pointer gs-xyzf)"],
    [[96, 108], "v1", "(pointer uint64)"]
  ],
  "draw-sprite2d-xy-absolute": [
    [[6, 10], "t3", "dma-packet"],
    [[16, 19], "t3", "gs-gif-tag"],
    [24, "t3", "(pointer gs-prim)"],
    [25, "t3", "(pointer gs-rgbaq)"],
    [36, "t3", "(pointer gs-xyzf)"],
    [49, "t3", "(pointer gs-xyzf)"],
    [[62, 69], "v1", "(pointer uint64)"]
  ],
  "draw-quad2d": [
    [[18, 22], "t2", "dma-packet"],
    [[28, 31], "t2", "gs-gif-tag"],
    [36, "t2", "(pointer gs-prim)"],
    [38, "t2", "(pointer gs-rgbaq)"],
    [46, "t2", "(pointer gs-xyzf)"],
    [48, "t2", "(pointer gs-rgbaq)"],
    [61, "t2", "(pointer gs-xyzf)"],
    [63, "t2", "(pointer gs-rgbaq)"],
    [76, "t2", "(pointer gs-xyzf)"],
    [78, "t2", "(pointer gs-rgbaq)"],
    [96, "t2", "(pointer gs-xyzf)"],
    [97, "t2", "(pointer uint64)"],
    [[110, 117], "v1", "(pointer uint64)"]
  ],
  "set-display-gs-state": [
    [[3, 10], "t3", "dma-packet"],
    [[13, 19], "t3", "gs-gif-tag"],
    [30, "t3", "(pointer gs-scissor)"],
    [32, "t3", "(pointer gs-reg64)"],
    [33, "t3", "(pointer gs-xy-offset)"],
    [35, "t3", "(pointer gs-reg64)"],
    [46, "t3", "(pointer gs-frame)"],
    [48, "t3", "(pointer gs-reg64)"],
    [50, "t3", "(pointer gs-test)"],
    [52, "t3", "(pointer gs-reg64)"],
    [54, "t3", "(pointer gs-texa)"],
    [56, "t3", "(pointer gs-reg64)"],
    [58, "t3", "(pointer gs-zbuf)"],
    [60, "t3", "(pointer gs-reg64)"],
    [61, "t3", "(pointer uint64)"],
    [63, "t3", "(pointer gs-reg64)"]
  ],
  "set-display-gs-state-offset": [
    [[3, 10], "t5", "dma-packet"],
    [[13, 19], "t5", "gs-gif-tag"],
    [30, "t5", "(pointer gs-scissor)"],
    [32, "t5", "(pointer gs-reg64)"],
    [40, "t5", "(pointer gs-xy-offset)"],
    [42, "t5", "(pointer gs-reg64)"],
    [53, "t5", "(pointer gs-frame)"],
    [55, "t5", "(pointer gs-reg64)"],
    [57, "t5", "(pointer gs-test)"],
    [59, "t5", "(pointer gs-reg64)"],
    [61, "t5", "(pointer gs-texa)"],
    [63, "t5", "(pointer gs-reg64)"],
    [65, "t5", "(pointer gs-zbuf)"],
    [67, "t5", "(pointer gs-reg64)"],
    [68, "t5", "(pointer uint64)"],
    [70, "t5", "(pointer gs-reg64)"]
  ],
  "reset-display-gs-state": [
    [[3, 8], "a2", "dma-packet"],
    [[14, 17], "a2", "gs-gif-tag"],
    [22, "a1", "(pointer gs-scissor)"],
    [24, "a1", "(pointer gs-reg64)"],
    [26, "a1", "(pointer gs-xy-offset)"],
    [28, "a1", "(pointer gs-reg64)"],
    [30, "a1", "(pointer gs-frame)"],
    [32, "a1", "(pointer gs-reg64)"],
    [34, "a1", "(pointer gs-test)"],
    [36, "a1", "(pointer gs-reg64)"],
    [39, "a1", "(pointer gs-texa)"],
    [41, "a1", "(pointer gs-reg64)"],
    [43, "a1", "(pointer gs-zbuf)"],
    [45, "a1", "(pointer gs-reg64)"],
    [46, "a1", "(pointer uint64)"],
    [48, "a1", "(pointer gs-reg64)"]
  ],
  "(method 3 connection-pers)": [[97, "f0", "float"]],
  "(method 9 connection)": [[8, "a0", "pointer"]],
  "(method 10 connection)": [[8, "a0", "pointer"]],
  "(method 11 connection)": [[5, "a1", "pointer"]],
  "(method 0 engine)": [
    [44, "v1", "pointer"],
    [47, "v1", "pointer"],
    [53, "v1", "connectable"],
    [65, "v1", "connectable"]
  ],
  "(method 12 engine)": [
    [[5, 18], "s4", "connection"],
    [13, "t9", "(function object object object object object)"]
  ],
  "(method 13 engine)": [
    [[5, 28], "s4", "connection"],
    [13, "t9", "(function object object object object object)"]
  ],
  "(method 15 engine)": [[[0, 36], "v1", "connection"]],
  "(method 19 engine)": [[8, "a0", "connection"]],
  "(method 20 engine)": [[8, "a0", "connection"]],
  "(method 21 engine)": [[8, "a0", "connection"]],
  "(method 0 engine-pers)": [
    [32, "v1", "pointer"],
    [23, "v1", "pointer"],
    [26, "v1", "pointer"],
    [24, "v1", "(pointer pointer)"]
  ],
  "(method 3 connection-minimap)": [[97, "f0", "float"]],
  "dma-buffer-add-ref-texture": [
    [[25, 29], "a3", "dma-packet"],
    [[32, 44], "a3", "gs-gif-tag"],
    [[47, 62], "a2", "dma-packet"]
  ],
  "texture-page-default-allocate": [[51, "a3", "texture-page"]],
  "texture-page-font-allocate": [[33, "a3", "texture-page"]],
  "(method 24 texture-pool)": [
    [67, "a1", "shader-ptr"],
    [[70, 91], "a1", "adgif-shader"],
    [92, "a1", "adgif-shader"]
  ],
  "(method 3 generic-tie-interp-point)": [[19, "gp", "(pointer uint128)"]],
  "(method 19 res-lump)": [
    [46, "t2", "(pointer uint64)"],
    [100, "t3", "(pointer uint64)"],
    [184, "t5", "(pointer uint64)"],
    [64, "t6", "(pointer uint64)"]
  ],
  "(method 20 res-lump)": [[341, "t0", "(pointer uint128)"]],
  "(method 16 res-lump)": [
    [22, "t1", "(pointer uint64)"],
    [29, "t2", "(pointer uint64)"]
  ],
  "(method 15 res-lump)": [[132, "s5", "res-tag-pair"]],
  "(method 17 res-lump)": [[22, "s4", "(pointer pointer)"]],
  "(method 0 script-context)": [[[8, 17], "v0", "script-context"]],
  "joint-mod-wheel-callback": [[[2, 63], "s4", "joint-mod-wheel"]],
  "joint-mod-set-local-callback": [[[0, 23], "v1", "joint-mod-set-local"]],
  "joint-mod-add-local-callback": [[[2, 33], "s4", "joint-mod-add-local"]],
  "joint-mod-set-world-callback": [[[0, 23], "v1", "joint-mod-set-world"]],
  "joint-mod-blend-local-callback": [[[2, 63], "gp", "joint-mod-blend-local"]],
  "joint-mod-spinner-callback": [[[2, 63], "gp", "joint-mod-spinner"]],
  "joint-mod-blend-world-callback": [[[2, 148], "gp", "joint-mod-blend-world"]],
  "joint-mod-rotate-local-callback": [
    [[2, 16], "v1", "joint-mod-rotate-local"]
  ],
  "(method 0 collide-shape-prim-sphere)": [
    [[3, 8], "v0", "collide-shape-prim-sphere"]
  ],
  "(method 0 collide-shape-prim-mesh)": [
    [[3, 11], "v0", "collide-shape-prim-mesh"]
  ],
  "(method 0 collide-shape-prim-group)": [
    [[3, 12], "v0", "collide-shape-prim-group"]
  ],
  "(method 0 collide-shape-moving)": [[[2, 12], "v0", "collide-shape-moving"]],
  "(method 11 touching-prims-entry-pool)": [
    [[0, 8], "v1", "touching-prims-entry"],
    [8, "v1", "pointer"],
    [[9, 11], "v1", "touching-prims-entry"],
    [[1, 20], "a1", "touching-prims-entry"]
  ],
  "(method 0 touching-list)": [[[6, 9], "v0", "touching-list"]],
  "display-loop-main": [[223, "t9", "(function none)"]],
  "end-display": [
    [205, "f1", "float"],
    [205, "f0", "float"],
    [[85, 90], "v1", "dma-packet"],
    [[235, 240], "v1", "dma-packet"]
  ],
  "(method 18 res-lump)": [["_stack_", 16, "object"]],
  "(method 21 res-lump)": [
    ["_stack_", 16, "res-tag"],
    ["_stack_", 32, "res-tag"]
  ],
  "(method 8 res-lump)": [
    [258, "s0", "array"],
    // [[0, 100], "s0", "basic"],
    // [[102, 120], "s0", "basic"],
    // [[147, 150], "s0", "collide-mesh"],
    [[157, 239], "s0", "(array object)"]
    // [235, "s0", "basic"]
  ],
  "(method 0 fact-info-enemy)": [
    [[0, 196], "gp", "fact-info-enemy"],
    ["_stack_", 16, "res-tag"],
    ["_stack_", 32, "res-tag"]
  ],
  "(method 0 fact-info)": [[87, "v1", "(pointer int32)"]],
  "(method 0 fact-info-crate)": [[[0, 17], "gp", "fact-info-crate"]],
  "(method 0 fact-info-target)": [[[0, 17], "gp", "fact-info-target"]],
  "joint-channel-float-delete!": [
    [7, "a0", "pointer"],
    [7, "a1", "pointer"]
  ],
  "num-func-chan": [[7, "v1", "joint-control-channel"]],
  "(method 20 process-focusable)": [
    [15, "gp", "collide-shape-moving"],
    [31, "gp", "collide-shape"]
  ],
  "(method 10 focus)": [[19, "v1", "collide-shape"]],
  "shrubbery-login-post-texture": [
    [[13, 15], "a3", "qword"],
    [16, "a3", "pointer"],
    [24, "a3", "pointer"],
    [[17, 23], "a3", "qword"],
    [[13, 23], "a1", "qword"],
    [14, "a2", "qword"],
    [[27, 29], "a3", "qword"],
    [[27, 29], "a1", "qword"],
    [[35, 37], "a3", "qword"],
    [[35, 37], "a2", "qword"]
  ],
  "(top-level-login eye-h)": [[[69, 77], "a1", "eye-control"]],
  "entity-actor-lookup": [["_stack_", 16, "res-tag"]],
  "entity-actor-count": [["_stack_", 16, "res-tag"]],
  "(method 0 path-control)": [["_stack_", 16, "res-tag"]],
  "(method 9 actor-link-info)": [[[0, 36], "s3", "entity-actor"]],
  "(method 41 nav-mesh)": [["_stack_", 56, "float"]],
  "(method 39 nav-mesh)": [["_stack_", 56, "float"]],
  "str-load": [[[18, 44], "s2", "load-chunk-msg"]],
  "str-load-status": [
    [[18, 22], "v1", "load-chunk-msg"],
    [26, "v1", "load-chunk-msg"]
  ],
  "str-play-async": [[[7, 36], "s4", "play-chunk-msg"]],
  "str-play-stop": [[[7, 36], "s4", "play-chunk-msg"]],
  "str-play-queue": [[[7, 98], "s4", "play-chunk-msg"]],
  "str-ambient-play": [[[7, 20], "s5", "load-chunk-msg"]],
  "str-ambient-stop": [[[7, 20], "s5", "load-chunk-msg"]],
  "dgo-load-begin": [[[19, 41], "s2", "load-dgo-msg"]],
  "dgo-load-get-next": [[[14, 31], "v1", "load-dgo-msg"]],
  "dgo-load-continue": [[[5, 23], "gp", "load-dgo-msg"]],
  "dgo-load-link": [
    [7, "s4", "uint"],
    [17, "s4", "uint"],
    [55, "s4", "uint"],
    [27, "s4", "uint"],
    [37, "s4", "uint"]
  ],
  "lookup-level-info": [
    [3, "a1", "symbol"],
    [[4, 24], "a1", "level-load-info"]
  ],
  "(method 30 level-group)": [[87, "v0", "level"]],
  "(method 19 level-group)": [
    [223, "s3", "continue-point"],
    [[177, 209], "s1", "continue-point"],
    [[182, 224], "s3", "continue-point"],
    [434, "v1", "symbol"]
  ],
  "(method 18 level)": [[[82, 89], "a1", "level"]],
  "(method 19 level)": [[[45, 48], "a0", "texture-anim-array"]],
  "level-update-after-load": [
    [[123, 152], "s0", "drawable-inline-array-tfrag"],
    [[155, 158], "s0", "drawable-tree-instance-tie"],
    [365, "a1", "(pointer int32)"],
    [370, "a2", "(pointer int32)"]
  ],
  "(method 25 level)": [
    [97, "t9", "(function object none)"],
    [169, "t9", "(function object symbol none)"]
  ],
  "(method 9 level)": [[54, "t9", "(function object none)"]],
  "copy-mood-exterior": [
    [[15, 19], "a1", "(inline-array vector)"],
    [[16, 18], "v1", "(inline-array vector)"],
    [[30, 32], "v1", "(inline-array vector)"],
    [[29, 33], "a0", "(inline-array vector)"]
  ],
  "update-mood-ruins": [[[19, 46], "gp", "ruins-states"]],
  "desaturate-mood-colors": [[[20, 92], "a0", "(inline-array mood-color)"]],
  "ramdisk-load": [[[7, 12], "v1", "ramdisk-rpc-load"]],
  "(method 10 engine-sound-pers)": [[[2, 19], "v1", "sound-rpc-set-param"]],
  "check-irx-version": [[[3, 51], "gp", "sound-rpc-get-irx-version"]],
  "sound-bank-iop-store": [[[7, 11], "v1", "sound-rpc-bank-cmd"]],
  "sound-bank-iop-free": [[[7, 12], "v1", "sound-rpc-bank-cmd"]],
  "sound-bank-load": [[[7, 12], "v1", "sound-rpc-load-bank"]],
  "sound-bank-load-from-iop": [[[7, 12], "v1", "sound-rpc-load-bank"]],
  "sound-bank-load-from-ee": [[[8, 14], "v1", "sound-rpc-load-bank"]],
  "sound-bank-unload": [[[6, 11], "v1", "sound-rpc-unload-bank"]],
  "sound-music-load": [[[6, 11], "v1", "sound-rpc-load-music"]],
  "sound-music-unload": [[[3, 8], "v1", "sound-rpc-unload-music"]],
  "set-language": [[[7, 12], "v1", "sound-rpc-set-language"]],
  "sound-set-stereo-mode": [[[4, 9], "v1", "sound-rpc-set-stereo-mode"]],
  "list-sounds": [[[3, 7], "v1", "sound-rpc-list-sounds"]],
  "string->sound-name": [[[2, 18], "a1", "(pointer uint8)"]],
  "sound-set-volume": [[[3, 16], "v1", "sound-rpc-set-master-volume"]],
  "sound-set-reverb": [[[5, 25], "v1", "sound-rpc-set-reverb"]],
  "sound-set-ear-trans": [[[7, 26], "gp", "sound-rpc-set-ear-trans"]],
  "sound-play-by-name": [
    [[12, 45], "s5", "sound-rpc-play"],
    [[22, 39], "s3", "process-drawable"]
  ],
  "sound-play-by-spec": [
    [[4, 54], "s5", "sound-rpc-play"],
    [[31, 47], "s3", "process-drawable"]
  ],
  "sound-pause": [[[3, 8], "v1", "sound-rpc-pause-sound"]],
  "sound-stop": [[[3, 8], "v1", "sound-rpc-stop-sound"]],
  "sound-continue": [[[3, 8], "v1", "sound-rpc-continue-sound"]],
  "sound-group-pause": [[[3, 7], "v1", "sound-rpc-pause-group"]],
  "sound-group-stop": [[[3, 7], "v1", "sound-rpc-stop-group"]],
  "sound-group-continue": [[[3, 7], "v1", "sound-rpc-continue-group"]],
  "sound-set-flava": [[[3, 10], "v1", "sound-rpc-set-flava"]],
  "sound-set-midi-reg": [[[3, 10], "v1", "sound-rpc-set-midi-reg"]],
  "sound-set-fps": [[[3, 10], "v1", "sound-rpc-set-fps"]],
  "(method 0 ambient-sound)": [
    [121, "v1", "sound-spec"],
    [125, "v1", "sound-spec"],
    [128, "v1", "sound-spec"],
    [132, "v1", "sound-spec"],
    // [143, "v1", "sound-spec"],
    // [140, "v1", "sound-spec"],
    // [147, "v1", "sound-spec"],
    ["_stack_", 16, "sound-spec"],
    ["_stack_", 32, "sound-name"],
    ["_stack_", 48, "(pointer float)"],
    // ["_stack_", 52, "sound-play-parms"],
    ["_stack_", 64, "res-tag"]
  ],
  "(method 11 ambient-sound)": [
    [[18, 33], "s4", "process-drawable"],
    [[11, 47], "s5", "sound-rpc-set-param"]
  ],
  "(method 12 ambient-sound)": [[[7, 22], "v1", "sound-rpc-set-param"]],
  "(method 13 ambient-sound)": [[[7, 23], "v1", "sound-rpc-set-param"]],
  "loader-test-command": [[[5, 10], "v1", "sound-rpc-test-cmd"]],
  "(anon-function 1 gsound)": [[[0, 45], "gp", "(array symbol)"]],
  "sound-buffer-dump": [[[12, 39], "s3", "sound-rpc-play"]],
  "(method 12 fact-info-target)": [
    [3, "v1", "target"],
    [14, "a0", "target"]
  ],
  "(method 10 history)": [[[8, 10], "a1", "history-elt"]],
  "(method 10 history-iterator)": [[[20, 35], "a2", "history-elt"]],
  "command-get-time": [[119, "gp", "(pointer float)"]],
  "command-get-param": [[122, "gp", "(pointer float)"]],
  "command-get-entity": [[10, "gp", "process"]],
  // sprite
  "sprite-add-matrix-data": [
    [[5, 15], "a2", "dma-packet"],
    [[24, 28], "a1", "matrix"],
    [[47, 57], "a2", "dma-packet"],
    [[70, 97], "a2", "vector"],
    [[98, 113], "a1", "vector"],
    [[119, 133], "a1", "vector"]
  ],
  "sprite-add-frame-data": [[[8, 16], "a0", "dma-packet"]],
  "sprite-add-2d-chunk": [
    [[12, 20], "a0", "dma-packet"],
    [[45, 52], "a0", "dma-packet"],
    [[69, 76], "a0", "dma-packet"],
    [[80, 87], "v1", "dma-packet"],
    [65, "a3", "int"]
  ],
  "sprite-add-3d-chunk": [
    [[11, 19], "a0", "dma-packet"],
    [[44, 51], "a0", "dma-packet"],
    [[68, 75], "a0", "dma-packet"],
    [[79, 87], "v1", "dma-packet"],
    [65, "a3", "int"]
  ],
  "sprite-draw": [
    [[33, 38], "a0", "dma-packet"],
    [[41, 48], "a0", "gs-gif-tag"],
    [52, "a0", "(pointer gs-test)"],
    [54, "a0", "(pointer gs-reg64)"],
    [56, "a0", "(pointer gs-clamp)"],
    [58, "a0", "(pointer gs-reg64)"],
    [[73, 82], "a0", "dma-packet"],
    [[87, 92], "a0", "dma-packet"],
    [[111, 115], "a0", "dma-packet"],
    [[129, 133], "a0", "dma-packet"],
    [[150, 154], "a0", "dma-packet"],
    [[159, 162], "v1", "dma-packet"]
  ],
  // sprite-distort
  "sprite-init-distorter": [
    [[3, 7], "a1", "dma-packet"],
    [[13, 16], "a1", "gs-gif-tag"],
    [21, "a1", "(pointer gs-zbuf)"],
    [23, "a1", "(pointer gs-reg64)"],
    [25, "a1", "(pointer gs-tex0)"],
    [27, "a1", "(pointer gs-reg64)"],
    [29, "a1", "(pointer gs-tex1)"],
    [31, "a1", "(pointer gs-reg64)"],
    [32, "a1", "(pointer gs-miptbp)"],
    [34, "a1", "(pointer gs-reg64)"],
    [36, "a1", "(pointer gs-clamp)"],
    [38, "a1", "(pointer gs-reg64)"],
    [40, "a1", "(pointer gs-alpha)"],
    [42, "a1", "(pointer gs-reg64)"],
    [50, "a3", "uint"],
    [[53, 58], "a1", "dma-packet"]
  ],
  "sprite-draw-distorters": [
    [[73, 93], "a0", "vector"],
    [75, "v1", "vector"],
    [87, "v1", "vector"],
    [96, "v1", "vector"],
    [100, "v1", "vector"],
    [123, "a0", "(pointer int32)"],
    [128, "v1", "vector"],
    [130, "v1", "vector"],
    [136, "v1", "vector"],
    [157, "v1", "vector"],
    [[175, 192], "a1", "dma-packet"],
    [[200, 206], "a0", "dma-packet"],
    [[210, 214], "a0", "vector4w"],
    [[219, 224], "a0", "dma-packet"],
    [[252, 269], "a1", "dma-packet"],
    [[277, 281], "a1", "dma-packet"],
    [[285, 289], "a1", "vector4w"],
    [[293, 298], "v1", "dma-packet"]
  ],
  "print-game-text": [
    [225, "v1", "float"],
    [241, "v1", "float"]
  ],
  "warp-test": [[[18, 23], "v1", "dma-packet"]],
  "fx-copy-buf": [
    [[17, 22], "t3", "dma-packet"],
    [[2, 8], "a2", "dma-packet"],
    [[122, 127], "t0", "dma-packet"],
    [[24, 66], "t3", "dma-packet"]
  ],
  "(method 12 setting-control)": [[17, "s4", "connection"]],
  "(method 14 setting-control)": [[6, "v1", "connection"]],
  "(method 18 setting-control)": [[[844, 848], "a0", "process-focusable"]],
  "(method 9 cam-setting-data)": [
    [[76, 80], "v1", "connection"],
    [22, "s3", "connection"],
    [[45, 48], "s3", "connection"],
    [[56, 59], "s3", "connection"]
  ],
  "(method 9 user-setting-data)": [
    [[76, 80], "v1", "connection"],
    [[56, 59], "s3", "connection"],
    [[45, 49], "s3", "connection"],
    [22, "s3", "connection"]
  ],
  "(method 10 cam-setting-data)": [
    [[24, 31], "v1", "handle"],
    [[23, 36], "a0", "handle"],
    [44, "a3", "vector"],
    [395, "a3", "vector"],
    [404, "a3", "vector"],
    [413, "a3", "vector"],
    [424, "a3", "vector"],
    [[433, 448], "a0", "handle"],
    [[434, 441], "v1", "handle"],
    [[454, 467], "a0", "handle"],
    [[455, 462], "v1", "handle"]
  ],
  "(method 9 art)": [[9, "v1", "pointer"]],
  "(method 12 art-group)": [[12, "a0", "art-joint-anim"]],
  "(method 9 art-mesh-geo)": [
    [20, "s4", "(pointer int16)"],
    [[14, 19], "a0", "drawable"],
    [10, "v1", "(pointer art)"],
    [14, "v1", "(pointer art)"]
  ],
  "(method 9 art-joint-anim)": [[9, "v1", "pointer"]],
<<<<<<< HEAD
  "joint-control-copy!": [[8, "a0", "uint"]],
=======
  "joint-control-copy!": [
    [8, "a0", "uint"],
    [8, "v1", "uint"]
  ],
>>>>>>> f3c63f26
  "joint-control-remap!": [
    [127, "t9", "(function joint-control joint-control-channel int object)"],
    [181, "t9", "(function joint-control joint-control-channel int object)"],
    ["_stack_", 60, "basic"]
  ],
  "flatten-joint-control-to-spr": [
    [[201, 203], "a1", "terrain-context"],
    [[131, 133], "a0", "terrain-context"],
    [[182, 184], "a1", "terrain-context"],
    [[164, 166], "a0", "terrain-context"],
    [195, "v1", "terrain-context"],
    [65, "a3", "(pointer float)"],
    [67, "a3", "(pointer float)"],
    [[18, 24], "a2", "(inline-array vector)"],
    [24, "a3", "(pointer float)"],
    [[59, 65], "a2", "(inline-array vector)"],
    [[112, 118], "a2", "(inline-array vector)"],
    [17, "a2", "int"]
  ],
  "(method 2 art-joint-anim-manager-slot)": [
    [21, "s2", "uint"],
    [21, "v1", "uint"]
  ],
  "create-interpolated2-joint-animation-frame": [
    [[48, 125], "v1", "joint-anim-frame"]
  ],
  "(method 12 art-joint-anim-manager)": [
    [15, "a0", "pointer"],
    [15, "v1", "pointer"],
    [21, "a0", "pointer"],
    [21, "v1", "pointer"]
  ],
  "(method 11 art-joint-anim-manager)": [
    [54, "v1", "uint"],
    [54, "s2", "uint"],
    [60, "s2", "uint"],
    [65, "s2", "uint"],
    [71, "s2", "uint"],
    [87, "a1", "uint"],
    [94, "a2", "uint"]
  ],
  "joint-anim-inspect-elt": [
    [[4, 15], "gp", "joint-anim-matrix"],
    [[17, 30], "gp", "joint-anim-transformq"]
  ],
  "matrix-from-control!": [
    [22, "v1", "pointer"],
    [35, "v1", "pointer"],
    [38, "v1", "pointer"],
    [65, "v1", "pointer"],
    [72, "v1", "pointer"],
    [82, "v1", "pointer"],
    [85, "v1", "pointer"],
    // [58, "v1", "matrix"],
    [[43, 49], "v1", "matrix"]
  ],
  "init-haze-vert-array": [
    [43, "a0", "cloud-vertex"],
    [44, "v1", "cloud-vertex"]
  ],
  "sky-make-sun-data": [[[7, 58], "s3", "sky-sun-data"]],
  "(anon-function 7 relocate)": [
    [3, "a0", "int"],
    [8, "a0", "int"]
  ],
  "(method 7 process)": [
    [[47, 88], "v1", "connection"],
    [[120, 124], "a0", "basic"],
    [[127, 130], "a0", "basic"]
  ],
  "(method 7 collide-shape-prim-group)": [[4, "v1", "pointer"]],
  "all-texture-tweak-adjust": [[[35, 44], "s0", "adgif-shader"]],
  "dm-float-field-tie-rvanish-func": [[[14, 45], "gp", "prototype-bucket-tie"]],
  "dm-float-field-tie-vanish-far-func": [
    [[14, 45], "gp", "prototype-bucket-tie"]
  ],
  "build-instance-list": [
    [33, "v1", "drawable-tree-instance-shrub"],
    [85, "v1", "drawable-tree-instance-tie"]
  ],
  "debug-menu-make-continue-sub-menu": [
    [5, "v1", "symbol"],
    [10, "v1", "level-load-info"],
    [13, "v1", "level-load-info"],
    [21, "v1", "continue-point"],
    [47, "v1", "continue-point"],
    [56, "v1", "continue-point"]
  ],
  "(anon-function 191 default-menu)": [
    [[30, 37], "s5", "adgif-shader"],
    [[5, 25], "s4", "texture-id"]
  ],
  "(anon-function 188 default-menu)": [
    [[3, 13], "v1", "texture-id"],
    [[20, 28], "a1", "adgif-shader"],
    [33, "v1", "texture-id"],
    [41, "v1", "adgif-shader"]
  ],
  "(anon-function 187 default-menu)": [
    [[2, 13], "v1", "texture-id"],
    [[18, 29], "a1", "adgif-shader"],
    [34, "v1", "texture-id"],
    [[42, 44], "v1", "adgif-shader"]
  ],
  "(anon-function 186 default-menu)": [
    [[3, 13], "v1", "texture-id"],
    [[20, 28], "a1", "adgif-shader"],
    [33, "v1", "texture-id"],
    [41, "v1", "adgif-shader"]
  ],
  "(anon-function 185 default-menu)": [
    [[3, 13], "v1", "texture-id"],
    [[20, 28], "a1", "adgif-shader"],
    [33, "v1", "texture-id"],
    [41, "v1", "adgif-shader"]
  ],
  "(anon-function 184 default-menu)": [
    [[3, 13], "v1", "texture-id"],
    [[20, 28], "a1", "adgif-shader"],
    [33, "v1", "texture-id"],
    [41, "v1", "adgif-shader"]
  ],
  "(anon-function 183 default-menu)": [
    [[2, 13], "v1", "texture-id"],
    [[18, 29], "a1", "adgif-shader"],
    [34, "v1", "texture-id"],
    [[42, 44], "v1", "adgif-shader"]
  ],
  "(anon-function 182 default-menu)": [
    [[3, 13], "v1", "texture-id"],
    [[20, 28], "a1", "adgif-shader"],
    [33, "v1", "texture-id"],
    [41, "v1", "adgif-shader"]
  ],
  "(anon-function 181 default-menu)": [
    [[3, 13], "v1", "texture-id"],
    [[20, 28], "a1", "adgif-shader"],
    [33, "v1", "texture-id"],
    [41, "v1", "adgif-shader"]
  ],
  "(anon-function 180 default-menu)": [
    [[3, 13], "v1", "texture-id"],
    [[20, 28], "a1", "adgif-shader"],
    [33, "v1", "texture-id"],
    [41, "v1", "adgif-shader"]
  ],
  "(anon-function 179 default-menu)": [
    [[2, 13], "v1", "texture-id"],
    [[18, 29], "a1", "adgif-shader"],
    [34, "v1", "texture-id"],
    [[42, 44], "v1", "adgif-shader"]
  ],
  "(anon-function 178 default-menu)": [
    [[3, 13], "v1", "texture-id"],
    [[20, 28], "a1", "adgif-shader"],
    [33, "v1", "texture-id"],
    [41, "v1", "adgif-shader"]
  ],
  "(anon-function 177 default-menu)": [
    [[3, 13], "v1", "texture-id"],
    [[20, 28], "a1", "adgif-shader"],
    [33, "v1", "texture-id"],
    [41, "v1", "adgif-shader"]
  ],
  "(anon-function 176 default-menu)": [
    [[3, 13], "v1", "texture-id"],
    [[20, 28], "a1", "adgif-shader"],
    [33, "v1", "texture-id"],
    [41, "v1", "adgif-shader"]
  ],
  "(anon-function 175 default-menu)": [
    [[3, 13], "v1", "texture-id"],
    [[20, 28], "a1", "adgif-shader"],
    [33, "v1", "texture-id"],
    [41, "v1", "adgif-shader"]
  ],
  "(anon-function 174 default-menu)": [
    [[3, 13], "v1", "texture-id"],
    [[20, 28], "a1", "adgif-shader"],
    [33, "v1", "texture-id"],
    [41, "v1", "adgif-shader"]
  ],
  "(anon-function 173 default-menu)": [
    [[2, 13], "v1", "texture-id"],
    [[18, 29], "a1", "adgif-shader"],
    [34, "v1", "texture-id"],
    [[42, 44], "v1", "adgif-shader"]
  ],
  "(anon-function 172 default-menu)": [
    [[2, 13], "v1", "texture-id"],
    [[18, 29], "a1", "adgif-shader"],
    [34, "v1", "texture-id"],
    [[42, 44], "v1", "adgif-shader"]
  ],
  "joint-mod-ik-callback": [
    [6, "gp", "joint-mod-ik"],
    [9, "gp", "joint-mod-ik"],
    [[1, 35], "gp", "joint-mod-ik"],
    [[1, 433], "gp", "joint-mod-ik"]
  ],
  "(method 11 joint-mod)": [
    [20, "s0", "fact-info-enemy"],
    [12, "s2", "process-drawable"]
  ],
  "joint-mod-look-at-handler": [
    [[2, 406], "gp", "joint-mod"],
    [409, "a3", "float"]
  ],
  "real-joint-mod-gun-look-at-handler": [
    [1, "v1", "joint-mod"],
    [2, "v1", "joint-mod"]
  ],
  "joint-mod-foot-rot-handler": [
    [[0, 7], "s5", "joint-mod"],
    [[36, 59], "s5", "joint-mod"],
    [[63, 97], "s5", "joint-mod"],
    [119, "s5", "joint-mod"],
    [[119, 152], "s5", "joint-mod"]
  ],
  "joint-mod-polar-look-at-guts": [
    [1, "gp", "joint-mod"],
    [[1, 334], "gp", "joint-mod"],
    [334, "gp", "joint-mod"],
    [338, "a3", "float"]
  ],
  "joint-mod-world-look-at-handler": [
    [[0, 217], "gp", "joint-mod"],
    [220, "a3", "float"]
  ],
  "joint-mod-rotate-handler": [[[2, 114], "s5", "joint-mod"]],
  "joint-mod-scale-handler": [[[1, 14], "s5", "joint-mod"]],
  "joint-mod-joint-set-handler": [[[2, 23], "s4", "joint-mod"]],
  "joint-mod-joint-set-world-handler": [[[6, 197], "s5", "joint-mod"]],
  "joint-mod-joint-set*-handler": [[[2, 39], "s5", "joint-mod"]],
  "joint-mod-joint-set*-world-handler": [[[4, 53], "s5", "joint-mod"]],
  "joint-mod-debug-draw": [
    [8, "a3", "float"]
  ],
  "glst-find-node-by-name": [
    [6, "s5", "glst-named-node"],
    [7, "v1", "glst-named-node"]
  ],
  "glst-length-of-longest-name": [
    [5, "s5", "glst-named-node"],
    [6, "v1", "glst-named-node"]
  ],
  "(event time-of-day-tick)": [[10, "v1", "float"]],
  "cam-slave-get-vector-with-offset": [[[52, 61], "s3", "vector"]],
  "cam-slave-get-interp-time": [[43, "f0", "float"]],
  "cam-standard-event-handler": [
    [13, "gp", "(state camera-slave)"],
    [19, "gp", "(state camera-slave)"],
    [22, "gp", "(state camera-slave)"]
  ],
  "cam-calc-follow!": [
    [101, "f0", "float"],
    [104, "f0", "float"] // needed because the decompiler sees an int going into an FP register and assumes it's an int instead!
  ],
  "(event cam-master-active)": [
    [80, "gp", "matrix"],
    [170, "s5", "vector"],
    [275, "v1", "process"],
    [330, "a0", "camera-slave"],
    [448, "v1", "camera-slave"],
    [512, "v1", "camera-slave"],
    [542, "v1", "camera-slave"],
    [611, "a0", "vector"],
    [786, "v1", "float"],
    [789, "v1", "float"]
  ],
  "master-track-target": [
    [53, "gp", "process-focusable"],
    [100, "gp", "process-focusable"],
    [121, "gp", "process-focusable"],
    [132, "gp", "process-focusable"]
  ],
  "reset-target-tracking": [
    [14, "gp", "process-focusable"],
    [40, "gp", "process-focusable"],
    [51, "gp", "process-focusable"],
    [65, "gp", "process-focusable"],
    [86, "gp", "process-focusable"]
  ],
  "reset-follow": [[[12, 18], "a0", "process-focusable"]],
  "(code cam-pov)": [
    [15, "a1", "pov-camera"],
    [24, "a0", "pov-camera"]
  ],
  "(code cam-pov180)": [
    [15, "a1", "pov-camera"],
    [23, "v1", "pov-camera"],
    [45, "v1", "pov-camera"],
    [58, "v1", "pov-camera"],
    [80, "a1", "pov-camera"],
    [122, "v1", "vector"]
  ],
  "(code cam-pov-track)": [
    [19, "a1", "pov-camera"],
    [30, "a0", "pov-camera"]
  ],
  "cam-los-spline-collide": [
    [70, "s3", "(inline-array collide-cache-tri)"],
    [88, "s3", "(inline-array collide-cache-tri)"]
  ],
  "cam-los-collide": [
    [92, "s1", "(inline-array collide-cache-tri)"],
    [205, "s1", "(inline-array collide-cache-tri)"],
    [135, "s1", "(inline-array collide-cache-tri)"],
    [175, "s1", "(inline-array collide-cache-tri)"]
  ],
  "cam-dist-analog-input": [[32, "f0", "float"]],
  "(event cam-string)": [
    [11, "v1", "vector"],
    [[44, 72], "s5", "vector"],
    [[80, 108], "gp", "vector"],
    [141, "a0", "vector"],
    [145, "a0", "vector"],
    [174, "v1", "vector"],
    [184, "v1", "float"],
    [28, "v1", "float"],
    [31, "v1", "float"]
  ],
  "cam-draw-collide-cache": [
    [[8, 13], "gp", "(inline-array collide-cache-tri)"]
  ],
  "(event cam-combiner-active)": [
    [[103, 126], "gp", "camera-slave"],
    [[189, 235], "gp", "camera-slave"]
  ],
  "cam-collision-record-draw": [[[45, 240], "s5", "cam-collision-record"]],
  "camera-fov-frame": [
    [87, "a0", "vector4w"],
    [128, "a0", "vector4w"],
    [169, "a0", "vector4w"],
    [7, "a0", "cam-dbg-scratch"],
    [18, "a0", "cam-dbg-scratch"],
    [29, "a0", "cam-dbg-scratch"],
    [33, "a2", "cam-dbg-scratch"],
    [36, "a3", "cam-dbg-scratch"],
    [39, "t0", "cam-dbg-scratch"],
    [45, "a0", "cam-dbg-scratch"],
    [50, "a0", "cam-dbg-scratch"],
    [54, "a2", "cam-dbg-scratch"],
    [57, "a3", "cam-dbg-scratch"],
    [60, "t0", "cam-dbg-scratch"],
    [66, "a0", "cam-dbg-scratch"],
    [72, "a0", "cam-dbg-scratch"],
    [75, "a1", "cam-dbg-scratch"],
    [83, "a0", "cam-dbg-scratch"],
    [86, "a1", "cam-dbg-scratch"],
    [91, "a0", "cam-dbg-scratch"],
    [95, "a2", "cam-dbg-scratch"],
    [101, "t0", "cam-dbg-scratch"],
    [98, "a3", "cam-dbg-scratch"],
    [107, "a0", "cam-dbg-scratch"],
    [113, "a0", "cam-dbg-scratch"],
    [116, "a1", "cam-dbg-scratch"],
    [124, "a0", "cam-dbg-scratch"],
    [127, "a1", "cam-dbg-scratch"],
    [132, "a0", "cam-dbg-scratch"],
    [136, "a2", "cam-dbg-scratch"],
    [139, "a3", "cam-dbg-scratch"],
    [142, "t0", "cam-dbg-scratch"],
    [148, "a0", "cam-dbg-scratch"],
    [154, "a0", "cam-dbg-scratch"],
    [157, "a1", "cam-dbg-scratch"],
    [165, "a0", "cam-dbg-scratch"],
    [168, "a1", "cam-dbg-scratch"],
    [173, "a0", "cam-dbg-scratch"],
    [177, "a2", "cam-dbg-scratch"],
    [180, "a3", "cam-dbg-scratch"],
    [183, "t0", "cam-dbg-scratch"],
    [189, "a0", "cam-dbg-scratch"],
    [195, "a0", "cam-dbg-scratch"],
    [198, "a1", "cam-dbg-scratch"]
  ],
  "camera-sphere": [
    [[43, 49], "v1", "cam-dbg-scratch"],
    [64, "v1", "cam-dbg-scratch"],
    [80, "v1", "cam-dbg-scratch"],
    [94, "v1", "cam-dbg-scratch"],
    [109, "v1", "cam-dbg-scratch"],
    [124, "v1", "cam-dbg-scratch"],
    [138, "v1", "cam-dbg-scratch"],
    [152, "v1", "cam-dbg-scratch"],
    [156, "a0", "cam-dbg-scratch"],
    [159, "a1", "cam-dbg-scratch"],
    [164, "a0", "cam-dbg-scratch"],
    [167, "a1", "cam-dbg-scratch"]
  ],
  "camera-line-draw": [
    [36, "a0", "cam-dbg-scratch"],
    [44, "a0", "cam-dbg-scratch"],
    [2, "a2", "cam-dbg-scratch"],
    [7, "a0", "cam-dbg-scratch"],
    [14, "v1", "cam-dbg-scratch"],
    [18, "v1", "cam-dbg-scratch"],
    [22, "a0", "cam-dbg-scratch"],
    [24, "v1", "cam-dbg-scratch"],
    [29, "a0", "cam-dbg-scratch"],
    [32, "a1", "cam-dbg-scratch"],
    [36, "a0", "cam-dbg-scratch"],
    [44, "a0", "cam-dbg-scratch"]
  ],
  "camera-plot-float-func": [
    [56, "v1", "cam-dbg-scratch"],
    [64, "a0", "cam-dbg-scratch"],
    [68, "a0", "cam-dbg-scratch"],
    [105, "v1", "cam-dbg-scratch"],
    [242, "v1", "cam-dbg-scratch"],
    [21, "a0", "cam-dbg-scratch"],
    [24, "a0", "cam-dbg-scratch"],
    [27, "a0", "cam-dbg-scratch"],
    [30, "a0", "cam-dbg-scratch"],
    [51, "a0", "cam-dbg-scratch"],
    [54, "a0", "cam-dbg-scratch"],
    [56, "v1", "cam-dbg-scratch"],
    [58, "a0", "cam-dbg-scratch"],
    [64, "a0", "cam-dbg-scratch"],
    [87, "a0", "cam-dbg-scratch"],
    [97, "a0", "cam-dbg-scratch"],
    [103, "a0", "cam-dbg-scratch"],
    [105, "v1", "cam-dbg-scratch"],
    [107, "a0", "cam-dbg-scratch"],
    [111, "a0", "cam-dbg-scratch"],
    [114, "a1", "cam-dbg-scratch"],
    [119, "a0", "cam-dbg-scratch"],
    [122, "a0", "cam-dbg-scratch"],
    [128, "a0", "cam-dbg-scratch"],
    [131, "a0", "cam-dbg-scratch"],
    [135, "a0", "cam-dbg-scratch"],
    [138, "a1", "cam-dbg-scratch"],
    [142, "a0", "cam-dbg-scratch"],
    [148, "a0", "cam-dbg-scratch"],
    [154, "a0", "cam-dbg-scratch"],
    [160, "a0", "cam-dbg-scratch"],
    [164, "a0", "cam-dbg-scratch"],
    [167, "a1", "cam-dbg-scratch"],
    [171, "a0", "cam-dbg-scratch"],
    [174, "a0", "cam-dbg-scratch"],
    [177, "a0", "cam-dbg-scratch"],
    [183, "a0", "cam-dbg-scratch"],
    [187, "a0", "cam-dbg-scratch"],
    [190, "a1", "cam-dbg-scratch"],
    [197, "a0", "cam-dbg-scratch"],
    [200, "a0", "cam-dbg-scratch"],
    [206, "a0", "cam-dbg-scratch"],
    [212, "a0", "cam-dbg-scratch"],
    [216, "a0", "cam-dbg-scratch"],
    [219, "a1", "cam-dbg-scratch"],
    [223, "a0", "cam-dbg-scratch"],
    [226, "a0", "cam-dbg-scratch"],
    [238, "a0", "cam-dbg-scratch"],
    [242, "v1", "cam-dbg-scratch"],
    [244, "a0", "cam-dbg-scratch"],
    [247, "a0", "cam-dbg-scratch"],
    [266, "a0", "cam-dbg-scratch"],
    [270, "a0", "cam-dbg-scratch"],
    [273, "a1", "cam-dbg-scratch"]
  ],
  "cam-line-dma": [
    [32, "t0", "vector"],
    [36, "t0", "vector"],
    [45, "t0", "vector"],
    [50, "t0", "vector"],
    [[12, 16], "a3", "dma-packet"],
    [[22, 25], "a3", "gs-gif-tag"],
    [[33, 38], "a3", "(pointer uint128)"],
    [[46, 52], "a1", "(pointer uint128)"],
    [[60, 65], "a0", "dma-packet"],
    [[65, 74], "a0", "(pointer uint64)"],
    [[77, 80], "a0", "dma-packet"]
  ],
  "camera-line2d": [
    [4, "a2", "cam-dbg-scratch"],
    [6, "a0", "cam-dbg-scratch"],
    [10, "a0", "cam-dbg-scratch"],
    [13, "a0", "cam-dbg-scratch"],
    [14, "a1", "cam-dbg-scratch"],
    [18, "a0", "cam-dbg-scratch"],
    [20, "a1", "cam-dbg-scratch"],
    [24, "a0", "cam-dbg-scratch"],
    [27, "a0", "cam-dbg-scratch"]
  ],
  "camera-line-setup": [[2, "a0", "cam-dbg-scratch"]],
  "camera-line-rel-len": [
    [9, "a0", "cam-dbg-scratch"],
    [5, "a0", "cam-dbg-scratch"],
    [12, "a1", "cam-dbg-scratch"],
    [18, "a0", "cam-dbg-scratch"]
  ],
  "camera-line-rel": [
    [2, "a3", "cam-dbg-scratch"],
    [8, "a1", "cam-dbg-scratch"]
  ],
  "camera-bounding-box-draw": [
    [6, "a0", "cam-dbg-scratch"],
    [15, "a0", "cam-dbg-scratch"],
    [21, "v1", "cam-dbg-scratch"],
    [24, "a0", "cam-dbg-scratch"],
    [30, "v1", "cam-dbg-scratch"],
    [33, "a0", "cam-dbg-scratch"],
    [39, "v1", "cam-dbg-scratch"],
    [42, "a0", "cam-dbg-scratch"],
    [48, "v1", "cam-dbg-scratch"],
    [51, "a0", "cam-dbg-scratch"],
    [57, "v1", "cam-dbg-scratch"],
    [62, "a1", "cam-dbg-scratch"],
    [68, "a1", "cam-dbg-scratch"],
    [74, "a1", "cam-dbg-scratch"],
    [80, "a1", "cam-dbg-scratch"],
    [86, "a1", "cam-dbg-scratch"],
    [92, "a1", "cam-dbg-scratch"],
    [97, "a0", "cam-dbg-scratch"],
    [100, "a1", "cam-dbg-scratch"],
    [105, "a0", "cam-dbg-scratch"],
    [108, "a1", "cam-dbg-scratch"],
    [113, "a0", "cam-dbg-scratch"],
    [116, "a1", "cam-dbg-scratch"],
    [121, "a0", "cam-dbg-scratch"],
    [124, "a1", "cam-dbg-scratch"],
    [129, "a0", "cam-dbg-scratch"],
    [132, "a1", "cam-dbg-scratch"],
    [137, "a0", "cam-dbg-scratch"],
    [140, "a1", "cam-dbg-scratch"],
    [12, "v1", "cam-dbg-scratch"]
  ],
  "camera-cross": [
    [8, "a0", "cam-dbg-scratch"],
    [14, "a0", "cam-dbg-scratch"],
    [18, "a2", "cam-dbg-scratch"],
    [22, "a0", "cam-dbg-scratch"],
    [26, "a2", "cam-dbg-scratch"],
    [31, "a0", "cam-dbg-scratch"],
    [34, "a1", "cam-dbg-scratch"],
    [39, "a0", "cam-dbg-scratch"],
    [42, "a1", "cam-dbg-scratch"],
    [47, "a0", "cam-dbg-scratch"],
    [52, "a0", "cam-dbg-scratch"],
    [52, "a0", "cam-dbg-scratch"],
    [56, "a2", "cam-dbg-scratch"],
    [60, "a0", "cam-dbg-scratch"],
    [64, "a2", "cam-dbg-scratch"],
    [69, "a0", "cam-dbg-scratch"],
    [72, "a1", "cam-dbg-scratch"],
    [77, "a0", "cam-dbg-scratch"],
    [80, "a1", "cam-dbg-scratch"],
    [85, "a0", "cam-dbg-scratch"],
    [90, "a0", "cam-dbg-scratch"],
    [94, "a2", "cam-dbg-scratch"],
    [98, "a0", "cam-dbg-scratch"],
    [101, "a1", "cam-dbg-scratch"],
    [106, "a0", "cam-dbg-scratch"],
    [109, "a1", "cam-dbg-scratch"]
  ],
  "cam-debug-draw-tris": [
    [20, "a0", "cam-dbg-scratch"],
    [88, "a0", "cam-dbg-scratch"]
  ],
  "camera-fov-draw": [
    [16, "t2", "cam-dbg-scratch"],
    [30, "a3", "cam-dbg-scratch"],
    [43, "a0", "cam-dbg-scratch"],
    [60, "a0", "cam-dbg-scratch"],
    [63, "a1", "cam-dbg-scratch"],
    [68, "a0", "cam-dbg-scratch"],
    [71, "a1", "cam-dbg-scratch"],
    [76, "a0", "cam-dbg-scratch"],
    [79, "a1", "cam-dbg-scratch"],
    [2, "t2", "cam-dbg-scratch"],
    [13, "v1", "(pointer vector)"],
    [27, "v1", "(pointer vector)"],
    [40, "v1", "(pointer vector)"],
    [53, "v1", "(pointer vector)"]
  ],
  "cam-collision-record-save": [[[8, 56], "v1", "cam-collision-record"]],
  "(trans cam-stick)": [[157, "a0", "vector"]],
  "(method 9 darkjak-info)": [[71, "v0", "sound-rpc-set-param"]],
  "(trans idle board)": [[4, "a0", "target"]],
  "(trans hidden board)": [[4, "a0", "target"]],
  "(trans use board)": [
    [8, "a0", "target"],
    [22, "a1", "target"]
  ],
  "board-post": [
    [[3, 79], "v1", "target"],
    [38, "a0", "target"],
    [44, "a0", "target"],
    [50, "a0", "target"],
    [56, "a0", "target"],
    [62, "a0", "target"],
    [94, "v1", "target"]
  ],
  "(code use board)": [[17, "v1", "art-joint-anim"]],
  "(code idle board)": [
    [19, "v1", "art-joint-anim"],
    [37, "v1", "art-joint-anim"]
  ],
  "gun-init": [[85, "a1", "target"]],
  "gun-post": [
    [7, "a0", "target"],
    [12, "gp", "target"],
    [16, "gp", "target"],
    [22, "gp", "target"],
    [31, "gp", "target"],
    [42, "gp", "target"],
    [46, "gp", "target"],
    [57, "gp", "target"],
    [[64, 77], "gp", "target"],
    [82, "v1", "target"],
    [88, "v1", "target"],
    [94, "v1", "target"],
    [100, "v1", "target"],
    [106, "v1", "target"],
    [110, "gp", "target"],
    [121, "gp", "target"],
    [126, "gp", "target"],
    [132, "gp", "target"],
    [148, "gp", "target"],
    [169, "a0", "target"]
  ],
  "(trans hidden gun)": [[4, "a0", "target"]],
  "(code idle gun)": [[16, "v1", "art-joint-anim"]],
  "(trans idle gun)": [
    [2, "v1", "target"],
    [9, "a0", "target"],
    [20, "v1", "target"]
  ],
  "(code die gun)": [
    [13, "v1", "target"],
    [74, "v1", "target"]
  ],
  "(post use gun)": [
    [6, "gp", "target"],
    [12, "gp", "target"],
    [21, "gp", "target"],
    [29, "gp", "target"],
    [34, "gp", "target"],
    [36, "gp", "target"],
    [40, "gp", "target"],
    [57, "gp", "target"],
    [63, "gp", "target"],
    [65, "gp", "target"],
    [67, "gp", "target"],
    [71, "gp", "target"],
    [75, "gp", "target"],
    [77, "gp", "target"],
    [83, "gp", "target"],
    [91, "gp", "target"],
    [93, "gp", "target"],
    [96, "a0", "vector"],
    [99, "gp", "target"],
    [101, "gp", "target"],
    [103, "gp", "target"],
    [109, "gp", "target"],
    [114, "gp", "target"],
    [116, "gp", "target"],
    [120, "gp", "target"],
    [122, "gp", "target"],
    [127, "gp", "target"],
    [129, "gp", "target"],
    [132, "a0", "vector"],
    [136, "s6", "target"]
  ],
  "(code use gun)": [
    [7, "a0", "target"],
    [27, "v1", "art-joint-anim"],
    [87, "v1", "art-joint-anim"],
    [152, "v1", "art-joint-anim"],
    [207, "v1", "art-joint-anim"],
    [262, "v1", "art-joint-anim"],
    [312, "v1", "art-joint-anim"],
    [377, "v1", "art-joint-anim"],
    [427, "v1", "art-joint-anim"],
    [487, "v1", "art-joint-anim"],
    [547, "v1", "art-joint-anim"],
    [612, "v1", "art-joint-anim"],
    [667, "v1", "art-joint-anim"],
    [726, "s4", "target"],
    [741, "s1", "pair"],
    [753, "s4", "target"],
    [774, "s4", "target"],
    [795, "s1", "pair"],
    [801, "s4", "target"],
    [804, "s4", "target"]
  ],
  "(trans use gun)": [
    [8, "a1", "target"],
    [19, "a0", "target"],
    [23, "v1", "target"],
    [28, "v1", "target"],
    [44, "v1", "target"]
  ],
  "(method 31 gun-eject)": [
    [24, "a0", "gun"],
    [36, "v1", "gun"],
    [44, "v1", "collide-shape"]
  ],
  "(method 9 gun-info)": [
    [115, "s0", "collide-shape-prim"],
    [133, "s0", "collide-shape-prim"]
  ],
  "(method 3 collide-query)": [
    [116, "f0", "float"],
    [137, "f0", "float"]
  ],
  "emerc-vu1-initialize-chain": [
    [[19, 59], "s5", "emerc-vu1-low-mem"],
    [80, "gp", "(inline-array dma-packet)"],
    [[12, 18], "gp", "(pointer vif-tag)"]
  ],
  "emerc-vu1-init-buffer": [
    [[25, 31], "a0", "dma-packet"],
    [[37, 40], "a0", "gs-gif-tag"],
    [44, "a0", "(pointer gs-test)"],
    [46, "a0", "(pointer gs-reg64)"],
    [[49, 61], "v1", "dma-packet"]
  ],
  "sparticle-track-root-prim": [[3, "v1", "collide-shape"]],
  "(method 10 sparticle-launcher)": [[41, "gp", "(array float)"]],
  "birth-func-texture-group": [[3, "s5", "(pointer int32)"]],
  "(method 9 sparticle-launch-control)": [[22, "a2", "process-drawable"]],
  "(method 10 sparticle-launch-control)": [[42, "a3", "float"]],
  "execute-part-engine": [
    [11, "v1", "connection"],
    [137, "a3", "vector"]
  ],
  "(method 2 sparticle-cpuinfo)": [[14, "f0", "float"]],
  "sp-kill-particle": [
    [7, "a1", "uint"],
    [7, "v1", "uint"]
  ],
  "sp-orbiter": [[[78, 89], "v1", "sprite-vec-data-2d"]],
  "forall-particles-with-key-runner": [
    [32, "s3", "(inline-array sparticle-cpuinfo)"],
    [42, "s3", "(inline-array sparticle-cpuinfo)"]
  ],
  "forall-particles-runner": [
    [[19, 28], "s4", "sparticle-cpuinfo"],
    [34, "s4", "pointer"],
    [35, "s3", "pointer"]
  ],
  "sp-process-particle-system": [[14, "a1", "vector"]],
  
  // debug
  "add-debug-point": [
    [[35, 39], "a3", "dma-packet"],
    [[45, 48], "a3", "gs-gif-tag"],
    [[65, 69], "a3", "vector4w-2"],
    [[85, 89], "a3", "vector4w-2"],
    [[102, 106], "a3", "vector4w-2"],
    [[122, 126], "a1", "vector4w-2"],
    [[129, 148], "a0", "(pointer uint64)"],
    [[151, 154], "a0", "dma-packet"]
  ],
  "internal-draw-debug-line": [
    [[5, 224], "s5", "rgba"],
    [[27, 29], "v1", "rgba"],
    [[109, 115], "a3", "dma-packet"],
    [[118, 124], "a3", "gs-gif-tag"],
    [[232, 245], "a1", "(inline-array vector4w-2)"],
    [[107, 267], "a0", "(pointer uint64)"],
    [[268, 273], "a0", "dma-packet"]
  ],
  "internal-draw-debug-text-3d": [
    [[53, 56], "v1", "dma-packet"]
  ],
  "add-debug-flat-triangle": [
    [[70, 76], "a3", "dma-packet"],
    [[79, 85], "a3", "gs-gif-tag"],
    [[108, 127], "a3", "(inline-array vector)"],
    [[68, 149], "a0", "(pointer uint64)"],
    [[150, 155], "a0", "dma-packet"]
  ],
  "add-debug-line2d": [
    [[60, 64], "a2", "dma-packet"],
    [[70, 73], "a2", "gs-gif-tag"],
    [[78, 81], "a2", "vector4w-2"],
    [[86, 89], "a2", "vector4w-2"],
    [[97, 111], "a0", "(pointer uint64)"],
    [[114, 117], "v1", "dma-packet"]
  ],
  "add-debug-rot-matrix": [
    [[9, 12], "t0", "float"],
    [[17, 20], "t0", "float"],
    [[22, 29], "t0", "float"]
  ],
  "add-debug-cspace": [
    [[4, 6], "a3", "float"]
  ],
  "add-debug-points": [
    [[52, 57], "a3", "rgba"]
  ],
  "debug-percent-bar": [
    [[44, 49], "v1", "dma-packet"]
  ],
  "debug-pad-display": [
    [[72, 77], "v1", "dma-packet"]
  ],
  "add-debug-light": [
    [[17, 20], "t0", "float"]
  ],
  "drawable-frag-count": [
    [[14, 20], "s5", "drawable-group"]
  ],
  "add-debug-cursor": [
    [[35, 40], "v1", "dma-packet"]
  ],
  "add-boundary-shader": [
    [[6, 12], "a0", "gs-gif-tag"],
    [[14, 31], "s5", "adgif-shader"]
  ],

  // debug-sphere
  "add-debug-sphere-from-table": [
    [[38, 41], "v1", "vector"],
    [[55, 59], "s0", "(inline-array vector)"]
  ],

  "drawable-load": [[[25, 28], "s5", "drawable"]],
  "art-load": [[[13, 16], "s5", "art"]],
  "art-group-load-check": [[[43, 53], "s3", "art-group"]],
  "(method 13 art-group)": [[13, "s3", "art-joint-anim"]],
  "(method 14 art-group)": [[13, "s3", "art-joint-anim"]],
  "(method 13 gui-control)": [
    [[52, 81], "s3", "gui-connection"],
    [[202, 228], "a0", "connection"]
  ],
  "(method 21 gui-control)": [[43, "s2", "process-drawable"]],
  "(method 12 gui-control)": [
    [128, "v1", "gui-connection"],
    [214, "v1", "gui-connection"],
    [167, "s2", "process-drawable"]
  ],
  "(method 16 gui-control)": [[[10, 119], "s1", "gui-connection"]],
  "(method 17 gui-control)": [
    [[1, 262], "gp", "gui-connection"],
    [13, "v1", "gui-connection"]
  ],
  "(method 14 gui-control)": [[[5, 41], "s2", "gui-connection"]],
  "(method 15 gui-control)": [[[6, 56], "s1", "gui-connection"]],
  "(method 11 external-art-control)": [[19, "s5", "process-drawable"]],
  "ja-abort-spooled-anim": [[[3, 24], "s3", "sound-id"]],
  "(method 19 gui-control)": [
    [[32, 35], "a2", "gui-channel"],
    [113, "a2", "gui-channel"]
  ],
  "(method 9 gui-control)": [
    [110, "v0", "gui-connection"],
    [10, "v1", "gui-connection"],
    [17, "v1", "gui-connection"],
    [24, "v1", "gui-connection"],
    [131, "v1", "gui-connection"],
    [35, "v1", "gui-connection"],
    [40, "v1", "gui-connection"],
    [44, "v1", "gui-connection"],
    [14, "v1", "gui-connection"]
  ],
  "(method 10 gui-control)": [[[4, 32], "s3", "gui-connection"]],

  "(method 10 bsp-header)": [
    [49, "a3", "(pointer uint128)"]
  ],

  "bsp-camera-asm": [
    [26, "v1", "pointer"],
    [[26, 63], "t1", "bsp-node"],
    [43, "t3", "uint"]
  ],

  "ja-post": [
    [[42, 46], "a0", "collide-shape"]
  ],

  "display-frame-start": [
    [4, "v1", "vif-bank"],
    [9, "a0", "vif-bank"]
  ],

  "display-frame-finish": [
    [[178, 185], "a0", "dma-packet"],
    [[193, 194], "a0", "dma-packet"],
    [194, "a0", "(pointer int64)"]
  ],

  "default-end-buffer": [
    [9, "v1", "dma-bucket"],
    [[20, 28], "t1", "dma-packet"],
    [[30, 36], "t1", "gs-gif-tag"],
    [40, "t1", "(pointer gs-zbuf)"],
    [42, "t1", "(pointer gs-reg64)"],
    [43, "t1", "(pointer gs-test)"],
    [45, "t1", "(pointer gs-reg64)"],
    [47, "t1", "(pointer gs-alpha)"],
    [49, "t1", "(pointer gs-reg64)"],
    [50, "t1", "(pointer uint64)"],
    [52, "t1", "(pointer gs-reg64)"],
    [54, "t1", "(pointer gs-clamp)"],
    [56, "t1", "(pointer gs-reg64)"],
    [58, "t1", "(pointer gs-tex0)"],
    [60, "t1", "(pointer gs-reg64)"],
    [63, "t1", "(pointer gs-texa)"],
    [65, "t1", "(pointer gs-reg64)"],
    [67, "t1", "(pointer gs-texclut)"],
    [69, "t1", "(pointer gs-reg64)"],
    [71, "t1", "(pointer uint64)"],
    [73, "t1", "(pointer gs-reg64)"],
    [[79, 82], "a1", "dma-packet"],
    [85, "a1", "dma-bucket"]
  ],

  "default-init-buffer": [
    [[20, 28], "t1", "dma-packet"],
    [[30, 36], "t1", "gs-gif-tag"],
    [40, "t1", "(pointer gs-zbuf)"],
    [42, "t1", "(pointer gs-reg64)"],
    [43, "t1", "(pointer gs-test)"],
    [45, "t1", "(pointer gs-reg64)"],
    [47, "t1", "(pointer gs-alpha)"],
    [49, "t1", "(pointer gs-reg64)"],
    [50, "t1", "(pointer uint64)"],
    [52, "t1", "(pointer gs-reg64)"],
    [54, "t1", "(pointer gs-clamp)"],
    [56, "t1", "(pointer gs-reg64)"],
    [58, "t1", "(pointer gs-tex0)"],
    [60, "t1", "(pointer gs-reg64)"],
    [63, "t1", "(pointer gs-texa)"],
    [65, "t1", "(pointer gs-reg64)"],
    [67, "t1", "(pointer gs-texclut)"],
    [69, "t1", "(pointer gs-reg64)"],
    [71, "t1", "(pointer uint64)"],
    [73, "t1", "(pointer gs-reg64)"],
    [[82, 85], "a1", "dma-packet"]
    //[85, "a1", "dma-bucket"]
  ],
  "update-mood-vinroom": [[[16, 140], "gp", "(pointer float)"]],
  "update-mood-hiphog": [[[26, 458], "s5", "hiphog-states"]],
  "update-mood-sewer": [[[25, 149], "s4", "sewer-states"]],
  "update-mood-oracle": [[[17, 134], "s5", "oracle-states"]],
  "(exit close com-airlock)": [
    [[4, 18], "v1", "sound-rpc-set-param"],
    [[24, 38], "v1", "sound-rpc-set-param"]
  ],
  "(trans close com-airlock)": [[[52, 66], "v1", "sound-rpc-set-param"]],
  "init-mood-hiphog": [[[0, 239], "gp", "hiphog-states"]],
  "init-mood-sewer": [[[0, 20], "gp", "sewer-states"]],
  "set-sewer-lights-flag!": [[[9, 17], "v1", "sewer-states"]],
  "set-sewer-turret-flash!": [[[8, 11], "v1", "sewer-states"]],
  "set-sewesc-explosion!": [[[8, 11], "v1", "sewer-states"]],
  "init-mood-oracle": [[[0, 7], "v1", "oracle-states"]],
  "set-oracle-purple-flag!": [[9, "v1", "oracle-states"]],
  "init-mood-tombc": [[[1, 4], "v1", "tombc-states"]],
  "set-tombc-electricity-scale!": [[[9, 11], "v1", "tombc-states"]],
  "set-tombboss-gem-light!": [[[9, 11], "v1", "tombboss-states"]],
  "init-mood-fordumpa": [[[1, 3], "v1", "fordumpa-states"]],
  "update-mood-fordumpa": [[[44, 67], "s5", "fordumpa-states"]],
  "set-fordumpa-turret-flash!": [[[9, 13], "v1", "fordumpa-states"]],
  "set-fordumpa-electricity-scale!": [[[9, 11], "v1", "fordumpa-states"]],
  "init-mood-fordumpc": [[1, "v1", "fordumpc-states"]],
  "set-fordumpc-light-flag!": [[9, "v1", "fordumpc-states"]],
  "init-mood-forresca": [[[1, 7], "v1", "forresca-states"]],
  "set-forresca-electricity-scale!": [[12, "v1", "forresca-states"]],
  "init-mood-forrescb": [[[1, 7], "v1", "forrescb-states"]],
  "update-mood-forrescb": [[[17, 60], "gp", "forrescb-states"]],
  "set-forrescb-turret-flash!": [[13, "v1", "forrescb-states"]],
  "set-forrescb-electricity-scale!": [[12, "v1", "forrescb-states"]],
  "init-mood-prison": [[[1, 4], "v1", "prison-states"]],
  "update-mood-prison": [[[17, 105], "gp", "prison-states"]],
  "set-prison-torture-flag!": [[9, "v1", "prison-states"]],
  "update-under-lights": [[[1, 5], "v1", "under-states"]],
  "update-mood-under": [[[16, 112], "gp", "under-states"]],
  "set-under-laser!": [
    [10, "v1", "under-states"],
    [21, "v1", "under-states"]
  ],
  "set-under-fog-interp!": [
    [21, "v1", "under-states"],
    [10, "v1", "under-states"]
  ],
  "init-mood-dig1": [[2, "v1", "dig1-states"]],
  "update-mood-dig1": [
    [[15, 135], "gp", "dig1-states"],
    [28, "v1", "float"],
    [56, "v1", "float"]
  ],
  "set-dig1-explosion!": [[10, "v1", "dig1-states"]],
  "update-mood-vortex": [[[10, 299], "gp", "vortex-states"]],
  "set-vortex-flash!": [
    [22, "v1", "vortex-states"],
    [10, "v1", "vortex-states"]
  ],
  "set-vortex-white!": [
    [23, "v1", "vortex-states"],
    [11, "v1", "vortex-states"],
    [9, "v1", "vortex-states"],
    [21, "v1", "vortex-states"]
  ],
  "update-mood-nestb": [[[25, 99], "gp", "nestb-states"]],
  "set-nestb-purple!": [[10, "v1", "nestb-states"]],
  "get-nestb-purple": [[8, "v1", "nestb-states"]],
  "init-mood-consiteb": [[[0, 5], "v1", "consiteb-states"]],
  "update-mood-consiteb": [[[22, 117], "gp", "consiteb-states"]],
  "init-mood-castle": [[3, "v1", "castle-states"]],
  "update-mood-castle": [[[13, 109], "s5", "castle-states"]],
  "set-castle-electricity-scale!": [[10, "v1", "castle-states"]],
  "init-mood-ruins": [[[1, 22], "gp", "ruins-states"]],
  "init-mood-strip": [[[0, 22], "gp", "strip-states"]],
  "update-mood-strip": [[[22, 79], "s4", "strip-states"]],
  "init-mood-ctysluma": [[[0, 29], "gp", "ctysluma-states"]],
  "update-mood-ctysluma": [[[23, 81], "gp", "ctysluma-states"]],
  "update-mood-ctyslumb": [[[19, 58], "s5", "ctyslumb-states"]],
  "init-mood-ctyslumc": [[[0, 22], "gp", "ctyslumc-states"]],
  "update-mood-ctyslumc": [[[19, 46], "gp", "ctyslumc-states"]],
  "init-mood-ctyport": [[[1, 11], "gp", "ctyport-states"]],
  "init-mood-ctyport-no-part": [[1, "v1", "ctyport-states"]],
  "update-mood-ctyport": [[[23, 70], "s5", "ctyport-states"]],
  "update-mood-ctymarkb": [[[23, 76], "gp", "ctymarkb-states"]],
  "init-mood-palcab": [[3, "v1", "palcab-states"]],
  "update-mood-palcab": [[[23, 53], "s4", "palcab-states"]],
  "set-palcab-turret-flash!": [[10, "v1", "palcab-states"]],
  "update-mood-stadiumb": [[[22, 61], "gp", "stadiumb-states"]],
  "init-mood-mountain": [[[0, 77], "gp", "mountain-states"]],
  "update-mood-mountain": [[[19, 83], "gp", "mountain-states"]],
  "init-mood-atoll": [[2, "v1", "atoll-states"]],
  "update-mood-atoll": [[[19, 48], "s4", "atoll-states"]],
  "set-atoll-explosion!": [[10, "v1", "atoll-states"]],
  "init-mood-drill": [[1, "v1", "drill-states"]],
  "update-mood-drill": [[[22, 121], "gp", "drill-states"]],
  "set-drill-fire-floor!": [
    [9, "v1", "drill-states"],
    [19, "v1", "drill-states"]
  ],
  "set-drill-electricity-scale!": [
    [12, "v1", "drill-states"],
    [25, "v1", "drill-states"]
  ],
  "init-mood-drillb": [[1, "v1", "drillb-states"]],
  "update-mood-drillb": [[[17, 93], "gp", "drillb-states"]],
  "update-mood-casboss": [[[22, 46], "s4", "casboss-states"]],
  "set-casboss-explosion!": [[10, "v1", "casboss-states"]],
  "update-mood-caspad": [[[19, 77], "gp", "caspad-states"]],
  "init-mood-palroof": [[[0, 7], "v1", "palroof-states"]],
  "set-palroof-electricity-scale!": [[12, "v1", "palroof-states"]],
  "update-mood-palent": [[[18, 43], "s5", "palent-states"]],
  "set-palent-turret-flash!": [[13, "v1", "palent-states"]],
  "init-mood-nest": [[1, "v1", "nest-states"]],
  "update-mood-nest": [[[21, 72], "s5", "nest-states"]],
  "set-nest-green-flag!": [[9, "v1", "nest-states"]],
  "init-mood-village1": [[[0, 4], "v1", "village1-states"]],
  "update-mood-village1": [[[21, 66], "gp", "village1-states"]],
  "clear-village1-interp!": [[[9, 11], "v1", "village1-states"]],
  "set-village1-interp!": [[9, "v1", "village1-states"]],
  "update-mood-consite": [[[84, 110], "s4", "consite-states"]],
  "set-consite-flash!": [[10, "v1", "consite-states"]],
  "update-mood-mincan": [[[18, 22], "v1", "mincan-states"]],
  "set-mincan-beam!": [[13, "v1", "mincan-states"]],
  "copy-mood-exterior-ambi": [
    [[12, 16], "a2", "mood-context"],
    [[13, 16], "v1", "mood-context"]
  ],
  "update-mood-light": [[[6, 144], "gp", "light-state"]],
  "update-mood-lava": [[[6, 36], "gp", "lava-state"]],
  "update-mood-flicker": [[[1, 58], "gp", "flicker-state"]],
  "update-mood-florescent": [[[1, 48], "gp", "florescent-state"]],
  "update-mood-electricity": [[[3, 19], "gp", "electricity-state"]],
  "update-mood-pulse": [[[5, 27], "gp", "pulse-state"]],
  "update-mood-strobe": [[[2, 42], "gp", "strobe-state"]],
  "update-mood-flames": [[[5, 102], "gp", "flames-state"]],
  "(method 9 mood-control)": [[636, "v0", "sound-rpc-set-param"]],
  "(method 27 com-airlock)": [[35, "v1", "(array string)"]],
  "(code close com-airlock)": [
    [190, "v0", "sound-rpc-set-param"],
    [297, "v0", "sound-rpc-set-param"],
    [389, "v0", "sound-rpc-set-param"]
  ],
  "(code open com-airlock)": [
    [117, "v0", "sound-rpc-set-param"],
    [226, "v0", "sound-rpc-set-param"],
    [420, "v0", "sound-rpc-set-param"],
    [440, "v0", "sound-rpc-set-param"]
  ],
  // placeholder
  "placeholder-do-not-add-below": [],
  "(method 18 grid-hash)": [
    [42, "a0", "(pointer grid-hash-word)"],
    [44, "t4", "(pointer grid-hash-word)"],
    [46, "t6", "(pointer grid-hash-word)"]
  ],
  "(method 19 grid-hash)": [[46, "t6", "(pointer uint8)"]],
  "(method 15 sphere-hash)": [[5, "v0", "(function grid-hash none)"]],
  "(method 32 sphere-hash)": [[107, "v1", "float"]],
  "(method 0 carry-info)": [[42, "s5", "collide-shape"]],
  "(method 13 carry-info)": [
    [14, "v1", "handle"],
    [22, "v0", "carry-info"],
    [11, "v1", "handle"]
  ],
  "(method 12 carry-info)": [
    [27, "s4", "collide-shape"],
    [46, "a0", "process-drawable"],
    [47, "v1", "collide-shape"],
    [52, "a1", "process-drawable"],
    [53, "a0", "collide-shape"],
    [59, "a1", "process-drawable"],
    [60, "a0", "collide-shape"]
  ],
  "(method 11 carry-info)": [
    [43, "s4", "collide-shape"],
    [211, "a0", "process-drawable"],
    [212, "v1", "collide-shape"],
    [218, "a2", "process-drawable"],
    [225, "a1", "process-drawable"],
    [231, "a0", "process-drawable"],
    [232, "v1", "collide-shape"],
    [10, "v1", "handle"],
    [20, "v1", "handle"]
  ],
  "(method 14 carry-info)": [
    [45, "s2", "collide-shape"],
    [158, "a0", "process-drawable"],
    [159, "v1", "collide-shape"],
    [165, "a2", "process-drawable"],
    [172, "a1", "process-drawable"],
    [178, "a0", "process-drawable"],
    [179, "v1", "collide-shape"],
    [12, "v1", "handle"],
    [22, "v1", "handle"]
  ],
  "(method 16 carry-info)": [[22, "v0", "carry-info"]],
  "(event idle task-arrow)": [[6, "a0", "vector"]]
}<|MERGE_RESOLUTION|>--- conflicted
+++ resolved
@@ -690,14 +690,10 @@
     [14, "v1", "(pointer art)"]
   ],
   "(method 9 art-joint-anim)": [[9, "v1", "pointer"]],
-<<<<<<< HEAD
-  "joint-control-copy!": [[8, "a0", "uint"]],
-=======
   "joint-control-copy!": [
     [8, "a0", "uint"],
     [8, "v1", "uint"]
   ],
->>>>>>> f3c63f26
   "joint-control-remap!": [
     [127, "t9", "(function joint-control joint-control-channel int object)"],
     [181, "t9", "(function joint-control joint-control-channel int object)"],
