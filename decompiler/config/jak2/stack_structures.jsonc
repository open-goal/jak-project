--- conflicted
+++ resolved
@@ -302,11 +302,8 @@
     [32, "vector4w"]
   ],
   "cam-debug-draw-tris": [[16, "vector4w"]],
-<<<<<<< HEAD
   "draw-string-xy": [[16, "font-context"]],
 
-=======
->>>>>>> 80d0137d
   "(code die gun)": [
     [16, "matrix"],
     [112, "vector"],
