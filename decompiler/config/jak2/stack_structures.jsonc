{
  "quaternion-exp!": [[16, "vector"]],
  "quaternion-axis-angle!": [[16, "vector"]],
  "quaternion-vector-angle!": [[16, "vector"]],
  "quaternion-look-at!": [[16, "matrix"]],
  "quaternion-smooth-seek!": [[16, ["inline-array", "quaternion", 2]]],
  // possible for automatic detection:
  "eul->matrix": [[16, "vector"]],
  "vector-sincos!": [[16, "vector"]],
  "vector-reflect-flat-gravity!": [
    [16, "vector"],
    [32, "vector"]
  ],
  "vector-line-distance": [
    [16, "vector"],
    [32, "vector"],
    [48, "vector"],
    [64, "vector"]
  ],
  "vector-line-distance-point!": [
    [16, "vector"],
    [32, "vector"],
    [48, "vector"],
    [64, "vector"]
  ],
  "forward-up-nopitch->inv-matrix": [[16, "vector"]],
  "forward-up-nopitch->quaternion": [[16, "matrix"]],
  "forward-up->quaternion": [
    [16, "matrix"],
    [80, "vector"]
  ],
  "quaternion-from-two-vectors!": [[16, "vector"]],
  "quaternion-from-two-vectors-max-angle!": [[16, "vector"]],
  "matrix-from-two-vectors!": [[16, "vector"]],
  "matrix-from-two-vectors-max-angle!": [[16, "vector"]],
  "matrix-from-two-vectors-max-angle-partial!": [[16, "vector"]],
  "matrix-from-two-vectors-partial-linear!": [[16, "vector"]],
  "matrix-remove-z-rot": [
    [16, "vector"],
    [32, "matrix"]
  ],
  "matrix-rot-diff!": [
    [16, "quaternion"],
    [32, "quaternion"],
    [48, "quaternion"]
  ],
  "quaternion-seek": [
    [16, "matrix"],
    [80, "matrix"],
    [144, "quaternion"]
  ],
  "vector-segment-overlap": [
    [16, "vector"],
    [32, "vector"],
    [48, "vector"],
    [64, "vector"]
  ],
  "line-sphere-intersection?": [
    [16, "vector"],
    [32, "vector"],
    [48, "vector"]
  ],
  "forward-up->inv-matrix": [[16, "vector"]],
  "quaternion-from-two-vectors-partial!": [[16, "vector"]],
  "quaternion-from-two-vectors-max-angle-partial!": [[16, "vector"]],
  "matrix-from-two-vectors-smooth!": [[16, "vector"]],
  "matrix-from-two-vectors-the-long-way-smooth!": [[16, "vector"]],
  "quaternion-from-two-vectors-smooth!": [[16, "matrix"]],
  "vector-deg-seek": [[16, "matrix"]],
  "vector-deg-slerp": [
    [16, "matrix"],
    [80, "vector"],
    [96, "vector"]
  ],
  "circle-test": [
    [16, "sphere"],
    [32, "sphere"],
    [48, "vector"],
    [64, "vector"]
  ],
  "vector-vector-deg-slerp!": [
    [16, "vector"],
    [32, "vector"],
    [48, "quaternion"],
    [64, "quaternion"],
    [80, "quaternion"],
    [96, "vector"]
  ],
  "vector-circle-tangent-new": [
    [16, "sphere"],
    [32, "vector"],
    [48, "vector"]
  ],
  "vector-circle-tangent": [
    [16, "sphere"],
    [32, "vector"],
    [48, "vector"],
    [64, "vector"]
  ],
  "curve-length": [
    [16, "vector"],
    [32, "vector"]
  ],
  "curve-closest-point": [
    [16, "vector"],
    [32, "vector"]
  ],
  "closest-pt-in-triangle": [
    [16, "vector"],
    [32, "vector"],
    [48, "vector"]
  ],
  "vector-plane-distance": [[16, "vector"]],
  "vector-smooth-seek!": [[16, "vector"]],
  "vector-vector-angle-safe": [
    [16, "vector"],
    [32, "vector"]
  ],
  "move-target-from-pad": [
    [16, "vector"],
    [32, "vector"],
    [48, "matrix"]
  ],
  "reverse-transform-point!": [
    [16, "vector"],
    [32, "vector"],
    [48, "vector"]
  ],
  "init-for-transform": [
    [16, "matrix"],
    [80, "matrix"],
    [144, "vector4s-3"],
    [192, "vector"],
    [208, "vector4s-3"]
  ],
  "draw-sprite2d-xy": [[16, "draw-context"]],
  "screen-gradient": [[16, "draw-context"]],
  "play": [
    [16, "event-message-block"],
    [96, ["array", "symbol", 10]]
  ],
  "store-image": [[16, "file-stream"]],
  "joint-mod-blend-world-callback": [[160, "vector"]],
  "joint-mod-rotate-local-callback": [[16, "vector"]],
  "light-hash-get-bucket-index": [[16, "vector4w"]],
  "(method 10 cam-vector-seeker)": [[16, "vector"]],
  "(method 39 nav-mesh)": [
    [16, "vector"],
    [32, "vector"]
  ],
  "(method 41 nav-mesh)": [
    [16, "vector"],
    [32, "vector"]
  ],
  "show-level": [[16, ["array", "symbol", 10]]],
  "(method 17 mood-control)": [[16, "vector"]],
  "(method 9 mood-control)": [[16, "mood-control-work "]],
  "string->sound-name": [[16, "qword"]],
  "doppler-pitch-shift": [[16, ["inline-array", "vector", 2]]],
  "(anon-function 1 gsound)": [
    [16, ["array", "symbol", 4]],
    [32, ["array", "symbol", 4]]
  ],
  "matrix<-parented-transformq!": [[16, "vector"]],
  "(method 9 cylinder)": [
    [48, "cylinder-verts"],
    [432, "cylinder-verts"],
    [816, "matrix"],
    [880, "matrix"]
  ],
  "(method 9 cylinder-flat)": [
    [48, "cylinder-flat-verts"],
    [208, "cylinder-flat-verts"],
    [368, "matrix"],
    [432, "vector"]
  ],
  // debug
  "add-debug-point": [
    [16, "vector4w-2"],
    [48, "vector"]
  ],
  "internal-draw-debug-line": [
    [16, "vector4w-2"],
    [48, "vector4w-2"],
    [80, "vector"],
    [96, "vector"]
  ],
  "internal-draw-debug-text-3d": [
    [16, "vector4w"],
    [32, "font-context"]
  ],
  "add-debug-triangle-normal": [
    [16, "vector"],
    [32, "vector"]
  ],
  "add-debug-flat-triangle": [
    [16, "vector4w-3"],
    [64, "vector4w-3"],
    [112, "vector"],
    [128, "vector"],
    [144, "vector"]
  ],
  "add-debug-line2d": [
    [16, "vector4w"],
    [32, "vector4w"]
  ],
  "add-debug-box": [
    [16, "vector"],
    [32, "vector"]
  ],
  "add-debug-box-with-transform": [
    [16, ["inline-array", "vector", 8]],
    [144, ["inline-array", "vector", 2]],
    [176, "vector"]
  ],
  "add-debug-x": [
    [16, "vector"],
    [32, "vector"]
  ],
  "add-debug-cross": [
    [16, "vector"],
    [32, "vector"],
    [48, "vector"],
    [64, "vector"],
    [80, "vector"],
    [96, "vector"],
    [112, "vector"],
    [128, "vector"]
  ],
  "add-debug-sphere-with-transform": [[16, "vector"]],
  "add-debug-line-sphere": [
    [48, "matrix"],
    [112, "matrix"],
    [128, "vector"],
    [144, "vector"],
    [160, "vector"],
    [176, "vector"],
    [208, "vector"],
    [192, "vector"]
  ],
  "add-debug-circle": [
    [16, "vector"],
    [32, "vector"]
  ],
  "add-debug-vector": [[16, "vector"]],
  "add-debug-quaternion": [[16, "matrix"]],
  "add-debug-yrot-vector": [[16, "vector"]],
  "add-debug-arc": [
    [16, "vector"],
    [32, "vector"]
  ],
  "add-debug-curve": [
    [16, "vector"],
    [32, "vector"]
  ],
  "add-debug-points": [[16, "vector"]],
  "add-debug-light": [[16, "vector"]],
  "add-debug-cursor": [[16, "vector"]],
  "dma-timeout-cam": [
    [16, "vector"],
    [32, "matrix"]
  ],
  // debug-sphere
  "make-debug-sphere-table": [
    [16, "vector"],
    [32, "vector"],
    [48, "vector"],
    [64, "vector"],
    [80, "vector"],
    [96, "vector"],
    [112, "vector"]
  ],
  "add-debug-sphere-from-table": [
    [16, "vector"],
    [48, "vector"],
    [64, "vector"]
  ],
  "matrix-3x3-triple-transpose-product": [[16, ["inline-array", "matrix", 3]]],
  "(method 14 rigid-body)": [[16, "quaternion"]],
  "(method 19 rigid-body)": [
    [16, "vector"],
    [32, "vector"]
  ],
  "(method 22 rigid-body)": [[16, "vector"]],
  "want-to-board?": [
    [16, "collide-query"],
    [560, ["inline-array", "sphere", 3]],
    [608, "vector"]
  ],
  "(method 10 cam-setting-data)": [[16, "event-message-block"]],
  "(method 18 tracking-spline)": [
    [16, "tracking-spline-sampler"],
    [32, "tracking-spline-sampler"]
  ],
  "cam-calc-follow!": [
    [16, "vector"],
    [32, "vector"],
    [48, "vector"],
    [64, "vector"]
  ],
  "slave-set-rotation!": [
    [96, "vector"],
    [112, "matrix"],
    [176, "vector"]
  ],
  "v-slrp2!": [
    [32, "vector"],
    [64, "matrix"]
  ],
  "v-slrp3!": [[32, "vector"]],
  "cam-state-from-entity": [[16, "curve"]], // decompiler guessed 'symbol' instead!
  "camera-teleport-to-entity": [[16, "transformq"]],
  "(event cam-master-active)": [
    [16, "event-message-block"],
    [96, "vector"],
    [112, "vector"],
    [16, "event-message-block"]
  ],
  "master-choose-entity": [[16, "event-message-block"]],
  "(code cam-pov180)": [
    [16, "vector"],
    [32, "vector"],
    [48, "vector"],
    [64, "vector"]
  ],
  "(code cam-pov-track)": [
    [16, "vector"],
    [32, "matrix"]
  ],
  "(code cam-eye)": [
    [16, "vector"],
    [32, "matrix"],
    [112, "vector"]
  ],
  "los-cw-ccw": [
    [16, "vector"],
    [32, "vector"],
    [48, "matrix"],
    [112, "vector"]
  ],
  "cam-los-spline-collide": [
    [16, "collide-query"],
    [560, "vector"],
    [576, "vector"]
  ],
  "cam-los-collide": [
    [16, "collide-query"],
    [592, "vector"],
    [608, "vector"]
  ],
  "cam-string-joystick": [
    [32, "vector"],
    [48, "matrix"],
    [128, "matrix"],
    [192, "vector"],
    [208, "vector"],
    [224, "matrix"]
  ],
  "cam-string-find-position-rel!": [[48, "collide-query"]],
  "cam-string-find-hidden": [[16, "collide-query"]],
  "cam-string-move": [[80, "collide-query"]],
  "(enter cam-string)": [[32, "collide-query"]],
  "cam-stick-code": [
    [64, "collide-query"]
  ],
  "(trans cam-stick)": [
    [16, "matrix"],
    [80, "vector"],
    [96, "vector"],
    [112, "vector"]
  ],
  "(code cam-spline)": [[16, "curve"]],
  "(code cam-point-watch)": [
    [16, "vector"],
    [32, "vector"]
  ],
  "cam-free-floating-move": [[16, "camera-free-floating-move-info"]],
  "cam-helper-temp": [
    [16, "matrix"],
    [64, "vector"],
    [80, "matrix"]
  ],
  "update-view-planes": [
    [208, "vector"],
    [224, "vector"],
    [16, "view-frustum"]
  ],
  "camera-slave-debug": [
    [16, "vector"],
    [32, "vector"],
    [48, "matrix"],
    [128, "curve"]
  ],
  "cam-collision-record-draw": [
    [48, "collide-query"],
    [16, "vector4w"],
    [32, "vector4w"]
  ],
  "cam-debug-draw-tris": [[16, "vector4w"]],
  "draw-string-xy": [[16, "font-context"]],
  "(code die gun)": [
    [16, "matrix"],
    [112, "vector"],
    [128, "vector"],
    [144, "vector"]
  ],
  "draw-beam": [
    [16, "vector"],
    [32, "vector"],
    [48, "vector"]
  ],
  "gun-post": [
    [16, "vector"],
    [32, "vector"],
    [48, "matrix"],
    [144, "vector"],
    [160, "vector"],
    [176, "vector"]
  ],
  "(method 9 gun-info)": [
    [16, "collide-query"],
    [560, "vector"],
    [576, "vector"],
    [592, "vector"],
    [608, "vector"],
    [624, "vector"],
    [640, "vector"],
    [656, "vector"]
  ],
  "target-gun-fire-yellow": [
    [16, "matrix"],
    [112, "event-message-block"]
  ],
  "(method 14 collide-cache)": [[16, "bounding-box"]],
  "sp-adjust-launch": [[16, "matrix"]],
  "sp-launch-particles-death": [[16, "matrix"]],
  "sp-relaunch-particle-3d": [[16, "quaternion"]],
  "execute-part-engine": [
    [16, "matrix"],
    [80, "vector"]
  ],
  "sparticle-motion-blur-old": [
    [16, "vector"],
    [32, "vector4w"],
    [48, "vector4w"]
  ],
  "sp-orbiter": [
    [16, "vector"],
    [32, "vector"],
    [48, "matrix"]
  ],
  "joint-mod-ik-callback": [
    [16, "matrix"],
    [80, "matrix"],
    [144, "vector"],
    [160, "vector"],
    [176, "vector"],
    [192, "vector"],
    [208, "vector"],
    [224, "vector"],
    [272, "vector"],
    [256, "vector"],
    [288, "vector"],
    [304, "vector"],
    [320, "quaternion"],
    [336, "quaternion"],
    [352, "vector"],
    [448, "vector"],
    [464, "vector"],
    [480, "vector"],
    [496, "quaternion"],
    [512, "matrix"],
    [576, "vector"],
    [592, "matrix"],
    [656, "matrix"],
    [720, "matrix"]
  ],
  "joint-mod-look-at-handler": [
    [16, "vector"],
    [32, "vector"],
    [48, "vector"],
    [64, "vector"],
    [96, "vector"],
    [112, "vector"],
    [128, "vector"]
  ],
  "joint-mod-polar-look-at-guts": [[32, "vector"]],
  "joint-mod-world-look-at-handler": [[16, "vector"]],
  "joint-mod-joint-set-world-handler": [
    [32, "vector"],
    [48, "vector"]
  ],
  "joint-mod-joint-set*-world-handler": [[16, "matrix"]],
  "(method 11 chain-physics)": [
    [16, "matrix"],
    [80, "vector"],
    [128, "vector"],
    [144, "vector"],
    [160, "vector"],
    [176, "vector"],
    [192, "vector"],
    [208, "vector"],
    [224, "vector"],
    [240, "vector"],
    [256, "vector"]
  ],
  "(method 13 gui-control)": [[16, ["array", "sound-id", 4]]],
  "ja-play-spooled-anim": [[96, "event-message-block"]],
  "update-under-lights": [
    [16, "matrix"],
    [64, "vector"]
  ],
  "poly-find-nearest-edge": [
    [16, "vector"],
    [64, "vector"]
  ],
  "target-print-stats": [
    [32, "vector"],
    [48, "vector"]
  ],
  "build-conversions": [[16, "vector"]],
  "warp-vector-into-surface!": [[16, "matrix"]],
  "vector<-pad-in-matrix!": [[16, "vector"]],
  "target-no-ja-move-post": [[16, "overlaps-others-params"]],
  "do-target-gspot": [[16, "collide-query"]],
  "target-no-move-post": [[16, "overlaps-others-params"]],
  "add-gravity": [
    [16, "vector"],
    [32, "vector"],
    [48, "vector"],
    [64, "vector"]
  ],
  "target-no-stick-post": [[32, "collide-query"]],
  "target-swim-post": [[32, "collide-query"]],
  "target-real-post": [
    [16, "vector"],
    [32, "vector"],
    [48, "vector"],
    [64, "collide-query"]
  ],
  "joint-points": [
    [16, "vector"],
    [32, "vector"]
  ],
  "target-calc-camera-pos": [
    [16, "vector"],
    [32, "vector"]
  ],
  "target-compute-pole": [
    [16, "vector"],
    [32, "vector"],
    [48, "vector"],
    [64, "vector"],
    [80, "event-message-block"]
  ],
  "target-compute-edge-rider": [
    [16, "event-message-block"],
    [96, "bone"]
  ],
  "target-compute-edge": [
    [16, "event-message-block"],
    [96, "bone"]
  ],
  "bend-gravity": [[32, "vector"]],
  "wall-hide?": [
    [16, "collide-query"],
    [560, "vector"],
    [576, "vector"]
  ],
  "target-add-slide-factor": [
    [16, "vector"],
    [32, "vector"],
    [48, "vector"],
    [64, "vector"],
    [80, "vector"],
    [96, "vector"]
  ],
  "add-thrust": [
    [16, "vector"],
    [32, "vector"],
    [48, "vector"],
    [64, "vector"],
    [80, "vector"],
    [96, "vector"],
    [112, "vector"]
  ],
  "do-rotations2": [[16, "vector"]],
  "tobot-init": [[16, "event-message-block"]],
  "target-update-ik": [
    [16, "collide-query"],
    [560, "vector"],
    [576, "vector"],
    [592, "vector"],
    [608, "vector"],
    [624, "vector"],
    [640, "vector"],
    [656, "vector"],
    [672, "vector"]
  ],
  "leg-ik-callback": [
    [16, "vector"],
    [32, "vector"],
    [48, "vector"],
    [64, "vector"],
    [80, "vector"],
    [96, "vector"],
    [112, "vector"]
  ],
  "draw-history": [[16, "history-iterator"]],
  "target-collision-reaction": [
    [16, "vector"],
    [32, "vector"],
    [48, "vector"]
  ],
  "turn-to-vector": [
    [16, "vector"],
    [32, "vector"]
  ],
  "flag-setup": [
    [16, "vector"],
    [32, "event-message-block"],
    [112, "vector"],
    [128, "vector"],
    [144, "vector"]
  ],
  "target-move-dist": [[16, "vector"]],
  "cam-layout-entity-volume-info-create": [
    [32, "vector"],
    [48, "vector"],
    [64, "vector"],
    [80, "vector"],
    [96, "vector"],
    [128, "vector"],
    [144, "vector"]
  ],
  "cam-layout-entity-info": [
    [16, "matrix"],
    [80, "vector"],
    [96, "vector"],
    [112, "vector"],
    [128, "vector"],
    [144, "curve"],
    [176, "vector"],
    [192, "vector"],
    [208, "vector"],
    [224, "curve"],
    [256, "vector"],
    [272, "vector"],
    [288, "vector"],
    [304, "curve"],
    [336, "vector"],
    [352, "vector"],
    [368, "interp-test-info"],
    [432, "vector"]
  ],
  "clmf-pos-rot": [
    [16, "vector"],
    [32, "vector"],
    [48, "matrix"],
    [112, "matrix"],
    [176, "vector"]
  ],
  "(method 9 plane-volume)": [
    [16, "vector"],
    [32, "vector"],
    [48, "vector"],
    [64, "vector"],
    [80, "vector"],
    [96, "vector"],
    [112, "vector"],
    [128, "vector"]
  ],
  "(method 31 entity-actor)": [[16, "nav-find-poly-parms"]],
  "(method 32 entity-actor)": [[32, "nav-find-poly-parms"]],
  "(method 36 nav-mesh)": [[16, "nav-route-portal"]],
  "(method 13 nav-engine)": [[16, "nav-vertex"]],
  "(method 12 nav-mesh)": [[16, "nav-vertex"]],
  "(method 44 nav-mesh)": [[32, "nav-poly"]],
  "(method 15 nav-mesh)": [[16, "vector"]],
  "(method 40 nav-mesh)": [
    [16, "vector"],
    [32, "vector"]
  ],
  "find-nearest-nav-mesh": [[16, "nav-find-poly-parms"]],
  "(method 10 nav-mesh)": [[32, "nav-find-poly-parms"]],
  "(method 34 nav-mesh)": [[16, "nav-poly"]],
  "(method 9 nav-mesh)": [[16, "vector"]],
  "debug-nav-validate-current-poly": [[16, "vector"]],
  "(method 11 nav-control)": [[16, "nav-find-poly-parms"]],
  "(method 15 nav-control)": [[16, "nav-find-poly-parms"]],
  "(method 16 nav-control)": [[16, "nav-find-poly-parms"]],
  "(method 46 nav-control)": [[16, "find-nav-sphere-ids-params"]],
  "circle-tangent-directions": [
    [16, "vector"],
    [32, "vector"],
    [48, "vector"]
  ],
  "(trans close com-airlock)": [[16, "script-context"]],
  "traj3d-calc-initial-velocity-using-tilt": [[16, "traj2d-params"]],
  "(method 9 cubic-curve)": [[16, "trajectory"]],
  "(method 10 cubic-curve)": [[16, "trajectory"]],
  "(method 11 cubic-curve)": [[16, "trajectory"]],
  "(method 12 cubic-curve)": [[16, "trajectory"]],
  "(method 13 cubic-curve)": [[16, "trajectory"]],
  "(method 13 combo-tracker)": [
    [16, "event-message-block"],
    [112, ["array", "collide-shape", 32]]
  ],
  "(anon-function 2 find-nearest)": [[128, "collide-query"]],
  "find-nearest-focusable": [[160, "collide-query"]],
  "(method 11 impact-control)": [
    [16, "touching-shapes-entry"],
    [48, "event-message-block"]
  ],
  "(method 16 collide-cache)": [[16, "collide-cache-tri"]],
  "(method 20 editable)": [
    [16, "vector"],
    [32, "vector"]
  ],
  "(method 31 editable-face)": [[16, "matrix"]],
  "(method 13 editable-face)": [
    [64, ["inline-array", "vector", 6]],
    [160, "vector"],
    [48, "vector"],
    [32, "vector"],
    [16, "vector"]
  ],
  "(method 30 editable-plane)": [
    [16, "vector"],
    [32, "vector"],
    [48, "vector"]
  ],
  "(method 13 editable-plane)": [[128, "transform"]],
  "execute-select": [[16, "vector"]],
  "(method 9 editable-array)": [[16, "vector"]],
  "execute-mouse-move": [
    [80, "vector"],
    [96, "vector"],
    [112, "vector"],
    [64, "vector"],
    [48, "vector"],
    [32, "vector"],
    [16, "vector"]
  ],
  "(method 12 editable-array)": [
    [96, "vector"],
    [160, "vector"]
  ],
  "insert-box": [
    [16, "vector"],
    [32, "transform"]
  ],
  "(method 11 editable-region)": [[16, "vector2h"]],
  "(method 29 editable-face)": [
    [16, ["inline-array", "vector", 6]],
    [304, "matrix"],
    [112, ["inline-array", "vector", 6]],
    [240, ["array", "editable-point", 6]]
  ],
  "(method 10 editable-face)": [[16, ["inline-array", "vector", 6]]],
  "(method 11 editable)": [[16, "collide-query"]],
  "(method 10 editable-plane)": [[16, "matrix"]],
  "(method 9 game-task-node-info)": [[16, ["inline-array", "qword", 8]]],
  "(code retry task-manager)": [[16, "event-message-block"]],
  "(code complete task-manager)": [[16, "event-message-block"]],
  "(method 9 script-context)": [[16, "script-context"]],
  "(anon-function 32 script)": [
    [16, "vector"],
    [32, "vector"]
  ],
  "(method 19 load-state)": [[16, ["inline-array", "level-buffer-state", 6]]],
  "(method 17 load-state)": [[16, "script-context"]],
  "(method 26 level-group)": [
    [64, "vector"],
    [80, "vector"]
  ],
  "(event target-board-halfpipe)": [[16, "vector"]],
  "process-drawable-shock-effect": [[16, "matrix"]],
  "(code target-board-get-on)": [[16, "event-message-block"]],
  "(enter target-board-get-on)": [
    [16, "vector"],
    [32, "vector"],
    [48, "vector"],
    [64, "vector"]
  ],
  "(enter target-board-get-off)": [
    [16, "vector"],
    [32, "vector"]
  ],
  "(trans target-board-ride-edge)": [[16, "vector"]],
  "target-board-compute-edge": [
    [16, "vector"],
    [32, "vector"],
    [128, "vector"]
  ],
  "target-board-spin-check": [
    [16, "vector"],
    [32, "vector"]
  ],
  "(code target-board-hit)": [
    [16, "vector"],
    [32, "vector"],
    [48, "vector"],
    [64, "vector"],
    [80, "event-message-block"]
  ],
  "target-board-ground-check": [
    [16, "vector"],
    [32, "event-message-block"]
  ],
  "(enter target-board-jump)": [
    [48, "vector"],
    [64, "event-message-block"]
  ],
  "(enter target-board-grenade)": [[16, "vector"]],
  "(enter target-board-turn-to)": [
    [16, "vector"],
    [32, "vector"]
  ],
  "(code target-board-hold)": [
    [16, "vector"],
    [32, "vector"]
  ],
  "(code target-board-flip)": [[16, "vector"]],
  "(exit target-board-ride-edge)": [[32, "collide-query"]],
  "(code target-board-trickx)": [[16, "vector"]],
  "(method 9 board-info)": [[16, "event-message-block"]],
  "init-var-jump": [
    [16, "event-message-block"],
    [96, "vector"]
  ],
  "(post target-slide-down-to-ground)": [
    [16, "vector"],
    [32, "vector"],
    [48, "vector"],
    [64, "vector"],
    [80, "vector"]
  ],
  "(enter target-attack-air)": [
    [16, "vector"],
    [32, "vector"],
    [48, "vector"]
  ],
  "(event target-attack-uppercut-jump)": [
    [16, "vector"],
    [32, "vector"],
    [48, "vector"]
  ],
  "target-board-ride-post": [
    [48, "vector"],
    [64, "vector"],
    [80, "collide-query"]
  ],
  "probe-test": [[16, "collide-query"]],
  "target-board-real-post": [
    [16, "vector"],
    [128, "vector"]
  ],
  "board-add-thrust": [[16, "vector"]],
  "target-board-collision": [
    [16, "vector"],
    [32, "vector"]
  ],
  "(code target-roll-flip)": [
    [16, "vector"],
    [32, "vector"]
  ],
  "(code target-flop)": [
    [16, "vector"],
    [32, "vector"],
    [48, "vector"]
  ],
  "(trans target-flop)": [[16, "event-message-block"]],
  "(enter target-flop)": [[16, "vector"]],
  "(code target-running-attack)": [[32, "collide-query"]],
  "mod-var-jump": [
    [16, "vector"],
    [32, "vector"]
  ],
  "(trans target-running-attack)": [
    [16, "vector"],
    [32, "vector"],
    [48, "vector"]
  ],
  "target-board-pre-move": [[112, "vector"]],
  // stack guesser can't handle inline arrays
  "(method 11 blocking-plane)": [[16, ["inline-array", "vector", 2]]],
  // stack guesser can't handle inline arrays
  "blocking-plane-spawn": [[16, ["inline-array", "vector", 2]]],
  // stack guesser can't handle inline arrays
  "(enter active elec-gate)": [[176, ["inline-array", "vector", 2]]],
  "(method 46 elevator)": [
    // bad stack guess (method type was a path-step)
    [16, "path-step"]
  ],
  "(method 10 nav-node)": [[16, "vector"]],
  "(method 9 nav-graph)": [[16, "matrix"]],
  "(method 10 xz-height-map)": [[16, "matrix"]],
  "(method 13 xz-height-map)": [[16, "vector4w-2"]],
  "(method 9 nav-node)": [[48, "nav-graph-link"]],
  "(method 18 drawable-region-face)": [
    [16, "vector"],
    [32, "vector"]
  ],
  "particle-adgif-callback": [[16, ["inline-array", "vector", 4]]],
  "sparticle-respawn-heights": [[16, "vector"]],
  "sparticle-respawn-timer": [[16, "vector"]],
  "check-drop-level-rain": [[16, "vector"]],
  "check-water-level-drop": [[16, "vector"]],
  "check-water-level-drop-motion": [[16, "vector"]],
  "water-info<-region": [[16, "script-context"]],
  "(method 52 collide-shape)": [[16, "water-info"]],
  "cshape-reaction-update-state": [
    [16, "vector"],
    [64, "vector"]
  ],
  "(code target-darkjak-giant)": [
    [96, "collide-query"],
    [640, ["inline-array", "sphere", 1]]
  ],
  "(code target-darkjak-bomb1)": [
    [16, "vector"],
    [112, "vector"],
    [128, "event-message-block"]
  ],
  "(code target-darkjak-bomb0)": [
    [32, "vector"],
    [48, "vector"]
  ],
  "set-forward-vel": [
    [16, "vector"],
    [32, "vector"]
  ],
  "delete-back-vel": [
    [16, "vector"],
    [32, "vector"]
  ],
  "(method 16 target)": [[16, "vector"]],
  "can-exit-duck?": [
    [16, "collide-query"],
    [560, ["inline-array", "sphere", 2]]
  ],
  "target-send-attack": [[16, "event-message-block"]],
  "(trans target-pole-cycle)": [[16, "vector"]],
  "(enter target-float)": [[16, "vector"]],
  "(trans target-float)": [
    [16, "vector"],
    [32, "vector"],
    [48, "vector"],
    [64, "vector"],
    [80, "vector"]
  ],
  "(code target-launch)": [[16, "event-message-block"]],
  "(anon-function 11 target2)": [[16, "vector"]],
  "(code target-load-wait)": [[16, "event-message-block"]],
  "target-generic-event-handler": [[16, "event-message-block"]],
  "(code target-swim-jump)": [[16, "vector"]],
  "(code target-swim-down)": [[16, "vector"]],
  "(method 10 water-control)": [
    [16, "water-info"],
    [224, "vector"]
  ],
  "(anon-function 10 water)": [[16, "vector"]],
  "target-bomb1-fire-shot": [
    [96, "vector"],
    [112, "vector"]
  ],
  "water-anim-event-handler": [
    [16, "vector"],
    [32, "event-message-block"]
  ],
  "(post fall crate)": [
    [32, "collide-query"],
    [16, "vector"]
  ],
  "(enter fall crate)": [[16, "event-message-block"]],
  "target-gun-find-track": [[64, "event-message-block"]],
  "target-gun-build-track-list": [
    [16, "vector"],
    [32, "vector"]
  ],
  "target-gun-joint-pre0": [
    [640, ["inline-array", "sphere", 2]],
    [656, "vector"]
  ],
  "cloud-track": [[16, "vector"]],
  "progress-post": [[112, "hud-box"]],
  "(method 10 menu-missions-option)": [[224, "hud-box"]],
  "(method 10 menu-secret-option)": [[64, "hud-box"]],
  "(method 10 menu-highscores-option)": [[16, "hud-box"]],
  "master-track-target": [[16, "vector"]],
  "cam-string-line-of-sight": [[192, "collide-query"]],
  "(enter cam-circular)": [[32, "collide-query"]],
  "(method 26 rigid-body)": [[16, ["inline-array", "vector", 8]]],
  "(method 47 rigid-body-object)": [[16, "matrix"]],
<<<<<<< HEAD
  "(method 12 ocean)": [[16, "vector"]],
  "(method 18 ocean)": [[48, "vector"]],
  "(method 28 ocean)": [[16, "vector"]],
  "(method 33 ocean)": [[16, "vector"]],
  "(method 34 ocean)": [[16, "vector"]],
  "(method 35 ocean)": [[16, "vector"]],
  "(method 36 ocean)": [
    [16, "vector"],
    [32, "vector"]
  ],
  "(method 46 ocean)": [[16, "vector"]],
  "(method 59 ocean)": [[16, "vector"]],
  "(method 60 ocean)": [
    [16, "vector"],
    [32, "vector"]
  ],
  "(method 61 ocean)": [
    [16, "vector"],
    [32, "vector"]
  ],
  "(method 62 ocean)": [
    [16, "vector"],
    [32, "vector"]
  ],
  "(method 63 ocean)": [
    [16, "vector"],
    [32, "vector"]
  ],
  "(method 67 ocean)": [[16, "vector"]],
  // placeholder
  "placeholder-do-not-add-below": []
=======
  "(method 16 sky-work)": [
    [16, "vector"]
  ],
  "(method 17 sky-work)": [
    [16, "vector"]
  ],
  // stack casts can't be guessed in a "run in process" (since the arg numbers are shifted?)
  "lightning-start": [
    [16, "vector"],
    [32, "vector"]
  ],
  "lightning-trail-fractal-gen": [
    [16, "vector"],
    [32, "vector"],
    [48, "vector"],
    [64, "vector"]
  ],
  "add-a-bunch": [[16, "vector"]]
>>>>>>> 43b93cc2
}<|MERGE_RESOLUTION|>--- conflicted
+++ resolved
@@ -993,7 +993,24 @@
   "(enter cam-circular)": [[32, "collide-query"]],
   "(method 26 rigid-body)": [[16, ["inline-array", "vector", 8]]],
   "(method 47 rigid-body-object)": [[16, "matrix"]],
-<<<<<<< HEAD
+  "(method 16 sky-work)": [
+    [16, "vector"]
+  ],
+  "(method 17 sky-work)": [
+    [16, "vector"]
+  ],
+  // stack casts can't be guessed in a "run in process" (since the arg numbers are shifted?)
+  "lightning-start": [
+    [16, "vector"],
+    [32, "vector"]
+  ],
+  "lightning-trail-fractal-gen": [
+    [16, "vector"],
+    [32, "vector"],
+    [48, "vector"],
+    [64, "vector"]
+  ],
+  "add-a-bunch": [[16, "vector"]],
   "(method 12 ocean)": [[16, "vector"]],
   "(method 18 ocean)": [[48, "vector"]],
   "(method 28 ocean)": [[16, "vector"]],
@@ -1025,24 +1042,4 @@
   "(method 67 ocean)": [[16, "vector"]],
   // placeholder
   "placeholder-do-not-add-below": []
-=======
-  "(method 16 sky-work)": [
-    [16, "vector"]
-  ],
-  "(method 17 sky-work)": [
-    [16, "vector"]
-  ],
-  // stack casts can't be guessed in a "run in process" (since the arg numbers are shifted?)
-  "lightning-start": [
-    [16, "vector"],
-    [32, "vector"]
-  ],
-  "lightning-trail-fractal-gen": [
-    [16, "vector"],
-    [32, "vector"],
-    [48, "vector"],
-    [64, "vector"]
-  ],
-  "add-a-bunch": [[16, "vector"]]
->>>>>>> 43b93cc2
 }