{
  "quaternion-exp!": [[16, "vector"]],
  "quaternion-axis-angle!": [[16, "vector"]],
  "quaternion-vector-angle!": [[16, "vector"]],
  "quaternion-look-at!": [[16, "matrix"]],
  "quaternion-smooth-seek!": [[16, ["inline-array", "quaternion", 2]]],
  // possible for automatic detection:
  "eul->matrix": [[16, "vector"]],
  "vector-sincos!": [[16, "vector"]],
  "vector-reflect-flat-gravity!": [
    [16, "vector"],
    [32, "vector"]
  ],
  "vector-line-distance": [
    [16, "vector"],
    [32, "vector"],
    [48, "vector"],
    [64, "vector"]
  ],
  "vector-line-distance-point!": [
    [16, "vector"],
    [32, "vector"],
    [48, "vector"],
    [64, "vector"]
  ],
  "forward-up-nopitch->inv-matrix": [[16, "vector"]],
  "forward-up-nopitch->quaternion": [[16, "matrix"]],
  "forward-up->quaternion": [
    [16, "matrix"],
    [80, "vector"]
  ],
  "quaternion-from-two-vectors!": [[16, "vector"]],
  "quaternion-from-two-vectors-max-angle!": [[16, "vector"]],
  "matrix-from-two-vectors!": [[16, "vector"]],
  "matrix-from-two-vectors-max-angle!": [[16, "vector"]],
  "matrix-from-two-vectors-max-angle-partial!": [[16, "vector"]],
  "matrix-from-two-vectors-partial-linear!": [[16, "vector"]],
  "matrix-remove-z-rot": [
    [16, "vector"],
    [32, "matrix"]
  ],
  "matrix-rot-diff!": [
    [16, "quaternion"],
    [32, "quaternion"],
    [48, "quaternion"]
  ],
  "quaternion-seek": [
    [16, "matrix"],
    [80, "matrix"],
    [144, "quaternion"]
  ],
  "vector-segment-overlap": [
    [16, "vector"],
    [32, "vector"],
    [48, "vector"],
    [64, "vector"]
  ],
  "line-sphere-intersection?": [
    [16, "vector"],
    [32, "vector"],
    [48, "vector"]
  ],
  "forward-up->inv-matrix": [[16, "vector"]],
  "quaternion-from-two-vectors-partial!": [[16, "vector"]],
  "quaternion-from-two-vectors-max-angle-partial!": [[16, "vector"]],
  "matrix-from-two-vectors-smooth!": [[16, "vector"]],
  "matrix-from-two-vectors-the-long-way-smooth!": [[16, "vector"]],
  "quaternion-from-two-vectors-smooth!": [[16, "matrix"]],
  "vector-deg-seek": [[16, "matrix"]],
  "vector-deg-slerp": [
    [16, "matrix"],
    [80, "vector"],
    [96, "vector"]
  ],
  "circle-test": [
    [16, "sphere"],
    [32, "sphere"],
    [48, "vector"],
    [64, "vector"]
  ],
  "vector-vector-deg-slerp!": [
    [16, "vector"],
    [32, "vector"],
    [48, "quaternion"],
    [64, "quaternion"],
    [80, "quaternion"],
    [96, "vector"]
  ],
  "vector-circle-tangent-new": [
    [16, "sphere"],
    [32, "vector"],
    [48, "vector"]
  ],
  "vector-circle-tangent": [
    [16, "sphere"],
    [32, "vector"],
    [48, "vector"],
    [64, "vector"]
  ],
  "curve-length": [
    [16, "vector"],
    [32, "vector"]
  ],
  "curve-closest-point": [
    [16, "vector"],
    [32, "vector"]
  ],
  "closest-pt-in-triangle": [
    [16, "vector"],
    [32, "vector"],
    [48, "vector"]
  ],
  "vector-plane-distance": [[16, "vector"]],
  "vector-smooth-seek!": [[16, "vector"]],
  "vector-vector-angle-safe": [
    [16, "vector"],
    [32, "vector"]
  ],
  "move-target-from-pad": [
    [16, "vector"],
    [32, "vector"],
    [48, "matrix"]
  ],
  "reverse-transform-point!": [
    [16, "vector"],
    [32, "vector"],
    [48, "vector"]
  ],
  "init-for-transform": [
    [16, "matrix"],
    [80, "matrix"],
    [144, "vector4s-3"],
    [192, "vector"],
    [208, "vector4s-3"]
  ],
  "draw-sprite2d-xy": [[16, "draw-context"]],
  "screen-gradient": [[16, "draw-context"]],
  "play": [
    [16, "event-message-block"],
    [96, ["array", "symbol", 10]]
  ],
  "store-image": [[16, "file-stream"]],
  "joint-mod-blend-world-callback": [[160, "vector"]],
  "joint-mod-rotate-local-callback": [[16, "vector"]],
  "light-hash-get-bucket-index": [[16, "vector4w"]],
  "(method 10 cam-vector-seeker)": [[16, "vector"]],
  "(method 39 nav-mesh)": [
    [16, "vector"],
    [32, "vector"]
  ],
  "(method 41 nav-mesh)": [
    [16, "vector"],
    [32, "vector"]
  ],
  "show-level": [[16, ["array", "symbol", 10]]],
  "(method 17 mood-control)": [[16, "vector"]],
  "(method 9 mood-control)": [[16, "mood-control-work "]],
  "string->sound-name": [[16, "qword"]],
  "doppler-pitch-shift": [[16, ["inline-array", "vector", 2]]],
  "(anon-function 1 gsound)": [
    [16, ["array", "symbol", 4]],
    [32, ["array", "symbol", 4]]
  ],
  "matrix<-parented-transformq!": [[16, "vector"]],
  "(method 9 cylinder)": [
    [48, "cylinder-verts"],
    [432, "cylinder-verts"],
    [816, "matrix"],
    [880, "matrix"]
  ],
  "(method 9 cylinder-flat)": [
    [48, "cylinder-flat-verts"],
    [208, "cylinder-flat-verts"],
    [368, "matrix"],
    [432, "vector"]
  ],
  // debug
  "add-debug-point": [
    [16, "vector4w-2"],
    [48, "vector"]
  ],
  "internal-draw-debug-line": [
    [16, "vector4w-2"],
    [48, "vector4w-2"],
    [80, "vector"],
    [96, "vector"]
  ],
  "internal-draw-debug-text-3d": [
    [16, "vector4w"],
    [32, "font-context"]
  ],
  "add-debug-triangle-normal": [
    [16, "vector"],
    [32, "vector"]
  ],
  "add-debug-flat-triangle": [
    [16, "vector4w-3"],
    [64, "vector4w-3"],
    [112, "vector"],
    [128, "vector"],
    [144, "vector"]
  ],
  "add-debug-line2d": [
    [16, "vector4w"],
    [32, "vector4w"]
  ],
  "add-debug-box": [
    [16, "vector"],
    [32, "vector"]
  ],
  "add-debug-box-with-transform": [
    [16, ["inline-array", "vector", 8]],
    [144, ["inline-array", "vector", 2]],
    [176, "vector"]
  ],
  "add-debug-x": [
    [16, "vector"],
    [32, "vector"]
  ],
  "add-debug-cross": [
    [16, "vector"],
    [32, "vector"],
    [48, "vector"],
    [64, "vector"],
    [80, "vector"],
    [96, "vector"],
    [112, "vector"],
    [128, "vector"]
  ],
  "add-debug-sphere-with-transform": [[16, "vector"]],
  "add-debug-line-sphere": [
    [48, "matrix"],
    [112, "matrix"],
    [128, "vector"],
    [144, "vector"],
    [160, "vector"],
    [176, "vector"],
    [208, "vector"],
    [192, "vector"]
  ],
  "add-debug-circle": [
    [16, "vector"],
    [32, "vector"]
  ],
  "add-debug-vector": [[16, "vector"]],
  "add-debug-quaternion": [[16, "matrix"]],
  "add-debug-yrot-vector": [[16, "vector"]],
  "add-debug-arc": [
    [16, "vector"],
    [32, "vector"]
  ],
  "add-debug-curve": [
    [16, "vector"],
    [32, "vector"]
  ],
  "add-debug-points": [[16, "vector"]],
  "add-debug-light": [[16, "vector"]],
  "add-debug-cursor": [[16, "vector"]],
  "dma-timeout-cam": [
    [16, "vector"],
    [32, "matrix"]
  ],
  // debug-sphere
  "make-debug-sphere-table": [
    [16, "vector"],
    [32, "vector"],
    [48, "vector"],
    [64, "vector"],
    [80, "vector"],
    [96, "vector"],
    [112, "vector"]
  ],
  "add-debug-sphere-from-table": [
    [16, "vector"],
    [48, "vector"],
    [64, "vector"]
  ],
  "matrix-3x3-triple-transpose-product": [[16, ["inline-array", "matrix", 3]]],
  "(method 14 rigid-body)": [[16, "quaternion"]],
  "(method 19 rigid-body)": [
    [16, "vector"],
    [32, "vector"]
  ],
  "(method 22 rigid-body)": [[16, "vector"]],
  "want-to-board?": [
    [16, "collide-query"],
    [560, ["inline-array", "sphere", 3]],
    [608, "vector"]
  ],
  "(method 10 cam-setting-data)": [[16, "event-message-block"]],
  "(method 18 tracking-spline)": [
    [16, "tracking-spline-sampler"],
    [32, "tracking-spline-sampler"]
  ],
  "cam-calc-follow!": [
    [16, "vector"],
    [32, "vector"],
    [48, "vector"],
    [64, "vector"]
  ],
  "slave-set-rotation!": [
    [96, "vector"],
    [112, "matrix"],
    [176, "vector"]
  ],
  "v-slrp2!": [
    [32, "vector"],
    [64, "matrix"]
  ],
  "v-slrp3!": [[32, "vector"]],
  "cam-state-from-entity": [[16, "curve"]], // decompiler guessed 'symbol' instead!
  "camera-teleport-to-entity": [[16, "transformq"]],
  "(event cam-master-active)": [
    [16, "event-message-block"],
    [96, "vector"],
    [112, "vector"],
    [16, "event-message-block"]
  ],
  "master-choose-entity": [[16, "event-message-block"]],
  "(code cam-pov180)": [
    [16, "vector"],
    [32, "vector"],
    [48, "vector"],
    [64, "vector"]
  ],
  "(code cam-pov-track)": [
    [16, "vector"],
    [32, "matrix"]
  ],
  "(code cam-eye)": [
    [16, "vector"],
    [32, "matrix"],
    [112, "vector"]
  ],
  "los-cw-ccw": [
    [16, "vector"],
    [32, "vector"],
    [48, "matrix"],
    [112, "vector"]
  ],
  "cam-los-spline-collide": [
    [16, "collide-query"],
    [560, "vector"],
    [576, "vector"]
  ],
  "cam-los-collide": [
    [16, "collide-query"],
    [592, "vector"],
    [608, "vector"]
  ],
  "cam-string-joystick": [
    [32, "vector"],
    [48, "matrix"],
    [128, "matrix"],
    [192, "vector"],
    [208, "vector"],
    [224, "matrix"]
  ],
  "cam-string-find-position-rel!": [[48, "collide-query"]],
  "cam-string-find-hidden": [[16, "collide-query"]],
  "cam-string-move": [[80, "collide-query"]],
  "(enter cam-string)": [[32, "collide-query"]],
  "cam-stick-code": [[64, "collide-query"]],
  "(trans cam-stick)": [
    [16, "matrix"],
    [80, "vector"],
    [96, "vector"],
    [112, "vector"]
  ],
  "(code cam-spline)": [[16, "curve"]],
  "(code cam-point-watch)": [
    [16, "vector"],
    [32, "vector"]
  ],
  "cam-free-floating-move": [[16, "camera-free-floating-move-info"]],
  "cam-helper-temp": [
    [16, "matrix"],
    [64, "vector"],
    [80, "matrix"]
  ],
  "update-view-planes": [
    [208, "vector"],
    [224, "vector"],
    [16, "view-frustum"]
  ],
  "camera-slave-debug": [
    [16, "vector"],
    [32, "vector"],
    [48, "matrix"],
    [128, "curve"]
  ],
  "cam-collision-record-draw": [
    [48, "collide-query"],
    [16, "vector4w"],
    [32, "vector4w"]
  ],
  "cam-debug-draw-tris": [[16, "vector4w"]],
  "draw-string-xy": [[16, "font-context"]],
  "(code die gun)": [
    [16, "projectile-init-by-other-params"],
    [112, "vector"],
    [128, "vector"],
    [144, "vector"]
  ],
  "draw-beam": [
    [16, "vector"],
    [32, "vector"],
    [48, "vector"]
  ],
  "gun-post": [
    [16, "vector"],
    [32, "vector"],
    [48, "projectile-init-by-other-params"],
    [144, "vector"],
    [160, "vector"],
    [176, "vector"]
  ],
  "(method 9 gun-info)": [
    [16, "collide-query"],
    [560, "vector"],
    [576, "vector"],
    [592, "vector"],
    [608, "vector"],
    [624, "vector"],
    [640, "vector"],
    [656, "vector"]
  ],
  "target-gun-fire-yellow": [[16, "projectile-init-by-other-params"]],
  "(method 14 collide-cache)": [[16, "bounding-box"]],
  "sp-adjust-launch": [[16, "matrix"]],
  "sp-launch-particles-death": [[16, "matrix"]],
  "sp-relaunch-particle-3d": [[16, "quaternion"]],
  "execute-part-engine": [
    [16, "matrix"],
    [80, "vector"]
  ],
  "sparticle-motion-blur-old": [
    [16, "vector"],
    [32, "vector4w"],
    [48, "vector4w"]
  ],
  "sp-orbiter": [
    [16, "vector"],
    [32, "vector"],
    [48, "matrix"]
  ],
  "joint-mod-ik-callback": [
    [16, "matrix"],
    [80, "matrix"],
    [144, "vector"],
    [160, "vector"],
    [176, "vector"],
    [192, "vector"],
    [208, "vector"],
    [224, "vector"],
    [272, "vector"],
    [256, "vector"],
    [288, "vector"],
    [304, "vector"],
    [320, "quaternion"],
    [336, "quaternion"],
    [352, "vector"],
    [448, "vector"],
    [464, "vector"],
    [480, "vector"],
    [496, "quaternion"],
    [512, "matrix"],
    [576, "vector"],
    [592, "matrix"],
    [656, "matrix"],
    [720, "matrix"]
  ],
  "joint-mod-look-at-handler": [
    [16, "vector"],
    [32, "vector"],
    [48, "vector"],
    [64, "vector"],
    [96, "vector"],
    [112, "vector"],
    [128, "vector"]
  ],
  "joint-mod-polar-look-at-guts": [[32, "vector"]],
  "joint-mod-world-look-at-handler": [[16, "vector"]],
  "joint-mod-joint-set-world-handler": [
    [32, "vector"],
    [48, "vector"]
  ],
  "joint-mod-joint-set*-world-handler": [[16, "matrix"]],
  "(method 11 chain-physics)": [
    [16, "matrix"],
    [80, "vector"],
    [128, "vector"],
    [144, "vector"],
    [160, "vector"],
    [176, "vector"],
    [192, "vector"],
    [208, "vector"],
    [224, "vector"],
    [240, "vector"],
    [256, "vector"]
  ],
  "(method 13 gui-control)": [[16, ["array", "sound-id", 4]]],
  "ja-play-spooled-anim": [[96, "event-message-block"]],
  "update-under-lights": [
    [16, "matrix"],
    [64, "vector"]
  ],
  "poly-find-nearest-edge": [
    [16, "vector"],
    [64, "vector"]
  ],
  "target-print-stats": [
    [32, "vector"],
    [48, "vector"]
  ],
  "build-conversions": [[16, "vector"]],
  "warp-vector-into-surface!": [[16, "matrix"]],
  "vector<-pad-in-matrix!": [[16, "vector"]],
  "target-no-ja-move-post": [[16, "overlaps-others-params"]],
  "do-target-gspot": [[16, "collide-query"]],
  "target-no-move-post": [[16, "overlaps-others-params"]],
  "add-gravity": [
    [16, "vector"],
    [32, "vector"],
    [48, "vector"],
    [64, "vector"]
  ],
  "target-no-stick-post": [[32, "collide-query"]],
  "target-swim-post": [[32, "collide-query"]],
  "target-real-post": [
    [16, "vector"],
    [32, "vector"],
    [48, "vector"],
    [64, "collide-query"]
  ],
  "joint-points": [
    [16, "vector"],
    [32, "vector"]
  ],
  "target-calc-camera-pos": [
    [16, "vector"],
    [32, "vector"]
  ],
  "target-compute-pole": [
    [16, "vector"],
    [32, "vector"],
    [48, "vector"],
    [64, "vector"],
    [80, "event-message-block"]
  ],
  "target-compute-edge-rider": [
    [16, "event-message-block"],
    [96, "bone"]
  ],
  "target-compute-edge": [
    [16, "event-message-block"],
    [96, "bone"]
  ],
  "bend-gravity": [[32, "vector"]],
  "wall-hide?": [
    [16, "collide-query"],
    [560, "vector"],
    [576, "vector"]
  ],
  "target-add-slide-factor": [
    [16, "vector"],
    [32, "vector"],
    [48, "vector"],
    [64, "vector"],
    [80, "vector"],
    [96, "vector"]
  ],
  "add-thrust": [
    [16, "vector"],
    [32, "vector"],
    [48, "vector"],
    [64, "vector"],
    [80, "vector"],
    [96, "vector"],
    [112, "vector"]
  ],
  "do-rotations2": [[16, "vector"]],
  "tobot-init": [[16, "event-message-block"]],
  "target-update-ik": [
    [16, "collide-query"],
    [560, "vector"],
    [576, "vector"],
    [592, "vector"],
    [608, "vector"],
    [624, "vector"],
    [640, "vector"],
    [656, "vector"],
    [672, "vector"]
  ],
  "leg-ik-callback": [
    [16, "vector"],
    [32, "vector"],
    [48, "vector"],
    [64, "vector"],
    [80, "vector"],
    [96, "vector"],
    [112, "vector"]
  ],
  "draw-history": [[16, "history-iterator"]],
  "target-collision-reaction": [
    [16, "vector"],
    [32, "vector"],
    [48, "matrix"]
  ],
  "turn-to-vector": [
    [16, "vector"],
    [32, "vector"]
  ],
  "flag-setup": [
    [16, "vector"],
    [32, "event-message-block"],
    [112, "vector"],
    [128, "vector"],
    [144, "vector"]
  ],
  "target-move-dist": [[16, "vector"]],
  "cam-layout-entity-volume-info-create": [
    [32, "vector"],
    [48, "vector"],
    [64, "vector"],
    [80, "vector"],
    [96, "vector"],
    [128, "vector"],
    [144, "vector"]
  ],
  "cam-layout-entity-info": [
    [16, "matrix"],
    [80, "vector"],
    [96, "vector"],
    [112, "vector"],
    [128, "vector"],
    [144, "curve"],
    [176, "vector"],
    [192, "vector"],
    [208, "vector"],
    [224, "curve"],
    [256, "vector"],
    [272, "vector"],
    [288, "vector"],
    [304, "curve"],
    [336, "vector"],
    [352, "vector"],
    [368, "interp-test-info"],
    [432, "vector"]
  ],
  "clmf-pos-rot": [
    [16, "vector"],
    [32, "vector"],
    [48, "matrix"],
    [112, "matrix"],
    [176, "vector"]
  ],
  "(method 9 plane-volume)": [
    [16, "vector"],
    [32, "vector"],
    [48, "vector"],
    [64, "vector"],
    [80, "vector"],
    [96, "vector"],
    [112, "vector"],
    [128, "vector"]
  ],
  "(method 31 entity-actor)": [[16, "nav-find-poly-parms"]],
  "(method 32 entity-actor)": [[32, "nav-find-poly-parms"]],
  "(method 36 nav-mesh)": [[16, ["inline-array", "vector", 3]]],
  "(method 13 nav-engine)": [[16, "nav-vertex"]],
  "(method 12 nav-mesh)": [[16, "nav-vertex"]],
  "(method 44 nav-mesh)": [[32, "nav-find-poly-parms"]],
  "(method 15 nav-mesh)": [[16, "vector"]],
  "(method 40 nav-mesh)": [
    [16, "vector"],
    [32, "vector"]
  ],
  "find-nearest-nav-mesh": [[16, "nav-find-poly-parms"]],
  "(method 10 nav-mesh)": [[32, "nav-find-poly-parms"]],
  "(method 34 nav-mesh)": [[16, "nav-poly"]],
  "(method 9 nav-mesh)": [[16, "vector"]],
  "debug-nav-validate-current-poly": [[16, "vector"]],
  "(method 11 nav-control)": [[16, "nav-find-poly-parms"]],
  "(method 15 nav-control)": [[16, "nav-find-poly-parms"]],
  "(method 16 nav-control)": [[16, "nav-find-poly-parms"]],
  "(method 46 nav-control)": [[16, "find-nav-sphere-ids-params"]],
  "circle-tangent-directions": [
    [16, "vector"],
    [32, "vector"],
    [48, "vector"]
  ],
  "(trans close com-airlock)": [[16, "script-context"]],
  "traj3d-calc-initial-velocity-using-tilt": [[16, "traj2d-params"]],
  "(method 9 cubic-curve)": [[16, "trajectory"]],
  "(method 10 cubic-curve)": [[16, "trajectory"]],
  "(method 11 cubic-curve)": [[16, "trajectory"]],
  "(method 12 cubic-curve)": [[16, "trajectory"]],
  "(method 13 cubic-curve)": [[16, "trajectory"]],
  "(method 13 combo-tracker)": [
    [16, "event-message-block"],
    [112, ["array", "collide-shape", 32]]
  ],
  "(anon-function 2 find-nearest)": [[128, "collide-query"]],
  "find-nearest-focusable": [[160, "collide-query"]],
  "(method 11 impact-control)": [
    [16, "touching-shapes-entry"],
    [48, "event-message-block"]
  ],
  "(method 16 collide-cache)": [[16, "collide-cache-tri"]],
  "(method 20 editable)": [
    [16, "vector"],
    [32, "vector"]
  ],
  "(method 31 editable-face)": [[16, "matrix"]],
  "(method 13 editable-face)": [
    [64, ["inline-array", "vector", 6]],
    [160, "vector"],
    [48, "vector"],
    [32, "vector"],
    [16, "vector"]
  ],
  "(method 30 editable-plane)": [
    [16, "vector"],
    [32, "vector"],
    [48, "vector"]
  ],
  "(method 13 editable-plane)": [[64, ["inline-array", "vector", 4]]],
  "execute-select": [[16, "vector"]],
  "(method 9 editable-array)": [[16, "vector"]],
  "execute-mouse-move": [
    [80, "vector"],
    [96, "vector"],
    [112, "vector"],
    [64, "vector"],
    [48, "vector"],
    [32, "vector"],
    [16, "vector"]
  ],
  "(method 12 editable-array)": [
    [96, "vector"],
    [160, "vector"]
  ],
  "insert-box": [
    [16, "vector"],
    [32, ["array", "int32", 8]]
  ],
  "(method 11 editable-region)": [[16, "vector2h"]],
  "(method 29 editable-face)": [
    [16, ["inline-array", "vector", 6]],
    [304, "matrix"],
    [112, ["inline-array", "vector", 6]],
    [240, ["array", "editable-point", 6]]
  ],
  "(method 10 editable-face)": [[16, ["inline-array", "vector", 6]]],
  "(method 11 editable)": [[16, "collide-query"]],
  "(method 10 editable-plane)": [[16, "matrix"]],
  "(method 9 game-task-node-info)": [[16, ["inline-array", "qword", 8]]],
  "(code retry task-manager)": [[16, "event-message-block"]],
  "(code complete task-manager)": [[16, "event-message-block"]],
  "(method 9 script-context)": [[16, "script-context"]],
  "(anon-function 32 script)": [
    [16, "vector"],
    [32, "vector"]
  ],
  "(method 19 load-state)": [[16, ["inline-array", "level-buffer-state", 6]]],
  "(method 17 load-state)": [[16, "script-context"]],
  "(method 26 level-group)": [
    [64, "vector"],
    [80, "vector"]
  ],
  "(event target-board-halfpipe)": [[16, "vector"]],
  "process-drawable-shock-effect": [
    [16, "matrix"],
    [80, "collide-query"]
  ],
  "(code target-board-get-on)": [[16, "event-message-block"]],
  "(enter target-board-get-on)": [
    [16, "vector"],
    [32, "vector"],
    [48, "vector"],
    [64, "vector"]
  ],
  "(enter target-board-get-off)": [
    [16, "vector"],
    [32, "vector"]
  ],
  "(trans target-board-ride-edge)": [[16, "vector"]],
  "target-board-compute-edge": [
    [16, "vector"],
    [32, "vector"],
    [128, "vector"]
  ],
  "target-board-spin-check": [
    [16, "vector"],
    [32, "vector"]
  ],
  "(code target-board-hit)": [
    [16, "vector"],
    [32, "vector"],
    [48, "vector"],
    [64, "vector"],
    [80, "event-message-block"]
  ],
  "target-board-ground-check": [
    [16, "vector"],
    [32, "event-message-block"]
  ],
  "(enter target-board-jump)": [
    [48, "vector"],
    [64, "event-message-block"]
  ],
  "(enter target-board-grenade)": [[16, "vector"]],
  "(enter target-board-turn-to)": [
    [16, "vector"],
    [32, "vector"]
  ],
  "(code target-board-hold)": [
    [16, "vector"],
    [32, "vector"]
  ],
  "(code target-board-flip)": [[16, "vector"]],
  "(exit target-board-ride-edge)": [[32, "collide-query"]],
  "(code target-board-trickx)": [[16, "vector"]],
  "(method 9 board-info)": [[16, "event-message-block"]],
  "init-var-jump": [
    [16, "event-message-block"],
    [96, "vector"]
  ],
  "(post target-slide-down-to-ground)": [
    [16, "vector"],
    [32, "vector"],
    [48, "vector"],
    [64, "vector"],
    [80, "vector"]
  ],
  "(enter target-attack-air)": [
    [16, "vector"],
    [32, "vector"],
    [48, "vector"]
  ],
  "(event target-attack-uppercut-jump)": [
    [16, "vector"],
    [32, "vector"],
    [48, "vector"]
  ],
  "target-board-ride-post": [
    [48, "vector"],
    [64, "vector"],
    [80, "collide-query"]
  ],
  "probe-test": [[16, "collide-query"]],
  "target-board-real-post": [
    [16, "vector"],
    [128, "vector"]
  ],
  "board-add-thrust": [[16, "vector"]],
  "target-board-collision": [
    [16, "vector"],
    [32, "vector"]
  ],
  "(code target-roll-flip)": [
    [16, "vector"],
    [32, "vector"]
  ],
  "(code target-flop)": [
    [16, "vector"],
    [32, "vector"],
    [48, "vector"]
  ],
  "(trans target-flop)": [[16, "event-message-block"]],
  "(enter target-flop)": [[16, "vector"]],
  "(code target-running-attack)": [[32, "collide-query"]],
  "mod-var-jump": [
    [16, "vector"],
    [32, "vector"]
  ],
  "(trans target-running-attack)": [
    [16, "vector"],
    [32, "vector"],
    [48, "vector"]
  ],
  "target-board-pre-move": [[112, "vector"]],
  // stack guesser can't handle inline arrays
  "(method 11 blocking-plane)": [[16, ["inline-array", "vector", 2]]],
  // stack guesser can't handle inline arrays
  "blocking-plane-spawn": [[16, ["inline-array", "vector", 2]]],
  // stack guesser can't handle inline arrays
  "(enter active elec-gate)": [[176, ["inline-array", "vector", 2]]],
  "(method 46 elevator)": [
    // bad stack guess (method type was a path-step)
    [16, "path-step"]
  ],
  "(method 10 nav-node)": [[16, "vector"]],
  "(method 9 nav-graph)": [[16, "matrix"]],
  "(method 10 xz-height-map)": [[16, "matrix"]],
  "(method 13 xz-height-map)": [[16, "vector4w-2"]],
  "(method 9 nav-node)": [[48, "nav-graph-link"]],
  "(method 18 drawable-region-face)": [
    [16, "vector"],
    [32, "vector"]
  ],
  "particle-adgif-callback": [[16, ["inline-array", "vector", 4]]],
  "sparticle-respawn-heights": [[16, "vector"]],
  "sparticle-respawn-timer": [[16, "vector"]],
  "check-drop-level-rain": [[16, "vector"]],
  "check-water-level-drop": [[16, "vector"]],
  "check-water-level-drop-motion": [[16, "vector"]],
  "water-info<-region": [[16, "script-context"]],
  "(method 52 collide-shape)": [[16, "water-info"]],
  "cshape-reaction-update-state": [
    [16, "vector"],
    [32, "vector"]
  ],
  "(code target-darkjak-giant)": [
    [96, "collide-query"],
    [640, ["inline-array", "sphere", 1]]
  ],
  "(code target-darkjak-bomb1)": [
    [16, "vector"],
    [112, "vector"],
    [128, "event-message-block"]
  ],
  "(code target-darkjak-bomb0)": [
    [32, "vector"],
    [48, "vector"]
  ],
  "set-forward-vel": [
    [16, "vector"],
    [32, "vector"]
  ],
  "delete-back-vel": [
    [16, "vector"],
    [32, "vector"]
  ],
  "(method 16 target)": [[16, "vector"]],
  "can-exit-duck?": [
    [16, "collide-query"],
    [560, ["inline-array", "sphere", 2]]
  ],
  "target-send-attack": [[16, "event-message-block"]],
  "(trans target-pole-cycle)": [[16, "vector"]],
  "(enter target-float)": [[16, "vector"]],
  "(trans target-float)": [
    [16, "vector"],
    [32, "vector"],
    [48, "vector"],
    [64, "vector"],
    [80, "vector"]
  ],
  "(code target-launch)": [[16, "event-message-block"]],
  "(anon-function 11 target2)": [[16, "vector"]],
  "(code target-load-wait)": [[16, "event-message-block"]],
  "target-generic-event-handler": [[16, "event-message-block"]],
  "(code target-swim-jump)": [[16, "vector"]],
  "(code target-swim-down)": [[16, "vector"]],
  "(method 10 water-control)": [
    [16, "water-info"],
    [224, "vector"]
  ],
  "(anon-function 10 water)": [[16, "vector"]],
  "target-bomb1-fire-shot": [
    [96, "vector"],
    [112, "vector"]
  ],
  "water-anim-event-handler": [
    [16, "vector"],
    [32, "event-message-block"]
  ],
  "(post fall crate)": [
    [32, "collide-query"],
    [16, "vector"]
  ],
  "(enter fall crate)": [[16, "event-message-block"]],
  "target-gun-find-track": [[64, "event-message-block"]],
  "target-gun-build-track-list": [
    [16, "vector"],
    [32, "vector"]
  ],
  "target-gun-joint-pre0": [
    [640, ["inline-array", "sphere", 2]],
    [656, "vector"]
  ],
  "cloud-track": [[16, "vector"]],
  "progress-post": [[112, "hud-box"]],
  "(method 10 menu-missions-option)": [[224, "hud-box"]],
  "(method 10 menu-secret-option)": [[64, "hud-box"]],
  "(method 10 menu-highscores-option)": [[16, "hud-box"]],
  "master-track-target": [[16, "vector"]],
  "cam-string-line-of-sight": [[192, "collide-query"]],
  "(enter cam-circular)": [[32, "collide-query"]],
  "(method 26 rigid-body)": [[16, ["inline-array", "vector", 8]]],
  "(method 47 rigid-body-object)": [[16, "matrix"]],
  "(method 16 sky-work)": [[16, "vector"]],
  "(method 17 sky-work)": [[16, "vector"]],
  // stack casts can't be guessed in a "run in process" (since the arg numbers are shifted?)
  "lightning-start": [
    [16, "vector"],
    [32, "vector"]
  ],
  "lightning-trail-fractal-gen": [
    [16, "vector"],
    [32, "vector"],
    [48, "vector"],
    [64, "vector"]
  ],
  "(method 24 game-info)": [[16, ["array", "uint16", 512]]],
  "add-a-bunch": [[16, "vector"]],
  "(method 23 grid-hash)": [
    [16, "grid-hash-box"],
    [32, "grid-hash-box"],
    [48, "vector"],
    [64, "vector"]
  ],
  "(method 14 grid-hash)": [
    [16, "vector"],
    [32, "vector"]
  ],
  "(method 15 sphere-hash)": [[16, "vector"]],
  "draw-grid": [
    [16, "vector"],
    [32, "vector"],
    [48, "vector"]
  ],
  "(method 32 sphere-hash)": [[32, "vector"]],
  "(method 37 spatial-hash)": [[48, "vector"]],
  "(method 10 carry-info)": [[16, "vector"]],
  "(method 12 carry-info)": [[16, "vector"]],
  "(method 13 carry-info)": [
    [16, "event-message-block"],
    [144, "matrix"]
  ],
  "(method 16 carry-info)": [[16, "event-message-block"]],
  "(method 23 task-arrow)": [[16, "collide-query-with-vec"]],
  "(method 38 projectile)": [[16, "collide-query"]],
  "projectile-move-fill-all-dirs": [[16, "collide-query"]],
  "projectile-move-fill-line-sphere": [[16, "collide-query"]],
  "projectile-update-velocity-add-gravity": [[16, "vector"]],
  "projectile-bounce-falling-post": [[16, "collide-query"]],
  "cshape-reaction-default": [
    [16, "vector"],
    [32, "vector"]
  ],
  "(method 26 gun-blue-shot)": [[32, "vector"]],
  "(method 38 gun-blue-shot)": [[16, "collide-query"]],
  "someone-fire-yellow": [[16, "projectile-init-by-other-params"]],
  "(method 25 gun-yellow-shot)": [[32, "vector"]],
  "(method 38 gun-yellow-shot)": [[16, "collide-query"]],
  "target-gun-fire-red": [
    // TODO needed to prevent infinite loop
    [16, "vector"]
  ],
  "(method 26 gun-red-shot)": [[16, "vector"]],
  "(method 28 gun-red-shot)": [[16, "collide-query"]],
  "(method 24 gun-red-shot)": [[16, "collide-query"]],
  "(method 52 nav-state)": [
    [16, "nav-avoid-spheres-params"],
    [112, "nav-ray"]
  ],
  "(method 31 nav-state)": [
    [16, "nav-avoid-spheres-params"],
    [112, "nav-ray"]
  ],
  "(method 24 nav-state)": [[16, "vector"]],
  "(method 34 nav-state)": [[16, "vector"]],
  "(method 9 nav-control)": [[16, "vector"]],
  "(method 37 nav-state)": [[16, "vector"]],
  "(method 33 nav-state)": [[16, "clamp-travel-vector-to-mesh-return-info"]],
  "(method 32 nav-state)": [[16, "nav-control-cfs-work"]],
  "(method 28 nav-state)": [[208, "vector"]],
  "(method 11 nav-state)": [
    [16, "vector"],
    [32, "vector"]
  ],
  "(method 49 nav-state)": [[16, "nav-ray"]],
  "check-drop-level-ctysluma-drop-userdata": [[16, "vector"]],
  "(method 54 enemy)": [[80, "vector"]],
  "enemy-falling-post": [[16, "vector"]],
  "enemy-die-falling-post": [[16, "vector"]],
  "(method 100 enemy)": [
    [672, "vector"],
    [688, "vector"]
  ],
  "(method 102 nav-enemy)": [[32, "collide-query"]],
  "(method 100 nav-enemy)": [
    [672, "vector"],
    [688, "vector"]
  ],
  "(method 176 nav-enemy)": [[16, "nav-gap-info"]],
  "(method 143 nav-enemy)": [[16, "vector"]],
  "(code jump nav-enemy)": [[16, "enemy-jump-info"]],
  "(method 145 nav-enemy)": [[16, "vector"]],
  "(method 150 nav-enemy)": [[16, "vector"]],
  "(anon-function 88 nav-enemy)": [[16, "vector"]],
  "(anon-function 93 nav-enemy)": [[16, "vector"]],
  "(method 54 rigid-body-platform)": [[16, "vector"]],
  "target-carry-update": [[560, ["inline-array", "sphere", 1]]],
  "(code target-carry-drop)": [[672, ["inline-array", "sphere", 1]]],
  "(code target-carry-throw)": [[640, ["inline-array", "sphere", 1]]],
  "(code target-hit)": [[16, "vector"]],
  "(method 39 battle)": [[64, "transformq"]],
  "add-collide-debug-box": [[16, "bounding-box"]],
  "collide-list-fill-bg-using-box": [
    [32, "matrix"],
    [96, "collide-query"]
  ],
  "collide-list-fill-bg-using-line-sphere": [
    [32, "matrix"],
    [96, "collide-query"]
  ],
  "(method 11 collide-mesh)": [[16, "spat-work"]],
  "(method 10 collide-mesh)": [[16, "oot-work"]],
  "(method 9 touching-list)": [[16, "add-prims-touching-work"]],
  "(method 12 touching-list)": [[16, "event-message-block"]],
  "(method 20 collide-edge-work)": [[16, "vector"]],
  "(method 13 collide-edge-work)": [[16, "faei-stack-vars"]],
  "(method 9 collide-edge-edge)": [
    [16, "matrix"],
    [80, ["inline-array", "sphere", 6]]
  ],
  "(method 12 ocean)": [[16, "vector"]],
  "(method 18 ocean)": [
    [16, "vector"],
    [32, "vector4"],
    [48, "vector"]
  ],
  "(method 28 ocean)": [[16, "vector"]],
  "(method 33 ocean)": [[16, "vector"]],
  "(method 34 ocean)": [[16, "vector"]],
  "(method 35 ocean)": [[16, "vector"]],
  "(method 36 ocean)": [
    [16, "vector"],
    [32, "vector"]
  ],
  "(method 46 ocean)": [[16, "vector"]],
  "(method 59 ocean)": [[16, "vector"]],
  "(method 60 ocean)": [
    [16, "vector"],
    [32, "vector"]
  ],
  "(method 61 ocean)": [
    [16, "vector"],
    [32, "vector"]
  ],
  "(method 62 ocean)": [
    [16, "vector"],
    [32, "vector"]
  ],
  "(method 63 ocean)": [
    [16, "vector"],
    [32, "vector"]
  ],
  "(method 67 ocean)": [[16, "vector"]],
  "(method 18 collide-shape-prim-mesh)": [[16, "collide-tri-result"]],
  "(method 15 collide-shape-prim-sphere)": [[16, "collide-tri-result"]],
  "target-attack-up": [[16, "event-message-block"]],
  "(method 37 control-info)": [[48, "vector"]],
  "(method 45 collide-shape)": [[16, "do-push-aways-work"]],
  "(method 50 collide-shape)": [[32, "vector"]],
  "(method 44 collide-shape)": [[16, "pull-rider-info"]],
  "(method 25 guard-shot)": [[32, "vector"]],
  "(enter impact guard-shot)": [[16, "traffic-danger-info"]],
  "(method 38 guard-shot)": [[16, "collide-query"]],
  "(method 38 guard-lazer-shot)": [
    [16, "collide-query"],
    [560, "vector"]
  ],
  "(method 25 metalhead-shot)": [
    [16, "vector"],
    [32, "vector"]
  ],
  "spawn-metalhead-grenade": [[16, "projectile-init-by-other-params"]],
  "spawn-metalhead-projectile": [[16, "projectile-init-by-other-params"]],
  "(method 24 grid-hash)": [[16, "vector"]],
  "(method 11 grid-hash)": [
    [16, "vector"],
    [32, "vector"]
  ],
  "(method 11 flow-control)": [
    [80, "vector"],
    [128, "vector"]
  ],
  "(method 9 joint-control)": [[16, "vector"]],
  "check-shell-level1": [[16, "vector"]],
  "check-shell-level2": [[16, "vector"]],
  "birth-func-target-orient": [[48, "vector"]],
  "birth-func-vector-orient": [[32, "vector"]],
  "(enter cam-launcher-longfall)": [[16, "vector"]],
  "explosion-init-by-other": [[16, "traffic-danger-info"]],
  "process-drawable-shock-skel-effect": [
    [176, "matrix"],
    [256, "vector"],
    [272, "vector"],
    [288, "vector"],
    [304, "quaternion"],
    [384, "vector"]
  ],
  "(method 20 collide-cache)": [[16, "matrix"]],
  "col-rend-draw": [[16, "matrix"]],
  "(code jump enemy)": [[16, "enemy-jump-info"]],
  "check-drop-level-flitter-dirt-rubble": [[16, "vector"]],
  "dma-add-process-drawable": [[64, "light-group"]],
  "dark-lightning-handler": [[16, "matrix"]],
  "(method 25 joint-exploder)": [[16, "bounding-box"]],
  "check-drop-level-forexitb-drop-userdata": [[16, "vector"]],
  "check-drop-level-forexitb-drop-water-userdata": [[16, "vector"]],
  "check-drop-level-hide-fireplace-sparks": [[16, "vector"]],
  "check-drop-level-ctyslumb-drop-userdata": [[16, "vector"]],
  "check-drop-level-kiosk-fire-sparks": [[16, "vector"]],
  "(method 25 turret-shot)": [[32, "vector"]],
  "check-drop-level-ruins-tower-userdata": [[16, "vector"]],
  "check-drop-level-ruins-tower-userdata-nosplat": [[16, "vector"]],
  "check-drop-level-ruins-rubble": [[16, "vector"]],
  "update-light-hash": [
    [16, "bounding-box"],
    [48, "vector"],
    [64, "vector"]
  ],
  "check-drop-level-forest-drop-userdata": [[16, "vector"]],
  "check-drop-level-dig-lava-bloops": [[16, "vector"]],
  "check-drop-level-drill-drillbit-rubble-sparks": [[16, "vector"]],
  "check-drop-level-mountain-drop-userdata": [[16, "vector"]],
  "(anon-function 2 atoll-scenes)": [[16, "vector"]],
  "check-drop-level-ctyfarma-drop-userdata": [[16, "vector"]],
  "check-drop-level-ctyfarmb-drop-userdata": [[16, "vector"]],
  "check-drop-level-ecowell-victory-dirt-rubble": [[16, "vector"]],
  "check-drop-level-strip-fencespikes-sparks-10": [[16, "vector"]],
  "check-drop-level-atoll-drop-userdata": [[16, "vector"]],
  "check-drop-level-atoll-drop": [[16, "vector"]],
  "check-drop2-level-sewer-drop": [[16, "vector"]],
  "check-drop-level-sewer-drop": [[16, "vector"]],
  "check-drop-level-palace-roof-rain": [[16, "vector"]],
  "check-drop-level-palroof-drop-userdata": [[16, "vector"]],
  "check-drop-level-stadium-drop-userdata": [[16, "vector"]],
  "check-drop-level-boss-pebble": [[16, "vector"]],
  "birth-func-boss-pebble": [[560, "vector"]],
  "func-widow-damaged-sparks-awake": [[16, "vector"]],
  "check-drop-level-ctypal-drop-userdata": [[16, "vector"]],
  "check-drop-level-under-drip": [[16, "vector"]],
  "check-drop-level-bigdoor-open-pops": [[16, "vector"]],
  "check-split-level-intro-vortex-pop-userdata": [[16, "vector"]],
  "movie-nest-metalkor-shot-draw-moving": [[80, "vector"]],
  "movie-nest-metalkor-shot-draw-impact": [[48, "vector"]],
  "func-squid-damaged-sparks-awake": [[16, "vector"]],
  "check-drop-level-castle-drop-userdata": [[16, "vector"]],
  "castle-green-slime-popper": [[16, "vector"]],
  "movie-consite-metalkor-shot-draw-moving": [[80, "vector"]],
  "movie-consite-metalkor-shot-draw-impact": [[48, "vector"]],
  "mech-spawn-thruster": [[32, "vector"]],
  "check-drop-level-vinroom-piss-drop-userdata": [[16, "vector"]],
  "(anon-function 2 under-scenes)": [
    [16, "vector"],
    [32, "vector"]
  ],
  "check-pop-level-firework-green-userdata": [[16, "vector"]],
  "check-pop-level-firework-red-userdata": [[16, "vector"]],
  "check-pop-level-firework-userdata": [[16, "vector"]],
  "(method 13 nav-mesh)": [[16, ["array", "int8", 4]]],
  "point-to-poly-boundary": [[16, ["inline-array", "vector", 4]]],
  "(method 35 nav-mesh)": [[16, ["inline-array", "nav-poly", 3]]],
  "(method 51 nav-state)": [
    [16, "vector"],
    [32, "nav-route-portal"],
    [80, ["inline-array", "vector", 2]],
    [192, "matrix"]
  ],
  "(method 18 nav-control)": [[16, "nav-control-cfs-work"]],
  "(method 19 nav-control)": [[16, "nav-control-cfs-work"]],
  "(method 19 nav-mesh)": [
    [16, "nav-ray"],
    [96, "vector"]
  ],
  "(method 18 nav-mesh)": [[16, "nav-ray"]],
<<<<<<< HEAD
  "(code notice fodder)": [[112, "vector"]]
=======
  "(post idle gun-dummy)": [[16, "event-message-block"]],
  "(method 23 training-manager)": [[16, "vector"]]
>>>>>>> 5333aa3f
}<|MERGE_RESOLUTION|>--- conflicted
+++ resolved
@@ -1271,10 +1271,7 @@
     [96, "vector"]
   ],
   "(method 18 nav-mesh)": [[16, "nav-ray"]],
-<<<<<<< HEAD
+  "(post idle gun-dummy)": [[16, "event-message-block"]],
+  "(method 23 training-manager)": [[16, "vector"]],
   "(code notice fodder)": [[112, "vector"]]
-=======
-  "(post idle gun-dummy)": [[16, "event-message-block"]],
-  "(method 23 training-manager)": [[16, "vector"]]
->>>>>>> 5333aa3f
 }