--- conflicted
+++ resolved
@@ -2014,16 +2014,6 @@
     [144, "vector"],
     [176, "vector"]
   ],
-<<<<<<< HEAD
-  "(method 179 krew-boss-clone)": [[48, "vector"]],
-  "(post hostile krew-boss)": [[160, "vector"]],
-  "(trans idle krew-boss)": [
-    [560, "vector"],
-    [656, "vector"],
-    [736, "sphere"],
-    [784, "enemy-init-by-other-params"]
-  ]
-=======
   "(code die base-turret)": [[192, "vector"]],
   "(method 47 base-turret)": [
     [16, ["array", "collide-shape", 32]],
@@ -2102,6 +2092,13 @@
     [224, "vector"]
   ],
   "(anon-function 10 errol-chal)": [[16, ["inline-array", "vector", 1]]],
-  "(event idle turbo-ring)": [[16, "vehicle-control-point"]]
->>>>>>> c249dbc4
+  "(event idle turbo-ring)": [[16, "vehicle-control-point"]],
+  "(method 179 krew-boss-clone)": [[48, "vector"]],
+  "(post hostile krew-boss)": [[160, "vector"]],
+  "(trans idle krew-boss)": [
+    [560, "vector"],
+    [656, "vector"],
+    [736, "sphere"],
+    [784, "enemy-init-by-other-params"]
+  ]
 }