--- conflicted
+++ resolved
@@ -302,9 +302,7 @@
     [32, "vector4w"]
   ],
   "cam-debug-draw-tris": [[16, "vector4w"]],
-<<<<<<< HEAD
   "draw-string-xy": [[16, "font-context"]],
-=======
 
   "(code die gun)": [
     [16, "matrix"],
@@ -347,7 +345,6 @@
   "(method 14 collide-cache)": [
     [16, "bounding-box"]
   ],
->>>>>>> 2a1dc7bd
   // placeholder
   "placeholder-do-not-add-below": [],
   "joint-mod-ik-callback": [
@@ -406,5 +403,7 @@
     [256, "vector"]
   ],
   "(method 13 gui-control)": [[16, ["array", "sound-id", 4]]],
-  "ja-play-spooled-anim": [[96, "event-message-block"]]
+  "ja-play-spooled-anim": [[96, "event-message-block"]],
+  // placeholder
+  "placeholder-do-not-add-below": []
 }