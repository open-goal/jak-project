--- conflicted
+++ resolved
@@ -1736,7 +1736,11 @@
   "(anon-function 9 hal3-course)": [[96, "transport-params"]],
   "(method 17 turret-control)": [[16, "attack-info"]],
   "(code active lightning-tracker)": [[16, "vector"]],
-<<<<<<< HEAD
+  "title-plug-lightning": [[16, "vector"]],
+  "(anon-function 18 ctywide-bbush)": [
+    [64, "vector"],
+    [128, "vector"]
+  ],
   "(method 9 city-level-info)": [
     [192, "vector"],
     [208, "vector"],
@@ -1758,11 +1762,4 @@
   "(method 9 grid-info)": [[16, "vector"]],
   "(method 11 grid-info)": [[16, "bounding-box"]],
   "(method 12 city-level-info)": [[16, ["inline-array", "vector", 7]]]
-=======
-  "title-plug-lightning": [[16, "vector"]],
-  "(anon-function 18 ctywide-bbush)": [
-    [64, "vector"],
-    [128, "vector"]
-  ]
->>>>>>> 40867fc0
 }