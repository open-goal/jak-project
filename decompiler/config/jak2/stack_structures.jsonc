{
  "quaternion-exp!": [[16, "vector"]],
  "quaternion-axis-angle!": [[16, "vector"]],
  "quaternion-vector-angle!": [[16, "vector"]],
  "quaternion-look-at!": [[16, "matrix"]],
  "quaternion-smooth-seek!": [[16, ["inline-array", "quaternion", 2]]],
  // possible for automatic detection:
  "eul->matrix": [[16, "vector"]],
  "vector-sincos!": [[16, "vector"]],
  "vector-reflect-flat-gravity!": [
    [16, "vector"],
    [32, "vector"]
  ],
  "vector-line-distance": [
    [16, "vector"],
    [32, "vector"],
    [48, "vector"],
    [64, "vector"]
  ],
  "vector-line-distance-point!": [
    [16, "vector"],
    [32, "vector"],
    [48, "vector"],
    [64, "vector"]
  ],
  "forward-up-nopitch->inv-matrix": [[16, "vector"]],
  "forward-up-nopitch->quaternion": [[16, "matrix"]],
  "forward-up->quaternion": [
    [16, "matrix"],
    [80, "vector"]
  ],
  "quaternion-from-two-vectors!": [[16, "vector"]],
  "quaternion-from-two-vectors-max-angle!": [[16, "vector"]],
  "matrix-from-two-vectors!": [[16, "vector"]],
  "matrix-from-two-vectors-max-angle!": [[16, "vector"]],
  "matrix-from-two-vectors-max-angle-partial!": [[16, "vector"]],
  "matrix-from-two-vectors-partial-linear!": [[16, "vector"]],
  "matrix-remove-z-rot": [
    [16, "vector"],
    [32, "matrix"]
  ],
  "matrix-rot-diff!": [
    [16, "quaternion"],
    [32, "quaternion"],
    [48, "quaternion"]
  ],
  "quaternion-seek": [
    [16, "matrix"],
    [80, "matrix"],
    [144, "quaternion"]
  ],
  "vector-segment-overlap": [
    [16, "vector"],
    [32, "vector"],
    [48, "vector"],
    [64, "vector"]
  ],
  "line-sphere-intersection?": [
    [16, "vector"],
    [32, "vector"],
    [48, "vector"]
  ],
  "forward-up->inv-matrix": [[16, "vector"]],
  "quaternion-from-two-vectors-partial!": [[16, "vector"]],
  "quaternion-from-two-vectors-max-angle-partial!": [[16, "vector"]],
  "matrix-from-two-vectors-smooth!": [[16, "vector"]],
  "matrix-from-two-vectors-the-long-way-smooth!": [[16, "vector"]],
  "quaternion-from-two-vectors-smooth!": [[16, "matrix"]],
  "vector-deg-seek": [[16, "matrix"]],
  "vector-deg-slerp": [
    [16, "matrix"],
    [80, "vector"],
    [96, "vector"]
  ],
  "circle-test": [
    [16, "sphere"],
    [32, "sphere"],
    [48, "vector"],
    [64, "vector"]
  ],
  "vector-vector-deg-slerp!": [
    [16, "vector"],
    [32, "vector"],
    [48, "quaternion"],
    [64, "quaternion"],
    [80, "quaternion"],
    [96, "vector"]
  ],
  "vector-circle-tangent-new": [
    [16, "sphere"],
    [32, "vector"],
    [48, "vector"]
  ],
  "vector-circle-tangent": [
    [16, "sphere"],
    [32, "vector"],
    [48, "vector"],
    [64, "vector"]
  ],
  "curve-length": [
    [16, "vector"],
    [32, "vector"]
  ],
  "curve-closest-point": [
    [16, "vector"],
    [32, "vector"]
  ],
  "closest-pt-in-triangle": [
    [16, "vector"],
    [32, "vector"],
    [48, "vector"]
  ],
  "vector-plane-distance": [[16, "vector"]],
  "vector-smooth-seek!": [[16, "vector"]],
  "vector-vector-angle-safe": [
    [16, "vector"],
    [32, "vector"]
  ],
  "move-target-from-pad": [
    [16, "vector"],
    [32, "vector"],
    [48, "matrix"]
  ],
  "reverse-transform-point!": [
    [16, "vector"],
    [32, "vector"],
    [48, "vector"]
  ],
  "init-for-transform": [
    [16, "matrix"],
    [80, "matrix"],
    [144, "vector4s-3"],
    [192, "vector"],
    [208, "vector4s-3"]
  ],
  "draw-sprite2d-xy": [[16, "draw-context"]],
  "screen-gradient": [[16, "draw-context"]],
  "play": [
    [16, "event-message-block"],
    [96, ["array", "symbol", 10]]
  ],
  "store-image": [[16, "file-stream"]],
  "joint-mod-blend-world-callback": [[160, "vector"]],
  "joint-mod-rotate-local-callback": [[16, "vector"]],
  "light-hash-get-bucket-index": [[16, "vector4w"]],
  "(method 10 cam-vector-seeker)": [[16, "vector"]],
  "(method 39 nav-mesh)": [
    [16, "vector"],
    [32, "vector"]
  ],
  "(method 41 nav-mesh)": [
    [16, "vector"],
    [32, "vector"]
  ],
  "show-level": [[16, ["array", "symbol", 10]]],
  "(method 17 mood-control)": [[16, "vector"]],
  "(method 9 mood-control)": [[16, "mood-control-work "]],
  "string->sound-name": [[16, "qword"]],
  "doppler-pitch-shift": [[16, ["inline-array", "vector", 2]]],
  "(anon-function 1 gsound)": [
    [16, ["array", "symbol", 4]],
    [32, ["array", "symbol", 4]]
  ],
  "matrix<-parented-transformq!": [[16, "vector"]],
  "(method 9 cylinder)": [
    [48, "cylinder-verts"],
    [432, "cylinder-verts"],
    [816, "matrix"],
    [880, "matrix"]
  ],
  "(method 9 cylinder-flat)": [
    [48, "cylinder-flat-verts"],
    [208, "cylinder-flat-verts"],
    [368, "matrix"],
    [432, "vector"]
  ],
  // debug
  "add-debug-point": [
    [16, "vector4w-2"],
    [48, "vector"]
  ],
  "internal-draw-debug-line": [
    [16, "vector4w-2"],
    [48, "vector4w-2"],
    [80, "vector"],
    [96, "vector"]
  ],
  "internal-draw-debug-text-3d": [
    [16, "vector4w"],
    [32, "font-context"]
  ],
  "add-debug-triangle-normal": [
    [16, "vector"],
    [32, "vector"]
  ],
  "add-debug-flat-triangle": [
    [16, "vector4w-3"],
    [64, "vector4w-3"],
    [112, "vector"],
    [128, "vector"],
    [144, "vector"]
  ],
  "add-debug-line2d": [
    [16, "vector4w"],
    [32, "vector4w"]
  ],
  "add-debug-box": [
    [16, "vector"],
    [32, "vector"]
  ],
  "add-debug-box-with-transform": [
    [16, ["inline-array", "vector", 8]],
    [144, ["inline-array", "vector", 2]],
    [176, "vector"]
  ],
  "add-debug-x": [
    [16, "vector"],
    [32, "vector"]
  ],
  "add-debug-cross": [
    [16, "vector"],
    [32, "vector"],
    [48, "vector"],
    [64, "vector"],
    [80, "vector"],
    [96, "vector"],
    [112, "vector"],
    [128, "vector"]
  ],
  "add-debug-sphere-with-transform": [[16, "vector"]],
  "add-debug-line-sphere": [
    [48, "matrix"],
    [112, "matrix"],
    [128, "vector"],
    [144, "vector"],
    [160, "vector"],
    [176, "vector"],
    [208, "vector"],
    [192, "vector"]
  ],
  "add-debug-circle": [
    [16, "vector"],
    [32, "vector"]
  ],
  "add-debug-vector": [[16, "vector"]],
  "add-debug-quaternion": [[16, "matrix"]],
  "add-debug-yrot-vector": [[16, "vector"]],
  "add-debug-arc": [
    [16, "vector"],
    [32, "vector"]
  ],
  "add-debug-curve": [
    [16, "vector"],
    [32, "vector"]
  ],
  "add-debug-points": [[16, "vector"]],
  "add-debug-light": [[16, "vector"]],
  "add-debug-cursor": [[16, "vector"]],
  "dma-timeout-cam": [
    [16, "vector"],
    [32, "matrix"]
  ],
  // debug-sphere
  "make-debug-sphere-table": [
    [16, "vector"],
    [32, "vector"],
    [48, "vector"],
    [64, "vector"],
    [80, "vector"],
    [96, "vector"],
    [112, "vector"]
  ],
  "add-debug-sphere-from-table": [
    [16, "vector"],
    [48, "vector"],
    [64, "vector"]
  ],
  "matrix-3x3-triple-transpose-product": [[16, ["inline-array", "matrix", 3]]],
  "(method 14 rigid-body)": [[16, "quaternion"]],
  "(method 19 rigid-body)": [
    [16, "vector"],
    [32, "vector"]
  ],
  "(method 22 rigid-body)": [[16, "vector"]],
  "want-to-board?": [
    [16, "collide-query"],
    [560, ["inline-array", "sphere", 3]],
    [608, "vector"]
  ],
  "(method 10 cam-setting-data)": [[16, "event-message-block"]],
  "(method 18 tracking-spline)": [
    [16, "tracking-spline-sampler"],
    [32, "tracking-spline-sampler"]
  ],
  "(method 20 tracking-spline)": [
    [16, "vector"], // hang without!
    [32, "vector"]
  ],
  "cam-calc-follow!": [
    [16, "vector"],
    [32, "vector"],
    [48, "vector"],
    [64, "vector"]
  ],
  "slave-set-rotation!": [
    [96, "vector"],
    [112, "matrix"],
    [176, "vector"]
  ],
  "v-slrp2!": [
    [32, "vector"],
    [64, "matrix"]
  ],
  "v-slrp3!": [[32, "vector"]],
  "cam-state-from-entity": [[16, "curve"]], // decompiler guessed 'symbol' instead!
  "camera-teleport-to-entity": [[16, "transformq"]],
  "(event cam-master-active)": [
    [16, "event-message-block"],
    [96, "vector"],
    [112, "vector"],
    [16, "event-message-block"]
  ],
  "master-choose-entity": [[16, "event-message-block"]],
  "(code cam-pov180)": [
    [16, "vector"],
    [32, "vector"],
    [48, "vector"],
    [64, "vector"]
  ],
  "(code cam-pov-track)": [
    [16, "vector"],
    [32, "matrix"]
  ],
  "(code cam-eye)": [
    [16, "vector"],
    [32, "matrix"],
    [112, "vector"]
  ],
  "los-cw-ccw": [
    [16, "vector"],
    [32, "vector"],
    [48, "matrix"],
    [112, "vector"]
  ],
  "cam-los-spline-collide": [
    [16, "collide-query"],
    [560, "vector"],
    [576, "vector"]
  ],
  "cam-los-collide": [
    [16, "collide-query"],
    [592, "vector"],
    [608, "vector"]
  ],
  "cam-string-joystick": [
    [32, "vector"],
    [48, "matrix"],
    [128, "matrix"],
    [192, "vector"],
    [208, "vector"],
    [224, "matrix"]
  ],
  "cam-string-find-position-rel!": [[48, "collide-query"]],
  "cam-string-find-hidden": [[16, "collide-query"]],
  "cam-string-move": [[80, "collide-query"]],
  "(enter cam-string)": [[32, "collide-query"]],
  "cam-stick-code": [
    [608, "vector"],
    [64, "collide-query"]
  ],
  "(trans cam-stick)": [
    [16, "matrix"],
    [80, "vector"],
    [96, "vector"],
    [112, "vector"]
  ],
  "(code cam-spline)": [[16, "curve"]],
  "(code cam-point-watch)": [
    [16, "vector"],
    [32, "vector"]
  ],
  "cam-free-floating-move": [[16, "camera-free-floating-move-info"]],
  "cam-helper-temp": [
    [16, "matrix"],
    [64, "vector"],
    [80, "matrix"]
  ],
  "update-view-planes": [
    [208, "vector"],
    [224, "vector"],
    [16, "view-frustum"]
  ],
  "camera-slave-debug": [
    [16, "vector"],
    [32, "vector"],
    [48, "matrix"],
    [128, "curve"]
  ],
  "cam-collision-record-draw": [
    [48, "collide-query"],
    [16, "vector4w"],
    [32, "vector4w"]
  ],
  "cam-debug-draw-tris": [[16, "vector4w"]],
  "draw-string-xy": [[16, "font-context"]],
  "(code die gun)": [
    [16, "matrix"],
    [112, "vector"],
    [128, "vector"],
    [144, "vector"]
  ],
  "draw-beam": [
    [16, "vector"],
    [32, "vector"],
    [48, "vector"]
  ],
  "gun-post": [
    [16, "vector"],
    [32, "vector"],
    [48, "matrix"],
    [144, "vector"],
    [160, "vector"],
    [176, "vector"]
  ],
  "(method 9 gun-info)": [
    [16, "collide-query"],
    [560, "vector"],
    [576, "vector"],
    [592, "vector"],
    [608, "vector"],
    [624, "vector"],
    [640, "vector"],
    [656, "vector"]
  ],
  "target-gun-fire-yellow": [
    [16, "matrix"],
    [112, "event-message-block"]
  ],
  "(method 14 collide-cache)": [[16, "bounding-box"]],
  "sp-adjust-launch": [[16, "matrix"]],
  "sp-launch-particles-death": [[16, "matrix"]],
  "sp-relaunch-particle-3d": [[16, "quaternion"]],
  "execute-part-engine": [
    [16, "matrix"],
    [80, "vector"]
  ],
  "sparticle-motion-blur-old": [
    [16, "vector"],
    [32, "vector4w"],
    [48, "vector4w"]
  ],
  "sp-orbiter": [
    [16, "vector"],
    [32, "vector"],
    [48, "matrix"]
  ],
  "joint-mod-ik-callback": [
    [16, "matrix"],
    [80, "matrix"],
    [144, "vector"],
    [160, "vector"],
    [176, "vector"],
    [192, "vector"],
    [208, "vector"],
    [224, "vector"],
    [272, "vector"],
    [256, "vector"],
    [288, "vector"],
    [304, "vector"],
    [320, "quaternion"],
    [336, "quaternion"],
    [352, "vector"],
    [448, "vector"],
    [464, "vector"],
    [480, "vector"],
    [496, "quaternion"],
    [512, "matrix"],
    [576, "vector"],
    [592, "matrix"],
    [656, "matrix"],
    [720, "matrix"]
  ],
  "joint-mod-look-at-handler": [
    [16, "vector"],
    [32, "vector"],
    [48, "vector"],
    [64, "vector"],
    [96, "vector"],
    [112, "vector"],
    [128, "vector"]
  ],
  "joint-mod-polar-look-at-guts": [[32, "vector"]],
  "joint-mod-world-look-at-handler": [[16, "vector"]],
  "joint-mod-joint-set-world-handler": [
    [32, "vector"],
    [48, "vector"]
  ],
  "joint-mod-joint-set*-world-handler": [[16, "matrix"]],
  "(method 11 chain-physics)": [
    [16, "matrix"],
    [80, "vector"],
    [128, "vector"],
    [144, "vector"],
    [160, "vector"],
    [176, "vector"],
    [192, "vector"],
    [208, "vector"],
    [224, "vector"],
    [240, "vector"],
    [256, "vector"]
  ],
  "(method 13 gui-control)": [[16, ["array", "sound-id", 4]]],
  "ja-play-spooled-anim": [[96, "event-message-block"]],
  "update-under-lights": [
    [16, "matrix"],
    [64, "vector"]
  ],
  "poly-find-nearest-edge": [
    [16, "vector"],
    [64, "vector"]
  ],
  "target-print-stats": [
    [32, "vector"],
    [48, "vector"]
  ],
  "build-conversions": [[16, "vector"]],
  "warp-vector-into-surface!": [[16, "matrix"]],
  "vector<-pad-in-matrix!": [[16, "vector"]],
  "target-no-ja-move-post": [[16, "overlaps-others-params"]],
  "do-target-gspot": [[16, "collide-query"]],
  "target-no-move-post": [[16, "overlaps-others-params"]],
  "add-gravity": [
    [16, "vector"],
    [32, "vector"],
    [48, "vector"],
    [64, "vector"]
  ],
  "target-no-stick-post": [[32, "collide-query"]],
  "target-swim-post": [[32, "collide-query"]],
  "target-real-post": [
    [16, "vector"],
    [32, "vector"],
    [48, "vector"],
    [64, "collide-query"]
  ],
  "joint-points": [
    [16, "vector"],
    [32, "vector"]
  ],
  "target-calc-camera-pos": [
    [16, "vector"],
    [32, "vector"]
  ],
  "target-compute-pole": [
    [16, "vector"],
    [32, "vector"],
    [48, "vector"],
    [64, "vector"],
    [80, "event-message-block"]
  ],
  "target-compute-edge-rider": [
    [16, "event-message-block"],
    [96, "bone"]
  ],
  "target-compute-edge": [
    [16, "event-message-block"],
    [96, "bone"]
  ],
  "bend-gravity": [[32, "vector"]],
  "wall-hide?": [
    [16, "collide-query"],
    [560, "vector"],
    [576, "vector"]
  ],
  "target-add-slide-factor": [
    [16, "vector"],
    [32, "vector"],
    [48, "vector"],
    [64, "vector"],
    [80, "vector"],
    [96, "vector"]
  ],
  "add-thrust": [
    [16, "vector"],
    [32, "vector"],
    [48, "vector"],
    [64, "vector"],
    [80, "vector"],
    [96, "vector"],
    [112, "vector"]
  ],
  "do-rotations2": [[16, "vector"]],
  "tobot-init": [[16, "event-message-block"]],
  "target-update-ik": [
    [16, "collide-query"],
    [560, "vector"],
    [576, "vector"],
    [592, "vector"],
    [608, "vector"],
    [624, "vector"],
    [640, "vector"],
    [656, "vector"],
    [672, "vector"]
  ],
  "leg-ik-callback": [
    [16, "vector"],
    [32, "vector"],
    [48, "vector"],
    [64, "vector"],
    [80, "vector"],
    [96, "vector"],
    [112, "vector"]
  ],
  "draw-history": [[16, "history-iterator"]],
  "target-collision-reaction": [
    [16, "vector"],
    [32, "vector"],
    [48, "vector"]
  ],
  "turn-to-vector": [
    [16, "vector"],
    [32, "vector"]
  ],
  "flag-setup": [
    [16, "vector"],
    [32, "event-message-block"],
    [112, "vector"],
    [128, "vector"],
    [144, "vector"]
  ],
  "target-move-dist": [[16, "vector"]],
  "cam-layout-entity-volume-info-create": [
    // needed to prevent hang
    [32, "vector"],
    [48, "vector"],
    [64, "vector"],
    [80, "vector"],
    [96, "vector"],
    [112, "vector"],
    [128, "vector"],
    [144, "vector"]
  ],
  "cam-layout-entity-info": [
    // needed to prevent a hang
    [16, "matrix"],
    [80, "vector"],
    [96, "vector"],
    [112, "vector"],
    [128, "vector"],
    [144, "curve"],
    [176, "vector"],
    [192, "vector"],
    [208, "vector"],
    [224, "curve"],
    [256, "vector"],
    [272, "vector"],
    [288, "vector"],
    [304, "curve"],
    [336, "vector"],
    [352, "vector"],
    [368, "interp-test-info"],
    [432, "vector"]
  ],
  "clmf-pos-rot": [
    // needed to prevent a hang
    [16, "vector"],
    [32, "vector"],
    [48, "matrix"],
    [112, "matrix"],
    [176, "vector"]
  ],
  "(method 9 plane-volume)": [
    // needed to prevent a hang
    [16, "vector"],
    [32, "vector"],
    [48, "vector"],
    [64, "vector"],
    [80, "vector"],
    [96, "vector"],
    [112, "vector"],
    [128, "vector"]
  ],
  "(method 31 entity-actor)": [[16, "nav-find-poly-parms"]],
  "(method 32 entity-actor)": [[32, "nav-find-poly-parms"]],
  "(method 36 nav-mesh)": [[16, "nav-route-portal"]],
  "(method 13 nav-engine)": [[16, "nav-vertex"]],
  "(method 12 nav-mesh)": [[16, "nav-vertex"]],
  "(method 44 nav-mesh)": [[32, "nav-poly"]],
  "(method 15 nav-mesh)": [[16, "vector"]],
  "(method 40 nav-mesh)": [
    [16, "vector"],
    [32, "vector"]
  ],
  "find-nearest-nav-mesh": [[16, "nav-find-poly-parms"]],
  "(method 10 nav-mesh)": [[32, "nav-find-poly-parms"]],
  "(method 34 nav-mesh)": [[16, "nav-poly"]],
  "(method 9 nav-mesh)": [[16, "vector"]],
  "debug-nav-validate-current-poly": [[16, "vector"]],
  "(method 11 nav-control)": [[16, "nav-find-poly-parms"]],
  "(method 15 nav-control)": [[16, "nav-find-poly-parms"]],
  "(method 16 nav-control)": [[16, "nav-find-poly-parms"]],
  "(method 46 nav-control)": [[16, "find-nav-sphere-ids-params"]],
  "circle-tangent-directions": [
    [16, "vector"],
    [32, "vector"],
    [48, "vector"]
  ],
  "(trans close com-airlock)": [[16, "script-context"]],
  "traj3d-calc-initial-velocity-using-tilt": [[16, "traj2d-params"]],
  "(method 9 cubic-curve)": [[16, "trajectory"]],
  "(method 10 cubic-curve)": [[16, "trajectory"]],
  "(method 11 cubic-curve)": [[16, "trajectory"]],
  "(method 12 cubic-curve)": [[16, "trajectory"]],
  "(method 13 cubic-curve)": [[16, "trajectory"]],
  "(method 13 combo-tracker)": [
    [16, "event-message-block"],
    [112, ["array", "collide-shape", 32]]
  ],
  "(anon-function 2 find-nearest)": [[128, "collide-query"]],
  "find-nearest-focusable": [[160, "collide-query"]],
  "(method 11 impact-control)": [
    [16, "touching-shapes-entry"],
    [48, "event-message-block"]
  ],
  "(method 16 collide-cache)": [[16, "collide-cache-tri"]],
  "(method 20 editable)": [
    [16, "vector"],
    [32, "vector"]
  ],
  "(method 31 editable-face)": [[16, "matrix"]],
  "(method 13 editable-face)": [
    [64, ["inline-array", "vector", 6]],
    [160, "vector"],
    [48, "vector"],
    [32, "vector"],
    [16, "vector"]
  ],
  "(method 30 editable-plane)": [
    [16, "vector"],
    [32, "vector"],
    [48, "vector"]
  ],
  "(method 13 editable-plane)": [[128, "transform"]],
  "execute-select": [[16, "vector"]],
  "(method 9 editable-array)": [[16, "vector"]],
  "execute-mouse-move": [
    // TODO - needed or hang occurs
    [80, "vector"],
    [96, "vector"],
    [112, "vector"],
    [64, "vector"],
    [48, "vector"],
    [32, "vector"],
    [16, "vector"]
  ],
  "(method 12 editable-array)": [
    [96, "vector"],
    [160, "vector"]
  ],
  "insert-box": [
    [16, "vector"],
    [32, "transform"]
  ],
  "(method 11 editable-region)": [[16, "vector2h"]],
  "(method 29 editable-face)": [
    [16, ["inline-array", "vector", 6]],
    [304, "matrix"],
    [112, ["inline-array", "vector", 6]],
    [240, ["array", "editable-point", 6]]
  ],
  "(method 10 editable-face)": [[16, ["inline-array", "vector", 6]]],
  "(method 11 editable)": [[16, "collide-query"]],
  "(method 10 editable-plane)": [[16, "matrix"]],
  "(method 9 game-task-node-info)": [[16, ["inline-array", "qword", 8]]],
  "(code retry task-manager)": [[16, "event-message-block"]],
  "(code complete task-manager)": [[16, "event-message-block"]],
  "(method 9 script-context)": [[16, "script-context"]],
  "(anon-function 32 script)": [
    [16, "vector"],
    [32, "vector"]
  ],
  "(method 19 load-state)": [[16, ["inline-array", "level-buffer-state", 6]]],
  "(method 17 load-state)": [[16, "script-context"]],
  "(method 26 level-group)": [
    [64, "vector"],
    [80, "vector"]
  ],
  "(event target-board-halfpipe)": [[16, "vector"]],
  "process-drawable-shock-effect": [[16, "matrix"]],
  "(code target-board-get-on)": [[16, "event-message-block"]],
  "(enter target-board-get-on)": [
    [16, "vector"],
    [32, "vector"],
    [48, "vector"],
    [64, "vector"]
  ],
  "(enter target-board-get-off)": [
    [16, "vector"],
    [32, "vector"]
  ],
  "(trans target-board-ride-edge)": [[16, "vector"]],
  "target-board-compute-edge": [
    [16, "vector"],
    [32, "vector"],
    [128, "vector"]
  ],
  "target-board-spin-check": [
    [16, "vector"],
    [32, "vector"]
  ],
  "(code target-board-hit)": [
    [16, "vector"],
    [32, "vector"],
    [48, "vector"],
    [64, "vector"],
    [80, "event-message-block"]
  ],
  "target-board-ground-check": [
    [16, "vector"],
    [32, "event-message-block"]
  ],
  "(enter target-board-jump)": [
    [48, "vector"],
    [64, "event-message-block"]
  ],
  "(trans target-board-halfpipe)": [
    // stack guess hang
    [16, "vector"],
    [32, "vector"],
    [48, "vector"]
  ],
  "(enter target-board-halfpipe)": [
    // stack guess hang
    [16, "vector"],
    [32, "vector"],
    [48, "vector"]
  ],
  "(enter target-board-grenade)": [[16, "vector"]],
  "(enter target-board-turn-to)": [
    [16, "vector"],
    [32, "vector"]
  ],
  "(code target-board-hold)": [
    [16, "vector"],
    [32, "vector"]
  ],
  "(code target-board-flip)": [[16, "vector"]],
  "(exit target-board-ride-edge)": [[32, "collide-query"]],
  "(code target-board-trickx)": [[16, "vector"]],
  "(method 9 board-info)": [[16, "event-message-block"]],
  "init-var-jump": [
    [16, "event-message-block"],
    [96, "vector"]
  ],
  "(post target-slide-down-to-ground)": [
    // stack guess hang
    [16, "vector"],
    [32, "vector"],
    [48, "vector"],
    [64, "vector"],
    [80, "vector"]
  ],
  "(enter target-attack-air)": [
    // stack guess hang
    [16, "vector"],
    [32, "vector"],
    [48, "vector"]
  ],
  "(event target-attack-uppercut-jump)": [
    // stack guess hang
    [16, "vector"],
    [32, "vector"],
    [48, "vector"]
  ],
  "target-board-ride-post": [
    [48, "vector"],
    [64, "vector"],
    [80, "collide-query"]
  ],
  "probe-test": [[16, "collide-query"]],
  "target-board-real-post": [
    [16, "vector"],
    [128, "vector"]
  ],
  "board-add-thrust": [[16, "vector"]],
  "target-board-collision": [
    [16, "vector"],
    [32, "vector"]
  ],
  "(code target-roll-flip)": [
    [16, "vector"],
    [32, "vector"]
  ],
  "(code target-flop)": [
    [16, "vector"],
    [32, "vector"],
    [48, "vector"]
  ],
  "(trans target-flop)": [[16, "event-message-block"]],
  "(enter target-flop)": [[16, "vector"]],
  "(code target-running-attack)": [[32, "collide-query"]],
  "mod-var-jump": [
    [16, "vector"],
    [32, "vector"]
  ],
  "(trans target-running-attack)": [
    [16, "vector"],
    [32, "vector"],
    [48, "vector"]
  ],
  "target-board-pre-move": [[112, "vector"]],
  // stack guesser can't handle inline arrays
  "(method 11 blocking-plane)": [[16, ["inline-array", "vector", 2]]],
  // stack guesser can't handle inline arrays
  "blocking-plane-spawn": [[16, ["inline-array", "vector", 2]]],
  // stack guesser can't handle inline arrays
  "(enter active elec-gate)": [[176, ["inline-array", "vector", 2]]],
  "(method 46 elevator)": [
    // bad stack guess (method type was a path-step)
    [16, "path-step"]
  ],
  "(method 10 nav-node)": [[16, "vector"]],
  "(method 9 nav-graph)": [[16, "matrix"]],
  "(method 10 xz-height-map)": [[16, "matrix"]],
  "(method 13 xz-height-map)": [[16, "vector4w-2"]],
  "(method 9 nav-node)": [[48, "nav-graph-link"]],
  "(method 18 drawable-region-face)": [
    [16, "vector"],
    [32, "vector"]
  ],
  "particle-adgif-callback": [[16, ["inline-array", "vector", 4]]],
  "sparticle-respawn-heights": [[16, "vector"]],
  "sparticle-respawn-timer": [[16, "vector"]],
  "check-drop-level-rain": [[16, "vector"]],
<<<<<<< HEAD
  "(method 18 drawable-region-face)": [
    [16, "vector"],
    [32, "vector"]
  ],
  // stack casts can't be guessed in a "run in process" (since the arg numbers are shifted?)
  "lightning-start": [
    [16, "vector"],
    [32, "vector"]
  ],
  "lightning-trail-fractal-gen": [
    [16, "vector"],
    [32, "vector"],
    [48, "vector"],
    [64, "vector"]
  ]
=======
  "progress-post": [[112, "hud-box"]],
  "(method 10 menu-missions-option)": [[224, "hud-box"]],
  "(method 10 menu-secret-option)": [[64, "hud-box"]],
  "(method 10 menu-highscores-option)": [[16, "hud-box"]],
  "master-track-target": [[16, "vector"]],
  "cam-string-line-of-sight": [[192, "collide-query"]],
  "(enter cam-circular)": [[32, "collide-query"]]
>>>>>>> f7e1e738
}<|MERGE_RESOLUTION|>--- conflicted
+++ resolved
@@ -932,29 +932,26 @@
   "sparticle-respawn-heights": [[16, "vector"]],
   "sparticle-respawn-timer": [[16, "vector"]],
   "check-drop-level-rain": [[16, "vector"]],
-<<<<<<< HEAD
-  "(method 18 drawable-region-face)": [
-    [16, "vector"],
-    [32, "vector"]
-  ],
-  // stack casts can't be guessed in a "run in process" (since the arg numbers are shifted?)
-  "lightning-start": [
-    [16, "vector"],
-    [32, "vector"]
-  ],
-  "lightning-trail-fractal-gen": [
-    [16, "vector"],
-    [32, "vector"],
-    [48, "vector"],
-    [64, "vector"]
-  ]
-=======
   "progress-post": [[112, "hud-box"]],
   "(method 10 menu-missions-option)": [[224, "hud-box"]],
   "(method 10 menu-secret-option)": [[64, "hud-box"]],
   "(method 10 menu-highscores-option)": [[16, "hud-box"]],
   "master-track-target": [[16, "vector"]],
   "cam-string-line-of-sight": [[192, "collide-query"]],
-  "(enter cam-circular)": [[32, "collide-query"]]
->>>>>>> f7e1e738
+  "(enter cam-circular)": [[32, "collide-query"]],
+  "(method 18 drawable-region-face)": [
+    [16, "vector"],
+    [32, "vector"]
+  ],
+  // stack casts can't be guessed in a "run in process" (since the arg numbers are shifted?)
+  "lightning-start": [
+    [16, "vector"],
+    [32, "vector"]
+  ],
+  "lightning-trail-fractal-gen": [
+    [16, "vector"],
+    [32, "vector"],
+    [48, "vector"],
+    [64, "vector"]
+  ]
 }