--- conflicted
+++ resolved
@@ -2014,18 +2014,6 @@
     [144, "vector"],
     [176, "vector"]
   ],
-<<<<<<< HEAD
-  "(anon-function 6 protect)": [
-    [112, "vector"],
-    [48, "vector"],
-    [128, "vector"],
-    [144, "vector"],
-    [160, "transport-params"],
-    [224, "vector"]
-  ],
-  "(anon-function 10 errol-chal)": [[16, ["inline-array", "vector", 1]]],
-  "(event idle turbo-ring)": [[16, "vehicle-control-point"]]
-=======
   "(code die base-turret)": [[192, "vector"]],
   "(method 47 base-turret)": [
     [16, ["array", "collide-shape", 32]],
@@ -2094,6 +2082,15 @@
   "(event attack drill-barons-ship-turret)": [[16, "vector"]],
   "(post attack drill-barons-ship-turret)": [
     [16, "projectile-init-by-other-params"]
-  ]
->>>>>>> 67d4eda1
+  ],
+  "(anon-function 6 protect)": [
+    [112, "vector"],
+    [48, "vector"],
+    [128, "vector"],
+    [144, "vector"],
+    [160, "transport-params"],
+    [224, "vector"]
+  ],
+  "(anon-function 10 errol-chal)": [[16, ["inline-array", "vector", 1]]],
+  "(event idle turbo-ring)": [[16, "vehicle-control-point"]]
 }