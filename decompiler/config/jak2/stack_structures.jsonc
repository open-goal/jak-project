{
  "quaternion-exp!": [[16, "vector"]],
  "quaternion-axis-angle!": [[16, "vector"]],
  "quaternion-vector-angle!": [[16, "vector"]],
  "quaternion-look-at!": [[16, "matrix"]],
  "quaternion-smooth-seek!": [[16, ["inline-array", "quaternion", 2]]],
  // possible for automatic detection:
  "eul->matrix": [[16, "vector"]],
  "vector-sincos!": [[16, "vector"]],
  "vector-reflect-flat-gravity!": [
    [16, "vector"],
    [32, "vector"]
  ],
  "vector-line-distance": [
    [16, "vector"],
    [32, "vector"],
    [48, "vector"],
    [64, "vector"]
  ],
  "vector-line-distance-point!": [
    [16, "vector"],
    [32, "vector"],
    [48, "vector"],
    [64, "vector"]
  ],
  "forward-up-nopitch->inv-matrix": [[16, "vector"]],
  "forward-up-nopitch->quaternion": [[16, "matrix"]],
  "forward-up->quaternion": [
    [16, "matrix"],
    [80, "vector"]
  ],
  "quaternion-from-two-vectors!": [[16, "vector"]],
  "quaternion-from-two-vectors-max-angle!": [[16, "vector"]],
  "matrix-from-two-vectors!": [[16, "vector"]],
  "matrix-from-two-vectors-max-angle!": [[16, "vector"]],
  "matrix-from-two-vectors-max-angle-partial!": [[16, "vector"]],
  "matrix-from-two-vectors-partial-linear!": [[16, "vector"]],
  "matrix-remove-z-rot": [
    [16, "vector"],
    [32, "matrix"]
  ],
  "matrix-rot-diff!": [
    [16, "quaternion"],
    [32, "quaternion"],
    [48, "quaternion"]
  ],
  "quaternion-seek": [
    [16, "matrix"],
    [80, "matrix"],
    [144, "quaternion"]
  ],
  "vector-segment-overlap": [
    [16, "vector"],
    [32, "vector"],
    [48, "vector"],
    [64, "vector"]
  ],
  "line-sphere-intersection?": [
    [16, "vector"],
    [32, "vector"],
    [48, "vector"]
  ],
  "forward-up->inv-matrix": [[16, "vector"]],
  "quaternion-from-two-vectors-partial!": [[16, "vector"]],
  "quaternion-from-two-vectors-max-angle-partial!": [[16, "vector"]],
  "matrix-from-two-vectors-smooth!": [[16, "vector"]],
  "matrix-from-two-vectors-the-long-way-smooth!": [[16, "vector"]],
  "quaternion-from-two-vectors-smooth!": [[16, "matrix"]],
  "vector-deg-seek": [[16, "matrix"]],
  "vector-deg-slerp": [
    [16, "matrix"],
    [80, "vector"],
    [96, "vector"]
  ],
  "circle-test": [
    [16, "sphere"],
    [32, "sphere"],
    [48, "vector"],
    [64, "vector"]
  ],
  "vector-vector-deg-slerp!": [
    [16, "vector"],
    [32, "vector"],
    [48, "quaternion"],
    [64, "quaternion"],
    [80, "quaternion"],
    [96, "vector"]
  ],
  "vector-circle-tangent-new": [
    [16, "sphere"],
    [32, "vector"],
    [48, "vector"]
  ],
  "vector-circle-tangent": [
    [16, "sphere"],
    [32, "vector"],
    [48, "vector"],
    [64, "vector"]
  ],
  "curve-length": [
    [16, "vector"],
    [32, "vector"]
  ],
  "curve-closest-point": [
    [16, "vector"],
    [32, "vector"]
  ],
  "closest-pt-in-triangle": [
    [16, "vector"],
    [32, "vector"],
    [48, "vector"]
  ],
  "vector-plane-distance": [[16, "vector"]],
  "vector-smooth-seek!": [[16, "vector"]],
  "vector-vector-angle-safe": [
    [16, "vector"],
    [32, "vector"]
  ],
  "move-target-from-pad": [
    [16, "vector"],
    [32, "vector"],
    [48, "matrix"]
  ],
  "reverse-transform-point!": [
    [16, "vector"],
    [32, "vector"],
    [48, "vector"]
  ],
  "init-for-transform": [
    [16, "matrix"],
    [80, "matrix"],
    [144, "vector4s-3"],
    [192, "vector"],
    [208, "vector4s-3"]
  ],
  "draw-sprite2d-xy": [[16, "draw-context"]],
  "screen-gradient": [[16, "draw-context"]],
  "play": [
    [16, "event-message-block"],
    [96, ["array", "symbol", 10]]
  ],
  "store-image": [[16, "file-stream"]],
  "joint-mod-blend-world-callback": [[160, "vector"]],
  "joint-mod-rotate-local-callback": [[16, "vector"]],
  "light-hash-get-bucket-index": [[16, "vector4w"]],
  "(method 10 cam-vector-seeker)": [[16, "vector"]],
  "(method 39 nav-mesh)": [
    [16, "vector"],
    [32, "vector"]
  ],
  "(method 41 nav-mesh)": [
    [16, "vector"],
    [32, "vector"]
  ],
  "show-level": [[16, ["array", "symbol", 10]]],
  "(method 17 mood-control)": [[16, "vector"]],
  "(method 9 mood-control)": [[16, "mood-control-work "]],
  "string->sound-name": [[16, "qword"]],
  "doppler-pitch-shift": [[16, ["inline-array", "vector", 2]]],
  "(anon-function 1 gsound)": [
    [16, ["array", "symbol", 4]],
    [32, ["array", "symbol", 4]]
  ],
  "matrix<-parented-transformq!": [[16, "vector"]],
  "(method 9 cylinder)": [
    [48, "cylinder-verts"],
    [432, "cylinder-verts"],
    [816, "matrix"],
    [880, "matrix"]
  ],
  "(method 9 cylinder-flat)": [
    [48, "cylinder-flat-verts"],
    [208, "cylinder-flat-verts"],
    [368, "matrix"],
    [432, "vector"]
  ],
  // debug
  "add-debug-point": [
    [16, "vector4w-2"],
    [48, "vector"]
  ],
  "internal-draw-debug-line": [
    [16, "vector4w-2"],
    [48, "vector4w-2"],
    [80, "vector"],
    [96, "vector"]
  ],
  "internal-draw-debug-text-3d": [
    [16, "vector4w"],
    [32, "font-context"]
  ],
  "add-debug-triangle-normal": [
    [16, "vector"],
    [32, "vector"]
  ],
  "add-debug-flat-triangle": [
    [16, "vector4w-3"],
    [64, "vector4w-3"],
    [112, "vector"],
    [128, "vector"],
    [144, "vector"]
  ],
  "add-debug-line2d": [
    [16, "vector4w"],
    [32, "vector4w"]
  ],
  "add-debug-box": [
    [16, "vector"],
    [32, "vector"]
  ],
  "add-debug-box-with-transform": [
    [16, ["inline-array", "vector", 8]],
    [144, ["inline-array", "vector", 2]],
    [176, "vector"]
  ],
  "add-debug-x": [
    [16, "vector"],
    [32, "vector"]
  ],
  "add-debug-cross": [
    [16, "vector"],
    [32, "vector"],
    [48, "vector"],
    [64, "vector"],
    [80, "vector"],
    [96, "vector"],
    [112, "vector"],
    [128, "vector"]
  ],
  "add-debug-sphere-with-transform": [[16, "vector"]],
  "add-debug-line-sphere": [
    [48, "matrix"],
    [112, "matrix"],
    [128, "vector"],
    [144, "vector"],
    [160, "vector"],
    [176, "vector"],
    [208, "vector"],
    [192, "vector"]
  ],
  "add-debug-circle": [
    [16, "vector"],
    [32, "vector"]
  ],
  "add-debug-vector": [[16, "vector"]],
  "add-debug-quaternion": [[16, "matrix"]],
  "add-debug-yrot-vector": [[16, "vector"]],
  "add-debug-arc": [
    [16, "vector"],
    [32, "vector"]
  ],
  "add-debug-curve": [
    [16, "vector"],
    [32, "vector"]
  ],
  "add-debug-points": [[16, "vector"]],
  "add-debug-light": [[16, "vector"]],
  "add-debug-cursor": [[16, "vector"]],
  "dma-timeout-cam": [
    [16, "vector"],
    [32, "matrix"]
  ],
  // debug-sphere
  "make-debug-sphere-table": [
    [16, "vector"],
    [32, "vector"],
    [48, "vector"],
    [64, "vector"],
    [80, "vector"],
    [96, "vector"],
    [112, "vector"]
  ],
  "add-debug-sphere-from-table": [
    [16, "vector"],
    [48, "vector"],
    [64, "vector"]
  ],
  "matrix-3x3-triple-transpose-product": [[16, ["inline-array", "matrix", 3]]],
  "(method 14 rigid-body)": [[16, "quaternion"]],
  "(method 19 rigid-body)": [
    [16, "vector"],
    [32, "vector"]
  ],
  "(method 22 rigid-body)": [[16, "vector"]],
  "want-to-board?": [
    [16, "collide-query"],
    [560, ["inline-array", "sphere", 3]],
    [608, "vector"]
  ],
  "(method 10 cam-setting-data)": [[16, "event-message-block"]],
  "(method 18 tracking-spline)": [
    [16, "tracking-spline-sampler"],
    [32, "tracking-spline-sampler"]
  ],
  "cam-calc-follow!": [
    [16, "vector"],
    [32, "vector"],
    [48, "vector"],
    [64, "vector"]
  ],
  "slave-set-rotation!": [
    [96, "vector"],
    [112, "matrix"],
    [176, "vector"]
  ],
  "v-slrp2!": [
    [32, "vector"],
    [64, "matrix"]
  ],
  "v-slrp3!": [[32, "vector"]],
  "cam-state-from-entity": [[16, "curve"]], // decompiler guessed 'symbol' instead!
  "camera-teleport-to-entity": [[16, "transformq"]],
  "(event cam-master-active)": [
    [16, "event-message-block"],
    [96, "vector"],
    [112, "vector"],
    [16, "event-message-block"]
  ],
  "master-choose-entity": [[16, "event-message-block"]],
  "(code cam-pov180)": [
    [16, "vector"],
    [32, "vector"],
    [48, "vector"],
    [64, "vector"]
  ],
  "(code cam-pov-track)": [
    [16, "vector"],
    [32, "matrix"]
  ],
  "(code cam-eye)": [
    [16, "vector"],
    [32, "matrix"],
    [112, "vector"]
  ],
  "los-cw-ccw": [
    [16, "vector"],
    [32, "vector"],
    [48, "matrix"],
    [112, "vector"]
  ],
  "cam-los-spline-collide": [
    [16, "collide-query"],
    [560, "vector"],
    [576, "vector"]
  ],
  "cam-los-collide": [
    [16, "collide-query"],
    [592, "vector"],
    [608, "vector"]
  ],
  "cam-string-joystick": [
    [32, "vector"],
    [48, "matrix"],
    [128, "matrix"],
    [192, "vector"],
    [208, "vector"],
    [224, "matrix"]
  ],
  "cam-string-find-position-rel!": [[48, "collide-query"]],
  "cam-string-find-hidden": [[16, "collide-query"]],
  "cam-string-move": [[80, "collide-query"]],
  "(enter cam-string)": [[32, "collide-query"]],
  "cam-stick-code": [[64, "collide-query"]],
  "(trans cam-stick)": [
    [16, "matrix"],
    [80, "vector"],
    [96, "vector"],
    [112, "vector"]
  ],
  "(code cam-spline)": [[16, "curve"]],
  "(code cam-point-watch)": [
    [16, "vector"],
    [32, "vector"]
  ],
  "cam-free-floating-move": [[16, "camera-free-floating-move-info"]],
  "cam-helper-temp": [
    [16, "matrix"],
    [64, "vector"],
    [80, "matrix"]
  ],
  "update-view-planes": [
    [208, "vector"],
    [224, "vector"],
    [16, "view-frustum"]
  ],
  "camera-slave-debug": [
    [16, "vector"],
    [32, "vector"],
    [48, "matrix"],
    [128, "curve"]
  ],
  "cam-collision-record-draw": [
    [48, "collide-query"],
    [16, "vector4w"],
    [32, "vector4w"]
  ],
  "cam-debug-draw-tris": [[16, "vector4w"]],
  "draw-string-xy": [[16, "font-context"]],
  "(code die gun)": [
    [16, "projectile-init-by-other-params"],
    [112, "vector"],
    [128, "vector"],
    [144, "vector"]
  ],
  "draw-beam": [
    [16, "vector"],
    [32, "vector"],
    [48, "vector"]
  ],
  "gun-post": [
    [16, "vector"],
    [32, "vector"],
    [48, "projectile-init-by-other-params"],
    [144, "vector"],
    [160, "vector"],
    [176, "vector"]
  ],
  "(method 9 gun-info)": [
    [16, "collide-query"],
    [560, "vector"],
    [576, "vector"],
    [592, "vector"],
    [608, "vector"],
    [624, "vector"],
    [640, "vector"],
    [656, "vector"]
  ],
  "target-gun-fire-yellow": [[16, "projectile-init-by-other-params"]],
  "(method 14 collide-cache)": [[16, "bounding-box"]],
  "sp-adjust-launch": [[16, "matrix"]],
  "sp-launch-particles-death": [[16, "matrix"]],
  "sp-relaunch-particle-3d": [[16, "quaternion"]],
  "execute-part-engine": [
    [16, "matrix"],
    [80, "vector"]
  ],
  "sparticle-motion-blur-old": [
    [16, "vector"],
    [32, "vector4w"],
    [48, "vector4w"]
  ],
  "sp-orbiter": [
    [16, "vector"],
    [32, "vector"],
    [48, "matrix"]
  ],
  "joint-mod-ik-callback": [
    [16, "matrix"],
    [80, "matrix"],
    [144, "vector"],
    [160, "vector"],
    [176, "vector"],
    [192, "vector"],
    [208, "vector"],
    [224, "vector"],
    [272, "vector"],
    [256, "vector"],
    [288, "vector"],
    [304, "vector"],
    [320, "quaternion"],
    [336, "quaternion"],
    [352, "vector"],
    [448, "vector"],
    [464, "vector"],
    [480, "vector"],
    [496, "quaternion"],
    [512, "matrix"],
    [576, "vector"],
    [592, "matrix"],
    [656, "matrix"],
    [720, "matrix"]
  ],
  "joint-mod-look-at-handler": [
    [16, "vector"],
    [32, "vector"],
    [48, "vector"],
    [64, "vector"],
    [96, "vector"],
    [112, "vector"],
    [128, "vector"]
  ],
  "joint-mod-polar-look-at-guts": [[32, "vector"]],
  "joint-mod-world-look-at-handler": [[16, "vector"]],
  "joint-mod-joint-set-world-handler": [
    [32, "vector"],
    [48, "vector"]
  ],
  "joint-mod-joint-set*-world-handler": [[16, "matrix"]],
  "(method 11 chain-physics)": [
    [16, "matrix"],
    [80, "vector"],
    [128, "vector"],
    [144, "vector"],
    [160, "vector"],
    [176, "vector"],
    [192, "vector"],
    [208, "vector"],
    [224, "vector"],
    [240, "vector"],
    [256, "vector"]
  ],
  "(method 13 gui-control)": [[16, ["array", "sound-id", 4]]],
  "ja-play-spooled-anim": [[96, "event-message-block"]],
  "update-under-lights": [
    [16, "matrix"],
    [64, "vector"]
  ],
  "poly-find-nearest-edge": [
    [16, "vector"],
    [64, "vector"]
  ],
  "target-print-stats": [
    [32, "vector"],
    [48, "vector"]
  ],
  "build-conversions": [[16, "vector"]],
  "warp-vector-into-surface!": [[16, "matrix"]],
  "vector<-pad-in-matrix!": [[16, "vector"]],
  "target-no-ja-move-post": [[16, "overlaps-others-params"]],
  "do-target-gspot": [[16, "collide-query"]],
  "target-no-move-post": [[16, "overlaps-others-params"]],
  "add-gravity": [
    [16, "vector"],
    [32, "vector"],
    [48, "vector"],
    [64, "vector"]
  ],
  "target-no-stick-post": [[32, "collide-query"]],
  "target-swim-post": [[32, "collide-query"]],
  "target-real-post": [
    [16, "vector"],
    [32, "vector"],
    [48, "vector"],
    [64, "collide-query"]
  ],
  "joint-points": [
    [16, "vector"],
    [32, "vector"]
  ],
  "target-calc-camera-pos": [
    [16, "vector"],
    [32, "vector"]
  ],
  "target-compute-pole": [
    [16, "vector"],
    [32, "vector"],
    [48, "vector"],
    [64, "vector"],
    [80, "event-message-block"]
  ],
  "target-compute-edge-rider": [
    [16, "event-message-block"],
    [96, "bone"]
  ],
  "target-compute-edge": [
    [16, "event-message-block"],
    [96, "bone"]
  ],
  "bend-gravity": [[32, "vector"]],
  "wall-hide?": [
    [16, "collide-query"],
    [560, "vector"],
    [576, "vector"]
  ],
  "target-add-slide-factor": [
    [16, "vector"],
    [32, "vector"],
    [48, "vector"],
    [64, "vector"],
    [80, "vector"],
    [96, "vector"]
  ],
  "add-thrust": [
    [16, "vector"],
    [32, "vector"],
    [48, "vector"],
    [64, "vector"],
    [80, "vector"],
    [96, "vector"],
    [112, "vector"]
  ],
  "do-rotations2": [[16, "vector"]],
  "tobot-init": [[16, "event-message-block"]],
  "target-update-ik": [
    [16, "collide-query"],
    [560, "vector"],
    [576, "vector"],
    [592, "vector"],
    [608, "vector"],
    [624, "vector"],
    [640, "vector"],
    [656, "vector"],
    [672, "vector"]
  ],
  "leg-ik-callback": [
    [16, "vector"],
    [32, "vector"],
    [48, "vector"],
    [64, "vector"],
    [80, "vector"],
    [96, "vector"],
    [112, "vector"]
  ],
  "draw-history": [[16, "history-iterator"]],
  "target-collision-reaction": [
    [16, "vector"],
    [32, "vector"],
    [48, "matrix"]
  ],
  "turn-to-vector": [
    [16, "vector"],
    [32, "vector"]
  ],
  "flag-setup": [
    [16, "vector"],
    [32, "event-message-block"],
    [112, "vector"],
    [128, "vector"],
    [144, "vector"]
  ],
  "target-move-dist": [[16, "vector"]],
  "cam-layout-entity-volume-info-create": [
    [32, "vector"],
    [48, "vector"],
    [64, "vector"],
    [80, "vector"],
    [96, "vector"],
    [128, "vector"],
    [144, "vector"]
  ],
  "cam-layout-entity-info": [
    [16, "matrix"],
    [80, "vector"],
    [96, "vector"],
    [112, "vector"],
    [128, "vector"],
    [144, "curve"],
    [176, "vector"],
    [192, "vector"],
    [208, "vector"],
    [224, "curve"],
    [256, "vector"],
    [272, "vector"],
    [288, "vector"],
    [304, "curve"],
    [336, "vector"],
    [352, "vector"],
    [368, "interp-test-info"],
    [432, "vector"]
  ],
  "clmf-pos-rot": [
    [16, "vector"],
    [32, "vector"],
    [48, "matrix"],
    [112, "matrix"],
    [176, "vector"]
  ],
  "(method 9 plane-volume)": [
    [16, "vector"],
    [32, "vector"],
    [48, "vector"],
    [64, "vector"],
    [80, "vector"],
    [96, "vector"],
    [112, "vector"],
    [128, "vector"]
  ],
  "(method 31 entity-actor)": [[16, "nav-find-poly-parms"]],
  "(method 32 entity-actor)": [[32, "nav-find-poly-parms"]],
  "(method 36 nav-mesh)": [[16, ["inline-array", "vector", 3]]],
  "(method 13 nav-engine)": [[16, "nav-vertex"]],
  "(method 12 nav-mesh)": [[16, "nav-vertex"]],
  "(method 44 nav-mesh)": [[32, "nav-find-poly-parms"]],
  "(method 15 nav-mesh)": [[16, "vector"]],
  "(method 40 nav-mesh)": [
    [16, "vector"],
    [32, "vector"]
  ],
  "find-nearest-nav-mesh": [[16, "nav-find-poly-parms"]],
  "(method 10 nav-mesh)": [[32, "nav-find-poly-parms"]],
  "(method 34 nav-mesh)": [[16, "nav-poly"]],
  "(method 9 nav-mesh)": [[16, "vector"]],
  "debug-nav-validate-current-poly": [[16, "vector"]],
  "(method 11 nav-control)": [[16, "nav-find-poly-parms"]],
  "(method 15 nav-control)": [[16, "nav-find-poly-parms"]],
  "(method 16 nav-control)": [[16, "nav-find-poly-parms"]],
  "(method 46 nav-control)": [[16, "find-nav-sphere-ids-params"]],
  "circle-tangent-directions": [
    [16, "vector"],
    [32, "vector"],
    [48, "vector"]
  ],
  "(trans close com-airlock)": [[16, "script-context"]],
  "traj3d-calc-initial-velocity-using-tilt": [[16, "traj2d-params"]],
  "(method 9 cubic-curve)": [[16, "trajectory"]],
  "(method 10 cubic-curve)": [[16, "trajectory"]],
  "(method 11 cubic-curve)": [[16, "trajectory"]],
  "(method 12 cubic-curve)": [[16, "trajectory"]],
  "(method 13 cubic-curve)": [[16, "trajectory"]],
  "(method 13 combo-tracker)": [
    [16, "event-message-block"],
    [112, ["array", "collide-shape", 32]]
  ],
  "(anon-function 2 find-nearest)": [[128, "collide-query"]],
  "find-nearest-focusable": [[160, "collide-query"]],
  "(method 11 impact-control)": [
    [16, "touching-shapes-entry"],
    [48, "event-message-block"]
  ],
  "(method 16 collide-cache)": [[16, "collide-cache-tri"]],
  "(method 20 editable)": [
    [16, "vector"],
    [32, "vector"]
  ],
  "(method 31 editable-face)": [[16, "matrix"]],
  "(method 13 editable-face)": [
    [64, ["inline-array", "vector", 6]],
    [160, "vector"],
    [48, "vector"],
    [32, "vector"],
    [16, "vector"]
  ],
  "(method 30 editable-plane)": [
    [16, "vector"],
    [32, "vector"],
    [48, "vector"]
  ],
  "(method 13 editable-plane)": [[64, ["inline-array", "vector", 4]]],
  "execute-select": [[16, "vector"]],
  "(method 9 editable-array)": [[16, "vector"]],
  "execute-mouse-move": [
    [80, "vector"],
    [96, "vector"],
    [112, "vector"],
    [64, "vector"],
    [48, "vector"],
    [32, "vector"],
    [16, "vector"]
  ],
  "(method 12 editable-array)": [
    [96, "vector"],
    [160, "vector"]
  ],
  "insert-box": [
    [16, "vector"],
    [32, ["array", "int32", 8]]
  ],
  "(method 11 editable-region)": [[16, "vector2h"]],
  "(method 29 editable-face)": [
    [16, ["inline-array", "vector", 6]],
    [304, "matrix"],
    [112, ["inline-array", "vector", 6]],
    [240, ["array", "editable-point", 6]]
  ],
  "(method 10 editable-face)": [[16, ["inline-array", "vector", 6]]],
  "(method 11 editable)": [[16, "collide-query"]],
  "(method 10 editable-plane)": [[16, "matrix"]],
  "(method 9 game-task-node-info)": [[16, ["inline-array", "qword", 8]]],
  "(code retry task-manager)": [[16, "event-message-block"]],
  "(code complete task-manager)": [[16, "event-message-block"]],
  "(method 9 script-context)": [[16, "script-context"]],
  "(anon-function 32 script)": [
    [16, "vector"],
    [32, "vector"]
  ],
  "(method 19 load-state)": [[16, ["inline-array", "level-buffer-state", 6]]],
  "(method 17 load-state)": [[16, "script-context"]],
  "(method 26 level-group)": [
    [64, "vector"],
    [80, "vector"]
  ],
  "(event target-board-halfpipe)": [[16, "vector"]],
  "process-drawable-shock-effect": [
    [16, "matrix"],
    [80, "collide-query"]
  ],
  "(code target-board-get-on)": [[16, "event-message-block"]],
  "(enter target-board-get-on)": [
    [16, "vector"],
    [32, "vector"],
    [48, "vector"],
    [64, "vector"]
  ],
  "(enter target-board-get-off)": [
    [16, "vector"],
    [32, "vector"]
  ],
  "(trans target-board-ride-edge)": [[16, "vector"]],
  "target-board-compute-edge": [
    [16, "vector"],
    [32, "vector"],
    [128, "vector"]
  ],
  "target-board-spin-check": [
    [16, "vector"],
    [32, "vector"]
  ],
  "(code target-board-hit)": [
    [16, "vector"],
    [32, "vector"],
    [48, "vector"],
    [64, "vector"],
    [80, "event-message-block"]
  ],
  "target-board-ground-check": [
    [16, "vector"],
    [32, "event-message-block"]
  ],
  "(enter target-board-jump)": [
    [48, "vector"],
    [64, "event-message-block"]
  ],
  "(enter target-board-grenade)": [[16, "vector"]],
  "(enter target-board-turn-to)": [
    [16, "vector"],
    [32, "vector"]
  ],
  "(code target-board-hold)": [
    [16, "vector"],
    [32, "vector"]
  ],
  "(code target-board-flip)": [[16, "vector"]],
  "(exit target-board-ride-edge)": [[32, "collide-query"]],
  "(code target-board-trickx)": [[16, "vector"]],
  "(method 9 board-info)": [[16, "event-message-block"]],
  "init-var-jump": [
    [16, "event-message-block"],
    [96, "vector"]
  ],
  "(post target-slide-down-to-ground)": [
    [16, "vector"],
    [32, "vector"],
    [48, "vector"],
    [64, "vector"],
    [80, "vector"]
  ],
  "(enter target-attack-air)": [
    [16, "vector"],
    [32, "vector"],
    [48, "vector"]
  ],
  "(event target-attack-uppercut-jump)": [
    [16, "vector"],
    [32, "vector"],
    [48, "vector"]
  ],
  "target-board-ride-post": [
    [48, "vector"],
    [64, "vector"],
    [80, "collide-query"]
  ],
  "probe-test": [[16, "collide-query"]],
  "target-board-real-post": [
    [16, "vector"],
    [128, "vector"]
  ],
  "board-add-thrust": [[16, "vector"]],
  "target-board-collision": [
    [16, "vector"],
    [32, "vector"]
  ],
  "(code target-roll-flip)": [
    [16, "vector"],
    [32, "vector"]
  ],
  "(code target-flop)": [
    [16, "vector"],
    [32, "vector"],
    [48, "vector"]
  ],
  "(trans target-flop)": [[16, "event-message-block"]],
  "(enter target-flop)": [[16, "vector"]],
  "(code target-running-attack)": [[32, "collide-query"]],
  "mod-var-jump": [
    [16, "vector"],
    [32, "vector"]
  ],
  "(trans target-running-attack)": [
    [16, "vector"],
    [32, "vector"],
    [48, "vector"]
  ],
  "target-board-pre-move": [[112, "vector"]],
  // stack guesser can't handle inline arrays
  "(method 11 blocking-plane)": [[16, ["inline-array", "vector", 2]]],
  // stack guesser can't handle inline arrays
  "blocking-plane-spawn": [[16, ["inline-array", "vector", 2]]],
  // stack guesser can't handle inline arrays
  "(enter active elec-gate)": [[176, ["inline-array", "vector", 2]]],
  "(method 46 elevator)": [
    // bad stack guess (method type was a path-step)
    [16, "path-step"]
  ],
  "(method 10 nav-node)": [[16, "vector"]],
  "(method 9 nav-graph)": [[16, "matrix"]],
  "(method 10 xz-height-map)": [[16, "matrix"]],
  "(method 13 xz-height-map)": [[16, "vector4w-2"]],
  "(method 9 nav-node)": [[48, "nav-graph-link"]],
  "(method 18 drawable-region-face)": [
    [16, "vector"],
    [32, "vector"]
  ],
  "particle-adgif-callback": [[16, ["inline-array", "vector", 4]]],
  "sparticle-respawn-heights": [[16, "vector"]],
  "sparticle-respawn-timer": [[16, "vector"]],
  "check-drop-level-rain": [[16, "vector"]],
  "check-water-level-drop": [[16, "vector"]],
  "check-water-level-drop-motion": [[16, "vector"]],
  "water-info<-region": [[16, "script-context"]],
  "(method 52 collide-shape)": [[16, "water-info"]],
  "cshape-reaction-update-state": [
    [16, "vector"],
    [32, "vector"]
  ],
  "(code target-darkjak-giant)": [
    [96, "collide-query"],
    [640, ["inline-array", "sphere", 1]]
  ],
  "(code target-darkjak-bomb1)": [
    [16, "vector"],
    [112, "vector"],
    [128, "event-message-block"]
  ],
  "(code target-darkjak-bomb0)": [
    [32, "vector"],
    [48, "vector"]
  ],
  "set-forward-vel": [
    [16, "vector"],
    [32, "vector"]
  ],
  "delete-back-vel": [
    [16, "vector"],
    [32, "vector"]
  ],
  "(method 16 target)": [[16, "vector"]],
  "can-exit-duck?": [
    [16, "collide-query"],
    [560, ["inline-array", "sphere", 2]]
  ],
  "target-send-attack": [[16, "event-message-block"]],
  "(trans target-pole-cycle)": [[16, "vector"]],
  "(enter target-float)": [[16, "vector"]],
  "(trans target-float)": [
    [16, "vector"],
    [32, "vector"],
    [48, "vector"],
    [64, "vector"],
    [80, "vector"]
  ],
  "(code target-launch)": [[16, "event-message-block"]],
  "(anon-function 11 target2)": [[16, "vector"]],
  "(code target-load-wait)": [[16, "event-message-block"]],
  "target-generic-event-handler": [[16, "event-message-block"]],
  "(code target-swim-jump)": [[16, "vector"]],
  "(code target-swim-down)": [[16, "vector"]],
  "(method 10 water-control)": [
    [16, "water-info"],
    [224, "vector"]
  ],
  "(anon-function 10 water)": [[16, "vector"]],
  "target-bomb1-fire-shot": [
    [96, "vector"],
    [112, "vector"]
  ],
  "water-anim-event-handler": [
    [16, "vector"],
    [32, "event-message-block"]
  ],
  "(post fall crate)": [
    [32, "collide-query"],
    [16, "vector"]
  ],
  "(enter fall crate)": [[16, "event-message-block"]],
  "target-gun-find-track": [[64, "event-message-block"]],
  "target-gun-build-track-list": [
    [16, "vector"],
    [32, "vector"]
  ],
  "target-gun-joint-pre0": [
    [640, ["inline-array", "sphere", 2]],
    [656, "vector"]
  ],
  "cloud-track": [[16, "vector"]],
  "progress-post": [[112, "hud-box"]],
  "(method 10 menu-missions-option)": [[224, "hud-box"]],
  "(method 10 menu-secret-option)": [[64, "hud-box"]],
  "(method 10 menu-highscores-option)": [[16, "hud-box"]],
  "master-track-target": [[16, "vector"]],
  "cam-string-line-of-sight": [[192, "collide-query"]],
  "(enter cam-circular)": [[32, "collide-query"]],
  "(method 26 rigid-body)": [[16, ["inline-array", "vector", 8]]],
  "(method 47 rigid-body-object)": [[16, "matrix"]],
  "(method 16 sky-work)": [[16, "vector"]],
  "(method 17 sky-work)": [[16, "vector"]],
  // stack casts can't be guessed in a "run in process" (since the arg numbers are shifted?)
  "lightning-start": [
    [16, "vector"],
    [32, "vector"]
  ],
  "lightning-trail-fractal-gen": [
    [16, "vector"],
    [32, "vector"],
    [48, "vector"],
    [64, "vector"]
  ],
  "(method 24 game-info)": [[16, ["array", "uint16", 512]]],
  "add-a-bunch": [[16, "vector"]],
  "(method 23 grid-hash)": [
    [16, "grid-hash-box"],
    [32, "grid-hash-box"],
    [48, "vector"],
    [64, "vector"]
  ],
  "(method 14 grid-hash)": [
    [16, "vector"],
    [32, "vector"]
  ],
  "(method 15 sphere-hash)": [[16, "vector"]],
  "draw-grid": [
    [16, "vector"],
    [32, "vector"],
    [48, "vector"]
  ],
  "(method 32 sphere-hash)": [[32, "vector"]],
  "(method 37 spatial-hash)": [[48, "vector"]],
  "(method 10 carry-info)": [[16, "vector"]],
  "(method 12 carry-info)": [[16, "vector"]],
  "(method 13 carry-info)": [
    [16, "event-message-block"],
    [144, "matrix"]
  ],
  "(method 16 carry-info)": [[16, "event-message-block"]],
  "(method 23 task-arrow)": [[16, "collide-query-with-vec"]],
  "(method 38 projectile)": [[16, "collide-query"]],
  "projectile-move-fill-all-dirs": [[16, "collide-query"]],
  "projectile-move-fill-line-sphere": [[16, "collide-query"]],
  "projectile-update-velocity-add-gravity": [[16, "vector"]],
  "projectile-bounce-falling-post": [[16, "collide-query"]],
  "cshape-reaction-default": [
    [16, "vector"],
    [32, "vector"]
  ],
  "(method 26 gun-blue-shot)": [[32, "vector"]],
  "(method 38 gun-blue-shot)": [[16, "collide-query"]],
  "someone-fire-yellow": [[16, "projectile-init-by-other-params"]],
  "(method 25 gun-yellow-shot)": [[32, "vector"]],
  "(method 38 gun-yellow-shot)": [[16, "collide-query"]],
  "target-gun-fire-red": [
    // TODO needed to prevent infinite loop
    [16, "vector"]
  ],
  "(method 26 gun-red-shot)": [[16, "vector"]],
  "(method 28 gun-red-shot)": [[16, "collide-query"]],
  "(method 24 gun-red-shot)": [[16, "collide-query"]],
  "(method 52 nav-state)": [
    [16, "nav-avoid-spheres-params"],
    [112, "nav-ray"]
  ],
  "(method 31 nav-state)": [
    [16, "nav-avoid-spheres-params"],
    [112, "nav-ray"]
  ],
  "(method 24 nav-state)": [[16, "vector"]],
  "(method 34 nav-state)": [[16, "vector"]],
  "(method 9 nav-control)": [[16, "vector"]],
  "(method 37 nav-state)": [[16, "vector"]],
  "(method 33 nav-state)": [[16, "clamp-travel-vector-to-mesh-return-info"]],
  "(method 32 nav-state)": [[16, "nav-control-cfs-work"]],
  "(method 28 nav-state)": [[208, "vector"]],
  "(method 11 nav-state)": [
    [16, "vector"],
    [32, "vector"]
  ],
  "(method 49 nav-state)": [[16, "nav-ray"]],
  "check-drop-level-ctysluma-drop-userdata": [[16, "vector"]],
  "(method 54 enemy)": [[80, "vector"]],
  "enemy-falling-post": [[16, "vector"]],
  "enemy-die-falling-post": [[16, "vector"]],
  "(method 100 enemy)": [
    [672, "vector"],
    [688, "vector"]
  ],
  "(method 102 nav-enemy)": [[32, "collide-query"]],
  "(method 100 nav-enemy)": [
    [672, "vector"],
    [688, "vector"]
  ],
  "(method 176 nav-enemy)": [[16, "nav-gap-info"]],
  "(method 143 nav-enemy)": [[16, "vector"]],
  "(code jump nav-enemy)": [[16, "enemy-jump-info"]],
  "(method 145 nav-enemy)": [[16, "vector"]],
  "(method 150 nav-enemy)": [[16, "vector"]],
  "(anon-function 88 nav-enemy)": [[16, "vector"]],
  "(anon-function 93 nav-enemy)": [[16, "vector"]],
  "(method 54 rigid-body-platform)": [[16, "vector"]],
  "target-carry-update": [[560, ["inline-array", "sphere", 1]]],
  "(code target-carry-drop)": [[672, ["inline-array", "sphere", 1]]],
  "(code target-carry-throw)": [[640, ["inline-array", "sphere", 1]]],
  "(code target-hit)": [[16, "vector"]],
  "(method 39 battle)": [[64, "transformq"]],
  "add-collide-debug-box": [[16, "bounding-box"]],
  "collide-list-fill-bg-using-box": [
    [32, "matrix"],
    [96, "collide-query"]
  ],
  "collide-list-fill-bg-using-line-sphere": [
    [32, "matrix"],
    [96, "collide-query"]
  ],
  "(method 11 collide-mesh)": [[16, "spat-work"]],
  "(method 10 collide-mesh)": [[16, "oot-work"]],
  "(method 9 touching-list)": [[16, "add-prims-touching-work"]],
  "(method 12 touching-list)": [[16, "event-message-block"]],
  "(method 20 collide-edge-work)": [[16, "vector"]],
  "(method 13 collide-edge-work)": [[16, "faei-stack-vars"]],
  "(method 9 collide-edge-edge)": [
    [16, "matrix"],
    [80, ["inline-array", "sphere", 6]]
  ],
  "(method 12 ocean)": [[16, "vector"]],
  "(method 18 ocean)": [
    [16, "vector"],
    [32, "vector4"],
    [48, "vector"]
  ],
  "(method 28 ocean)": [[16, "vector"]],
  "(method 33 ocean)": [[16, "vector"]],
  "(method 34 ocean)": [[16, "vector"]],
  "(method 35 ocean)": [[16, "vector"]],
  "(method 36 ocean)": [
    [16, "vector"],
    [32, "vector"]
  ],
  "(method 46 ocean)": [[16, "vector"]],
  "(method 59 ocean)": [[16, "vector"]],
  "(method 60 ocean)": [
    [16, "vector"],
    [32, "vector"]
  ],
  "(method 61 ocean)": [
    [16, "vector"],
    [32, "vector"]
  ],
  "(method 62 ocean)": [
    [16, "vector"],
    [32, "vector"]
  ],
  "(method 63 ocean)": [
    [16, "vector"],
    [32, "vector"]
  ],
  "(method 67 ocean)": [[16, "vector"]],
  "(method 18 collide-shape-prim-mesh)": [[16, "collide-tri-result"]],
  "(method 15 collide-shape-prim-sphere)": [[16, "collide-tri-result"]],
  "target-attack-up": [[16, "event-message-block"]],
  "(method 37 control-info)": [[48, "vector"]],
  "(method 45 collide-shape)": [[16, "do-push-aways-work"]],
  "(method 50 collide-shape)": [[32, "vector"]],
  "(method 44 collide-shape)": [[16, "pull-rider-info"]],
  "(method 25 guard-shot)": [[32, "vector"]],
  "(enter impact guard-shot)": [[16, "traffic-danger-info"]],
  "(method 38 guard-shot)": [[16, "collide-query"]],
  "(method 38 guard-lazer-shot)": [
    [16, "collide-query"],
    [560, "vector"]
  ],
  "(method 25 metalhead-shot)": [
    [16, "vector"],
    [32, "vector"]
  ],
  "spawn-metalhead-grenade": [[16, "projectile-init-by-other-params"]],
  "spawn-metalhead-projectile": [[16, "projectile-init-by-other-params"]],
  "(method 24 grid-hash)": [[16, "vector"]],
  "(method 11 grid-hash)": [
    [16, "vector"],
    [32, "vector"]
  ],
  "(method 11 flow-control)": [
    [80, "vector"],
    [128, "vector"]
  ],
  "(method 9 joint-control)": [[16, "vector"]],
  "check-shell-level1": [[16, "vector"]],
  "check-shell-level2": [[16, "vector"]],
  "birth-func-target-orient": [[48, "vector"]],
  "birth-func-vector-orient": [[32, "vector"]],
  "(enter cam-launcher-longfall)": [[16, "vector"]],
  "explosion-init-by-other": [[16, "traffic-danger-info"]],
  "process-drawable-shock-skel-effect": [
    [176, "matrix"],
    [256, "vector"],
    [272, "vector"],
    [288, "vector"],
    [304, "quaternion"],
    [384, "vector"]
  ],
  "(method 20 collide-cache)": [[16, "matrix"]],
  "col-rend-draw": [[16, "matrix"]],
  "(code jump enemy)": [[16, "enemy-jump-info"]],
  "check-drop-level-flitter-dirt-rubble": [[16, "vector"]],
  "dma-add-process-drawable": [[64, "light-group"]],
  "dark-lightning-handler": [[16, "matrix"]],
  "(method 25 joint-exploder)": [[16, "bounding-box"]],
  "check-drop-level-forexitb-drop-userdata": [[16, "vector"]],
  "check-drop-level-forexitb-drop-water-userdata": [[16, "vector"]],
  "check-drop-level-hide-fireplace-sparks": [[16, "vector"]],
  "check-drop-level-ctyslumb-drop-userdata": [[16, "vector"]],
  "check-drop-level-kiosk-fire-sparks": [[16, "vector"]],
  "(method 25 turret-shot)": [[32, "vector"]],
  "check-drop-level-ruins-tower-userdata": [[16, "vector"]],
  "check-drop-level-ruins-tower-userdata-nosplat": [[16, "vector"]],
  "check-drop-level-ruins-rubble": [[16, "vector"]],
  "update-light-hash": [
    [16, "bounding-box"],
    [48, "vector"],
    [64, "vector"]
  ],
  "check-drop-level-forest-drop-userdata": [[16, "vector"]],
  "check-drop-level-dig-lava-bloops": [[16, "vector"]],
  "check-drop-level-drill-drillbit-rubble-sparks": [[16, "vector"]],
  "check-drop-level-mountain-drop-userdata": [[16, "vector"]],
  "(anon-function 2 atoll-scenes)": [[16, "vector"]],
  "check-drop-level-ctyfarma-drop-userdata": [[16, "vector"]],
  "check-drop-level-ctyfarmb-drop-userdata": [[16, "vector"]],
  "check-drop-level-ecowell-victory-dirt-rubble": [[16, "vector"]],
  "check-drop-level-strip-fencespikes-sparks-10": [[16, "vector"]],
  "check-drop-level-atoll-drop-userdata": [[16, "vector"]],
  "check-drop-level-atoll-drop": [[16, "vector"]],
  "check-drop2-level-sewer-drop": [[16, "vector"]],
  "check-drop-level-sewer-drop": [[16, "vector"]],
  "check-drop-level-palace-roof-rain": [[16, "vector"]],
  "check-drop-level-palroof-drop-userdata": [[16, "vector"]],
  "check-drop-level-stadium-drop-userdata": [[16, "vector"]],
  "check-drop-level-boss-pebble": [[16, "vector"]],
  "birth-func-boss-pebble": [[560, "vector"]],
  "func-widow-damaged-sparks-awake": [[16, "vector"]],
  "check-drop-level-ctypal-drop-userdata": [[16, "vector"]],
  "check-drop-level-under-drip": [[16, "vector"]],
  "check-drop-level-bigdoor-open-pops": [[16, "vector"]],
  "check-split-level-intro-vortex-pop-userdata": [[16, "vector"]],
  "movie-nest-metalkor-shot-draw-moving": [[80, "vector"]],
  "movie-nest-metalkor-shot-draw-impact": [[48, "vector"]],
  "func-squid-damaged-sparks-awake": [[16, "vector"]],
  "check-drop-level-castle-drop-userdata": [[16, "vector"]],
  "castle-green-slime-popper": [[16, "vector"]],
  "movie-consite-metalkor-shot-draw-moving": [[80, "vector"]],
  "movie-consite-metalkor-shot-draw-impact": [[48, "vector"]],
  "mech-spawn-thruster": [[32, "vector"]],
  "check-drop-level-vinroom-piss-drop-userdata": [[16, "vector"]],
  "(anon-function 2 under-scenes)": [
    [16, "vector"],
    [32, "vector"]
  ],
  "check-pop-level-firework-green-userdata": [[16, "vector"]],
  "check-pop-level-firework-red-userdata": [[16, "vector"]],
  "check-pop-level-firework-userdata": [[16, "vector"]],
  "(method 13 nav-mesh)": [[16, ["array", "int8", 4]]],
  "point-to-poly-boundary": [[16, ["inline-array", "vector", 4]]],
  "(method 35 nav-mesh)": [[16, ["inline-array", "nav-poly", 3]]],
  "(method 51 nav-state)": [
    [16, "vector"],
    [32, "nav-route-portal"],
    [80, ["inline-array", "vector", 2]],
    [192, "matrix"]
  ],
  "(method 18 nav-control)": [[16, "nav-control-cfs-work"]],
  "(method 19 nav-control)": [[16, "nav-control-cfs-work"]],
  "(method 19 nav-mesh)": [
    [16, "nav-ray"],
    [96, "vector"]
  ],
  "(method 18 nav-mesh)": [[16, "nav-ray"]],
  "(post idle gun-dummy)": [[16, "event-message-block"]],
  "(method 23 training-manager)": [[16, "vector"]],
  "birth-pickup-at-point": [[16, "vector"]],
  "(code notice fodder)": [[112, "vector"]],
  "target-mech-collision": [
    [704, "vector"],
    [16, "vector"],
    [32, "vector"],
    [48, "event-message-block"],
    [144, "vector"],
    [160, "collide-query"],
    [128, "vector"]
  ],
  "target-mech-add-thrust": [[16, "vector"]],
  "target-mech-get-off?": [[560, "sphere"]],
  "mech-update-ik": [
    [16, "collide-query"],
    [592, "vector"],
    [608, "vector"],
    [624, "vector"],
    [624, "vector"],
    [640, "vector"],
    [656, "vector"]
  ],
  "target-mech-carry-update": [[560, "sphere"]],
  "(code target-mech-carry-throw)": [[640, "sphere"]],
  "(code target-mech-carry-drop)": [
    [96, "vector"],
    [672, "sphere"]
  ],
  "(code target-mech-carry-pickup)": [[16, "event-message-block"]],
  "(trans target-mech-carry-drag)": [[560, "sphere"]],
  "(method 22 krew-collection-item)": [[16, "collide-query-with-2vec"]],
  "(code idle krew-collection-item)": [[64, "vector"]],
  "pegasus-fly-code": [[96, "vector"]],
  "(method 90 amphibian)": [[80, "vector"]],
  "(method 186 amphibian)": [
    [560, "vector"],
    [16, "collide-query"],
    [576, "event-message-block"]
  ],
  "(enter tongue-attack amphibian)": [[16, "amphibian-tongue-attack-info"]],
  "amphibian-joint-mod-callback": [
    [16, ["inline-array", "matrix", 3]],
    [112, "vector"]
  ],
  "(method 178 hopper)": [
    [144, "vector"],
    // unused
    [96, "vector"],
    [176, "vector"]
  ],
  "(method 90 hopper)": [[80, "vector"]],
  "(method 180 ginsu)": [[16, "matrix"]],
  "(trans hostile centurion)": [[16, "vector"]],
  "(method 181 centurion)": [
    [80, "vector"],
    [160, "vector"],
    [176, "vector"]
  ],
  "(method 74 centurion)": [[16, "event-message-block"]],
  "(enter stop-run rhino)": [
    // unused
    [32, "vector"]
  ],
  "(enter attack rhino)": [[32, "vector"]],
  "(method 74 rhino)": [[48, "vector"]],
  "(enter run-away rhino)": [[32, "vector"]],
  "(trans hostile grenadier)": [
    // unused
    [48, "vector"]
  ],
  "(method 115 rapid-gunner)": [[32, "vector"]],
  "(code notice monster-frog)": [[16, "vector"]],
  "(method 184 predator)": [
    [128, "vector"],
    [144, "vector"],
    [176, "vector"]
  ],
  "(method 11 predator-manager)": [
    [32, "transformq"],
    [80, "vector"],
    [112, "vector"]
  ],
<<<<<<< HEAD
  "(post idle fish-manager)": [
    [384, "vector"],
    [176, "vector"],
    [192, "vector"],
    [208, "vector"],
    [224, "vector"],
    [256, "vector"],
    [272, "vector"],
    [336, "vector"],
    [368, "vector"],
    [400, "vector"],
    [416, "vector"]
  ]
=======
  "(method 196 crimson-guard-level)": [
    [32, "vector"],
    [48, "vector"],
    [96, "vector"],
    [160, "vector"],
    [176, "vector"]
  ],
  "(method 199 crimson-guard-level)": [
    [608, "vector"],
    [624, "vector"],
    [640, "vector"],
    [656, "vector"]
  ],
  "(method 198 crimson-guard-level)": [
    [80, "vector"],
    [96, "collide-query"],
    [672, "vector"]
  ],
  "(method 202 crimson-guard-level)": [
    [32, "vector"],
    [656, "vector"],
    [720, "vector"]
  ],
  "(method 192 crimson-guard-level)": [[32, "vector"]],
  "check-drop-level-dig-digger-rubble-sparks": [[16, "vector"]],
  "(method 24 dig-tether)": [[128, "vector"]],
  "(trans idle dig-digger)": [[16, "vector"]],
  "(method 23 dig-digger)": [[16, "vector"]],
  "(code die fort-elec-switch)": [[16, "vector"]],
  "(method 11 fort-elec-switch)": [
    [32, "vector"],
    [48, "vector"]
  ],
  "(method 24 fort-roboscreen)": [[32, "vector"]],
  "fort-robotank-reticle-post": [
    [16, "vector"],
    [32, "vector"]
  ],
  "robotank-turret-handler": [[96, "vector"]],
  "fort-robotank-turret-init-by-other": [[16, "vector"]],
  "(method 11 fort-robotank)": [[32, "vector"]],
  "(method 26 fort-robotank)": [[16, "event-message-block"]],
  "(method 31 fort-robotank-turret)": [[16, "collide-query"]],
  "(method 33 fort-robotank-turret)": [
    [16, ["inline-array", "vector", 2]],
    [48, ["inline-array", "vector", 4]]
  ],
  "draw-2d-hud": [
    [16, ["inline-array", "vector4w", 4]],
    [80, "vector"]
  ],
  "fort-turret-draw-laser-spot": [[16, "vector"]],
  "(method 141 fort-turret)": [[64, "collide-query"]],
  "(method 33 transport-level)": [[16, "crimson-guard-level-params"]],
  "joint-mod-set-y-callback": [[16, "transformq"]],
  "(code die fort-dump-bomb-a)": [[16, "matrix"]],
  "(code die fort-missile)": [[16, "matrix"]],
  "birth-func-dig-digger-collide": [[16, ["inline-array", "vector", 5]]],
  "(method 29 dig-bomb-crate)": [[16, "dig-bomb-crate-cylinder-spawn-params"]],
  "(method 63 collide-shape-moving)": [[16, ["inline-array", "vector", 51]]],
  "(code active dig-spikey-sphere-door)": [
    [32, "projectile-init-by-other-params"]
  ],
  "(enter idle dig-stomp-block-controller)": [[16, "vector"]]
>>>>>>> 8dedfb68
}<|MERGE_RESOLUTION|>--- conflicted
+++ resolved
@@ -1355,7 +1355,70 @@
     [80, "vector"],
     [112, "vector"]
   ],
-<<<<<<< HEAD
+  "(method 196 crimson-guard-level)": [
+    [32, "vector"],
+    [48, "vector"],
+    [96, "vector"],
+    [160, "vector"],
+    [176, "vector"]
+  ],
+  "(method 199 crimson-guard-level)": [
+    [608, "vector"],
+    [624, "vector"],
+    [640, "vector"],
+    [656, "vector"]
+  ],
+  "(method 198 crimson-guard-level)": [
+    [80, "vector"],
+    [96, "collide-query"],
+    [672, "vector"]
+  ],
+  "(method 202 crimson-guard-level)": [
+    [32, "vector"],
+    [656, "vector"],
+    [720, "vector"]
+  ],
+  "(method 192 crimson-guard-level)": [[32, "vector"]],
+  "check-drop-level-dig-digger-rubble-sparks": [[16, "vector"]],
+  "(method 24 dig-tether)": [[128, "vector"]],
+  "(trans idle dig-digger)": [[16, "vector"]],
+  "(method 23 dig-digger)": [[16, "vector"]],
+  "(code die fort-elec-switch)": [[16, "vector"]],
+  "(method 11 fort-elec-switch)": [
+    [32, "vector"],
+    [48, "vector"]
+  ],
+  "(method 24 fort-roboscreen)": [[32, "vector"]],
+  "fort-robotank-reticle-post": [
+    [16, "vector"],
+    [32, "vector"]
+  ],
+  "robotank-turret-handler": [[96, "vector"]],
+  "fort-robotank-turret-init-by-other": [[16, "vector"]],
+  "(method 11 fort-robotank)": [[32, "vector"]],
+  "(method 26 fort-robotank)": [[16, "event-message-block"]],
+  "(method 31 fort-robotank-turret)": [[16, "collide-query"]],
+  "(method 33 fort-robotank-turret)": [
+    [16, ["inline-array", "vector", 2]],
+    [48, ["inline-array", "vector", 4]]
+  ],
+  "draw-2d-hud": [
+    [16, ["inline-array", "vector4w", 4]],
+    [80, "vector"]
+  ],
+  "fort-turret-draw-laser-spot": [[16, "vector"]],
+  "(method 141 fort-turret)": [[64, "collide-query"]],
+  "(method 33 transport-level)": [[16, "crimson-guard-level-params"]],
+  "joint-mod-set-y-callback": [[16, "transformq"]],
+  "(code die fort-dump-bomb-a)": [[16, "matrix"]],
+  "(code die fort-missile)": [[16, "matrix"]],
+  "birth-func-dig-digger-collide": [[16, ["inline-array", "vector", 5]]],
+  "(method 29 dig-bomb-crate)": [[16, "dig-bomb-crate-cylinder-spawn-params"]],
+  "(method 63 collide-shape-moving)": [[16, ["inline-array", "vector", 51]]],
+  "(code active dig-spikey-sphere-door)": [
+    [32, "projectile-init-by-other-params"]
+  ],
+  "(enter idle dig-stomp-block-controller)": [[16, "vector"]],
   "(post idle fish-manager)": [
     [384, "vector"],
     [176, "vector"],
@@ -1369,70 +1432,4 @@
     [400, "vector"],
     [416, "vector"]
   ]
-=======
-  "(method 196 crimson-guard-level)": [
-    [32, "vector"],
-    [48, "vector"],
-    [96, "vector"],
-    [160, "vector"],
-    [176, "vector"]
-  ],
-  "(method 199 crimson-guard-level)": [
-    [608, "vector"],
-    [624, "vector"],
-    [640, "vector"],
-    [656, "vector"]
-  ],
-  "(method 198 crimson-guard-level)": [
-    [80, "vector"],
-    [96, "collide-query"],
-    [672, "vector"]
-  ],
-  "(method 202 crimson-guard-level)": [
-    [32, "vector"],
-    [656, "vector"],
-    [720, "vector"]
-  ],
-  "(method 192 crimson-guard-level)": [[32, "vector"]],
-  "check-drop-level-dig-digger-rubble-sparks": [[16, "vector"]],
-  "(method 24 dig-tether)": [[128, "vector"]],
-  "(trans idle dig-digger)": [[16, "vector"]],
-  "(method 23 dig-digger)": [[16, "vector"]],
-  "(code die fort-elec-switch)": [[16, "vector"]],
-  "(method 11 fort-elec-switch)": [
-    [32, "vector"],
-    [48, "vector"]
-  ],
-  "(method 24 fort-roboscreen)": [[32, "vector"]],
-  "fort-robotank-reticle-post": [
-    [16, "vector"],
-    [32, "vector"]
-  ],
-  "robotank-turret-handler": [[96, "vector"]],
-  "fort-robotank-turret-init-by-other": [[16, "vector"]],
-  "(method 11 fort-robotank)": [[32, "vector"]],
-  "(method 26 fort-robotank)": [[16, "event-message-block"]],
-  "(method 31 fort-robotank-turret)": [[16, "collide-query"]],
-  "(method 33 fort-robotank-turret)": [
-    [16, ["inline-array", "vector", 2]],
-    [48, ["inline-array", "vector", 4]]
-  ],
-  "draw-2d-hud": [
-    [16, ["inline-array", "vector4w", 4]],
-    [80, "vector"]
-  ],
-  "fort-turret-draw-laser-spot": [[16, "vector"]],
-  "(method 141 fort-turret)": [[64, "collide-query"]],
-  "(method 33 transport-level)": [[16, "crimson-guard-level-params"]],
-  "joint-mod-set-y-callback": [[16, "transformq"]],
-  "(code die fort-dump-bomb-a)": [[16, "matrix"]],
-  "(code die fort-missile)": [[16, "matrix"]],
-  "birth-func-dig-digger-collide": [[16, ["inline-array", "vector", 5]]],
-  "(method 29 dig-bomb-crate)": [[16, "dig-bomb-crate-cylinder-spawn-params"]],
-  "(method 63 collide-shape-moving)": [[16, ["inline-array", "vector", 51]]],
-  "(code active dig-spikey-sphere-door)": [
-    [32, "projectile-init-by-other-params"]
-  ],
-  "(enter idle dig-stomp-block-controller)": [[16, "vector"]]
->>>>>>> 8dedfb68
 }