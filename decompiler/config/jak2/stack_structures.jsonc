--- conflicted
+++ resolved
@@ -939,7 +939,8 @@
   "master-track-target": [[16, "vector"]],
   "cam-string-line-of-sight": [[192, "collide-query"]],
   "(enter cam-circular)": [[32, "collide-query"]],
-<<<<<<< HEAD
+  "(method 26 rigid-body)": [[16, ["inline-array", "vector", 8]]],
+  "(method 47 rigid-body-object)": [[16, "matrix"]],
   "(method 18 drawable-region-face)": [
     [16, "vector"],
     [32, "vector"]
@@ -955,8 +956,4 @@
     [48, "vector"],
     [64, "vector"]
   ]
-=======
-  "(method 26 rigid-body)": [[16, ["inline-array", "vector", 8]]],
-  "(method 47 rigid-body-object)": [[16, "matrix"]]
->>>>>>> e3473c19
 }