{
  "quaternion-exp!": [[16, "vector"]],
  "quaternion-axis-angle!": [[16, "vector"]],
  "quaternion-vector-angle!": [[16, "vector"]],
  "quaternion-look-at!": [[16, "matrix"]],
  "quaternion-smooth-seek!": [[16, ["inline-array", "quaternion", 2]]],
  // possible for automatic detection:
  "eul->matrix": [[16, "vector"]],
  "vector-sincos!": [[16, "vector"]],
  "vector-reflect-flat-gravity!": [
    [16, "vector"],
    [32, "vector"]
  ],
  "vector-line-distance": [
    [16, "vector"],
    [32, "vector"],
    [48, "vector"],
    [64, "vector"]
  ],
  "vector-line-distance-point!": [
    [16, "vector"],
    [32, "vector"],
    [48, "vector"],
    [64, "vector"]
  ],
  "forward-up-nopitch->inv-matrix": [[16, "vector"]],
  "forward-up-nopitch->quaternion": [[16, "matrix"]],
  "forward-up->quaternion": [
    [16, "matrix"],
    [80, "vector"]
  ],
  "quaternion-from-two-vectors!": [[16, "vector"]],
  "quaternion-from-two-vectors-max-angle!": [[16, "vector"]],
  "matrix-from-two-vectors!": [[16, "vector"]],
  "matrix-from-two-vectors-max-angle!": [[16, "vector"]],
  "matrix-from-two-vectors-max-angle-partial!": [[16, "vector"]],
  "matrix-from-two-vectors-partial-linear!": [[16, "vector"]],
  "matrix-remove-z-rot": [
    [16, "vector"],
    [32, "matrix"]
  ],
  "matrix-rot-diff!": [
    [16, "quaternion"],
    [32, "quaternion"],
    [48, "quaternion"]
  ],
  "quaternion-seek": [
    [16, "matrix"],
    [80, "matrix"],
    [144, "quaternion"]
  ],
  "vector-segment-overlap": [
    [16, "vector"],
    [32, "vector"],
    [48, "vector"],
    [64, "vector"]
  ],
  "line-sphere-intersection?": [
    [16, "vector"],
    [32, "vector"],
    [48, "vector"]
  ],
  "forward-up->inv-matrix": [[16, "vector"]],
  "quaternion-from-two-vectors-partial!": [[16, "vector"]],
  "quaternion-from-two-vectors-max-angle-partial!": [[16, "vector"]],
  "matrix-from-two-vectors-smooth!": [[16, "vector"]],
  "matrix-from-two-vectors-the-long-way-smooth!": [[16, "vector"]],
  "quaternion-from-two-vectors-smooth!": [[16, "matrix"]],
  "vector-deg-seek": [[16, "matrix"]],
  "vector-deg-slerp": [
    [16, "matrix"],
    [80, "vector"],
    [96, "vector"]
  ],
  "circle-test": [
    [16, "sphere"],
    [32, "sphere"],
    [48, "vector"],
    [64, "vector"]
  ],
  "vector-vector-deg-slerp!": [
    [16, "vector"],
    [32, "vector"],
    [48, "quaternion"],
    [64, "quaternion"],
    [80, "quaternion"],
    [96, "vector"]
  ],
  "vector-circle-tangent-new": [
    [16, "sphere"],
    [32, "vector"],
    [48, "vector"]
  ],
  "vector-circle-tangent": [
    [16, "sphere"],
    [32, "vector"],
    [48, "vector"],
    [64, "vector"]
  ],
  "curve-length": [
    [16, "vector"],
    [32, "vector"]
  ],
  "curve-closest-point": [
    [16, "vector"],
    [32, "vector"]
  ],
  "closest-pt-in-triangle": [
    [16, "vector"],
    [32, "vector"],
    [48, "vector"]
  ],
  "vector-plane-distance": [[16, "vector"]],
  "vector-smooth-seek!": [[16, "vector"]],
  "vector-vector-angle-safe": [
    [16, "vector"],
    [32, "vector"]
  ],
  "move-target-from-pad": [
    [16, "vector"],
    [32, "vector"],
    [48, "matrix"]
  ],
  "reverse-transform-point!": [
    [16, "vector"],
    [32, "vector"],
    [48, "vector"]
  ],
  "init-for-transform": [
    [16, "matrix"],
    [80, "matrix"],
    [144, "vector4s-3"],
    [192, "vector"],
    [208, "vector4s-3"]
  ],
  "draw-sprite2d-xy": [[16, "draw-context"]],
  "screen-gradient": [[16, "draw-context"]],
  "play": [
    [16, "event-message-block"],
    [96, ["array", "symbol", 10]]
  ],
  "store-image": [[16, "file-stream"]],
  "joint-mod-blend-world-callback": [[160, "vector"]],
  "joint-mod-rotate-local-callback": [[16, "vector"]],
  "light-hash-get-bucket-index": [[16, "vector4w"]],
  "(method 10 cam-vector-seeker)": [[16, "vector"]],
  "(method 39 nav-mesh)": [
    [16, "vector"],
    [32, "vector"]
  ],
  "(method 41 nav-mesh)": [
    [16, "vector"],
    [32, "vector"]
  ],
  "show-level": [[16, ["array", "symbol", 10]]],
  "(method 17 mood-control)": [[16, "vector"]],
  "(method 9 mood-control)": [[16, "mood-control-work "]],
  "string->sound-name": [[16, "qword"]],
  "doppler-pitch-shift": [[16, ["inline-array", "vector", 2]]],
  "(anon-function 1 gsound)": [
    [16, ["array", "symbol", 4]],
    [32, ["array", "symbol", 4]]
  ],
  "matrix<-parented-transformq!": [[16, "vector"]],
  "(method 9 cylinder)": [
    [48, "cylinder-verts"],
    [432, "cylinder-verts"],
    [816, "matrix"],
    [880, "matrix"]
  ],
  "(method 9 cylinder-flat)": [
    [48, "cylinder-flat-verts"],
    [208, "cylinder-flat-verts"],
    [368, "matrix"],
    [432, "vector"]
  ],
  // debug
  "add-debug-point": [
    [16, "vector4w-2"],
    [48, "vector"]
  ],
  "internal-draw-debug-line": [
    [16, "vector4w-2"],
    [48, "vector4w-2"],
    [80, "vector"],
    [96, "vector"]
  ],
  "internal-draw-debug-text-3d": [
    [16, "vector4w"],
    [32, "font-context"]
  ],
  "add-debug-triangle-normal": [
    [16, "vector"],
    [32, "vector"]
  ],
  "add-debug-flat-triangle": [
    [16, "vector4w-3"],
    [64, "vector4w-3"],
    [112, "vector"],
    [128, "vector"],
    [144, "vector"]
  ],
  "add-debug-line2d": [
    [16, "vector4w"],
    [32, "vector4w"]
  ],
  "add-debug-box": [
    [16, "vector"],
    [32, "vector"]
  ],
  "add-debug-box-with-transform": [
    [16, ["inline-array", "vector", 8]],
    [144, ["inline-array", "vector", 2]],
    [176, "vector"]
  ],
  "add-debug-x": [
    [16, "vector"],
    [32, "vector"]
  ],
  "add-debug-cross": [
    [16, "vector"],
    [32, "vector"],
    [48, "vector"],
    [64, "vector"],
    [80, "vector"],
    [96, "vector"],
    [112, "vector"],
    [128, "vector"]
  ],
  "add-debug-sphere-with-transform": [[16, "vector"]],
  "add-debug-line-sphere": [
    [48, "matrix"],
    [112, "matrix"],
    [128, "vector"],
    [144, "vector"],
    [160, "vector"],
    [176, "vector"],
    [208, "vector"],
    [192, "vector"]
  ],
  "add-debug-circle": [
    [16, "vector"],
    [32, "vector"]
  ],
  "add-debug-vector": [[16, "vector"]],
  "add-debug-quaternion": [[16, "matrix"]],
  "add-debug-yrot-vector": [[16, "vector"]],
  "add-debug-arc": [
    [16, "vector"],
    [32, "vector"]
  ],
  "add-debug-curve": [
    [16, "vector"],
    [32, "vector"]
  ],
  "add-debug-points": [[16, "vector"]],
  "add-debug-light": [[16, "vector"]],
  "add-debug-cursor": [[16, "vector"]],
  "dma-timeout-cam": [
    [16, "vector"],
    [32, "matrix"]
  ],
  // debug-sphere
  "make-debug-sphere-table": [
    [16, "vector"],
    [32, "vector"],
    [48, "vector"],
    [64, "vector"],
    [80, "vector"],
    [96, "vector"],
    [112, "vector"]
  ],
  "add-debug-sphere-from-table": [
    [16, "vector"],
    [48, "vector"],
    [64, "vector"]
  ],
  "matrix-3x3-triple-transpose-product": [[16, ["inline-array", "matrix", 3]]],
  "(method 14 rigid-body)": [[16, "quaternion"]],
  "(method 19 rigid-body)": [
    [16, "vector"],
    [32, "vector"]
  ],
  "(method 22 rigid-body)": [[16, "vector"]],
  "want-to-board?": [
    [16, "collide-query"],
    [560, ["inline-array", "sphere", 3]],
    [608, "vector"]
  ],
  "(method 10 cam-setting-data)": [[16, "event-message-block"]],
  "(method 18 tracking-spline)": [
    [16, "tracking-spline-sampler"],
    [32, "tracking-spline-sampler"]
  ],
  "cam-calc-follow!": [
    [16, "vector"],
    [32, "vector"],
    [48, "vector"],
    [64, "vector"]
  ],
  "slave-set-rotation!": [
    [96, "vector"],
    [112, "matrix"],
    [176, "vector"]
  ],
  "v-slrp2!": [
    [32, "vector"],
    [64, "matrix"]
  ],
  "v-slrp3!": [[32, "vector"]],
  "cam-state-from-entity": [[16, "curve"]], // decompiler guessed 'symbol' instead!
  "camera-teleport-to-entity": [[16, "transformq"]],
  "(event cam-master-active)": [
    [16, "event-message-block"],
    [96, "vector"],
    [112, "vector"],
    [16, "event-message-block"]
  ],
  "master-choose-entity": [[16, "event-message-block"]],
  "(code cam-pov180)": [
    [16, "vector"],
    [32, "vector"],
    [48, "vector"],
    [64, "vector"]
  ],
  "(code cam-pov-track)": [
    [16, "vector"],
    [32, "matrix"]
  ],
  "(code cam-eye)": [
    [16, "vector"],
    [32, "matrix"],
    [112, "vector"]
  ],
  "los-cw-ccw": [
    [16, "vector"],
    [32, "vector"],
    [48, "matrix"],
    [112, "vector"]
  ],
  "cam-los-spline-collide": [
    [16, "collide-query"],
    [560, "vector"],
    [576, "vector"]
  ],
  "cam-los-collide": [
    [16, "collide-query"],
    [592, "vector"],
    [608, "vector"]
  ],
  "cam-string-joystick": [
    [32, "vector"],
    [48, "matrix"],
    [128, "matrix"],
    [192, "vector"],
    [208, "vector"],
    [224, "matrix"]
  ],
  "cam-string-find-position-rel!": [[48, "collide-query"]],
  "cam-string-find-hidden": [[16, "collide-query"]],
  "cam-string-move": [[80, "collide-query"]],
  "(enter cam-string)": [[32, "collide-query"]],
  "cam-stick-code": [[64, "collide-query"]],
  "(trans cam-stick)": [
    [16, "matrix"],
    [80, "vector"],
    [96, "vector"],
    [112, "vector"]
  ],
  "(code cam-spline)": [[16, "curve"]],
  "(code cam-point-watch)": [
    [16, "vector"],
    [32, "vector"]
  ],
  "cam-free-floating-move": [[16, "camera-free-floating-move-info"]],
  "cam-helper-temp": [
    [16, "matrix"],
    [64, "vector"],
    [80, "matrix"]
  ],
  "update-view-planes": [
    [208, "vector"],
    [224, "vector"],
    [16, "view-frustum"]
  ],
  "camera-slave-debug": [
    [16, "vector"],
    [32, "vector"],
    [48, "matrix"],
    [128, "curve"]
  ],
  "cam-collision-record-draw": [
    [48, "collide-query"],
    [16, "vector4w"],
    [32, "vector4w"]
  ],
  "cam-debug-draw-tris": [[16, "vector4w"]],
  "draw-string-xy": [[16, "font-context"]],
  "(code die gun)": [
    [16, "projectile-init-by-other-params"],
    [112, "vector"],
    [128, "vector"],
    [144, "vector"]
  ],
  "draw-beam": [
    [16, "vector"],
    [32, "vector"],
    [48, "vector"]
  ],
  "gun-post": [
    [16, "vector"],
    [32, "vector"],
    [48, "projectile-init-by-other-params"],
    [144, "vector"],
    [160, "vector"],
    [176, "vector"]
  ],
  "(method 9 gun-info)": [
    [16, "collide-query"],
    [560, "vector"],
    [576, "vector"],
    [592, "vector"],
    [608, "vector"],
    [624, "vector"],
    [640, "vector"],
    [656, "vector"]
  ],
  "target-gun-fire-yellow": [[16, "projectile-init-by-other-params"]],
  "(method 14 collide-cache)": [[16, "bounding-box"]],
  "sp-adjust-launch": [[16, "matrix"]],
  "sp-launch-particles-death": [[16, "matrix"]],
  "sp-relaunch-particle-3d": [[16, "quaternion"]],
  "execute-part-engine": [
    [16, "matrix"],
    [80, "vector"]
  ],
  "sparticle-motion-blur-old": [
    [16, "vector"],
    [32, "vector4w"],
    [48, "vector4w"]
  ],
  "sp-orbiter": [
    [16, "vector"],
    [32, "vector"],
    [48, "matrix"]
  ],
  "joint-mod-ik-callback": [
    [16, "matrix"],
    [80, "matrix"],
    [144, "vector"],
    [160, "vector"],
    [176, "vector"],
    [192, "vector"],
    [208, "vector"],
    [224, "vector"],
    [272, "vector"],
    [256, "vector"],
    [288, "vector"],
    [304, "vector"],
    [320, "quaternion"],
    [336, "quaternion"],
    [352, "vector"],
    [448, "vector"],
    [464, "vector"],
    [480, "vector"],
    [496, "quaternion"],
    [512, "matrix"],
    [576, "vector"],
    [592, "matrix"],
    [656, "matrix"],
    [720, "matrix"]
  ],
  "joint-mod-look-at-handler": [
    [16, "vector"],
    [32, "vector"],
    [48, "vector"],
    [64, "vector"],
    [96, "vector"],
    [112, "vector"],
    [128, "vector"]
  ],
  "joint-mod-polar-look-at-guts": [[32, "vector"]],
  "joint-mod-world-look-at-handler": [[16, "vector"]],
  "joint-mod-joint-set-world-handler": [
    [32, "vector"],
    [48, "vector"]
  ],
  "joint-mod-joint-set*-world-handler": [[16, "matrix"]],
  "(method 11 chain-physics)": [
    [16, "matrix"],
    [80, "vector"],
    [128, "vector"],
    [144, "vector"],
    [160, "vector"],
    [176, "vector"],
    [192, "vector"],
    [208, "vector"],
    [224, "vector"],
    [240, "vector"],
    [256, "vector"]
  ],
  "(method 13 gui-control)": [[16, ["array", "sound-id", 4]]],
  "ja-play-spooled-anim": [[96, "event-message-block"]],
  "update-under-lights": [
    [16, "matrix"],
    [64, "vector"]
  ],
  "poly-find-nearest-edge": [
    [16, "vector"],
    [64, "vector"]
  ],
  "target-print-stats": [
    [32, "vector"],
    [48, "vector"]
  ],
  "build-conversions": [[16, "vector"]],
  "warp-vector-into-surface!": [[16, "matrix"]],
  "vector<-pad-in-matrix!": [[16, "vector"]],
  "target-no-ja-move-post": [[16, "overlaps-others-params"]],
  "do-target-gspot": [[16, "collide-query"]],
  "target-no-move-post": [[16, "overlaps-others-params"]],
  "add-gravity": [
    [16, "vector"],
    [32, "vector"],
    [48, "vector"],
    [64, "vector"]
  ],
  "target-no-stick-post": [[32, "collide-query"]],
  "target-swim-post": [[32, "collide-query"]],
  "target-real-post": [
    [16, "vector"],
    [32, "vector"],
    [48, "vector"],
    [64, "collide-query"]
  ],
  "joint-points": [
    [16, "vector"],
    [32, "vector"]
  ],
  "target-calc-camera-pos": [
    [16, "vector"],
    [32, "vector"]
  ],
  "target-compute-pole": [
    [16, "vector"],
    [32, "vector"],
    [48, "vector"],
    [64, "vector"],
    [80, "event-message-block"]
  ],
  "target-compute-edge-rider": [
    [16, "event-message-block"],
    [96, "bone"]
  ],
  "target-compute-edge": [
    [16, "event-message-block"],
    [96, "bone"]
  ],
  "bend-gravity": [[32, "vector"]],
  "wall-hide?": [
    [16, "collide-query"],
    [560, "vector"],
    [576, "vector"]
  ],
  "target-add-slide-factor": [
    [16, "vector"],
    [32, "vector"],
    [48, "vector"],
    [64, "vector"],
    [80, "vector"],
    [96, "vector"]
  ],
  "add-thrust": [
    [16, "vector"],
    [32, "vector"],
    [48, "vector"],
    [64, "vector"],
    [80, "vector"],
    [96, "vector"],
    [112, "vector"]
  ],
  "do-rotations2": [[16, "vector"]],
  "tobot-init": [[16, "event-message-block"]],
  "target-update-ik": [
    [16, "collide-query"],
    [560, "vector"],
    [576, "vector"],
    [592, "vector"],
    [608, "vector"],
    [624, "vector"],
    [640, "vector"],
    [656, "vector"],
    [672, "vector"]
  ],
  "leg-ik-callback": [
    [16, "vector"],
    [32, "vector"],
    [48, "vector"],
    [64, "vector"],
    [80, "vector"],
    [96, "vector"],
    [112, "vector"]
  ],
  "draw-history": [[16, "history-iterator"]],
  "target-collision-reaction": [
    [16, "vector"],
    [32, "vector"],
    [48, "matrix"]
  ],
  "turn-to-vector": [
    [16, "vector"],
    [32, "vector"]
  ],
  "flag-setup": [
    [16, "vector"],
    [32, "event-message-block"],
    [112, "vector"],
    [128, "vector"],
    [144, "vector"]
  ],
  "target-move-dist": [[16, "vector"]],
  "cam-layout-entity-volume-info-create": [
    [32, "vector"],
    [48, "vector"],
    [64, "vector"],
    [80, "vector"],
    [96, "vector"],
    [128, "vector"],
    [144, "vector"]
  ],
  "cam-layout-entity-info": [
    [16, "matrix"],
    [80, "vector"],
    [96, "vector"],
    [112, "vector"],
    [128, "vector"],
    [144, "curve"],
    [176, "vector"],
    [192, "vector"],
    [208, "vector"],
    [224, "curve"],
    [256, "vector"],
    [272, "vector"],
    [288, "vector"],
    [304, "curve"],
    [336, "vector"],
    [352, "vector"],
    [368, "interp-test-info"],
    [432, "vector"]
  ],
  "clmf-pos-rot": [
    [16, "vector"],
    [32, "vector"],
    [48, "matrix"],
    [112, "matrix"],
    [176, "vector"]
  ],
  "(method 9 plane-volume)": [
    [16, "vector"],
    [32, "vector"],
    [48, "vector"],
    [64, "vector"],
    [80, "vector"],
    [96, "vector"],
    [112, "vector"],
    [128, "vector"]
  ],
  "(method 31 entity-actor)": [[16, "nav-find-poly-parms"]],
  "(method 32 entity-actor)": [[32, "nav-find-poly-parms"]],
  "(method 36 nav-mesh)": [[16, ["inline-array", "vector", 3]]],
  "(method 13 nav-engine)": [[16, "nav-vertex"]],
  "(method 12 nav-mesh)": [[16, "nav-vertex"]],
  "(method 44 nav-mesh)": [[32, "nav-find-poly-parms"]],
  "(method 15 nav-mesh)": [[16, "vector"]],
  "(method 40 nav-mesh)": [
    [16, "vector"],
    [32, "vector"]
  ],
  "find-nearest-nav-mesh": [[16, "nav-find-poly-parms"]],
  "(method 10 nav-mesh)": [[32, "nav-find-poly-parms"]],
  "(method 34 nav-mesh)": [[16, "nav-poly"]],
  "(method 9 nav-mesh)": [[16, "vector"]],
  "debug-nav-validate-current-poly": [[16, "vector"]],
  "(method 11 nav-control)": [[16, "nav-find-poly-parms"]],
  "(method 15 nav-control)": [[16, "nav-find-poly-parms"]],
  "(method 16 nav-control)": [[16, "nav-find-poly-parms"]],
  "(method 46 nav-control)": [[16, "find-nav-sphere-ids-params"]],
  "circle-tangent-directions": [
    [16, "vector"],
    [32, "vector"],
    [48, "vector"]
  ],
  "(trans close com-airlock)": [[16, "script-context"]],
  "traj3d-calc-initial-velocity-using-tilt": [[16, "traj2d-params"]],
  "(method 9 cubic-curve)": [[16, "trajectory"]],
  "(method 10 cubic-curve)": [[16, "trajectory"]],
  "(method 11 cubic-curve)": [[16, "trajectory"]],
  "(method 12 cubic-curve)": [[16, "trajectory"]],
  "(method 13 cubic-curve)": [[16, "trajectory"]],
  "(method 13 combo-tracker)": [
    [16, "event-message-block"],
    [112, ["array", "collide-shape", 32]]
  ],
  "(anon-function 2 find-nearest)": [[128, "collide-query"]],
  "find-nearest-focusable": [[160, "collide-query"]],
  "(method 11 impact-control)": [
    [16, "touching-shapes-entry"],
    [48, "event-message-block"]
  ],
  "(method 16 collide-cache)": [[16, "collide-cache-tri"]],
  "(method 20 editable)": [
    [16, "vector"],
    [32, "vector"]
  ],
  "(method 31 editable-face)": [[16, "matrix"]],
  "(method 13 editable-face)": [
    [64, ["inline-array", "vector", 6]],
    [160, "vector"],
    [48, "vector"],
    [32, "vector"],
    [16, "vector"]
  ],
  "(method 30 editable-plane)": [
    [16, "vector"],
    [32, "vector"],
    [48, "vector"]
  ],
  "(method 13 editable-plane)": [[64, ["inline-array", "vector", 4]]],
  "execute-select": [[16, "vector"]],
  "(method 9 editable-array)": [[16, "vector"]],
  "execute-mouse-move": [
    [80, "vector"],
    [96, "vector"],
    [112, "vector"],
    [64, "vector"],
    [48, "vector"],
    [32, "vector"],
    [16, "vector"]
  ],
  "(method 12 editable-array)": [
    [96, "vector"],
    [160, "vector"]
  ],
  "insert-box": [
    [16, "vector"],
    [32, ["array", "int32", 8]]
  ],
  "(method 11 editable-region)": [[16, "vector2h"]],
  "(method 29 editable-face)": [
    [16, ["inline-array", "vector", 6]],
    [304, "matrix"],
    [112, ["inline-array", "vector", 6]],
    [240, ["array", "editable-point", 6]]
  ],
  "(method 10 editable-face)": [[16, ["inline-array", "vector", 6]]],
  "(method 11 editable)": [[16, "collide-query"]],
  "(method 10 editable-plane)": [[16, "matrix"]],
  "(method 9 game-task-node-info)": [[16, ["inline-array", "qword", 8]]],
  "(code retry task-manager)": [[16, "event-message-block"]],
  "(code complete task-manager)": [[16, "event-message-block"]],
  "(method 9 script-context)": [[16, "script-context"]],
  "(anon-function 32 script)": [
    [16, "vector"],
    [32, "vector"]
  ],
  "(method 19 load-state)": [[16, ["inline-array", "level-buffer-state", 6]]],
  "(method 17 load-state)": [[16, "script-context"]],
  "(method 26 level-group)": [
    [64, "vector"],
    [80, "vector"]
  ],
  "(event target-board-halfpipe)": [[16, "vector"]],
  "process-drawable-shock-effect": [
    [16, "matrix"],
    [80, "collide-query"]
  ],
  "(code target-board-get-on)": [[16, "event-message-block"]],
  "(enter target-board-get-on)": [
    [16, "vector"],
    [32, "vector"],
    [48, "vector"],
    [64, "vector"]
  ],
  "(enter target-board-get-off)": [
    [16, "vector"],
    [32, "vector"]
  ],
  "(trans target-board-ride-edge)": [[16, "vector"]],
  "target-board-compute-edge": [
    [16, "vector"],
    [32, "vector"],
    [128, "vector"]
  ],
  "target-board-spin-check": [
    [16, "vector"],
    [32, "vector"]
  ],
  "(code target-board-hit)": [
    [16, "vector"],
    [32, "vector"],
    [48, "vector"],
    [64, "vector"],
    [80, "event-message-block"]
  ],
  "target-board-ground-check": [
    [16, "vector"],
    [32, "event-message-block"]
  ],
  "(enter target-board-jump)": [
    [48, "vector"],
    [64, "event-message-block"]
  ],
  "(enter target-board-grenade)": [[16, "vector"]],
  "(enter target-board-turn-to)": [
    [16, "vector"],
    [32, "vector"]
  ],
  "(code target-board-hold)": [
    [16, "vector"],
    [32, "vector"]
  ],
  "(code target-board-flip)": [[16, "vector"]],
  "(exit target-board-ride-edge)": [[32, "collide-query"]],
  "(code target-board-trickx)": [[16, "vector"]],
  "(method 9 board-info)": [[16, "event-message-block"]],
  "init-var-jump": [
    [16, "event-message-block"],
    [96, "vector"]
  ],
  "(post target-slide-down-to-ground)": [
    [16, "vector"],
    [32, "vector"],
    [48, "vector"],
    [64, "vector"],
    [80, "vector"]
  ],
  "(enter target-attack-air)": [
    [16, "vector"],
    [32, "vector"],
    [48, "vector"]
  ],
  "(event target-attack-uppercut-jump)": [
    [16, "vector"],
    [32, "vector"],
    [48, "vector"]
  ],
  "target-board-ride-post": [
    [48, "vector"],
    [64, "vector"],
    [80, "collide-query"]
  ],
  "probe-test": [[16, "collide-query"]],
  "target-board-real-post": [
    [16, "vector"],
    [128, "vector"]
  ],
  "board-add-thrust": [[16, "vector"]],
  "target-board-collision": [
    [16, "vector"],
    [32, "vector"]
  ],
  "(code target-roll-flip)": [
    [16, "vector"],
    [32, "vector"]
  ],
  "(code target-flop)": [
    [16, "vector"],
    [32, "vector"],
    [48, "vector"]
  ],
  "(trans target-flop)": [[16, "event-message-block"]],
  "(enter target-flop)": [[16, "vector"]],
  "(code target-running-attack)": [[32, "collide-query"]],
  "mod-var-jump": [
    [16, "vector"],
    [32, "vector"]
  ],
  "(trans target-running-attack)": [
    [16, "vector"],
    [32, "vector"],
    [48, "vector"]
  ],
  "target-board-pre-move": [[112, "vector"]],
  // stack guesser can't handle inline arrays
  "(method 11 blocking-plane)": [[16, ["inline-array", "vector", 2]]],
  // stack guesser can't handle inline arrays
  "blocking-plane-spawn": [[16, ["inline-array", "vector", 2]]],
  // stack guesser can't handle inline arrays
  "(enter active elec-gate)": [[176, ["inline-array", "vector", 2]]],
  "(method 46 elevator)": [
    // bad stack guess (method type was a path-step)
    [16, "path-step"]
  ],
  "(method 10 nav-node)": [[16, "vector"]],
  "(method 9 nav-graph)": [[16, "matrix"]],
  "(method 10 xz-height-map)": [[16, "matrix"]],
  "(method 13 xz-height-map)": [[16, "vector4w-2"]],
  "(method 9 nav-node)": [[48, "nav-graph-link"]],
  "(method 18 drawable-region-face)": [
    [16, "vector"],
    [32, "vector"]
  ],
  "particle-adgif-callback": [[16, ["inline-array", "vector", 4]]],
  "sparticle-respawn-heights": [[16, "vector"]],
  "sparticle-respawn-timer": [[16, "vector"]],
  "check-drop-level-rain": [[16, "vector"]],
  "check-water-level-drop": [[16, "vector"]],
  "check-water-level-drop-motion": [[16, "vector"]],
  "water-info<-region": [[16, "script-context"]],
  "(method 52 collide-shape)": [[16, "water-info"]],
  "cshape-reaction-update-state": [
    [16, "vector"],
    [32, "vector"]
  ],
  "(code target-darkjak-giant)": [
    [96, "collide-query"],
    [640, ["inline-array", "sphere", 1]]
  ],
  "(code target-darkjak-bomb1)": [
    [16, "vector"],
    [112, "vector"],
    [128, "event-message-block"]
  ],
  "(code target-darkjak-bomb0)": [
    [32, "vector"],
    [48, "vector"]
  ],
  "set-forward-vel": [
    [16, "vector"],
    [32, "vector"]
  ],
  "delete-back-vel": [
    [16, "vector"],
    [32, "vector"]
  ],
  "(method 16 target)": [[16, "vector"]],
  "can-exit-duck?": [
    [16, "collide-query"],
    [560, ["inline-array", "sphere", 2]]
  ],
  "target-send-attack": [[16, "event-message-block"]],
  "(trans target-pole-cycle)": [[16, "vector"]],
  "(enter target-float)": [[16, "vector"]],
  "(trans target-float)": [
    [16, "vector"],
    [32, "vector"],
    [48, "vector"],
    [64, "vector"],
    [80, "vector"]
  ],
  "(code target-launch)": [[16, "event-message-block"]],
  "(anon-function 11 target2)": [[16, "vector"]],
  "(code target-load-wait)": [[16, "event-message-block"]],
  "target-generic-event-handler": [[16, "event-message-block"]],
  "(code target-swim-jump)": [[16, "vector"]],
  "(code target-swim-down)": [[16, "vector"]],
  "(method 10 water-control)": [
    [16, "water-info"],
    [224, "vector"]
  ],
  "(anon-function 10 water)": [[16, "vector"]],
  "target-bomb1-fire-shot": [
    [96, "vector"],
    [112, "vector"]
  ],
  "water-anim-event-handler": [
    [16, "vector"],
    [32, "event-message-block"]
  ],
  "(post fall crate)": [
    [32, "collide-query"],
    [16, "vector"]
  ],
  "(enter fall crate)": [[16, "event-message-block"]],
  "target-gun-find-track": [[64, "event-message-block"]],
  "target-gun-build-track-list": [
    [16, "vector"],
    [32, "vector"]
  ],
  "target-gun-joint-pre0": [
    [640, ["inline-array", "sphere", 2]],
    [656, "vector"]
  ],
  "cloud-track": [[16, "vector"]],
  "progress-post": [[112, "hud-box"]],
  "(method 10 menu-missions-option)": [[224, "hud-box"]],
  "(method 10 menu-secret-option)": [[64, "hud-box"]],
  "(method 10 menu-highscores-option)": [[16, "hud-box"]],
  "master-track-target": [[16, "vector"]],
  "cam-string-line-of-sight": [[192, "collide-query"]],
  "(enter cam-circular)": [[32, "collide-query"]],
  "(method 26 rigid-body)": [[16, ["inline-array", "vector", 8]]],
  "(method 47 rigid-body-object)": [[16, "rigid-body-impact"]],
  "(method 16 sky-work)": [[16, "vector"]],
  "(method 17 sky-work)": [[16, "vector"]],
  // stack casts can't be guessed in a "run in process" (since the arg numbers are shifted?)
  "lightning-start": [
    [16, "vector"],
    [32, "vector"]
  ],
  "lightning-trail-fractal-gen": [
    [16, "vector"],
    [32, "vector"],
    [48, "vector"],
    [64, "vector"]
  ],
  "(method 24 game-info)": [[16, ["array", "uint16", 512]]],
  "add-a-bunch": [[16, "vector"]],
  "(method 23 grid-hash)": [
    [16, "grid-hash-box"],
    [32, "grid-hash-box"],
    [48, "vector"],
    [64, "vector"]
  ],
  "(method 14 grid-hash)": [
    [16, "vector"],
    [32, "vector"]
  ],
  "(method 15 sphere-hash)": [[16, "vector"]],
  "draw-grid": [
    [16, "vector"],
    [32, "vector"],
    [48, "vector"]
  ],
  "(method 32 sphere-hash)": [[32, "vector"]],
  "(method 37 spatial-hash)": [[48, "vector"]],
  "(method 10 carry-info)": [[16, "vector"]],
  "(method 12 carry-info)": [[16, "vector"]],
  "(method 13 carry-info)": [
    [16, "event-message-block"],
    [144, "matrix"]
  ],
  "(method 16 carry-info)": [[16, "event-message-block"]],
  "(method 23 task-arrow)": [[16, "collide-query-with-vec"]],
  "(method 38 projectile)": [[16, "collide-query"]],
  "projectile-move-fill-all-dirs": [[16, "collide-query"]],
  "projectile-move-fill-line-sphere": [[16, "collide-query"]],
  "projectile-update-velocity-add-gravity": [[16, "vector"]],
  "projectile-bounce-falling-post": [[16, "collide-query"]],
  "cshape-reaction-default": [
    [16, "vector"],
    [32, "vector"]
  ],
  "(method 26 gun-blue-shot)": [[32, "vector"]],
  "(method 38 gun-blue-shot)": [[16, "collide-query"]],
  "someone-fire-yellow": [[16, "projectile-init-by-other-params"]],
  "(method 25 gun-yellow-shot)": [[32, "vector"]],
  "(method 38 gun-yellow-shot)": [[16, "collide-query"]],
  "target-gun-fire-red": [
    // TODO needed to prevent infinite loop
    [16, "vector"]
  ],
  "(method 26 gun-red-shot)": [[16, "vector"]],
  "(method 28 gun-red-shot)": [[16, "collide-query"]],
  "(method 24 gun-red-shot)": [[16, "collide-query"]],
  "(method 52 nav-state)": [
    [16, "nav-avoid-spheres-params"],
    [112, "nav-ray"]
  ],
  "(method 31 nav-state)": [
    [16, "nav-avoid-spheres-params"],
    [112, "nav-ray"]
  ],
  "(method 24 nav-state)": [[16, "vector"]],
  "(method 34 nav-state)": [[16, "vector"]],
  "(method 9 nav-control)": [[16, "vector"]],
  "(method 37 nav-state)": [[16, "vector"]],
  "(method 33 nav-state)": [[16, "clamp-travel-vector-to-mesh-return-info"]],
  "(method 32 nav-state)": [[16, "nav-control-cfs-work"]],
  "(method 28 nav-state)": [[208, "vector"]],
  "(method 11 nav-state)": [
    [16, "vector"],
    [32, "vector"]
  ],
  "(method 49 nav-state)": [[16, "nav-ray"]],
  "check-drop-level-ctysluma-drop-userdata": [[16, "vector"]],
  "(method 54 enemy)": [[80, "vector"]],
  "enemy-falling-post": [[16, "vector"]],
  "enemy-die-falling-post": [[16, "vector"]],
  "(method 100 enemy)": [
    [672, "vector"],
    [688, "vector"]
  ],
  "(method 102 nav-enemy)": [[32, "collide-query"]],
  "(method 100 nav-enemy)": [
    [672, "vector"],
    [688, "vector"]
  ],
  "(method 176 nav-enemy)": [[16, "nav-gap-info"]],
  "(method 143 nav-enemy)": [[16, "vector"]],
  "(code jump nav-enemy)": [[16, "enemy-jump-info"]],
  "(method 145 nav-enemy)": [[16, "vector"]],
  "(method 150 nav-enemy)": [[16, "vector"]],
  "(anon-function 88 nav-enemy)": [[16, "vector"]],
  "(anon-function 93 nav-enemy)": [[16, "vector"]],
  "(method 54 rigid-body-platform)": [[16, "vector"]],
  "target-carry-update": [[560, ["inline-array", "sphere", 1]]],
  "(code target-carry-drop)": [[672, ["inline-array", "sphere", 1]]],
  "(code target-carry-throw)": [[640, ["inline-array", "sphere", 1]]],
  "(code target-hit)": [[16, "vector"]],
  "(method 39 battle)": [[64, "transformq"]],
  "add-collide-debug-box": [[16, "bounding-box"]],
  "collide-list-fill-bg-using-box": [
    [32, "matrix"],
    [96, "collide-query"]
  ],
  "collide-list-fill-bg-using-line-sphere": [
    [32, "matrix"],
    [96, "collide-query"]
  ],
  "(method 11 collide-mesh)": [[16, "spat-work"]],
  "(method 10 collide-mesh)": [[16, "oot-work"]],
  "(method 9 touching-list)": [[16, "add-prims-touching-work"]],
  "(method 12 touching-list)": [[16, "event-message-block"]],
  "(method 20 collide-edge-work)": [[16, "vector"]],
  "(method 13 collide-edge-work)": [[16, "faei-stack-vars"]],
  "(method 9 collide-edge-edge)": [
    [16, "matrix"],
    [80, ["inline-array", "sphere", 6]]
  ],
  "(method 12 ocean)": [[16, "vector"]],
  "(method 18 ocean)": [
    [16, "vector"],
    [32, "vector4"],
    [48, "vector"]
  ],
  "(method 28 ocean)": [[16, "vector"]],
  "(method 33 ocean)": [[16, "vector"]],
  "(method 34 ocean)": [[16, "vector"]],
  "(method 35 ocean)": [[16, "vector"]],
  "(method 36 ocean)": [
    [16, "vector"],
    [32, "vector"]
  ],
  "(method 46 ocean)": [[16, "vector"]],
  "(method 59 ocean)": [[16, "vector"]],
  "(method 60 ocean)": [
    [16, "vector"],
    [32, "vector"]
  ],
  "(method 61 ocean)": [
    [16, "vector"],
    [32, "vector"]
  ],
  "(method 62 ocean)": [
    [16, "vector"],
    [32, "vector"]
  ],
  "(method 63 ocean)": [
    [16, "vector"],
    [32, "vector"]
  ],
  "(method 67 ocean)": [[16, "vector"]],
  "(method 18 collide-shape-prim-mesh)": [[16, "collide-tri-result"]],
  "(method 15 collide-shape-prim-sphere)": [[16, "collide-tri-result"]],
  "target-attack-up": [[16, "event-message-block"]],
  "(method 37 control-info)": [[48, "vector"]],
  "(method 45 collide-shape)": [[16, "do-push-aways-work"]],
  "(method 50 collide-shape)": [[32, "vector"]],
  "(method 44 collide-shape)": [[16, "pull-rider-info"]],
  "(method 25 guard-shot)": [[32, "vector"]],
  "(enter impact guard-shot)": [[16, "traffic-danger-info"]],
  "(method 38 guard-shot)": [[16, "collide-query"]],
  "(method 38 guard-lazer-shot)": [
    [16, "collide-query"],
    [560, "vector"]
  ],
  "(method 25 metalhead-shot)": [
    [16, "vector"],
    [32, "vector"]
  ],
  "spawn-metalhead-grenade": [[16, "projectile-init-by-other-params"]],
  "spawn-metalhead-projectile": [[16, "projectile-init-by-other-params"]],
  "(method 24 grid-hash)": [[16, "vector"]],
  "(method 11 grid-hash)": [
    [16, "vector"],
    [32, "vector"]
  ],
  "(method 11 flow-control)": [
    [80, "vector"],
    [128, "vector"]
  ],
  "(method 9 joint-control)": [[16, "vector"]],
  "check-shell-level1": [[16, "vector"]],
  "check-shell-level2": [[16, "vector"]],
  "birth-func-target-orient": [[48, "vector"]],
  "birth-func-vector-orient": [[32, "vector"]],
  "(enter cam-launcher-longfall)": [[16, "vector"]],
  "explosion-init-by-other": [[16, "traffic-danger-info"]],
  "process-drawable-shock-skel-effect": [
    [176, "matrix"],
    [256, "vector"],
    [272, "vector"],
    [288, "vector"],
    [304, "quaternion"],
    [384, "vector"]
  ],
  "(method 20 collide-cache)": [[16, "matrix"]],
  "col-rend-draw": [[16, "matrix"]],
  "(code jump enemy)": [[16, "enemy-jump-info"]],
  "check-drop-level-flitter-dirt-rubble": [[16, "vector"]],
  "dma-add-process-drawable": [[64, "light-group"]],
  "dark-lightning-handler": [[16, "matrix"]],
  "(method 25 joint-exploder)": [[16, "bounding-box"]],
  "check-drop-level-forexitb-drop-userdata": [[16, "vector"]],
  "check-drop-level-forexitb-drop-water-userdata": [[16, "vector"]],
  "check-drop-level-hide-fireplace-sparks": [[16, "vector"]],
  "check-drop-level-ctyslumb-drop-userdata": [[16, "vector"]],
  "check-drop-level-kiosk-fire-sparks": [[16, "vector"]],
  "(method 25 turret-shot)": [[32, "vector"]],
  "check-drop-level-ruins-tower-userdata": [[16, "vector"]],
  "check-drop-level-ruins-tower-userdata-nosplat": [[16, "vector"]],
  "check-drop-level-ruins-rubble": [[16, "vector"]],
  "update-light-hash": [
    [16, "bounding-box"],
    [48, "vector"],
    [64, "vector"]
  ],
  "check-drop-level-forest-drop-userdata": [[16, "vector"]],
  "check-drop-level-dig-lava-bloops": [[16, "vector"]],
  "check-drop-level-drill-drillbit-rubble-sparks": [[16, "vector"]],
  "check-drop-level-mountain-drop-userdata": [[16, "vector"]],
  "(anon-function 2 atoll-scenes)": [[16, "vector"]],
  "check-drop-level-ctyfarma-drop-userdata": [[16, "vector"]],
  "check-drop-level-ctyfarmb-drop-userdata": [[16, "vector"]],
  "check-drop-level-ecowell-victory-dirt-rubble": [[16, "vector"]],
  "check-drop-level-strip-fencespikes-sparks-10": [[16, "vector"]],
  "check-drop-level-atoll-drop-userdata": [[16, "vector"]],
  "check-drop-level-atoll-drop": [[16, "vector"]],
  "check-drop2-level-sewer-drop": [[16, "vector"]],
  "check-drop-level-sewer-drop": [[16, "vector"]],
  "check-drop-level-palace-roof-rain": [[16, "vector"]],
  "check-drop-level-palroof-drop-userdata": [[16, "vector"]],
  "check-drop-level-stadium-drop-userdata": [[16, "vector"]],
  "check-drop-level-boss-pebble": [[16, "vector"]],
  "birth-func-boss-pebble": [[560, "vector"]],
  "func-widow-damaged-sparks-awake": [[16, "vector"]],
  "check-drop-level-ctypal-drop-userdata": [[16, "vector"]],
  "check-drop-level-under-drip": [[16, "vector"]],
  "check-drop-level-bigdoor-open-pops": [[16, "vector"]],
  "check-split-level-intro-vortex-pop-userdata": [[16, "vector"]],
  "movie-nest-metalkor-shot-draw-moving": [[80, "vector"]],
  "movie-nest-metalkor-shot-draw-impact": [[48, "vector"]],
  "func-squid-damaged-sparks-awake": [[16, "vector"]],
  "check-drop-level-castle-drop-userdata": [[16, "vector"]],
  "castle-green-slime-popper": [[16, "vector"]],
  "movie-consite-metalkor-shot-draw-moving": [[80, "vector"]],
  "movie-consite-metalkor-shot-draw-impact": [[48, "vector"]],
  "mech-spawn-thruster": [[32, "vector"]],
  "check-drop-level-vinroom-piss-drop-userdata": [[16, "vector"]],
  "(anon-function 2 under-scenes)": [
    [16, "vector"],
    [32, "vector"]
  ],
  "check-pop-level-firework-green-userdata": [[16, "vector"]],
  "check-pop-level-firework-red-userdata": [[16, "vector"]],
  "check-pop-level-firework-userdata": [[16, "vector"]],
  "(method 13 nav-mesh)": [[16, ["array", "int8", 4]]],
  "point-to-poly-boundary": [[16, ["inline-array", "vector", 4]]],
  "(method 35 nav-mesh)": [[16, ["inline-array", "nav-poly", 3]]],
  "(method 51 nav-state)": [
    [16, "vector"],
    [32, "nav-route-portal"],
    [80, ["inline-array", "vector", 2]],
    [192, "matrix"]
  ],
  "(method 18 nav-control)": [[16, "nav-control-cfs-work"]],
  "(method 19 nav-control)": [[16, "nav-control-cfs-work"]],
  "(method 19 nav-mesh)": [
    [16, "nav-ray"],
    [96, "vector"]
  ],
  "(method 18 nav-mesh)": [[16, "nav-ray"]],
  "(post idle gun-dummy)": [[16, "event-message-block"]],
  "(method 23 training-manager)": [[16, "vector"]],
  "birth-pickup-at-point": [[16, "vector"]],
  "(code notice fodder)": [[112, "vector"]],
  "target-mech-collision": [
    [704, "vector"],
    [16, "vector"],
    [32, "vector"],
    [48, "event-message-block"],
    [144, "vector"],
    [160, "collide-query"],
    [128, "vector"]
  ],
  "target-mech-add-thrust": [[16, "vector"]],
  "target-mech-get-off?": [[560, "sphere"]],
  "mech-update-ik": [
    [16, "collide-query"],
    [592, "vector"],
    [608, "vector"],
    [624, "vector"],
    [624, "vector"],
    [640, "vector"],
    [656, "vector"]
  ],
  "target-mech-carry-update": [[560, "sphere"]],
  "(code target-mech-carry-throw)": [[640, "sphere"]],
  "(code target-mech-carry-drop)": [
    [96, "vector"],
    [672, "sphere"]
  ],
  "(code target-mech-carry-pickup)": [[16, "event-message-block"]],
  "(trans target-mech-carry-drag)": [[560, "sphere"]],
  "(method 22 krew-collection-item)": [[16, "collide-query-with-2vec"]],
  "(code idle krew-collection-item)": [[64, "vector"]],
  "pegasus-fly-code": [[96, "vector"]],
  "(method 90 amphibian)": [[80, "vector"]],
  "(method 186 amphibian)": [
    [560, "vector"],
    [16, "collide-query"],
    [576, "event-message-block"]
  ],
  "(enter tongue-attack amphibian)": [[16, "amphibian-tongue-attack-info"]],
  "amphibian-joint-mod-callback": [
    [16, ["inline-array", "matrix", 3]],
    [112, "vector"]
  ],
  "(method 178 hopper)": [
    [144, "vector"],
    // unused
    [96, "vector"],
    [176, "vector"]
  ],
  "(method 90 hopper)": [[80, "vector"]],
  "(method 180 ginsu)": [[16, "matrix"]],
  "(trans hostile centurion)": [[16, "vector"]],
  "(method 181 centurion)": [
    [80, "vector"],
    [160, "vector"],
    [176, "vector"]
  ],
  "(method 74 centurion)": [[16, "event-message-block"]],
  "(enter stop-run rhino)": [
    // unused
    [32, "vector"]
  ],
  "(enter attack rhino)": [[32, "vector"]],
  "(method 74 rhino)": [[48, "vector"]],
  "(enter run-away rhino)": [[32, "vector"]],
  "(trans hostile grenadier)": [
    // unused
    [48, "vector"]
  ],
  "(method 115 rapid-gunner)": [[32, "vector"]],
  "(code notice monster-frog)": [[16, "vector"]],
  "(method 184 predator)": [
    [128, "vector"],
    [144, "vector"],
    [176, "vector"]
  ],
  "(method 11 predator-manager)": [
    [32, "transformq"],
    [80, "vector"],
    [112, "vector"]
  ],
  "(method 196 crimson-guard-level)": [
    [32, "vector"],
    [48, "vector"],
    [96, "vector"],
    [160, "vector"],
    [176, "vector"]
  ],
  "(method 199 crimson-guard-level)": [
    [608, "vector"],
    [624, "vector"],
    [640, "vector"],
    [656, "vector"]
  ],
  "(method 198 crimson-guard-level)": [
    [80, "vector"],
    [96, "collide-query"],
    [672, "vector"]
  ],
  "(method 202 crimson-guard-level)": [
    [32, "vector"],
    [656, "vector"],
    [720, "vector"]
  ],
  "(method 192 crimson-guard-level)": [[32, "vector"]],
  "check-drop-level-dig-digger-rubble-sparks": [[16, "vector"]],
  "(method 24 dig-tether)": [[128, "vector"]],
  "(trans idle dig-digger)": [[16, "vector"]],
  "(method 23 dig-digger)": [[16, "vector"]],
  "(code die fort-elec-switch)": [[16, "vector"]],
  "(method 11 fort-elec-switch)": [
    [32, "vector"],
    [48, "vector"]
  ],
  "(method 24 fort-roboscreen)": [[32, "vector"]],
  "fort-robotank-reticle-post": [
    [16, "vector"],
    [32, "vector"]
  ],
  "robotank-turret-handler": [[96, "vector"]],
  "fort-robotank-turret-init-by-other": [[16, "vector"]],
  "(method 11 fort-robotank)": [[32, "vector"]],
  "(method 26 fort-robotank)": [[16, "event-message-block"]],
  "(method 31 fort-robotank-turret)": [[16, "collide-query"]],
  "(method 33 fort-robotank-turret)": [
    [16, ["inline-array", "vector", 2]],
    [48, ["inline-array", "vector", 4]]
  ],
  "draw-2d-hud": [
    [16, ["inline-array", "vector4w", 4]],
    [80, "vector"]
  ],
  "fort-turret-draw-laser-spot": [[16, "vector"]],
  "(method 141 fort-turret)": [[64, "collide-query"]],
  "(method 33 transport-level)": [[16, "crimson-guard-level-params"]],
  "joint-mod-set-y-callback": [[16, "transformq"]],
  "(code die fort-dump-bomb-a)": [[16, "matrix"]],
  "(code die fort-missile)": [[16, "matrix"]],
  "birth-func-dig-digger-collide": [[16, ["inline-array", "vector", 5]]],
  "(method 29 dig-bomb-crate)": [[16, "dig-bomb-crate-cylinder-spawn-params"]],
  "(method 63 collide-shape-moving)": [[16, "rb-work"]],
  "(code active dig-spikey-sphere-door)": [
    [32, "projectile-init-by-other-params"]
  ],
  "(enter idle dig-stomp-block-controller)": [[16, "vector"]],
  "(post idle fish-manager)": [
    [384, "vector"],
    [176, "vector"],
    [192, "vector"],
    [208, "vector"],
    [224, "vector"],
    [256, "vector"],
    [272, "vector"],
    [336, "vector"],
    [368, "vector"],
    [400, "vector"],
    [416, "vector"]
  ],
  "(method 24 minimap)": [[16, "minimap-draw-work"]],
  "(method 15 minimap)": [[16, "minimap-draw-work"]],
  "(method 11 minimap)": [[16, ["inline-array", "vector", 4]]],
  "(method 26 minimap)": [
    [32, "vector"],
    [64, "matrix"],
    [48, "vector"]
  ],
  "(method 23 minimap)": [
    [32, "vector"],
    [48, "vector"],
    [64, "matrix"],
    [80, "matrix"],
    [144, "matrix"]
  ],
  "(method 17 minimap)": [
    [32, "vector"],
    [48, "vector"],
    [64, "matrix"],
    [80, "matrix"],
    [144, "matrix"],
    [240, "vector"],
    [256, "vector"]
  ],
  "(method 18 minimap)": [
    [32, "vector"],
    [48, "vector"],
    [64, "matrix"],
    [80, "matrix"],
    [144, "matrix"],
    [240, "vector"],
    [256, "vector"]
  ],
  "(method 19 minimap)": [
    [16, "vector"],
    [32, "matrix"]
  ],
  "(method 12 trail-graph)": [[16, ["inline-array", "vector", 2]]],
  "(method 14 trail-graph)": [[16, ["inline-array", "vector", 2]]],
  "(method 13 trail-graph)": [[16, ["inline-array", "vector", 2]]],
  "(method 19 trail-graph)": [[16, "trail-vis-work"]],
  "(method 15 trail-graph)": [[16, "trail-conn-search"]],
  "(anon-function 20 sewer-scenes)": [[16, "vector"]],
  "(method 27 mtn-dice)": [[64, "vector"]],
  "(method 26 mtn-dice)": [
    [64, "vector"],
    [32, "vector"],
    [48, "vector"],
    [80, "vector"]
  ],
  "dice-joint-callback": [
    [16, "vector"],
    [112, "matrix"],
    [176, "vector"],
    [192, "vector"],
    [208, "vector"],
    [224, "vector"],
    [240, "matrix"],
    [304, "vector"],
    [320, "vector"],
    [336, "matrix"],
    [400, "vector"],
    [480, "vector"]
  ],
  "(event idle mtn-dice)": [[16, "matrix"]],
  "check-drop-level-strip-crate-drop-userdata-nosplat": [[16, "vector"]],
  "check-drop-level-strip-crate-drop-userdata": [[16, "vector"]],
  // hang without!
  "(post idle grenade-point)": [
    [16, "vector"],
    [32, "vector"],
    [48, "vector"],
    [64, "vector"]
  ],
  "(method 13 grid-info)": [[16, "bounding-box"]],
  "(method 20 vehicle-controller)": [[16, "vehicle-control-point"]],
  "(method 16 vehicle-controller)": [[16, "vehicle-control-point"]],
  "(method 104 vehicle)": [[16, "vehicle-control-point"]],
  "(method 93 vehicle)": [[16, "matrix"]],
  "(method 94 vehicle)": [
    [16, "vector"],
    [32, "vector"]
  ],
  "(method 52 vehicle)": [[16, "vehicle-control-point"]],
  "(method 47 vehicle)": [[16, "matrix"]],
  "(method 97 vehicle)": [[96, "vehicle-control-point"]],
  "(method 107 vehicle)": [[16, "vehicle-control-point"]],
  "(method 20 traffic-engine)": [[16, "traffic-find-segment-struct"]],
  "(method 12 turret-control)": [[16, "vector"]],
  "vehicle-los-clear?": [[16, "collide-query"]],
  "vehicle-draw-laser": [[32, "vector"]],
  "vehicle-draw-beam": [[32, "vector"]],
  "(method 94 vehicle-guard)": [[16, "camera-free-floating-move-info"]],
  "vehicle-explode-post": [[16, "rigid-body-info"]],
  "(method 18 vehicle-controller)": [
    [32, ["inline-array", "vector", 16]],
    [288, ["array", "collide-shape", 12]]
  ],
  "(method 139 vehicle)": [[16, "merc-matrix"]],
  "(method 99 vehicle)": [[16, "vehicle-grab-rail-info"]],
  "(method 29 vehicle)": [
    [16, ["inline-array", "matrix", 9]],
    [640, ["inline-array", "vector", 5]],
    [736, "rigid-body-vehicle-constants"]
  ],
  "vehicle-guard-choose-branch": [[16, ["inline-array", "vector", 5]]],
  "(method 155 vehicle-guard)": [
    [192, "rigid-body-impact"],
    [256, ["inline-array", "vector", 8]]
  ],
  "(method 70 traffic-engine)": [
    [16, ["inline-array", "traffic-suppression-box", 2]]
  ],
  "(method 22 traffic-engine)": [[16, "pilot-edge-grab-info"]],
  "(method 14 traffic-level-data)": [
    [32, "vector"],
    [48, "vector"],
    [64, "vector"]
  ],
  "update-guard-status-spots": [[32, "vector"]],
  "(method 84 vehicle)": [[16, ["inline-array", "vehicle-control-point", 3]]],
  "(method 85 vehicle)": [
    [16, ["inline-array", "matrix", 2]],
    [144, "sprite-glow-data"],
    [208, "sprite-glow-data"]
  ],
  "(method 48 vehicle)": [[16, "rigid-body-impact"]],
  "(method 15 rigid-body)": [
    [16, "collide-query"],
    [560, "vector"],
    [592, "vector"],
    [608, "vector"],
    [640, "vector"],
    [656, "vector"],
    [672, "vector"],
    [688, "vector"]
  ],
  "(method 133 vehicle)": [[16, ["inline-array", "matrix", 12]]],
  "(method 153 vehicle-guard)": [[16, "vector"]],
  "(method 150 vehicle-guard)": [[16, "vehicle-control-point"]],
  "(method 9 turret-control)": [[16, "rigid-body-info"]],
  "(method 21 traffic-manager)": [[16, ["inline-array", "vector16b", 2]]],
  "(method 71 traffic-engine)": [[16, "vector"]],
  "(method 18 city-level-info)": [[16, "bounding-box"]],
  "(method 49 traffic-engine)": [
    [32, "(array crimson-guard)"],
    [112, "(array float)"]
  ],
  "(method 68 traffic-engine)": [
    [16, "vector"],
    [32, "vector"]
  ],
  "(method 13 traffic-suppressor)": [
    [16, "bounding-box"],
    [48, "vector4w"]
  ],
  "(method 22 traffic-tracker)": [[16, ["inline-array", "vector", 10]]],
  "(method 10 simple-sprite-system)": [[16, ["array", "texture-id", 4]]],
  "(anon-function 3 ruins-obs)": [[16, "event-message-block"]],
  "(event unbroken ruins-breakable-wall)": [[16, "attack-info"]],
  "(method 21 spider-eyes)": [[32, "vector"]],
  "(code mech-lunge grunt-mech)": [[16, "matrix"]],
  "(method 193 grunt-mech)": [[32, "vector"]],
  "(code mech-dismount grunt-mech)": [[16, "matrix"]],
  "(post chase tomb-boulder)": [
    [16, "collide-query"],
    [560, "vector"],
    [576, "vector"],
    [592, "event-message-block"]
  ],
  "(enter chase tomb-boulder)": [[32, "event-message-block"]],
  "(code doors-open tomb-sphinx)": [
    [32, "vector"],
    [48, "vector"],
    [64, "vector"],
    [80, "vector"]
  ],
  "(code active tomb-sphinx)": [[80, "vector"]],
  "(trans wait-for-pools tomb-stair-block)": [[32, "event-message-block"]],
  "drop-pool": [[32, "vector"]],
  "(method 11 tomb-water-trap)": [
    [16, "sync-info-params"],
    [64, "sphere"]
  ],
  "(method 23 tomb-water-trap)": [
    [592, "vector"],
    [608, "event-message-block"],
    [16, "collide-query"],
    [560, "vector"]
  ],
  "(trans show-sequence tomb-plat-simon)": [[16, "event-message-block"]],
  "(event dangerous tomb-simon-block)": [[16, "vector"]],
  "(method 185 tomb-beetle)": [[16, "vector"]],
  "(method 189 bot)": [
    [16, "enemy-best-focus"],
    [32, "sphere"]
  ],
  "(method 190 bot)": [[16, "connection-pers"]],
  "(method 247 sig)": [[16, "projectile-init-by-other-params"]],
  "(method 250 sig)": [[16, "sphere"]],
  "(method 25 sig-shot)": [[32, "vector"]],
  "(method 12 sigt-choose-piston)": [[16, "event-message-block"]],
  "(method 11 sigt-riding-piston)": [[16, "event-message-block"]],
  "(anon-function 48 sig0-course)": [[16, "event-message-block"]],
  "ashelin-shot-move": [[16, "vector"]],
  "(method 25 ashelin-shot)": [[32, "vector"]],
  "(anon-function 97 sig0-course)": [[16, "vector"]],
  "(anon-function 12 ash1-course)": [[16, "event-message-block"]],
  "(anon-function 93 sig0-course)": [[16, ["array", "symbol", 3]]],
  "(code active whack-a-metal)": [
    [16, "vector"],
    [32, "vector"]
  ],
  "(code startup title-control)": [
    [16, ["array", "symbol", 6]],
    [48, "mc-slot-info"]
  ],
<<<<<<< HEAD
  "title-plug-lightning": [[16, "vector"]],
  "(anon-function 18 ctywide-bbush)": [
    [64, "vector"],
    [128, "vector"]
  ]
=======
  "title-plug-lightning": [
    [16, "vector"]
  ],
  "(method 25 juicer-shot)": [
    [16, "vector"],
    [32, "vector"],
    [48, "matrix"]
  ],
  "(method 142 spyder)": [[16, "vector"]],
  "(method 185 spyder)": [
    [640, "vector"],
    [624, "vector"]
  ],
  "(code ambush mantis)": [[16, "vector"]],
  "(anon-function 8 mantis)": [
    [64, "collide-query"],
    [48, "vector"],
    [32, "vector"],
    [16, "vector"]
  ],
  "(anon-function 15 mantis)": [
    [48, "collide-query"],
    [16, "vector"],
    [32, "vector"]
  ],
  "(method 142 mantis)": [[16, "vector"]],
  "(code turning mammoth)": [
    [16, "vector"],
    [48, "vector"]
  ],
  "(method 185 mammoth)": [[608, "matrix"]],
  "mammoth-update-ik": [
    [576, "vector"],
    [592, "vector"],
    [608, "vector"],
    [624, "vector"],
    [640, "vector"]
  ],
  "(method 184 mammoth)": [
    [16, "vector"],
    [48, "vector"],
    [656, "vector"]
  ],
  "(method 55 mammoth)": [[704, ["array", "uint32", 4]]],
  "mammoth-joint-mod-heel": [
    [64, "vector"],
    [48, "vector"]
  ],
  "(method 182 flying-spider)": [[48, "vector"]],
  "(event up nest-switch)": [[16, "event-message-block"]],
  "widow-handler": [[16, "event-message-block"]],
  "widow-bomb-slots-full": [[16, ["array", "int32", 8]]],
  "widow-bomb-launch": [
    [16, "vector"],
    [32, "vector"],
    [48, "vector"],
    [64, ["array", "float", 1]],
    [80, ["array", "int32", 8]]
  ],
  "widow-give-ammo": [
    [16, "vector"],
    [32, "vector"]
  ],
  "spydroid-launch": [
    [16, "event-message-block"],
    [96, "vector"],
    [112, "vector"],
    [128, "matrix3"],
    [176, "vector"],
    [192, "vector"],
    [208, ["array", "int32", 8]]
  ],
  "widow-bomb-handler": [[16, "vector"]],
  "(method 11 widow)": [
    [16, "vector"],
    [112, "vector"]
  ],
  "(method 46 widow)": [
    [32, "vector"],
    [16, "vector"]
  ],
  "(method 74 kid)": [[16, "vector"]],
  "(trans idle vehicle-turret)": [[16, "vector"]],
  "(anon-function 9 hal3-course)": [[96, "transport-params"]],
  "(method 17 turret-control)": [[16, "attack-info"]],
  "(code active lightning-tracker)": [[16, "vector"]]
>>>>>>> abf61a94
}<|MERGE_RESOLUTION|>--- conflicted
+++ resolved
@@ -1649,13 +1649,6 @@
     [16, ["array", "symbol", 6]],
     [48, "mc-slot-info"]
   ],
-<<<<<<< HEAD
-  "title-plug-lightning": [[16, "vector"]],
-  "(anon-function 18 ctywide-bbush)": [
-    [64, "vector"],
-    [128, "vector"]
-  ]
-=======
   "title-plug-lightning": [
     [16, "vector"]
   ],
@@ -1741,6 +1734,10 @@
   "(trans idle vehicle-turret)": [[16, "vector"]],
   "(anon-function 9 hal3-course)": [[96, "transport-params"]],
   "(method 17 turret-control)": [[16, "attack-info"]],
-  "(code active lightning-tracker)": [[16, "vector"]]
->>>>>>> abf61a94
+  "(code active lightning-tracker)": [[16, "vector"]],
+  "title-plug-lightning": [[16, "vector"]],
+  "(anon-function 18 ctywide-bbush)": [
+    [64, "vector"],
+    [128, "vector"]
+  ]
 }