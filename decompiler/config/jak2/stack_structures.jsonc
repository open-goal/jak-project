{
  "quaternion-exp!": [[16, "vector"]],
  "quaternion-axis-angle!": [[16, "vector"]],
  "quaternion-vector-angle!": [[16, "vector"]],
  "quaternion-look-at!": [[16, "matrix"]],
  "quaternion-smooth-seek!": [[16, ["inline-array", "quaternion", 2]]],
  // possible for automatic detection:
  "eul->matrix": [[16, "vector"]],
  "vector-sincos!": [[16, "vector"]],
  "vector-reflect-flat-gravity!": [
    [16, "vector"],
    [32, "vector"]
  ],
  "vector-line-distance": [
    [16, "vector"],
    [32, "vector"],
    [48, "vector"],
    [64, "vector"]
  ],
  "vector-line-distance-point!": [
    [16, "vector"],
    [32, "vector"],
    [48, "vector"],
    [64, "vector"]
  ],
  "forward-up-nopitch->inv-matrix": [[16, "vector"]],
  "forward-up-nopitch->quaternion": [[16, "matrix"]],
  "forward-up->quaternion": [
    [16, "matrix"],
    [80, "vector"]
  ],
  "quaternion-from-two-vectors!": [[16, "vector"]],
  "quaternion-from-two-vectors-max-angle!": [[16, "vector"]],
  "matrix-from-two-vectors!": [[16, "vector"]],
  "matrix-from-two-vectors-max-angle!": [[16, "vector"]],
  "matrix-from-two-vectors-max-angle-partial!": [[16, "vector"]],
  "matrix-from-two-vectors-partial-linear!": [[16, "vector"]],
  "matrix-remove-z-rot": [
    [16, "vector"],
    [32, "matrix"]
  ],
  "matrix-rot-diff!": [
    [16, "quaternion"],
    [32, "quaternion"],
    [48, "quaternion"]
  ],
  "quaternion-seek": [
    [16, "matrix"],
    [80, "matrix"],
    [144, "quaternion"]
  ],
  "vector-segment-overlap": [
    [16, "vector"],
    [32, "vector"],
    [48, "vector"],
    [64, "vector"]
  ],
  "line-sphere-intersection?": [
    [16, "vector"],
    [32, "vector"],
    [48, "vector"]
  ],
  "forward-up->inv-matrix": [[16, "vector"]],
  "quaternion-from-two-vectors-partial!": [[16, "vector"]],
  "quaternion-from-two-vectors-max-angle-partial!": [[16, "vector"]],
  "matrix-from-two-vectors-smooth!": [[16, "vector"]],
  "matrix-from-two-vectors-the-long-way-smooth!": [[16, "vector"]],
  "quaternion-from-two-vectors-smooth!": [[16, "matrix"]],
  "vector-deg-seek": [[16, "matrix"]],
  "vector-deg-slerp": [
    [16, "matrix"],
    [80, "vector"],
    [96, "vector"]
  ],
  "circle-test": [
    [16, "sphere"],
    [32, "sphere"],
    [48, "vector"],
    [64, "vector"]
  ],
  "vector-vector-deg-slerp!": [
    [16, "vector"],
    [32, "vector"],
    [48, "quaternion"],
    [64, "quaternion"],
    [80, "quaternion"],
    [96, "vector"]
  ],
  "vector-circle-tangent-new": [
    [16, "sphere"],
    [32, "vector"],
    [48, "vector"]
  ],
  "vector-circle-tangent": [
    [16, "sphere"],
    [32, "vector"],
    [48, "vector"],
    [64, "vector"]
  ],
  "curve-length": [
    [16, "vector"],
    [32, "vector"]
  ],
  "curve-closest-point": [
    [16, "vector"],
    [32, "vector"]
  ],
  "closest-pt-in-triangle": [
    [16, "vector"],
    [32, "vector"],
    [48, "vector"]
  ],
  "vector-plane-distance": [[16, "vector"]],
  "vector-smooth-seek!": [[16, "vector"]],
  "vector-vector-angle-safe": [
    [16, "vector"],
    [32, "vector"]
  ],
  "move-target-from-pad": [
    [16, "vector"],
    [32, "vector"],
    [48, "matrix"]
  ],
  "reverse-transform-point!": [
    [16, "vector"],
    [32, "vector"],
    [48, "vector"]
  ],
  "init-for-transform": [
    [16, "matrix"],
    [80, "matrix"],
    [144, "vector4s-3"],
    [192, "vector"],
    [208, "vector4s-3"]
  ],
  "draw-sprite2d-xy": [[16, "draw-context"]],
  "screen-gradient": [[16, "draw-context"]],
  "play": [
    [16, "event-message-block"],
    [96, ["array", "symbol", 10]]
  ],
  "store-image": [[16, "file-stream"]],
  "joint-mod-blend-world-callback": [[160, "vector"]],
  "joint-mod-rotate-local-callback": [[16, "vector"]],
  "light-hash-get-bucket-index": [[16, "vector4w"]],
  "(method 10 cam-vector-seeker)": [[16, "vector"]],
  "(method 39 nav-mesh)": [
    [16, "vector"],
    [32, "vector"]
  ],
  "(method 41 nav-mesh)": [
    [16, "vector"],
    [32, "vector"]
  ],
  "show-level": [[16, ["array", "symbol", 10]]],
  "(method 17 mood-control)": [[16, "vector"]],
  "(method 9 mood-control)": [[16, "mood-control-work "]],
  "string->sound-name": [[16, "qword"]],
  "doppler-pitch-shift": [[16, ["inline-array", "vector", 2]]],
  "(anon-function 1 gsound)": [
    [16, ["array", "symbol", 4]],
    [32, ["array", "symbol", 4]]
  ],
  "matrix<-parented-transformq!": [[16, "vector"]],
  "(method 9 cylinder)": [
    [48, "cylinder-verts"],
    [432, "cylinder-verts"],
    [816, "matrix"],
    [880, "matrix"]
  ],
  "(method 9 cylinder-flat)": [
    [48, "cylinder-flat-verts"],
    [208, "cylinder-flat-verts"],
    [368, "matrix"],
    [432, "vector"]
  ],
  // debug
  "add-debug-point": [
    [16, "vector4w-2"],
    [48, "vector"]
  ],
  "internal-draw-debug-line": [
    [16, "vector4w-2"],
    [48, "vector4w-2"],
    [80, "vector"],
    [96, "vector"]
  ],
  "internal-draw-debug-text-3d": [
    [16, "vector4w"],
    [32, "font-context"]
  ],
  "add-debug-triangle-normal": [
    [16, "vector"],
    [32, "vector"]
  ],
  "add-debug-flat-triangle": [
    [16, "vector4w-3"],
    [64, "vector4w-3"],
    [112, "vector"],
    [128, "vector"],
    [144, "vector"]
  ],
  "add-debug-line2d": [
    [16, "vector4w"],
    [32, "vector4w"]
  ],
  "add-debug-box": [
    [16, "vector"],
    [32, "vector"]
  ],
  "add-debug-box-with-transform": [
    [16, ["inline-array", "vector", 8]],
    [144, ["inline-array", "vector", 2]],
    [176, "vector"]
  ],
  "add-debug-x": [
    [16, "vector"],
    [32, "vector"]
  ],
  "add-debug-cross": [
    [16, "vector"],
    [32, "vector"],
    [48, "vector"],
    [64, "vector"],
    [80, "vector"],
    [96, "vector"],
    [112, "vector"],
    [128, "vector"]
  ],
  "add-debug-sphere-with-transform": [[16, "vector"]],
  "add-debug-line-sphere": [
    [48, "matrix"],
    [112, "matrix"],
    [128, "vector"],
    [144, "vector"],
    [160, "vector"],
    [176, "vector"],
    [208, "vector"],
    [192, "vector"]
  ],
  "add-debug-circle": [
    [16, "vector"],
    [32, "vector"]
  ],
  "add-debug-vector": [[16, "vector"]],
  "add-debug-quaternion": [[16, "matrix"]],
  "add-debug-yrot-vector": [[16, "vector"]],
  "add-debug-arc": [
    [16, "vector"],
    [32, "vector"]
  ],
  "add-debug-curve": [
    [16, "vector"],
    [32, "vector"]
  ],
  "add-debug-points": [[16, "vector"]],
  "add-debug-light": [[16, "vector"]],
  "add-debug-cursor": [[16, "vector"]],
  "dma-timeout-cam": [
    [16, "vector"],
    [32, "matrix"]
  ],
  // debug-sphere
  "make-debug-sphere-table": [
    [16, "vector"],
    [32, "vector"],
    [48, "vector"],
    [64, "vector"],
    [80, "vector"],
    [96, "vector"],
    [112, "vector"]
  ],
  "add-debug-sphere-from-table": [
    [16, "vector"],
    [48, "vector"],
    [64, "vector"]
  ],
  "matrix-3x3-triple-transpose-product": [[16, ["inline-array", "matrix", 3]]],
  "(method 14 rigid-body)": [[16, "quaternion"]],
  "(method 19 rigid-body)": [
    [16, "vector"],
    [32, "vector"]
  ],
  "(method 22 rigid-body)": [[16, "vector"]],
  "want-to-board?": [
    [16, "collide-query"],
    [560, ["inline-array", "sphere", 3]],
    [608, "vector"]
  ],
  "(method 10 cam-setting-data)": [[16, "event-message-block"]],
  "(method 18 tracking-spline)": [
    [16, "tracking-spline-sampler"],
    [32, "tracking-spline-sampler"]
  ],
  "(method 20 tracking-spline)": [
    [16, "vector"], // hang without!
    [32, "vector"]
  ],
  "cam-calc-follow!": [
    [16, "vector"],
    [32, "vector"],
    [48, "vector"],
    [64, "vector"]
  ],
  "slave-set-rotation!": [
    [96, "vector"],
    [112, "matrix"],
    [176, "vector"]
  ],
  "v-slrp2!": [
    [32, "vector"],
    [64, "matrix"]
  ],
  "v-slrp3!": [[32, "vector"]],
  "cam-state-from-entity": [[16, "curve"]], // decompiler guessed 'symbol' instead!
  "camera-teleport-to-entity": [[16, "transformq"]],
  "(event cam-master-active)": [
    [16, "event-message-block"],
    [96, "vector"],
    [112, "vector"],
    [16, "event-message-block"]
  ],
  "master-choose-entity": [[16, "event-message-block"]],
  "(code cam-pov180)": [
    [16, "vector"],
    [32, "vector"],
    [48, "vector"],
    [64, "vector"]
  ],
  "(code cam-pov-track)": [
    [16, "vector"],
    [32, "matrix"]
  ],
  "(code cam-eye)": [
    [16, "vector"],
    [32, "matrix"],
    [112, "vector"]
  ],
  "los-cw-ccw": [
    [16, "vector"],
    [32, "vector"],
    [48, "matrix"],
    [112, "vector"]
  ],
  "cam-los-spline-collide": [
    [16, "collide-query"],
    [560, "vector"],
    [576, "vector"]
  ],
  "cam-los-collide": [
    [16, "collide-query"],
    [592, "vector"],
    [608, "vector"]
  ],
  "cam-string-joystick": [
    [32, "vector"],
    [48, "matrix"],
    [128, "matrix"],
    [192, "vector"],
    [208, "vector"],
    [224, "matrix"]
  ],
  "cam-string-find-position-rel!": [[48, "collide-query"]],
  "cam-string-find-hidden": [[16, "collide-query"]],
  "cam-string-move": [[80, "collide-query"]],
  "(enter cam-string)": [[32, "collide-query"]],
  "cam-stick-code": [
    [608, "vector"],
    [64, "collide-query"]
  ],
  "(trans cam-stick)": [
    [16, "matrix"],
    [80, "vector"],
    [96, "vector"],
    [112, "vector"]
  ],
  "(code cam-spline)": [[16, "curve"]],
  "(code cam-point-watch)": [
    [16, "vector"],
    [32, "vector"]
  ],
  "cam-free-floating-move": [[16, "camera-free-floating-move-info"]],
  "cam-helper-temp": [
    [16, "matrix"],
    [64, "vector"],
    [80, "matrix"]
  ],
  "update-view-planes": [
    [208, "vector"],
    [224, "vector"],
    [16, "view-frustum"]
  ],
  "camera-slave-debug": [
    [16, "vector"],
    [32, "vector"],
    [48, "matrix"],
    [128, "curve"]
  ],
  "cam-collision-record-draw": [
    [48, "collide-query"],
    [16, "vector4w"],
    [32, "vector4w"]
  ],
  "cam-debug-draw-tris": [[16, "vector4w"]],
  "draw-string-xy": [[16, "font-context"]],
  "(code die gun)": [
    [16, "matrix"],
    [112, "vector"],
    [128, "vector"],
    [144, "vector"]
  ],
  "draw-beam": [
    [16, "vector"],
    [32, "vector"],
    [48, "vector"]
  ],
  "gun-post": [
    [16, "vector"],
    [32, "vector"],
    [48, "matrix"],
    [144, "vector"],
    [160, "vector"],
    [176, "vector"]
  ],
  "(method 9 gun-info)": [
    [16, "collide-query"],
    [560, "vector"],
    [576, "vector"],
    [592, "vector"],
    [608, "vector"],
    [624, "vector"],
    [640, "vector"],
    [656, "vector"]
  ],
  "target-gun-fire-yellow": [[16, "projectile-init-by-other-params"]],
  "(method 14 collide-cache)": [[16, "bounding-box"]],
  "sp-adjust-launch": [[16, "matrix"]],
  "sp-launch-particles-death": [[16, "matrix"]],
  "sp-relaunch-particle-3d": [[16, "quaternion"]],
  "execute-part-engine": [
    [16, "matrix"],
    [80, "vector"]
  ],
  "sparticle-motion-blur-old": [
    [16, "vector"],
    [32, "vector4w"],
    [48, "vector4w"]
  ],
  "sp-orbiter": [
    [16, "vector"],
    [32, "vector"],
    [48, "matrix"]
  ],
  "joint-mod-ik-callback": [
    [16, "matrix"],
    [80, "matrix"],
    [144, "vector"],
    [160, "vector"],
    [176, "vector"],
    [192, "vector"],
    [208, "vector"],
    [224, "vector"],
    [272, "vector"],
    [256, "vector"],
    [288, "vector"],
    [304, "vector"],
    [320, "quaternion"],
    [336, "quaternion"],
    [352, "vector"],
    [448, "vector"],
    [464, "vector"],
    [480, "vector"],
    [496, "quaternion"],
    [512, "matrix"],
    [576, "vector"],
    [592, "matrix"],
    [656, "matrix"],
    [720, "matrix"]
  ],
  "joint-mod-look-at-handler": [
    [16, "vector"],
    [32, "vector"],
    [48, "vector"],
    [64, "vector"],
    [96, "vector"],
    [112, "vector"],
    [128, "vector"]
  ],
  "joint-mod-polar-look-at-guts": [[32, "vector"]],
  "joint-mod-world-look-at-handler": [[16, "vector"]],
  "joint-mod-joint-set-world-handler": [
    [32, "vector"],
    [48, "vector"]
  ],
  "joint-mod-joint-set*-world-handler": [[16, "matrix"]],
  "(method 11 chain-physics)": [
    [16, "matrix"],
    [80, "vector"],
    [128, "vector"],
    [144, "vector"],
    [160, "vector"],
    [176, "vector"],
    [192, "vector"],
    [208, "vector"],
    [224, "vector"],
    [240, "vector"],
    [256, "vector"]
  ],
  "(method 13 gui-control)": [[16, ["array", "sound-id", 4]]],
  "ja-play-spooled-anim": [[96, "event-message-block"]],
  "update-under-lights": [
    [16, "matrix"],
    [64, "vector"]
  ],
  "poly-find-nearest-edge": [
    [16, "vector"],
    [64, "vector"]
  ],
  "target-print-stats": [
    [32, "vector"],
    [48, "vector"]
  ],
  "build-conversions": [[16, "vector"]],
  "warp-vector-into-surface!": [[16, "matrix"]],
  "vector<-pad-in-matrix!": [[16, "vector"]],
  "target-no-ja-move-post": [[16, "overlaps-others-params"]],
  "do-target-gspot": [[16, "collide-query"]],
  "target-no-move-post": [[16, "overlaps-others-params"]],
  "add-gravity": [
    [16, "vector"],
    [32, "vector"],
    [48, "vector"],
    [64, "vector"]
  ],
  "target-no-stick-post": [[32, "collide-query"]],
  "target-swim-post": [[32, "collide-query"]],
  "target-real-post": [
    [16, "vector"],
    [32, "vector"],
    [48, "vector"],
    [64, "collide-query"]
  ],
  "joint-points": [
    [16, "vector"],
    [32, "vector"]
  ],
  "target-calc-camera-pos": [
    [16, "vector"],
    [32, "vector"]
  ],
  "target-compute-pole": [
    [16, "vector"],
    [32, "vector"],
    [48, "vector"],
    [64, "vector"],
    [80, "event-message-block"]
  ],
  "target-compute-edge-rider": [
    [16, "event-message-block"],
    [96, "bone"]
  ],
  "target-compute-edge": [
    [16, "event-message-block"],
    [96, "bone"]
  ],
  "bend-gravity": [[32, "vector"]],
  "wall-hide?": [
    [16, "collide-query"],
    [560, "vector"],
    [576, "vector"]
  ],
  "target-add-slide-factor": [
    [16, "vector"],
    [32, "vector"],
    [48, "vector"],
    [64, "vector"],
    [80, "vector"],
    [96, "vector"]
  ],
  "add-thrust": [
    [16, "vector"],
    [32, "vector"],
    [48, "vector"],
    [64, "vector"],
    [80, "vector"],
    [96, "vector"],
    [112, "vector"]
  ],
  "do-rotations2": [[16, "vector"]],
  "tobot-init": [[16, "event-message-block"]],
  "target-update-ik": [
    [16, "collide-query"],
    [560, "vector"],
    [576, "vector"],
    [592, "vector"],
    [608, "vector"],
    [624, "vector"],
    [640, "vector"],
    [656, "vector"],
    [672, "vector"]
  ],
  "leg-ik-callback": [
    [16, "vector"],
    [32, "vector"],
    [48, "vector"],
    [64, "vector"],
    [80, "vector"],
    [96, "vector"],
    [112, "vector"]
  ],
  "draw-history": [[16, "history-iterator"]],
  "target-collision-reaction": [
    [16, "vector"],
    [32, "vector"],
    [48, "vector"]
  ],
  "turn-to-vector": [
    [16, "vector"],
    [32, "vector"]
  ],
  "flag-setup": [
    [16, "vector"],
    [32, "event-message-block"],
    [112, "vector"],
    [128, "vector"],
    [144, "vector"]
  ],
  "target-move-dist": [[16, "vector"]],
  "cam-layout-entity-volume-info-create": [
    // needed to prevent hang
    [32, "vector"],
    [48, "vector"],
    [64, "vector"],
    [80, "vector"],
    [96, "vector"],
    [112, "vector"],
    [128, "vector"],
    [144, "vector"]
  ],
  "cam-layout-entity-info": [
    // needed to prevent a hang
    [16, "matrix"],
    [80, "vector"],
    [96, "vector"],
    [112, "vector"],
    [128, "vector"],
    [144, "curve"],
    [176, "vector"],
    [192, "vector"],
    [208, "vector"],
    [224, "curve"],
    [256, "vector"],
    [272, "vector"],
    [288, "vector"],
    [304, "curve"],
    [336, "vector"],
    [352, "vector"],
    [368, "interp-test-info"],
    [432, "vector"]
  ],
  "clmf-pos-rot": [
    // needed to prevent a hang
    [16, "vector"],
    [32, "vector"],
    [48, "matrix"],
    [112, "matrix"],
    [176, "vector"]
  ],
  "(method 9 plane-volume)": [
    // needed to prevent a hang
    [16, "vector"],
    [32, "vector"],
    [48, "vector"],
    [64, "vector"],
    [80, "vector"],
    [96, "vector"],
    [112, "vector"],
    [128, "vector"]
  ],
  "(method 31 entity-actor)": [[16, "nav-find-poly-parms"]],
  "(method 32 entity-actor)": [[32, "nav-find-poly-parms"]],
  "(method 36 nav-mesh)": [[16, "nav-route-portal"]],
  "(method 13 nav-engine)": [[16, "nav-vertex"]],
  "(method 12 nav-mesh)": [[16, "nav-vertex"]],
  "(method 44 nav-mesh)": [[32, "nav-poly"]],
  "(method 15 nav-mesh)": [[16, "vector"]],
  "(method 40 nav-mesh)": [
    [16, "vector"],
    [32, "vector"]
  ],
  "find-nearest-nav-mesh": [[16, "nav-find-poly-parms"]],
  "(method 10 nav-mesh)": [[32, "nav-find-poly-parms"]],
  "(method 34 nav-mesh)": [[16, "nav-poly"]],
  "(method 9 nav-mesh)": [[16, "vector"]],
  "debug-nav-validate-current-poly": [[16, "vector"]],
  "(method 11 nav-control)": [[16, "nav-find-poly-parms"]],
  "(method 15 nav-control)": [[16, "nav-find-poly-parms"]],
  "(method 16 nav-control)": [[16, "nav-find-poly-parms"]],
  "(method 46 nav-control)": [[16, "find-nav-sphere-ids-params"]],
  "circle-tangent-directions": [
    [16, "vector"],
    [32, "vector"],
    [48, "vector"]
  ],
  "(trans close com-airlock)": [[16, "script-context"]],
  "traj3d-calc-initial-velocity-using-tilt": [[16, "traj2d-params"]],
  "(method 9 cubic-curve)": [[16, "trajectory"]],
  "(method 10 cubic-curve)": [[16, "trajectory"]],
  "(method 11 cubic-curve)": [[16, "trajectory"]],
  "(method 12 cubic-curve)": [[16, "trajectory"]],
  "(method 13 cubic-curve)": [[16, "trajectory"]],
  "(method 13 combo-tracker)": [
    [16, "event-message-block"],
    [112, ["array", "collide-shape", 32]]
  ],
  "(anon-function 2 find-nearest)": [[128, "collide-query"]],
  "find-nearest-focusable": [[160, "collide-query"]],
  "(method 11 impact-control)": [
    [16, "touching-shapes-entry"],
    [48, "event-message-block"]
  ],
  "(method 16 collide-cache)": [[16, "collide-cache-tri"]],
  "(method 20 editable)": [
    [16, "vector"],
    [32, "vector"]
  ],
  "(method 31 editable-face)": [[16, "matrix"]],
  "(method 13 editable-face)": [
    [64, ["inline-array", "vector", 6]],
    [160, "vector"],
    [48, "vector"],
    [32, "vector"],
    [16, "vector"]
  ],
  "(method 30 editable-plane)": [
    [16, "vector"],
    [32, "vector"],
    [48, "vector"]
  ],
  "(method 13 editable-plane)": [[128, "transform"]],
  "execute-select": [[16, "vector"]],
  "(method 9 editable-array)": [[16, "vector"]],
  "execute-mouse-move": [
    // TODO - needed or hang occurs
    [80, "vector"],
    [96, "vector"],
    [112, "vector"],
    [64, "vector"],
    [48, "vector"],
    [32, "vector"],
    [16, "vector"]
  ],
  "(method 12 editable-array)": [
    [96, "vector"],
    [160, "vector"]
  ],
  "insert-box": [
    [16, "vector"],
    [32, "transform"]
  ],
  "(method 11 editable-region)": [[16, "vector2h"]],
  "(method 29 editable-face)": [
    [16, ["inline-array", "vector", 6]],
    [304, "matrix"],
    [112, ["inline-array", "vector", 6]],
    [240, ["array", "editable-point", 6]]
  ],
  "(method 10 editable-face)": [[16, ["inline-array", "vector", 6]]],
  "(method 11 editable)": [[16, "collide-query"]],
  "(method 10 editable-plane)": [[16, "matrix"]],
<<<<<<< HEAD
  "(method 23 grid-hash)": [
    [16, "grid-hash-box"],
    [32, "grid-hash-box"],
    [48, "vector"],
    [64, "vector"]
  ],
  "(method 14 grid-hash)": [
    [16, "vector"],
    [32, "vector"]
  ],
  "(method 15 sphere-hash)": [[16, "vector"]],
  "draw-grid": [
=======
  "(method 9 game-task-node-info)": [[16, ["inline-array", "qword", 8]]],
  "(code retry task-manager)": [[16, "event-message-block"]],
  "(code complete task-manager)": [[16, "event-message-block"]],
  "(method 9 script-context)": [[16, "script-context"]],
  "(anon-function 32 script)": [
    [16, "vector"],
    [32, "vector"]
  ],
  "(method 19 load-state)": [[16, ["inline-array", "level-buffer-state", 6]]],
  "(method 17 load-state)": [[16, "script-context"]],
  "(method 26 level-group)": [
    [64, "vector"],
    [80, "vector"]
  ],
  "(event target-board-halfpipe)": [[16, "vector"]],
  "process-drawable-shock-effect": [[16, "matrix"]],
  "(code target-board-get-on)": [[16, "event-message-block"]],
  "(enter target-board-get-on)": [
    [16, "vector"],
    [32, "vector"],
    [48, "vector"],
    [64, "vector"]
  ],
  "(enter target-board-get-off)": [
    [16, "vector"],
    [32, "vector"]
  ],
  "(trans target-board-ride-edge)": [[16, "vector"]],
  "target-board-compute-edge": [
    [16, "vector"],
    [32, "vector"],
    [128, "vector"]
  ],
  "target-board-spin-check": [
    [16, "vector"],
    [32, "vector"]
  ],
  "(code target-board-hit)": [
    [16, "vector"],
    [32, "vector"],
    [48, "vector"],
    [64, "vector"],
    [80, "event-message-block"]
  ],
  "target-board-ground-check": [
    [16, "vector"],
    [32, "event-message-block"]
  ],
  "(enter target-board-jump)": [
    [48, "vector"],
    [64, "event-message-block"]
  ],
  "(trans target-board-halfpipe)": [
    // stack guess hang
    [16, "vector"],
    [32, "vector"],
    [48, "vector"]
  ],
  "(enter target-board-halfpipe)": [
    // stack guess hang
>>>>>>> f1682867
    [16, "vector"],
    [32, "vector"],
    [48, "vector"]
  ],
<<<<<<< HEAD
  "(method 32 sphere-hash)": [[32, "vector"]],
  "(method 37 spatial-hash)": [[48, "vector"]],
  "(method 10 carry-info)": [[16, "vector"]],
  "(method 12 carry-info)": [[16, "vector"]],
  "(method 13 carry-info)": [
    [16, "event-message-block"],
    [144, "matrix"]
  ],
  "(method 16 carry-info)": [[16, "event-message-block"]],
  "(method 23 task-arrow)": [[16, "collide-query-with-vec"]],
  "(method 38 projectile)": [[16, "collide-query"]],
  "projectile-move-fill-all-dirs": [[16, "collide-query"]],
  "projectile-move-fill-line-sphere": [[16, "collide-query"]],
  "projectile-update-velocity-add-gravity": [[16, "vector"]],
  "projectile-bounce-falling-post": [[16, "collide-query"]],
  "cshape-reaction-update-state": [
    [16, "vector"],
    [32, "vector"]
  ],
  "cshape-reaction-default": [
    [16, "vector"],
    [32, "vector"]
  ],
  "(method 26 gun-blue-shot)": [[32, "vector"]],
  "(method 38 gun-blue-shot)": [[16, "collide-query"]],
  "someone-fire-yellow": [[16, "projectile-init-by-other-params"]],
  "(method 25 gun-yellow-shot)": [[32, "vector"]],
  "(method 38 gun-yellow-shot)": [[16, "collide-query"]],
  "target-gun-fire-red": [
    // TODO needed to prevent infinite loop
    [16, "vector"]
  ],
  "(method 26 gun-red-shot)": [[16, "vector"]],
  "(method 28 gun-red-shot)": [[16, "collide-query"]],
  "(method 24 gun-red-shot)": [[16, "collide-query"]],
  "target-gun-fire-dark": [[16, "collide-query"]],
  // placeholder
  "placeholder-do-not-add-below": []
=======
  "(enter target-board-grenade)": [[16, "vector"]],
  "(enter target-board-turn-to)": [
    [16, "vector"],
    [32, "vector"]
  ],
  "(code target-board-hold)": [
    [16, "vector"],
    [32, "vector"]
  ],
  "(code target-board-flip)": [[16, "vector"]],
  "(exit target-board-ride-edge)": [[32, "collide-query"]],
  "(code target-board-trickx)": [[16, "vector"]],
  "(method 9 board-info)": [[16, "event-message-block"]],
  "init-var-jump": [
    [16, "event-message-block"],
    [96, "vector"]
  ],
  "(post target-slide-down-to-ground)": [
    // stack guess hang
    [16, "vector"],
    [32, "vector"],
    [48, "vector"],
    [64, "vector"],
    [80, "vector"]
  ],
  "(enter target-attack-air)": [
    // stack guess hang
    [16, "vector"],
    [32, "vector"],
    [48, "vector"]
  ],
  "(event target-attack-uppercut-jump)": [
    // stack guess hang
    [16, "vector"],
    [32, "vector"],
    [48, "vector"]
  ],
  "target-board-ride-post": [
    [48, "vector"],
    [64, "vector"],
    [80, "collide-query"]
  ],
  "probe-test": [[16, "collide-query"]],
  "target-board-real-post": [
    [16, "vector"],
    [128, "vector"]
  ],
  "board-add-thrust": [[16, "vector"]],
  "target-board-collision": [
    [16, "vector"],
    [32, "vector"]
  ],
  "(code target-roll-flip)": [
    [16, "vector"],
    [32, "vector"]
  ],
  "(code target-flop)": [
    [16, "vector"],
    [32, "vector"],
    [48, "vector"]
  ],
  "(trans target-flop)": [[16, "event-message-block"]],
  "(enter target-flop)": [[16, "vector"]],
  "(code target-running-attack)": [[32, "collide-query"]],
  "mod-var-jump": [
    [16, "vector"],
    [32, "vector"]
  ],
  "(trans target-running-attack)": [
    [16, "vector"],
    [32, "vector"],
    [48, "vector"]
  ],
  "target-board-pre-move": [[112, "vector"]]
>>>>>>> f1682867
}<|MERGE_RESOLUTION|>--- conflicted
+++ resolved
@@ -768,20 +768,6 @@
   "(method 10 editable-face)": [[16, ["inline-array", "vector", 6]]],
   "(method 11 editable)": [[16, "collide-query"]],
   "(method 10 editable-plane)": [[16, "matrix"]],
-<<<<<<< HEAD
-  "(method 23 grid-hash)": [
-    [16, "grid-hash-box"],
-    [32, "grid-hash-box"],
-    [48, "vector"],
-    [64, "vector"]
-  ],
-  "(method 14 grid-hash)": [
-    [16, "vector"],
-    [32, "vector"]
-  ],
-  "(method 15 sphere-hash)": [[16, "vector"]],
-  "draw-grid": [
-=======
   "(method 9 game-task-node-info)": [[16, ["inline-array", "qword", 8]]],
   "(code retry task-manager)": [[16, "event-message-block"]],
   "(code complete task-manager)": [[16, "event-message-block"]],
@@ -842,12 +828,100 @@
   ],
   "(enter target-board-halfpipe)": [
     // stack guess hang
->>>>>>> f1682867
-    [16, "vector"],
-    [32, "vector"],
-    [48, "vector"]
-  ],
-<<<<<<< HEAD
+    [16, "vector"],
+    [32, "vector"],
+    [48, "vector"]
+  ],
+  "(enter target-board-grenade)": [[16, "vector"]],
+  "(enter target-board-turn-to)": [
+    [16, "vector"],
+    [32, "vector"]
+  ],
+  "(code target-board-hold)": [
+    [16, "vector"],
+    [32, "vector"]
+  ],
+  "(code target-board-flip)": [[16, "vector"]],
+  "(exit target-board-ride-edge)": [[32, "collide-query"]],
+  "(code target-board-trickx)": [[16, "vector"]],
+  "(method 9 board-info)": [[16, "event-message-block"]],
+  "init-var-jump": [
+    [16, "event-message-block"],
+    [96, "vector"]
+  ],
+  "(post target-slide-down-to-ground)": [
+    // stack guess hang
+    [16, "vector"],
+    [32, "vector"],
+    [48, "vector"],
+    [64, "vector"],
+    [80, "vector"]
+  ],
+  "(enter target-attack-air)": [
+    // stack guess hang
+    [16, "vector"],
+    [32, "vector"],
+    [48, "vector"]
+  ],
+  "(event target-attack-uppercut-jump)": [
+    // stack guess hang
+    [16, "vector"],
+    [32, "vector"],
+    [48, "vector"]
+  ],
+  "target-board-ride-post": [
+    [48, "vector"],
+    [64, "vector"],
+    [80, "collide-query"]
+  ],
+  "probe-test": [[16, "collide-query"]],
+  "target-board-real-post": [
+    [16, "vector"],
+    [128, "vector"]
+  ],
+  "board-add-thrust": [[16, "vector"]],
+  "target-board-collision": [
+    [16, "vector"],
+    [32, "vector"]
+  ],
+  "(code target-roll-flip)": [
+    [16, "vector"],
+    [32, "vector"]
+  ],
+  "(code target-flop)": [
+    [16, "vector"],
+    [32, "vector"],
+    [48, "vector"]
+  ],
+  "(trans target-flop)": [[16, "event-message-block"]],
+  "(enter target-flop)": [[16, "vector"]],
+  "(code target-running-attack)": [[32, "collide-query"]],
+  "mod-var-jump": [
+    [16, "vector"],
+    [32, "vector"]
+  ],
+  "(trans target-running-attack)": [
+    [16, "vector"],
+    [32, "vector"],
+    [48, "vector"]
+  ],
+  "target-board-pre-move": [[112, "vector"]],
+  "(method 23 grid-hash)": [
+    [16, "grid-hash-box"],
+    [32, "grid-hash-box"],
+    [48, "vector"],
+    [64, "vector"]
+  ],
+  "(method 14 grid-hash)": [
+    [16, "vector"],
+    [32, "vector"]
+  ],
+  "(method 15 sphere-hash)": [[16, "vector"]],
+  "draw-grid": [
+    [16, "vector"],
+    [32, "vector"],
+    [48, "vector"]
+  ],
   "(method 32 sphere-hash)": [[32, "vector"]],
   "(method 37 spatial-hash)": [[48, "vector"]],
   "(method 10 carry-info)": [[16, "vector"]],
@@ -886,80 +960,4 @@
   "target-gun-fire-dark": [[16, "collide-query"]],
   // placeholder
   "placeholder-do-not-add-below": []
-=======
-  "(enter target-board-grenade)": [[16, "vector"]],
-  "(enter target-board-turn-to)": [
-    [16, "vector"],
-    [32, "vector"]
-  ],
-  "(code target-board-hold)": [
-    [16, "vector"],
-    [32, "vector"]
-  ],
-  "(code target-board-flip)": [[16, "vector"]],
-  "(exit target-board-ride-edge)": [[32, "collide-query"]],
-  "(code target-board-trickx)": [[16, "vector"]],
-  "(method 9 board-info)": [[16, "event-message-block"]],
-  "init-var-jump": [
-    [16, "event-message-block"],
-    [96, "vector"]
-  ],
-  "(post target-slide-down-to-ground)": [
-    // stack guess hang
-    [16, "vector"],
-    [32, "vector"],
-    [48, "vector"],
-    [64, "vector"],
-    [80, "vector"]
-  ],
-  "(enter target-attack-air)": [
-    // stack guess hang
-    [16, "vector"],
-    [32, "vector"],
-    [48, "vector"]
-  ],
-  "(event target-attack-uppercut-jump)": [
-    // stack guess hang
-    [16, "vector"],
-    [32, "vector"],
-    [48, "vector"]
-  ],
-  "target-board-ride-post": [
-    [48, "vector"],
-    [64, "vector"],
-    [80, "collide-query"]
-  ],
-  "probe-test": [[16, "collide-query"]],
-  "target-board-real-post": [
-    [16, "vector"],
-    [128, "vector"]
-  ],
-  "board-add-thrust": [[16, "vector"]],
-  "target-board-collision": [
-    [16, "vector"],
-    [32, "vector"]
-  ],
-  "(code target-roll-flip)": [
-    [16, "vector"],
-    [32, "vector"]
-  ],
-  "(code target-flop)": [
-    [16, "vector"],
-    [32, "vector"],
-    [48, "vector"]
-  ],
-  "(trans target-flop)": [[16, "event-message-block"]],
-  "(enter target-flop)": [[16, "vector"]],
-  "(code target-running-attack)": [[32, "collide-query"]],
-  "mod-var-jump": [
-    [16, "vector"],
-    [32, "vector"]
-  ],
-  "(trans target-running-attack)": [
-    [16, "vector"],
-    [32, "vector"],
-    [48, "vector"]
-  ],
-  "target-board-pre-move": [[112, "vector"]]
->>>>>>> f1682867
 }