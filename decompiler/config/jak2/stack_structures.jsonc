--- conflicted
+++ resolved
@@ -1759,38 +1759,6 @@
   "(method 9 grid-info)": [[16, "vector"]],
   "(method 11 grid-info)": [[16, "bounding-box"]],
   "(method 12 city-level-info)": [[16, ["inline-array", "vector", 7]]],
-<<<<<<< HEAD
-  "(enter flee squid)": [[48, "vector"]],
-  "(enter fire squid)": [[48, "vector"]],
-  "(method 45 squid)": [
-    [16, ["inline-array", "vector", 13]],
-    [224, "vector"],
-    [240, "vector"],
-    [576, "vector"]
-  ],
-  "(method 50 squid)": [
-    [16, "script-context"],
-    [256, "vector"]
-  ],
-  "(method 51 squid)": [[16, "vector"]],
-  "(method 23 squid-tentacle)": [
-    [736, "vector"],
-    [752, "vector"],
-    [768, "vector"],
-    [784, "vector"],
-    [800, "vector"],
-    [816, "vector"],
-    [832, "collide-query"],
-    [1376, "vector"],
-    [1392, "vector"],
-    [1408, "vector"],
-    [1424, "vector"],
-    [1440, "vector"],
-    [16, "collide-query"],
-    [560, "bounding-box"]
-  ],
-  "squid-grenade-move": [[48, "matrix"]]
-=======
   "(anon-function 1 drill-mech-master)": [[16, "event-message-block"]],
   "(enter hit drill-control-panel)": [[16, "event-message-block"]],
   "drill-plat-falling-trans": [[16, "quaternion"]],
@@ -1818,6 +1786,35 @@
   "merc-blend-shape": [[16, ["array", "int16", 128]]],
   "(method 55 centipede)": [[64, "collide-query"]],
   "(post hostile centipede)": [[16, "vector"]],
-  "(code intro-shooting sig-under)": [[16, "vector"]]
->>>>>>> 8b21a559
+  "(code intro-shooting sig-under)": [[16, "vector"]],
+  "(enter flee squid)": [[48, "vector"]],
+  "(enter fire squid)": [[48, "vector"]],
+  "(method 45 squid)": [
+    [16, ["inline-array", "vector", 13]],
+    [224, "vector"],
+    [240, "vector"],
+    [576, "vector"]
+  ],
+  "(method 50 squid)": [
+    [16, "script-context"],
+    [256, "vector"]
+  ],
+  "(method 51 squid)": [[16, "vector"]],
+  "(method 23 squid-tentacle)": [
+    [736, "vector"],
+    [752, "vector"],
+    [768, "vector"],
+    [784, "vector"],
+    [800, "vector"],
+    [816, "vector"],
+    [832, "collide-query"],
+    [1376, "vector"],
+    [1392, "vector"],
+    [1408, "vector"],
+    [1424, "vector"],
+    [1440, "vector"],
+    [16, "collide-query"],
+    [560, "bounding-box"]
+  ],
+  "squid-grenade-move": [[48, "matrix"]]
 }