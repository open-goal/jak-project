--- conflicted
+++ resolved
@@ -988,19 +988,11 @@
   "(enter cam-circular)": [[32, "collide-query"]],
   "(method 26 rigid-body)": [[16, ["inline-array", "vector", 8]]],
   "(method 47 rigid-body-object)": [[16, "matrix"]],
-<<<<<<< HEAD
-  "(method 16 sky-work)": [[16, "vector"]],
-  "(method 17 sky-work)": [[16, "vector"]],
-  "(method 18 drawable-region-face)": [
-    [16, "vector"],
-    [32, "vector"]
-=======
   "(method 16 sky-work)": [
     [16, "vector"]
   ],
   "(method 17 sky-work)": [
     [16, "vector"]
->>>>>>> 43b93cc2
   ],
   // stack casts can't be guessed in a "run in process" (since the arg numbers are shifted?)
   "lightning-start": [
@@ -1013,7 +1005,7 @@
     [48, "vector"],
     [64, "vector"]
   ],
-<<<<<<< HEAD
+  "add-a-bunch": [[16, "vector"]],
   "(method 23 grid-hash)": [
     [16, "grid-hash-box"],
     [32, "grid-hash-box"],
@@ -1066,7 +1058,4 @@
   "(method 28 gun-red-shot)": [[16, "collide-query"]],
   "(method 24 gun-red-shot)": [[16, "collide-query"]],
   "target-gun-fire-dark": [[16, "collide-query"]]
-=======
-  "add-a-bunch": [[16, "vector"]]
->>>>>>> 43b93cc2
 }