{
  "quaternion-exp!": [[16, "vector"]],
  "quaternion-axis-angle!": [[16, "vector"]],
  "quaternion-vector-angle!": [[16, "vector"]],
  "quaternion-look-at!": [[16, "matrix"]],
  "quaternion-smooth-seek!": [[16, ["inline-array", "quaternion", 2]]],
  // possible for automatic detection:
  "eul->matrix": [[16, "vector"]],
  "vector-sincos!": [[16, "vector"]],
  "vector-reflect-flat-gravity!": [
    [16, "vector"],
    [32, "vector"]
  ],
  "vector-line-distance": [
    [16, "vector"],
    [32, "vector"],
    [48, "vector"],
    [64, "vector"]
  ],
  "vector-line-distance-point!": [
    [16, "vector"],
    [32, "vector"],
    [48, "vector"],
    [64, "vector"]
  ],
  "forward-up-nopitch->inv-matrix": [[16, "vector"]],
  "forward-up-nopitch->quaternion": [[16, "matrix"]],
  "forward-up->quaternion": [
    [16, "matrix"],
    [80, "vector"]
  ],
  "quaternion-from-two-vectors!": [[16, "vector"]],
  "quaternion-from-two-vectors-max-angle!": [[16, "vector"]],
  "matrix-from-two-vectors!": [[16, "vector"]],
  "matrix-from-two-vectors-max-angle!": [[16, "vector"]],
  "matrix-from-two-vectors-max-angle-partial!": [[16, "vector"]],
  "matrix-from-two-vectors-partial-linear!": [[16, "vector"]],
  "matrix-remove-z-rot": [
    [16, "vector"],
    [32, "matrix"]
  ],
  "matrix-rot-diff!": [
    [16, "quaternion"],
    [32, "quaternion"],
    [48, "quaternion"]
  ],
  "quaternion-seek": [
    [16, "matrix"],
    [80, "matrix"],
    [144, "quaternion"]
  ],
  "vector-segment-overlap": [
    [16, "vector"],
    [32, "vector"],
    [48, "vector"],
    [64, "vector"]
  ],
  "line-sphere-intersection?": [
    [16, "vector"],
    [32, "vector"],
    [48, "vector"]
  ],
  "forward-up->inv-matrix": [[16, "vector"]],
  "quaternion-from-two-vectors-partial!": [[16, "vector"]],
  "quaternion-from-two-vectors-max-angle-partial!": [[16, "vector"]],
  "matrix-from-two-vectors-smooth!": [[16, "vector"]],
  "matrix-from-two-vectors-the-long-way-smooth!": [[16, "vector"]],
  "quaternion-from-two-vectors-smooth!": [[16, "matrix"]],
  "vector-deg-seek": [[16, "matrix"]],
  "vector-deg-slerp": [
    [16, "matrix"],
    [80, "vector"],
    [96, "vector"]
  ],
  "circle-test": [
    [16, "sphere"],
    [32, "sphere"],
    [48, "vector"],
    [64, "vector"]
  ],
  "vector-vector-deg-slerp!": [
    [16, "vector"],
    [32, "vector"],
    [48, "quaternion"],
    [64, "quaternion"],
    [80, "quaternion"],
    [96, "vector"]
  ],
  "vector-circle-tangent-new": [
    [16, "sphere"],
    [32, "vector"],
    [48, "vector"]
  ],
  "vector-circle-tangent": [
    [16, "sphere"],
    [32, "vector"],
    [48, "vector"],
    [64, "vector"]
  ],
  "curve-length": [
    [16, "vector"],
    [32, "vector"]
  ],
  "curve-closest-point": [
    [16, "vector"],
    [32, "vector"]
  ],
  "closest-pt-in-triangle": [
    [16, "vector"],
    [32, "vector"],
    [48, "vector"]
  ],
  "vector-plane-distance": [[16, "vector"]],
  "vector-smooth-seek!": [[16, "vector"]],
  "vector-vector-angle-safe": [
    [16, "vector"],
    [32, "vector"]
  ],
  "move-target-from-pad": [
    [16, "vector"],
    [32, "vector"],
    [48, "matrix"]
  ],
  "reverse-transform-point!": [
    [16, "vector"],
    [32, "vector"],
    [48, "vector"]
  ],
  "init-for-transform": [
    [16, "matrix"],
    [80, "matrix"],
    [144, "vector4s-3"],
    [192, "vector"],
    [208, "vector4s-3"]
  ],
  "draw-sprite2d-xy": [[16, "draw-context"]],
  "screen-gradient": [[16, "draw-context"]],
  "play": [
    [16, "event-message-block"],
    [96, ["array", "symbol", 10]]
  ],
  "store-image": [[16, "file-stream"]],
  "joint-mod-blend-world-callback": [[160, "vector"]],
  "joint-mod-rotate-local-callback": [[16, "vector"]],
  "light-hash-get-bucket-index": [[16, "vector4w"]],
  "(method 10 cam-vector-seeker)": [[16, "vector"]],
  "(method 39 nav-mesh)": [
    [16, "vector"],
    [32, "vector"]
  ],
  "(method 41 nav-mesh)": [
    [16, "vector"],
    [32, "vector"]
  ],
  "show-level": [[16, ["array", "symbol", 10]]],
  "(method 17 mood-control)": [[16, "vector"]],
  "(method 9 mood-control)": [[16, "mood-control-work "]],
  "string->sound-name": [[16, "qword"]],
  "doppler-pitch-shift": [[16, ["inline-array", "vector", 2]]],
  "(anon-function 1 gsound)": [
    [16, ["array", "symbol", 4]],
    [32, ["array", "symbol", 4]]
  ],
  "matrix<-parented-transformq!": [[16, "vector"]],
  "(method 9 cylinder)": [
    [48, "cylinder-verts"],
    [432, "cylinder-verts"],
    [816, "matrix"],
    [880, "matrix"]
  ],
  "(method 9 cylinder-flat)": [
    [48, "cylinder-flat-verts"],
    [208, "cylinder-flat-verts"],
    [368, "matrix"],
    [432, "vector"]
  ],
  // debug
  "add-debug-point": [
    [16, "vector4w-2"],
    [48, "vector"]
  ],
  "internal-draw-debug-line": [
    [16, "vector4w-2"],
    [48, "vector4w-2"],
    [80, "vector"],
    [96, "vector"]
  ],
  "internal-draw-debug-text-3d": [
    [16, "vector4w"],
    [32, "font-context"]
  ],
  "add-debug-triangle-normal": [
    [16, "vector"],
    [32, "vector"]
  ],
  "add-debug-flat-triangle": [
    [16, "vector4w-3"],
    [64, "vector4w-3"],
    [112, "vector"],
    [128, "vector"],
    [144, "vector"]
  ],
  "add-debug-line2d": [
    [16, "vector4w"],
    [32, "vector4w"]
  ],
  "add-debug-box": [
    [16, "vector"],
    [32, "vector"]
  ],
  "add-debug-box-with-transform": [
    [16, ["inline-array", "vector", 8]],
    [144, ["inline-array", "vector", 2]],
    [176, "vector"]
  ],
  "add-debug-x": [
    [16, "vector"],
    [32, "vector"]
  ],
  "add-debug-cross": [
    [16, "vector"],
    [32, "vector"],
    [48, "vector"],
    [64, "vector"],
    [80, "vector"],
    [96, "vector"],
    [112, "vector"],
    [128, "vector"]
  ],
  "add-debug-sphere-with-transform": [[16, "vector"]],
  "add-debug-line-sphere": [
    [48, "matrix"],
    [112, "matrix"],
    [128, "vector"],
    [144, "vector"],
    [160, "vector"],
    [176, "vector"],
    [208, "vector"],
    [192, "vector"]
  ],
  "add-debug-circle": [
    [16, "vector"],
    [32, "vector"]
  ],
  "add-debug-vector": [[16, "vector"]],
  "add-debug-quaternion": [[16, "matrix"]],
  "add-debug-yrot-vector": [[16, "vector"]],
  "add-debug-arc": [
    [16, "vector"],
    [32, "vector"]
  ],
  "add-debug-curve": [
    [16, "vector"],
    [32, "vector"]
  ],
  "add-debug-points": [[16, "vector"]],
  "add-debug-light": [[16, "vector"]],
  "add-debug-cursor": [[16, "vector"]],
  "dma-timeout-cam": [
    [16, "vector"],
    [32, "matrix"]
  ],
  // debug-sphere
  "make-debug-sphere-table": [
    [16, "vector"],
    [32, "vector"],
    [48, "vector"],
    [64, "vector"],
    [80, "vector"],
    [96, "vector"],
    [112, "vector"]
  ],
  "add-debug-sphere-from-table": [
    [16, "vector"],
    [48, "vector"],
    [64, "vector"]
  ],
  "matrix-3x3-triple-transpose-product": [[16, ["inline-array", "matrix", 3]]],
  "(method 14 rigid-body)": [[16, "quaternion"]],
  "(method 19 rigid-body)": [
    [16, "vector"],
    [32, "vector"]
  ],
  "(method 22 rigid-body)": [[16, "vector"]],
  "want-to-board?": [
    [16, "collide-query"],
    [560, ["inline-array", "sphere", 3]],
    [608, "vector"]
  ],
  "(method 10 cam-setting-data)": [[16, "event-message-block"]],
  "(method 18 tracking-spline)": [
    [16, "tracking-spline-sampler"],
    [32, "tracking-spline-sampler"]
  ],
  "(method 20 tracking-spline)": [
    [16, "vector"], // hang without!
    [32, "vector"]
  ],
  "cam-calc-follow!": [
    [16, "vector"],
    [32, "vector"],
    [48, "vector"],
    [64, "vector"]
  ],
  "slave-set-rotation!": [
    [96, "vector"],
    [112, "matrix"],
    [176, "vector"]
  ],
  "v-slrp2!": [
    [32, "vector"],
    [64, "matrix"]
  ],
  "v-slrp3!": [[32, "vector"]],
  "cam-state-from-entity": [[16, "curve"]], // decompiler guessed 'symbol' instead!
  "camera-teleport-to-entity": [[16, "transformq"]],
  "(event cam-master-active)": [
    [16, "event-message-block"],
    [96, "vector"],
    [112, "vector"],
    [16, "event-message-block"]
  ],
  "master-choose-entity": [[16, "event-message-block"]],
  "(code cam-pov180)": [
    [16, "vector"],
    [32, "vector"],
    [48, "vector"],
    [64, "vector"]
  ],
  "(code cam-pov-track)": [
    [16, "vector"],
    [32, "matrix"]
  ],
  "(code cam-eye)": [
    [16, "vector"],
    [32, "matrix"],
    [112, "vector"]
  ],
  "los-cw-ccw": [
    [16, "vector"],
    [32, "vector"],
    [48, "matrix"],
    [112, "vector"]
  ],
  "cam-los-spline-collide": [
    [16, "collide-query"],
    [560, "vector"],
    [576, "vector"]
  ],
  "cam-los-collide": [
    [16, "collide-query"],
    [592, "vector"],
    [608, "vector"]
  ],
  "cam-string-joystick": [
    [32, "vector"],
    [48, "matrix"],
    [128, "matrix"],
    [192, "vector"],
    [208, "vector"],
    [224, "matrix"]
  ],
  "cam-string-find-position-rel!": [[48, "collide-query"]],
  "cam-string-find-hidden": [[16, "collide-query"]],
  "cam-string-move": [[80, "collide-query"]],
  "(enter cam-string)": [[32, "collide-query"]],
  "cam-stick-code": [
    [608, "vector"],
    [64, "collide-query"]
  ],
  "(trans cam-stick)": [
    [16, "matrix"],
    [80, "vector"],
    [96, "vector"],
    [112, "vector"]
  ],
  "(code cam-spline)": [[16, "curve"]],
  "(code cam-point-watch)": [
    [16, "vector"],
    [32, "vector"]
  ],
  "cam-free-floating-move": [[16, "camera-free-floating-move-info"]],
  "cam-helper-temp": [
    [16, "matrix"],
    [64, "vector"],
    [80, "matrix"]
  ],
  "update-view-planes": [
    [208, "vector"],
    [224, "vector"],
    [16, "view-frustum"]
  ],
  "camera-slave-debug": [
    [16, "vector"],
    [32, "vector"],
    [48, "matrix"],
    [128, "curve"]
  ],
  "cam-collision-record-draw": [
    [48, "collide-query"],
    [16, "vector4w"],
    [32, "vector4w"]
  ],
  "cam-debug-draw-tris": [[16, "vector4w"]],
  "draw-string-xy": [[16, "font-context"]],
  "(code die gun)": [
    [16, "matrix"],
    [112, "vector"],
    [128, "vector"],
    [144, "vector"]
  ],
  "draw-beam": [
    [16, "vector"],
    [32, "vector"],
    [48, "vector"]
  ],
  "gun-post": [
    [16, "vector"],
    [32, "vector"],
    [48, "matrix"],
    [144, "vector"],
    [160, "vector"],
    [176, "vector"]
  ],
  "(method 9 gun-info)": [
    [16, "collide-query"],
    [560, "vector"],
    [576, "vector"],
    [592, "vector"],
    [608, "vector"],
    [624, "vector"],
    [640, "vector"],
    [656, "vector"]
  ],
  "target-gun-fire-yellow": [
    [16, "matrix"],
    [112, "event-message-block"]
  ],
  "(method 14 collide-cache)": [[16, "bounding-box"]],
  "sp-adjust-launch": [[16, "matrix"]],
  "sp-launch-particles-death": [[16, "matrix"]],
  "sp-relaunch-particle-3d": [[16, "quaternion"]],
  "execute-part-engine": [
    [16, "matrix"],
    [80, "vector"]
  ],
  "sparticle-motion-blur-old": [
    [16, "vector"],
    [32, "vector4w"],
    [48, "vector4w"]
  ],
  "sp-orbiter": [
    [16, "vector"],
    [32, "vector"],
    [48, "matrix"]
  ],
  "joint-mod-ik-callback": [
    [16, "matrix"],
    [80, "matrix"],
    [144, "vector"],
    [160, "vector"],
    [176, "vector"],
    [192, "vector"],
    [208, "vector"],
    [224, "vector"],
    [272, "vector"],
    [256, "vector"],
    [288, "vector"],
    [304, "vector"],
    [320, "quaternion"],
    [336, "quaternion"],
    [352, "vector"],
    [448, "vector"],
    [464, "vector"],
    [480, "vector"],
    [496, "quaternion"],
    [512, "matrix"],
    [576, "vector"],
    [592, "matrix"],
    [656, "matrix"],
    [720, "matrix"]
  ],
  "joint-mod-look-at-handler": [
    [16, "vector"],
    [32, "vector"],
    [48, "vector"],
    [64, "vector"],
    [96, "vector"],
    [112, "vector"],
    [128, "vector"]
  ],
  "joint-mod-polar-look-at-guts": [[32, "vector"]],
  "joint-mod-world-look-at-handler": [[16, "vector"]],
  "joint-mod-joint-set-world-handler": [
    [32, "vector"],
    [48, "vector"]
  ],
  "joint-mod-joint-set*-world-handler": [[16, "matrix"]],
  "(method 11 chain-physics)": [
    [16, "matrix"],
    [80, "vector"],
    [128, "vector"],
    [144, "vector"],
    [160, "vector"],
    [176, "vector"],
    [192, "vector"],
    [208, "vector"],
    [224, "vector"],
    [240, "vector"],
    [256, "vector"]
  ],
  "(method 13 gui-control)": [[16, ["array", "sound-id", 4]]],
  "ja-play-spooled-anim": [[96, "event-message-block"]],
  "update-under-lights": [
    [16, "matrix"],
    [64, "vector"]
  ],
  "poly-find-nearest-edge": [
    [16, "vector"],
    [64, "vector"]
  ],
  "target-print-stats": [
    [32, "vector"],
    [48, "vector"]
  ],
  "build-conversions": [[16, "vector"]],
  "warp-vector-into-surface!": [[16, "matrix"]],
  "vector<-pad-in-matrix!": [[16, "vector"]],
  "target-no-ja-move-post": [[16, "overlaps-others-params"]],
  "do-target-gspot": [[16, "collide-query"]],
  "target-no-move-post": [[16, "overlaps-others-params"]],
  "add-gravity": [
    [16, "vector"],
    [32, "vector"],
    [48, "vector"],
    [64, "vector"]
  ],
  "target-no-stick-post": [[32, "collide-query"]],
  "target-swim-post": [[32, "collide-query"]],
  "target-real-post": [
    [16, "vector"],
    [32, "vector"],
    [48, "vector"],
    [64, "collide-query"]
  ],
  "joint-points": [
    [16, "vector"],
    [32, "vector"]
  ],
  "target-calc-camera-pos": [
    [16, "vector"],
    [32, "vector"]
  ],
  "target-compute-pole": [
    [16, "vector"],
    [32, "vector"],
    [48, "vector"],
    [64, "vector"],
    [80, "event-message-block"]
  ],
  "target-compute-edge-rider": [
    [16, "event-message-block"],
    [96, "bone"]
  ],
  "target-compute-edge": [
    [16, "event-message-block"],
    [96, "bone"]
  ],
  "bend-gravity": [[32, "vector"]],
  "wall-hide?": [
    [16, "collide-query"],
    [560, "vector"],
    [576, "vector"]
  ],
  "target-add-slide-factor": [
    [16, "vector"],
    [32, "vector"],
    [48, "vector"],
    [64, "vector"],
    [80, "vector"],
    [96, "vector"]
  ],
  "add-thrust": [
    [16, "vector"],
    [32, "vector"],
    [48, "vector"],
    [64, "vector"],
    [80, "vector"],
    [96, "vector"],
    [112, "vector"]
  ],
  "do-rotations2": [[16, "vector"]],
  "tobot-init": [[16, "event-message-block"]],
  "target-update-ik": [
    [16, "collide-query"],
    [560, "vector"],
    [576, "vector"],
    [592, "vector"],
    [608, "vector"],
    [624, "vector"],
    [640, "vector"],
    [656, "vector"],
    [672, "vector"]
  ],
  "leg-ik-callback": [
    [16, "vector"],
    [32, "vector"],
    [48, "vector"],
    [64, "vector"],
    [80, "vector"],
    [96, "vector"],
    [112, "vector"]
  ],
  "draw-history": [[16, "history-iterator"]],
  "target-collision-reaction": [
    [16, "vector"],
    [32, "vector"],
    [48, "vector"]
  ],
  "turn-to-vector": [
    [16, "vector"],
    [32, "vector"]
  ],
  "flag-setup": [
    [16, "vector"],
    [32, "event-message-block"],
    [112, "vector"],
    [128, "vector"],
    [144, "vector"]
  ],
  "target-move-dist": [[16, "vector"]],
  "cam-layout-entity-volume-info-create": [
    // needed to prevent hang
    [32, "vector"],
    [48, "vector"],
    [64, "vector"],
    [80, "vector"],
    [96, "vector"],
    [112, "vector"],
    [128, "vector"],
    [144, "vector"]
  ],
  "cam-layout-entity-info": [
    // needed to prevent a hang
    [16, "matrix"],
    [80, "vector"],
    [96, "vector"],
    [112, "vector"],
    [128, "vector"],
    [144, "curve"],
    [176, "vector"],
    [192, "vector"],
    [208, "vector"],
    [224, "curve"],
    [256, "vector"],
    [272, "vector"],
    [288, "vector"],
    [304, "curve"],
    [336, "vector"],
    [352, "vector"],
    [368, "interp-test-info"],
    [432, "vector"]
  ],
  "clmf-pos-rot": [
    // needed to prevent a hang
    [16, "vector"],
    [32, "vector"],
    [48, "matrix"],
    [112, "matrix"],
    [176, "vector"]
  ],
  "(method 9 plane-volume)": [
    // needed to prevent a hang
    [16, "vector"],
    [32, "vector"],
    [48, "vector"],
    [64, "vector"],
    [80, "vector"],
    [96, "vector"],
    [112, "vector"],
    [128, "vector"]
  ],
  "(method 31 entity-actor)": [[16, "nav-find-poly-parms"]],
  "(method 32 entity-actor)": [[32, "nav-find-poly-parms"]],
  "(method 36 nav-mesh)": [[16, "nav-route-portal"]],
  "(method 13 nav-engine)": [[16, "nav-vertex"]],
  "(method 12 nav-mesh)": [[16, "nav-vertex"]],
  "(method 44 nav-mesh)": [[32, "nav-poly"]],
  "(method 15 nav-mesh)": [[16, "vector"]],
  "(method 40 nav-mesh)": [
    [16, "vector"],
    [32, "vector"]
  ],
  "find-nearest-nav-mesh": [[16, "nav-find-poly-parms"]],
  "(method 10 nav-mesh)": [[32, "nav-find-poly-parms"]],
  "(method 34 nav-mesh)": [[16, "nav-poly"]],
  "(method 9 nav-mesh)": [[16, "vector"]],
  "debug-nav-validate-current-poly": [[16, "vector"]],
  "(method 11 nav-control)": [[16, "nav-find-poly-parms"]],
  "(method 15 nav-control)": [[16, "nav-find-poly-parms"]],
  "(method 16 nav-control)": [[16, "nav-find-poly-parms"]],
  "(method 46 nav-control)": [[16, "find-nav-sphere-ids-params"]],
  "circle-tangent-directions": [
    [16, "vector"],
    [32, "vector"],
    [48, "vector"]
  ],
  "(trans close com-airlock)": [[16, "script-context"]],
  "traj3d-calc-initial-velocity-using-tilt": [[16, "traj2d-params"]],
  "(method 9 cubic-curve)": [[16, "trajectory"]],
  "(method 10 cubic-curve)": [[16, "trajectory"]],
  "(method 11 cubic-curve)": [[16, "trajectory"]],
  "(method 12 cubic-curve)": [[16, "trajectory"]],
  "(method 13 cubic-curve)": [[16, "trajectory"]],
  "(method 13 combo-tracker)": [
    [16, "event-message-block"],
    [112, ["array", "collide-shape", 32]]
  ],
  "(anon-function 2 find-nearest)": [[128, "collide-query"]],
  "find-nearest-focusable": [[160, "collide-query"]],
  "(method 11 impact-control)": [
    [16, "touching-shapes-entry"],
    [48, "event-message-block"]
  ],
  "(method 16 collide-cache)": [[16, "collide-cache-tri"]],
  "(method 20 editable)": [
    [16, "vector"],
    [32, "vector"]
  ],
  "(method 31 editable-face)": [[16, "matrix"]],
  "(method 13 editable-face)": [
    [64, ["inline-array", "vector", 6]],
    [160, "vector"],
    [48, "vector"],
    [32, "vector"],
    [16, "vector"]
  ],
  "(method 30 editable-plane)": [
    [16, "vector"],
    [32, "vector"],
    [48, "vector"]
  ],
  "(method 13 editable-plane)": [[128, "transform"]],
  "execute-select": [[16, "vector"]],
  "(method 9 editable-array)": [[16, "vector"]],
  "execute-mouse-move": [
    // TODO - needed or hang occurs
    [80, "vector"],
    [96, "vector"],
    [112, "vector"],
    [64, "vector"],
    [48, "vector"],
    [32, "vector"],
    [16, "vector"]
  ],
  "(method 12 editable-array)": [
    [96, "vector"],
    [160, "vector"]
  ],
  "insert-box": [
    [16, "vector"],
    [32, "transform"]
  ],
  "(method 11 editable-region)": [[16, "vector2h"]],
  "(method 29 editable-face)": [
    [16, ["inline-array", "vector", 6]],
    [304, "matrix"],
    [112, ["inline-array", "vector", 6]],
    [240, ["array", "editable-point", 6]]
  ],
  "(method 10 editable-face)": [[16, ["inline-array", "vector", 6]]],
  "(method 11 editable)": [[16, "collide-query"]],
  "(method 10 editable-plane)": [[16, "matrix"]],
  "(method 9 script-context)": [[16, "script-context"]],
  "(anon-function 32 script)": [
    [16, "vector"],
    [32, "vector"]
  ],
  "(method 19 load-state)": [[16, ["inline-array", "level-buffer-state", 6]]],
  "(method 17 load-state)": [[16, "script-context"]],
  "(method 26 level-group)": [
    [64, "vector"],
    [80, "vector"]
<<<<<<< HEAD
  ],
  // placeholder
  "placeholder-do-not-add-below": []
=======
  ]
>>>>>>> 903450b8
}<|MERGE_RESOLUTION|>--- conflicted
+++ resolved
@@ -781,11 +781,5 @@
   "(method 26 level-group)": [
     [64, "vector"],
     [80, "vector"]
-<<<<<<< HEAD
-  ],
-  // placeholder
-  "placeholder-do-not-add-below": []
-=======
   ]
->>>>>>> 903450b8
 }