{
  "quaternion-exp!": [[16, "vector"]],
  "quaternion-axis-angle!": [[16, "vector"]],
  "quaternion-vector-angle!": [[16, "vector"]],
  "quaternion-look-at!": [[16, "matrix"]],
  "quaternion-smooth-seek!": [[16, ["inline-array", "quaternion", 2]]],
  // possible for automatic detection:
  "eul->matrix": [[16, "vector"]],
  "vector-sincos!": [[16, "vector"]],
  "vector-reflect-flat-gravity!": [
    [16, "vector"],
    [32, "vector"]
  ],
  "vector-line-distance": [
    [16, "vector"],
    [32, "vector"],
    [48, "vector"],
    [64, "vector"]
  ],
  "vector-line-distance-point!": [
    [16, "vector"],
    [32, "vector"],
    [48, "vector"],
    [64, "vector"]
  ],
  "forward-up-nopitch->inv-matrix": [[16, "vector"]],
  "forward-up-nopitch->quaternion": [[16, "matrix"]],
  "forward-up->quaternion": [
    [16, "matrix"],
    [80, "vector"]
  ],
  "quaternion-from-two-vectors!": [[16, "vector"]],
  "quaternion-from-two-vectors-max-angle!": [[16, "vector"]],
  "matrix-from-two-vectors!": [[16, "vector"]],
  "matrix-from-two-vectors-max-angle!": [[16, "vector"]],
  "matrix-from-two-vectors-max-angle-partial!": [[16, "vector"]],
  "matrix-from-two-vectors-partial-linear!": [[16, "vector"]],
  "matrix-remove-z-rot": [
    [16, "vector"],
    [32, "matrix"]
  ],
  "matrix-rot-diff!": [
    [16, "quaternion"],
    [32, "quaternion"],
    [48, "quaternion"]
  ],
  "quaternion-seek": [
    [16, "matrix"],
    [80, "matrix"],
    [144, "quaternion"]
  ],
  "vector-segment-overlap": [
    [16, "vector"],
    [32, "vector"],
    [48, "vector"],
    [64, "vector"]
  ],
  "line-sphere-intersection?": [
    [16, "vector"],
    [32, "vector"],
    [48, "vector"]
  ],
  "forward-up->inv-matrix": [[16, "vector"]],
  "quaternion-from-two-vectors-partial!": [[16, "vector"]],
  "quaternion-from-two-vectors-max-angle-partial!": [[16, "vector"]],
  "matrix-from-two-vectors-smooth!": [[16, "vector"]],
  "matrix-from-two-vectors-the-long-way-smooth!": [[16, "vector"]],
  "quaternion-from-two-vectors-smooth!": [[16, "matrix"]],
  "vector-deg-seek": [[16, "matrix"]],
  "vector-deg-slerp": [
    [16, "matrix"],
    [80, "vector"],
    [96, "vector"]
  ],
  "circle-test": [
    [16, "sphere"],
    [32, "sphere"],
    [48, "vector"],
    [64, "vector"]
  ],
  "vector-vector-deg-slerp!": [
    [16, "vector"],
    [32, "vector"],
    [48, "quaternion"],
    [64, "quaternion"],
    [80, "quaternion"],
    [96, "vector"]
  ],
  "vector-circle-tangent-new": [
    [16, "sphere"],
    [32, "vector"],
    [48, "vector"]
  ],
  "vector-circle-tangent": [
    [16, "sphere"],
    [32, "vector"],
    [48, "vector"],
    [64, "vector"]
  ],
  "curve-length": [
    [16, "vector"],
    [32, "vector"]
  ],
  "curve-closest-point": [
    [16, "vector"],
    [32, "vector"]
  ],
  "closest-pt-in-triangle": [
    [16, "vector"],
    [32, "vector"],
    [48, "vector"]
  ],
  "vector-plane-distance": [[16, "vector"]],
  "vector-smooth-seek!": [[16, "vector"]],
  "vector-vector-angle-safe": [
    [16, "vector"],
    [32, "vector"]
  ],
  "move-target-from-pad": [
    [16, "vector"],
    [32, "vector"],
    [48, "matrix"]
  ],
  "reverse-transform-point!": [
    [16, "vector"],
    [32, "vector"],
    [48, "vector"]
  ],
  "init-for-transform": [
    [16, "matrix"],
    [80, "matrix"],
    [144, "vector4s-3"],
    [192, "vector"],
    [208, "vector4s-3"]
  ],
  "draw-sprite2d-xy": [[16, "draw-context"]],
  "screen-gradient": [[16, "draw-context"]],
  "play": [
    [16, "event-message-block"],
    [96, ["array", "symbol", 10]]
  ],
  "store-image": [[16, "file-stream"]],
  "joint-mod-blend-world-callback": [[160, "vector"]],
  "joint-mod-rotate-local-callback": [[16, "vector"]],
  "light-hash-get-bucket-index": [[16, "vector4w"]],
  "(method 10 cam-vector-seeker)": [[16, "vector"]],
  "(method 39 nav-mesh)": [
    [16, "vector"],
    [32, "vector"]
  ],
  "(method 41 nav-mesh)": [
    [16, "vector"],
    [32, "vector"]
  ],
  "show-level": [[16, ["array", "symbol", 10]]],
  "(method 17 mood-control)": [[16, "vector"]],
  "(method 9 mood-control)": [[16, "mood-control-work "]],
  "string->sound-name": [[16, "qword"]],
  "doppler-pitch-shift": [[16, ["inline-array", "vector", 2]]],
  "(anon-function 1 gsound)": [
    [16, ["array", "symbol", 4]],
    [32, ["array", "symbol", 4]]
  ],
  "matrix<-parented-transformq!": [[16, "vector"]],
  "(method 9 cylinder)": [
    [48, "cylinder-verts"],
    [432, "cylinder-verts"],
    [816, "matrix"],
    [880, "matrix"]
  ],
  "(method 9 cylinder-flat)": [
    [48, "cylinder-flat-verts"],
    [208, "cylinder-flat-verts"],
    [368, "matrix"],
    [432, "vector"]
  ],
  // debug
  "add-debug-point": [
    [16, "vector4w-2"],
    [48, "vector"]
  ],
  "internal-draw-debug-line": [
    [16, "vector4w-2"],
    [48, "vector4w-2"],
    [80, "vector"],
    [96, "vector"]
  ],
  "internal-draw-debug-text-3d": [
    [16, "vector4w"],
    [32, "font-context"]
  ],
  "add-debug-triangle-normal": [
    [16, "vector"],
    [32, "vector"]
  ],
  "add-debug-flat-triangle": [
    [16, "vector4w-3"],
    [64, "vector4w-3"],
    [112, "vector"],
    [128, "vector"],
    [144, "vector"]
  ],
  "add-debug-line2d": [
    [16, "vector4w"],
    [32, "vector4w"]
  ],
  "add-debug-box": [
    [16, "vector"],
    [32, "vector"]
  ],
  "add-debug-box-with-transform": [
    [16, ["inline-array", "vector", 8]],
    [144, ["inline-array", "vector", 2]],
    [176, "vector"]
  ],
  "add-debug-x": [
    [16, "vector"],
    [32, "vector"]
  ],
  "add-debug-cross": [
    [16, "vector"],
    [32, "vector"],
    [48, "vector"],
    [64, "vector"],
    [80, "vector"],
    [96, "vector"],
    [112, "vector"],
    [128, "vector"]
  ],
  "add-debug-sphere-with-transform": [
    [16, "vector"]
  ],
  "add-debug-line-sphere": [
    [48, "matrix"],
    [112, "matrix"],
    [128, "vector"],
    [144, "vector"],
    [160, "vector"],
    [176, "vector"],
    [208, "vector"],
    [192, "vector"]
  ],
  "add-debug-circle": [
    [16, "vector"],
    [32, "vector"]
  ],
  "add-debug-vector": [
    [16, "vector"]
  ],
  "add-debug-quaternion": [
    [16, "matrix"]
  ],
  "add-debug-yrot-vector": [
    [16, "vector"]
  ],
  "add-debug-arc": [
    [16, "vector"],
    [32, "vector"]
  ],
  "add-debug-curve": [
    [16, "vector"],
    [32, "vector"]
  ],
  "add-debug-points": [
    [16, "vector"]
  ],
  "add-debug-light": [
    [16, "vector"]
  ],
  "add-debug-cursor": [
    [16, "vector"]
  ],
  "dma-timeout-cam": [
    [16, "vector"],
    [32, "matrix"]
  ],
  // debug-sphere
  "make-debug-sphere-table": [
    [16, "vector"],
    [32, "vector"],
    [48, "vector"],
    [64, "vector"],
    [80, "vector"],
    [96, "vector"],
    [112, "vector"]
  ],
  "add-debug-sphere-from-table": [
    [16, "vector"],
    [48, "vector"],
    [64, "vector"]
  ],

  "matrix-3x3-triple-transpose-product": [[16, ["inline-array", "matrix", 3]]],
  "(method 14 rigid-body)": [[16, "quaternion"]],
  "(method 19 rigid-body)": [
    [16, "vector"],
    [32, "vector"]
  ],
  "(method 22 rigid-body)": [[16, "vector"]],
  "want-to-board?": [
    [16, "collide-query"],
    [560, ["inline-array", "sphere", 3]],
    [608, "vector"]
  ],
  "(method 10 cam-setting-data)": [[16, "event-message-block"]],
  "(method 18 tracking-spline)": [
    [16, "tracking-spline-sampler"],
    [32, "tracking-spline-sampler"]
  ],
  "(method 20 tracking-spline)": [
    [16, "vector"], // hang without!
    [32, "vector"]
  ],
  "cam-calc-follow!": [
    [16, "vector"],
    [32, "vector"],
    [48, "vector"],
    [64, "vector"]
  ],
  "slave-set-rotation!": [
    [96, "vector"],
    [112, "matrix"],
    [176, "vector"]
  ],
  "v-slrp2!": [
    [32, "vector"],
    [64, "matrix"]
  ],
  "v-slrp3!": [[32, "vector"]],
  "cam-state-from-entity": [[16, "curve"]], // decompiler guessed 'symbol' instead!
  "camera-teleport-to-entity": [[16, "transformq"]],
  "(event cam-master-active)": [
    [16, "event-message-block"],
    [96, "vector"],
    [112, "vector"],
    [16, "event-message-block"]
  ],
  "master-choose-entity": [[16, "event-message-block"]],
  "(code cam-pov180)": [
    [16, "vector"],
    [32, "vector"],
    [48, "vector"],
    [64, "vector"]
  ],
  "(code cam-pov-track)": [
    [16, "vector"],
    [32, "matrix"]
  ],
  "(code cam-eye)": [
    [16, "vector"],
    [32, "matrix"],
    [112, "vector"]
  ],
  "los-cw-ccw": [
    [16, "vector"],
    [32, "vector"],
    [48, "matrix"],
    [112, "vector"]
  ],
  "cam-los-spline-collide": [
    [16, "collide-query"],
    [560, "vector"],
    [576, "vector"]
  ],
  "cam-los-collide": [
    [16, "collide-query"],
    [592, "vector"],
    [608, "vector"]
  ],
  "cam-string-joystick": [
    [32, "vector"],
    [48, "matrix"],
    [128, "matrix"],
    [192, "vector"],
    [208, "vector"],
    [224, "matrix"]
  ],
  "cam-string-find-position-rel!": [[48, "collide-query"]],
  "cam-string-find-hidden": [[16, "collide-query"]],
  "cam-string-move": [[80, "collide-query"]],
  "(enter cam-string)": [[32, "collide-query"]],
  "cam-stick-code": [
    [608, "vector"],
    [64, "collide-query"]
  ],
  "(trans cam-stick)": [
    [16, "matrix"],
    [80, "vector"],
    [96, "vector"],
    [112, "vector"]
  ],
  "(code cam-spline)": [[16, "curve"]],
  "(code cam-point-watch)": [
    [16, "vector"],
    [32, "vector"]
  ],
  "cam-free-floating-move": [[16, "camera-free-floating-move-info"]],
  "cam-helper-temp": [
    [16, "matrix"],
    [64, "vector"],
    [80, "matrix"]
  ],
  "update-view-planes": [
    [208, "vector"],
    [224, "vector"],
    [16, "view-frustum"]
  ],
  "camera-slave-debug": [
    [16, "vector"],
    [32, "vector"],
    [48, "matrix"],
    [128, "curve"]
  ],
  "cam-collision-record-draw": [
    [48, "collide-query"],
    [16, "vector4w"],
    [32, "vector4w"]
  ],
  "cam-debug-draw-tris": [[16, "vector4w"]],
  "draw-string-xy": [[16, "font-context"]],
  "(code die gun)": [
    [16, "matrix"],
    [112, "vector"],
    [128, "vector"],
    [144, "vector"]
  ],
  "draw-beam": [
    [16, "vector"],
    [32, "vector"],
    [48, "vector"]
  ],
  "gun-post": [
    [16, "vector"],
    [32, "vector"],
    [48, "matrix"],
    [144, "vector"],
    [160, "vector"],
    [176, "vector"]
  ],
  "(method 9 gun-info)": [
    [16, "collide-query"],
    [560, "vector"],
    [576, "vector"],
    [592, "vector"],
    [608, "vector"],
    [624, "vector"],
    [640, "vector"],
    [656, "vector"]
  ],
  "target-gun-fire-yellow": [
    [16, "matrix"],
    [112, "event-message-block"]
  ],
  "(method 14 collide-cache)": [[16, "bounding-box"]],
  "sp-adjust-launch": [[16, "matrix"]],
  "sp-launch-particles-death": [[16, "matrix"]],
  "sp-relaunch-particle-3d": [[16, "quaternion"]],
  "execute-part-engine": [
    [16, "matrix"],
    [80, "vector"]
  ],
  "sparticle-motion-blur-old": [
    [16, "vector"],
    [32, "vector4w"],
    [48, "vector4w"]
  ],
  "sp-orbiter": [
    [16, "vector"],
    [32, "vector"],
    [48, "matrix"]
  ],
<<<<<<< HEAD

=======
>>>>>>> cfb6abb2
  "joint-mod-ik-callback": [
    [16, "matrix"],
    [80, "matrix"],
    [144, "vector"],
    [160, "vector"],
    [176, "vector"],
    [192, "vector"],
    [208, "vector"],
    [224, "vector"],
    [272, "vector"],
    [256, "vector"],
    [288, "vector"],
    [304, "vector"],
    [320, "quaternion"],
    [336, "quaternion"],
    [352, "vector"],
    [448, "vector"],
    [464, "vector"],
    [480, "vector"],
    [496, "quaternion"],
    [512, "matrix"],
    [576, "vector"],
    [592, "matrix"],
    [656, "matrix"],
    [720, "matrix"]
  ],
  "joint-mod-look-at-handler": [
    [16, "vector"],
    [32, "vector"],
    [48, "vector"],
    [64, "vector"],
    [96, "vector"],
    [112, "vector"],
    [128, "vector"]
  ],
  "joint-mod-polar-look-at-guts": [[32, "vector"]],
  "joint-mod-world-look-at-handler": [[16, "vector"]],
  "joint-mod-joint-set-world-handler": [
    [32, "vector"],
    [48, "vector"]
  ],
  "joint-mod-joint-set*-world-handler": [[16, "matrix"]],
  "(method 11 chain-physics)": [
    [16, "matrix"],
    [80, "vector"],
    [128, "vector"],
    [144, "vector"],
    [160, "vector"],
    [176, "vector"],
    [192, "vector"],
    [208, "vector"],
    [224, "vector"],
    [240, "vector"],
    [256, "vector"]
  ],
  "(method 13 gui-control)": [[16, ["array", "sound-id", 4]]],
  "ja-play-spooled-anim": [[96, "event-message-block"]],
<<<<<<< HEAD
  "poly-find-nearest-edge": [
    [16, "vector"],
    [64, "vector"]
  ],
  "target-print-stats": [
    [32, "vector"],
    [48, "vector"]
  ],
  "build-conversions": [
    [16, "vector"]
  ],
  "warp-vector-into-surface!": [
    [16, "matrix"]
  ],
  "vector<-pad-in-matrix!": [
    [16, "vector"]
  ],
  "target-no-ja-move-post": [
    [16, "overlaps-others-params"]
  ],
  "do-target-gspot": [
    [16, "collide-query"]
  ],
  "target-no-move-post": [
    [16, "overlaps-others-params"]
  ],
  "add-gravity": [
    [16, "vector"],
    [32, "vector"],
    [48, "vector"],
    [64, "vector"]
  ],
  "target-no-stick-post": [
    [32, "collide-query"]
  ],
  "target-swim-post": [
    [32, "collide-query"]
  ],
  "target-real-post": [
    [16, "vector"],
    [32, "vector"],
    [48, "vector"],
    [64, "collide-query"]
  ],
  "joint-points": [
    [16, "vector"],
    [32, "vector"]
  ],
  "target-calc-camera-pos": [
    [16, "vector"],
    [32, "vector"]
  ],
  "target-compute-pole": [
    [16, "vector"],
    [32, "vector"],
    [48, "vector"],
    [64, "vector"],
    [80, "event-message-block"]
  ],
  "target-compute-edge-rider": [
    [16, "event-message-block"],
    [96, "bone"]
  ],
  "target-compute-edge": [
    [16, "event-message-block"],
    [96, "bone"]
  ],
  "bend-gravity": [
    [32, "vector"]
  ],
  "wall-hide?": [
    [16, "collide-query"],
    [560, "vector"],
    [576, "vector"]
  ],
  "target-add-slide-factor": [
    [16, "vector"],
    [32, "vector"],
    [48, "vector"],
    [64, "vector"],
    [80, "vector"],
    [96, "vector"]
  ],
  "add-thrust": [
    [16, "vector"],
    [32, "vector"],
    [48, "vector"],
    [64, "vector"],
    [80, "vector"],
    [96, "vector"],
    [112, "vector"]
  ],
  "do-rotations2": [
    [16, "vector"]
  ],
  "tobot-init": [
    [16, "event-message-block"]
  ],
  "target-update-ik": [
    [16, "collide-query"],
    [560, "vector"],
    [576, "vector"],
    [592, "vector"],
    [608, "vector"],
    [624, "vector"],
    [640, "vector"],
    [656, "vector"],
    [672, "vector"]
  ],
  "leg-ik-callback": [
    [16, "vector"],
    [32, "vector"],
    [48, "vector"],
    [64, "vector"],
    [80, "vector"],
    [96, "vector"],
    [112, "vector"]
  ],
  "draw-history": [
    [16, "history-iterator"]
  ],
  "target-collision-reaction": [
    [16, "vector"],
    [32, "vector"],
    [48, "vector"]
  ],
  "turn-to-vector": [
    [16, "vector"],
    [32, "vector"]
  ],
  "flag-setup": [
    [16, "vector"],
    [32, "event-message-block"],
    [112, "vector"],
    [128, "vector"],
    [144, "vector"]
  ],
  "target-move-dist": [
    [16, "vector"]
  ],
=======
  "(method 24 com-airlock)": [[16, "script-context"]],
  "(code close com-airlock)": [[32, "script-context"]],
  "(code open com-airlock)": [[16, "script-context"]],
  "(method 23 com-airlock)": [[16, "script-context"]],
  "update-under-lights": [
    [16, "matrix"],
    [64, "vector"]
  ],
  "(method 25 com-airlock)": [[48, "script-context"]],
  "(anon-function 13 airlock)": [
    [176, "script-context"],
    [16, "script-context"]
  ],
  "(trans close com-airlock)": [[16, "script-context"]],
>>>>>>> cfb6abb2
  // placeholder
  "placeholder-do-not-add-below": []
}<|MERGE_RESOLUTION|>--- conflicted
+++ resolved
@@ -469,10 +469,6 @@
     [32, "vector"],
     [48, "matrix"]
   ],
-<<<<<<< HEAD
-
-=======
->>>>>>> cfb6abb2
   "joint-mod-ik-callback": [
     [16, "matrix"],
     [80, "matrix"],
@@ -530,7 +526,20 @@
   ],
   "(method 13 gui-control)": [[16, ["array", "sound-id", 4]]],
   "ja-play-spooled-anim": [[96, "event-message-block"]],
-<<<<<<< HEAD
+  "(method 24 com-airlock)": [[16, "script-context"]],
+  "(code close com-airlock)": [[32, "script-context"]],
+  "(code open com-airlock)": [[16, "script-context"]],
+  "(method 23 com-airlock)": [[16, "script-context"]],
+  "update-under-lights": [
+    [16, "matrix"],
+    [64, "vector"]
+  ],
+  "(method 25 com-airlock)": [[48, "script-context"]],
+  "(anon-function 13 airlock)": [
+    [176, "script-context"],
+    [16, "script-context"]
+  ],
+  "(trans close com-airlock)": [[16, "script-context"]],
   "poly-find-nearest-edge": [
     [16, "vector"],
     [64, "vector"]
@@ -671,22 +680,6 @@
   "target-move-dist": [
     [16, "vector"]
   ],
-=======
-  "(method 24 com-airlock)": [[16, "script-context"]],
-  "(code close com-airlock)": [[32, "script-context"]],
-  "(code open com-airlock)": [[16, "script-context"]],
-  "(method 23 com-airlock)": [[16, "script-context"]],
-  "update-under-lights": [
-    [16, "matrix"],
-    [64, "vector"]
-  ],
-  "(method 25 com-airlock)": [[48, "script-context"]],
-  "(anon-function 13 airlock)": [
-    [176, "script-context"],
-    [16, "script-context"]
-  ],
-  "(trans close com-airlock)": [[16, "script-context"]],
->>>>>>> cfb6abb2
   // placeholder
   "placeholder-do-not-add-below": []
 }