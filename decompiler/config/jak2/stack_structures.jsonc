--- conflicted
+++ resolved
@@ -1021,7 +1021,6 @@
   "(enter cam-circular)": [[32, "collide-query"]],
   "(method 26 rigid-body)": [[16, ["inline-array", "vector", 8]]],
   "(method 47 rigid-body-object)": [[16, "matrix"]],
-<<<<<<< HEAD
   "(method 18 drawable-region-face)": [
     [16, "vector"],
     [32, "vector"]
@@ -1037,8 +1036,4 @@
     [48, "vector"],
     [64, "vector"]
   ]
-=======
-  // placeholder
-  "placeholder-do-not-add-below": []
->>>>>>> a10d60c4
 }