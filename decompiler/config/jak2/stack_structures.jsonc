--- conflicted
+++ resolved
@@ -2138,7 +2138,21 @@
     [208, "mystery-traffic-object-spawn-params-1"]
   ],
   "choose-next-branch-no-exit-level": [[32, "pw-iter-seg"]],
-<<<<<<< HEAD
+  "(method 235 kid-escort)": [[16, "vector"]],
+  "(trans move-to-vehicle kid-escort)": [[16, ["inline-array", "matrix", 2]]],
+  "(code board-vehicle kid-escort)": [[16, "matrix"]],
+  "(trans move-to-vehicle crocadog-escort)": [
+    [16, ["inline-array", "matrix", 2]]
+  ],
+  "(code exit-vehicle crocadog-escort)": [[16, ["inline-array", "matrix", 2]]],
+  "(code board-vehicle crocadog-escort)": [
+    [16, "matrix"],
+    [112, "quaternion"]
+  ],
+  "(method 230 hal-escort)": [[16, "matrix"]],
+  "(method 234 hal-escort)": [[16, "vector"]],
+  "(anon-function 38 hal4-course)": [[16, "vector"]],
+  "(code exit-vehicle kid-escort)": [[48, "vector"]],
   "(method 9 race-path)": [[16, "vector"]],
   "(method 10 race-path)": [[16, ["inline-array", "vector", 4]]],
   "(method 11 race-path)": [[16, ["inline-array", "race-path-sample", 6]]],
@@ -2176,21 +2190,4 @@
   "(method 15 race-state)": [[16, "matrix"]],
   "(method 20 race-manager)": [[16, ["inline-array", "vector", 5]]],
   "(method 16 race-state)": [[16, "mystery-race-manager-type"]]
-=======
-  "(method 235 kid-escort)": [[16, "vector"]],
-  "(trans move-to-vehicle kid-escort)": [[16, ["inline-array", "matrix", 2]]],
-  "(code board-vehicle kid-escort)": [[16, "matrix"]],
-  "(trans move-to-vehicle crocadog-escort)": [
-    [16, ["inline-array", "matrix", 2]]
-  ],
-  "(code exit-vehicle crocadog-escort)": [[16, ["inline-array", "matrix", 2]]],
-  "(code board-vehicle crocadog-escort)": [
-    [16, "matrix"],
-    [112, "quaternion"]
-  ],
-  "(method 230 hal-escort)": [[16, "matrix"]],
-  "(method 234 hal-escort)": [[16, "vector"]],
-  "(anon-function 38 hal4-course)": [[16, "vector"]],
-  "(code exit-vehicle kid-escort)": [[48, "vector"]]
->>>>>>> 466ef6af
 }