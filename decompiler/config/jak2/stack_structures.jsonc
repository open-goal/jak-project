--- conflicted
+++ resolved
@@ -1840,34 +1840,6 @@
     [32, "vector"],
     [48, "vector"]
   ],
-<<<<<<< HEAD
-  "(method 194 hosehead)": [
-    [592, "vector"],
-    [624, "vector"]
-  ],
-  "(method 187 hosehead)": [[16, "vector"]],
-  "(code notice hosehead)": [[16, "vector"]],
-  "(enter notice-wall hosehead)": [[112, "vector"]],
-  "(method 196 hosehead)": [
-    [112, "matrix3"],
-    [176, "vector"],
-    [192, "vector"]
-  ],
-  "(enter ambush hosehead)": [
-    [176, "vector"],
-    [192, "vector"]
-  ],
-  "(method 197 hosehead)": [
-    [144, "collide-query"],
-    [80, "matrix"],
-    [688, "vector"],
-    [704, "vector"]
-  ],
-  "(method 189 hosehead)": [[16, "vector"]],
-  "(method 192 hosehead)": [[16, "vector"]],
-  "(method 11 ruft-plant-bomb)": [[16, "event-message-block"]],
-  "(method 25 jinx-shot)": [[32, "vector"]]
-=======
   "(post idle intro-flamer)": [
     [160, "vector"],
     [176, "vector"]
@@ -1941,6 +1913,31 @@
     [32, "vector"],
     [80, "vector"]
   ],
-  "(method 181 bombbot)": [[16, ["array", "collide-shape", 64]]]
->>>>>>> 2c5e4565
+  "(method 181 bombbot)": [[16, ["array", "collide-shape", 64]]],
+  "(method 194 hosehead)": [
+    [592, "vector"],
+    [624, "vector"]
+  ],
+  "(method 187 hosehead)": [[16, "vector"]],
+  "(code notice hosehead)": [[16, "vector"]],
+  "(enter notice-wall hosehead)": [[112, "vector"]],
+  "(method 196 hosehead)": [
+    [112, "matrix3"],
+    [176, "vector"],
+    [192, "vector"]
+  ],
+  "(enter ambush hosehead)": [
+    [176, "vector"],
+    [192, "vector"]
+  ],
+  "(method 197 hosehead)": [
+    [144, "collide-query"],
+    [80, "matrix"],
+    [688, "vector"],
+    [704, "vector"]
+  ],
+  "(method 189 hosehead)": [[16, "vector"]],
+  "(method 192 hosehead)": [[16, "vector"]],
+  "(method 11 ruft-plant-bomb)": [[16, "event-message-block"]],
+  "(method 25 jinx-shot)": [[32, "vector"]]
 }