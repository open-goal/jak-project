{
  "quaternion-exp!": [[16, "vector"]],
  "quaternion-axis-angle!": [[16, "vector"]],
  "quaternion-vector-angle!": [[16, "vector"]],
  "quaternion-look-at!": [[16, "matrix"]],
  "quaternion-smooth-seek!": [[16, ["inline-array", "quaternion", 2]]],
  // possible for automatic detection:
  "eul->matrix": [[16, "vector"]],
  "vector-sincos!": [[16, "vector"]],
  "vector-reflect-flat-gravity!": [
    [16, "vector"],
    [32, "vector"]
  ],
  "vector-line-distance": [
    [16, "vector"],
    [32, "vector"],
    [48, "vector"],
    [64, "vector"]
  ],
  "vector-line-distance-point!": [
    [16, "vector"],
    [32, "vector"],
    [48, "vector"],
    [64, "vector"]
  ],
  "forward-up-nopitch->inv-matrix": [[16, "vector"]],
  "forward-up-nopitch->quaternion": [[16, "matrix"]],
  "forward-up->quaternion": [
    [16, "matrix"],
    [80, "vector"]
  ],
  "quaternion-from-two-vectors!": [[16, "vector"]],
  "quaternion-from-two-vectors-max-angle!": [[16, "vector"]],
  "matrix-from-two-vectors!": [[16, "vector"]],
  "matrix-from-two-vectors-max-angle!": [[16, "vector"]],
  "matrix-from-two-vectors-max-angle-partial!": [[16, "vector"]],
  "matrix-from-two-vectors-partial-linear!": [[16, "vector"]],
  "matrix-remove-z-rot": [
    [16, "vector"],
    [32, "matrix"]
  ],
  "matrix-rot-diff!": [
    [16, "quaternion"],
    [32, "quaternion"],
    [48, "quaternion"]
  ],
  "quaternion-seek": [
    [16, "matrix"],
    [80, "matrix"],
    [144, "quaternion"]
  ],
  "vector-segment-overlap": [
    [16, "vector"],
    [32, "vector"],
    [48, "vector"],
    [64, "vector"]
  ],
  "line-sphere-intersection?": [
    [16, "vector"],
    [32, "vector"],
    [48, "vector"]
  ],
  "forward-up->inv-matrix": [[16, "vector"]],
  "quaternion-from-two-vectors-partial!": [[16, "vector"]],
  "quaternion-from-two-vectors-max-angle-partial!": [[16, "vector"]],
  "matrix-from-two-vectors-smooth!": [[16, "vector"]],
  "matrix-from-two-vectors-the-long-way-smooth!": [[16, "vector"]],
  "quaternion-from-two-vectors-smooth!": [[16, "matrix"]],
  "vector-deg-seek": [[16, "matrix"]],
  "vector-deg-slerp": [
    [16, "matrix"],
    [80, "vector"],
    [96, "vector"]
  ],
  "circle-test": [
    [16, "sphere"],
    [32, "sphere"],
    [48, "vector"],
    [64, "vector"]
  ],
  "vector-vector-deg-slerp!": [
    [16, "vector"],
    [32, "vector"],
    [48, "quaternion"],
    [64, "quaternion"],
    [80, "quaternion"],
    [96, "vector"]
  ],
  "vector-circle-tangent-new": [
    [16, "sphere"],
    [32, "vector"],
    [48, "vector"]
  ],
  "vector-circle-tangent": [
    [16, "sphere"],
    [32, "vector"],
    [48, "vector"],
    [64, "vector"]
  ],
  "curve-length": [
    [16, "vector"],
    [32, "vector"]
  ],
  "curve-closest-point": [
    [16, "vector"],
    [32, "vector"]
  ],
  "closest-pt-in-triangle": [
    [16, "vector"],
    [32, "vector"],
    [48, "vector"]
  ],
  "vector-plane-distance": [[16, "vector"]],
  "vector-smooth-seek!": [[16, "vector"]],
  "vector-vector-angle-safe": [
    [16, "vector"],
    [32, "vector"]
  ],
  "move-target-from-pad": [
    [16, "vector"],
    [32, "vector"],
    [48, "matrix"]
  ],
  "reverse-transform-point!": [
    [16, "vector"],
    [32, "vector"],
    [48, "vector"]
  ],
  "init-for-transform": [
    [16, "matrix"],
    [80, "matrix"],
    [144, "vector4s-3"],
    [192, "vector"],
    [208, "vector4s-3"]
  ],
  "draw-sprite2d-xy": [[16, "draw-context"]],
  "screen-gradient": [[16, "draw-context"]],
  "play": [
    [16, "event-message-block"],
    [96, ["array", "symbol", 10]]
  ],
  "store-image": [[16, "file-stream"]],
  "joint-mod-blend-world-callback": [[160, "vector"]],
  "joint-mod-rotate-local-callback": [[16, "vector"]],
  "light-hash-get-bucket-index": [[16, "vector4w"]],
  "(method 10 cam-vector-seeker)": [[16, "vector"]],
  "(method 39 nav-mesh)": [
    [16, "vector"],
    [32, "vector"]
  ],
  "(method 41 nav-mesh)": [
    [16, "vector"],
    [32, "vector"]
  ],
  "show-level": [[16, ["array", "symbol", 10]]],
  "(method 17 mood-control)": [[16, "vector"]],
  "(method 9 mood-control)": [[16, "mood-control-work "]],
  "string->sound-name": [[16, "qword"]],
  "doppler-pitch-shift": [[16, ["inline-array", "vector", 2]]],
  "(anon-function 1 gsound)": [
    [16, ["array", "symbol", 4]],
    [32, ["array", "symbol", 4]]
  ],
  "matrix<-parented-transformq!": [[16, "vector"]],
  "(method 9 cylinder)": [
    [48, "cylinder-verts"],
    [432, "cylinder-verts"],
    [816, "matrix"],
    [880, "matrix"]
  ],
  "(method 9 cylinder-flat)": [
    [48, "cylinder-flat-verts"],
    [208, "cylinder-flat-verts"],
    [368, "matrix"],
    [432, "vector"]
  ],
  // debug
  "add-debug-point": [
    [16, "vector4w-2"],
    [48, "vector"]
  ],
  "internal-draw-debug-line": [
    [16, "vector4w-2"],
    [48, "vector4w-2"],
    [80, "vector"],
    [96, "vector"]
  ],
  "internal-draw-debug-text-3d": [
    [16, "vector4w"],
    [32, "font-context"]
  ],
  "add-debug-triangle-normal": [
    [16, "vector"],
    [32, "vector"]
  ],
  "add-debug-flat-triangle": [
    [16, "vector4w-3"],
    [64, "vector4w-3"],
    [112, "vector"],
    [128, "vector"],
    [144, "vector"]
  ],
  "add-debug-line2d": [
    [16, "vector4w"],
    [32, "vector4w"]
  ],
  "add-debug-box": [
    [16, "vector"],
    [32, "vector"]
  ],
  "add-debug-box-with-transform": [
    [16, ["inline-array", "vector", 8]],
    [144, ["inline-array", "vector", 2]],
    [176, "vector"]
  ],
  "add-debug-x": [
    [16, "vector"],
    [32, "vector"]
  ],
  "add-debug-cross": [
    [16, "vector"],
    [32, "vector"],
    [48, "vector"],
    [64, "vector"],
    [80, "vector"],
    [96, "vector"],
    [112, "vector"],
    [128, "vector"]
  ],
  "add-debug-sphere-with-transform": [
    [16, "vector"]
  ],
  "add-debug-line-sphere": [
    [48, "matrix"],
    [112, "matrix"],
    [128, "vector"],
    [144, "vector"],
    [160, "vector"],
    [176, "vector"],
    [208, "vector"],
    [192, "vector"]
  ],
  "add-debug-circle": [
    [16, "vector"],
    [32, "vector"]
  ],
  "add-debug-vector": [
    [16, "vector"]
  ],
  "add-debug-quaternion": [
    [16, "matrix"]
  ],
  "add-debug-yrot-vector": [
    [16, "vector"]
  ],
  "add-debug-arc": [
    [16, "vector"],
    [32, "vector"]
  ],
  "add-debug-curve": [
    [16, "vector"],
    [32, "vector"]
  ],
  "add-debug-points": [
    [16, "vector"]
  ],
  "add-debug-light": [
    [16, "vector"]
  ],
  "add-debug-cursor": [
    [16, "vector"]
  ],
  "dma-timeout-cam": [
    [16, "vector"],
    [32, "matrix"]
  ],
  // debug-sphere
  "make-debug-sphere-table": [
    [16, "vector"],
    [32, "vector"],
    [48, "vector"],
    [64, "vector"],
    [80, "vector"],
    [96, "vector"],
    [112, "vector"]
  ],
  "add-debug-sphere-from-table": [
    [16, "vector"],
    [48, "vector"],
    [64, "vector"]
  ],

  "matrix-3x3-triple-transpose-product": [[16, ["inline-array", "matrix", 3]]],
  "(method 14 rigid-body)": [[16, "quaternion"]],
  "(method 19 rigid-body)": [
    [16, "vector"],
    [32, "vector"]
  ],
  "(method 22 rigid-body)": [[16, "vector"]],
  "want-to-board?": [
    [16, "collide-query"],
    [560, ["inline-array", "sphere", 3]],
    [608, "vector"]
  ],
  "(method 10 cam-setting-data)": [[16, "event-message-block"]],
  "(method 18 tracking-spline)": [
    [16, "tracking-spline-sampler"],
    [32, "tracking-spline-sampler"]
  ],
  "(method 20 tracking-spline)": [
    [16, "vector"], // hang without!
    [32, "vector"]
  ],
  "cam-calc-follow!": [
    [16, "vector"],
    [32, "vector"],
    [48, "vector"],
    [64, "vector"]
  ],
  "slave-set-rotation!": [
    [96, "vector"],
    [112, "matrix"],
    [176, "vector"]
  ],
  "v-slrp2!": [
    [32, "vector"],
    [64, "matrix"]
  ],
  "v-slrp3!": [[32, "vector"]],
  "cam-state-from-entity": [[16, "curve"]], // decompiler guessed 'symbol' instead!
  "camera-teleport-to-entity": [[16, "transformq"]],
  "(event cam-master-active)": [
    [16, "event-message-block"],
    [96, "vector"],
    [112, "vector"],
    [16, "event-message-block"]
  ],
  "master-choose-entity": [[16, "event-message-block"]],
  "(code cam-pov180)": [
    [16, "vector"],
    [32, "vector"],
    [48, "vector"],
    [64, "vector"]
  ],
  "(code cam-pov-track)": [
    [16, "vector"],
    [32, "matrix"]
  ],
  "(code cam-eye)": [
    [16, "vector"],
    [32, "matrix"],
    [112, "vector"]
  ],
  "los-cw-ccw": [
    [16, "vector"],
    [32, "vector"],
    [48, "matrix"],
    [112, "vector"]
  ],
  "cam-los-spline-collide": [
    [16, "collide-query"],
    [560, "vector"],
    [576, "vector"]
  ],
  "cam-los-collide": [
    [16, "collide-query"],
    [592, "vector"],
    [608, "vector"]
  ],
  "cam-string-joystick": [
    [32, "vector"],
    [48, "matrix"],
    [128, "matrix"],
    [192, "vector"],
    [208, "vector"],
    [224, "matrix"]
  ],
  "cam-string-find-position-rel!": [[48, "collide-query"]],
  "cam-string-find-hidden": [[16, "collide-query"]],
  "cam-string-move": [[80, "collide-query"]],
  "(enter cam-string)": [[32, "collide-query"]],
  "cam-stick-code": [
    [608, "vector"],
    [64, "collide-query"]
  ],
  "(trans cam-stick)": [
    [16, "matrix"],
    [80, "vector"],
    [96, "vector"],
    [112, "vector"]
  ],
  "(code cam-spline)": [[16, "curve"]],
  "(code cam-point-watch)": [
    [16, "vector"],
    [32, "vector"]
  ],
  "cam-free-floating-move": [[16, "camera-free-floating-move-info"]],
  "cam-helper-temp": [
    [16, "matrix"],
    [64, "vector"],
    [80, "matrix"]
  ],
  "update-view-planes": [
    [208, "vector"],
    [224, "vector"],
    [16, "view-frustum"]
  ],
  "camera-slave-debug": [
    [16, "vector"],
    [32, "vector"],
    [48, "matrix"],
    [128, "curve"]
  ],
  "cam-collision-record-draw": [
    [48, "collide-query"],
    [16, "vector4w"],
    [32, "vector4w"]
  ],
  "cam-debug-draw-tris": [[16, "vector4w"]],
  "draw-string-xy": [[16, "font-context"]],
  "(code die gun)": [
    [16, "matrix"],
    [112, "vector"],
    [128, "vector"],
    [144, "vector"]
  ],
  "draw-beam": [
    [16, "vector"],
    [32, "vector"],
    [48, "vector"]
  ],
  "gun-post": [
    [16, "vector"],
    [32, "vector"],
    [48, "matrix"],
    [144, "vector"],
    [160, "vector"],
    [176, "vector"]
  ],
  "(method 9 gun-info)": [
    [16, "collide-query"],
    [560, "vector"],
    [576, "vector"],
    [592, "vector"],
    [608, "vector"],
    [624, "vector"],
    [640, "vector"],
    [656, "vector"]
  ],
  "target-gun-fire-yellow": [
    [16, "matrix"],
    [112, "event-message-block"]
  ],
  "(method 14 collide-cache)": [[16, "bounding-box"]],
  "sp-adjust-launch": [[16, "matrix"]],
  "sp-launch-particles-death": [[16, "matrix"]],
  "sp-relaunch-particle-3d": [[16, "quaternion"]],
  "execute-part-engine": [
    [16, "matrix"],
    [80, "vector"]
  ],
  "sparticle-motion-blur-old": [
    [16, "vector"],
    [32, "vector4w"],
    [48, "vector4w"]
  ],
  "sp-orbiter": [
    [16, "vector"],
    [32, "vector"],
    [48, "matrix"]
  ],
  "joint-mod-ik-callback": [
    [16, "matrix"],
    [80, "matrix"],
    [144, "vector"],
    [160, "vector"],
    [176, "vector"],
    [192, "vector"],
    [208, "vector"],
    [224, "vector"],
    [272, "vector"],
    [256, "vector"],
    [288, "vector"],
    [304, "vector"],
    [320, "quaternion"],
    [336, "quaternion"],
    [352, "vector"],
    [448, "vector"],
    [464, "vector"],
    [480, "vector"],
    [496, "quaternion"],
    [512, "matrix"],
    [576, "vector"],
    [592, "matrix"],
    [656, "matrix"],
    [720, "matrix"]
  ],
  "joint-mod-look-at-handler": [
    [16, "vector"],
    [32, "vector"],
    [48, "vector"],
    [64, "vector"],
    [96, "vector"],
    [112, "vector"],
    [128, "vector"]
  ],
  "joint-mod-polar-look-at-guts": [[32, "vector"]],
  "joint-mod-world-look-at-handler": [[16, "vector"]],
  "joint-mod-joint-set-world-handler": [
    [32, "vector"],
    [48, "vector"]
  ],
  "joint-mod-joint-set*-world-handler": [[16, "matrix"]],
  "(method 11 chain-physics)": [
    [16, "matrix"],
    [80, "vector"],
    [128, "vector"],
    [144, "vector"],
    [160, "vector"],
    [176, "vector"],
    [192, "vector"],
    [208, "vector"],
    [224, "vector"],
    [240, "vector"],
    [256, "vector"]
  ],
  "(method 13 gui-control)": [[16, ["array", "sound-id", 4]]],
  "ja-play-spooled-anim": [[96, "event-message-block"]],
  "update-under-lights": [
    [16, "matrix"],
    [64, "vector"]
  ],
<<<<<<< HEAD
  "(method 25 com-airlock)": [[48, "script-context"]],
  "(anon-function 13 airlock)": [
    [176, "script-context"],
    [16, "script-context"]
  ],
  "(trans close com-airlock)": [[16, "script-context"]],
  "poly-find-nearest-edge": [
    [16, "vector"],
    [64, "vector"]
  ],
  "target-print-stats": [
    [32, "vector"],
    [48, "vector"]
  ],
  "build-conversions": [
    [16, "vector"]
  ],
  "warp-vector-into-surface!": [
    [16, "matrix"]
  ],
  "vector<-pad-in-matrix!": [
    [16, "vector"]
  ],
  "target-no-ja-move-post": [
    [16, "overlaps-others-params"]
  ],
  "do-target-gspot": [
    [16, "collide-query"]
  ],
  "target-no-move-post": [
    [16, "overlaps-others-params"]
  ],
  "add-gravity": [
    [16, "vector"],
    [32, "vector"],
    [48, "vector"],
    [64, "vector"]
  ],
  "target-no-stick-post": [
    [32, "collide-query"]
  ],
  "target-swim-post": [
    [32, "collide-query"]
  ],
  "target-real-post": [
    [16, "vector"],
    [32, "vector"],
    [48, "vector"],
    [64, "collide-query"]
  ],
  "joint-points": [
    [16, "vector"],
    [32, "vector"]
  ],
  "target-calc-camera-pos": [
    [16, "vector"],
    [32, "vector"]
  ],
  "target-compute-pole": [
    [16, "vector"],
    [32, "vector"],
    [48, "vector"],
    [64, "vector"],
    [80, "event-message-block"]
  ],
  "target-compute-edge-rider": [
    [16, "event-message-block"],
    [96, "bone"]
  ],
  "target-compute-edge": [
    [16, "event-message-block"],
    [96, "bone"]
  ],
  "bend-gravity": [
    [32, "vector"]
  ],
  "wall-hide?": [
    [16, "collide-query"],
    [560, "vector"],
    [576, "vector"]
  ],
  "target-add-slide-factor": [
    [16, "vector"],
    [32, "vector"],
    [48, "vector"],
    [64, "vector"],
    [80, "vector"],
    [96, "vector"]
  ],
  "add-thrust": [
    [16, "vector"],
    [32, "vector"],
    [48, "vector"],
    [64, "vector"],
    [80, "vector"],
    [96, "vector"],
    [112, "vector"]
  ],
  "do-rotations2": [
    [16, "vector"]
  ],
  "tobot-init": [
    [16, "event-message-block"]
  ],
  "target-update-ik": [
    [16, "collide-query"],
    [560, "vector"],
    [576, "vector"],
    [592, "vector"],
    [608, "vector"],
    [624, "vector"],
    [640, "vector"],
    [656, "vector"],
    [672, "vector"]
  ],
  "leg-ik-callback": [
    [16, "vector"],
    [32, "vector"],
    [48, "vector"],
    [64, "vector"],
    [80, "vector"],
    [96, "vector"],
    [112, "vector"]
  ],
  "draw-history": [
    [16, "history-iterator"]
  ],
  "target-collision-reaction": [
    [16, "vector"],
    [32, "vector"],
    [48, "vector"]
  ],
  "turn-to-vector": [
    [16, "vector"],
    [32, "vector"]
  ],
  "flag-setup": [
    [16, "vector"],
    [32, "event-message-block"],
    [112, "vector"],
    [128, "vector"],
    [144, "vector"]
  ],
  "target-move-dist": [
    [16, "vector"]
  ],
=======
>>>>>>> f3c63f26
  // placeholder
  "placeholder-do-not-add-below": []
}<|MERGE_RESOLUTION|>--- conflicted
+++ resolved
@@ -530,13 +530,6 @@
     [16, "matrix"],
     [64, "vector"]
   ],
-<<<<<<< HEAD
-  "(method 25 com-airlock)": [[48, "script-context"]],
-  "(anon-function 13 airlock)": [
-    [176, "script-context"],
-    [16, "script-context"]
-  ],
-  "(trans close com-airlock)": [[16, "script-context"]],
   "poly-find-nearest-edge": [
     [16, "vector"],
     [64, "vector"]
@@ -677,8 +670,6 @@
   "target-move-dist": [
     [16, "vector"]
   ],
-=======
->>>>>>> f3c63f26
   // placeholder
   "placeholder-do-not-add-below": []
 }