{
  "quaternion-exp!": [[16, "vector"]],
  "quaternion-axis-angle!": [[16, "vector"]],
  "quaternion-vector-angle!": [[16, "vector"]],
  "quaternion-look-at!": [[16, "matrix"]],
  "quaternion-smooth-seek!": [[16, ["inline-array", "quaternion", 2]]],
  // possible for automatic detection:
  "eul->matrix": [[16, "vector"]],
  "vector-sincos!": [[16, "vector"]],
  "vector-reflect-flat-gravity!": [
    [16, "vector"],
    [32, "vector"]
  ],
  "vector-line-distance": [
    [16, "vector"],
    [32, "vector"],
    [48, "vector"],
    [64, "vector"]
  ],
  "vector-line-distance-point!": [
    [16, "vector"],
    [32, "vector"],
    [48, "vector"],
    [64, "vector"]
  ],
  "forward-up-nopitch->inv-matrix": [[16, "vector"]],
  "forward-up-nopitch->quaternion": [[16, "matrix"]],
  "forward-up->quaternion": [
    [16, "matrix"],
    [80, "vector"]
  ],
  "quaternion-from-two-vectors!": [[16, "vector"]],
  "quaternion-from-two-vectors-max-angle!": [[16, "vector"]],
  "matrix-from-two-vectors!": [[16, "vector"]],
  "matrix-from-two-vectors-max-angle!": [[16, "vector"]],
  "matrix-from-two-vectors-max-angle-partial!": [[16, "vector"]],
  "matrix-from-two-vectors-partial-linear!": [[16, "vector"]],
  "matrix-remove-z-rot": [
    [16, "vector"],
    [32, "matrix"]
  ],
  "matrix-rot-diff!": [
    [16, "quaternion"],
    [32, "quaternion"],
    [48, "quaternion"]
  ],
  "quaternion-seek": [
    [16, "matrix"],
    [80, "matrix"],
    [144, "quaternion"]
  ],
  "vector-segment-overlap": [
    [16, "vector"],
    [32, "vector"],
    [48, "vector"],
    [64, "vector"]
  ],
  "line-sphere-intersection?": [
    [16, "vector"],
    [32, "vector"],
    [48, "vector"]
  ],
  "forward-up->inv-matrix": [[16, "vector"]],
  "quaternion-from-two-vectors-partial!": [[16, "vector"]],
  "quaternion-from-two-vectors-max-angle-partial!": [[16, "vector"]],
  "matrix-from-two-vectors-smooth!": [[16, "vector"]],
  "matrix-from-two-vectors-the-long-way-smooth!": [[16, "vector"]],
  "quaternion-from-two-vectors-smooth!": [[16, "matrix"]],
  "vector-deg-seek": [[16, "matrix"]],
  "vector-deg-slerp": [
    [16, "matrix"],
    [80, "vector"],
    [96, "vector"]
  ],
  "circle-test": [
    [16, "sphere"],
    [32, "sphere"],
    [48, "vector"],
    [64, "vector"]
  ],
  "vector-vector-deg-slerp!": [
    [16, "vector"],
    [32, "vector"],
    [48, "quaternion"],
    [64, "quaternion"],
    [80, "quaternion"],
    [96, "vector"]
  ],
  "vector-circle-tangent-new": [
    [16, "sphere"],
    [32, "vector"],
    [48, "vector"]
  ],
  "vector-circle-tangent": [
    [16, "sphere"],
    [32, "vector"],
    [48, "vector"],
    [64, "vector"]
  ],
  "curve-length": [
    [16, "vector"],
    [32, "vector"]
  ],
  "curve-closest-point": [
    [16, "vector"],
    [32, "vector"]
  ],
  "closest-pt-in-triangle": [
    [16, "vector"],
    [32, "vector"],
    [48, "vector"]
  ],
  "vector-plane-distance": [[16, "vector"]],
  "vector-smooth-seek!": [[16, "vector"]],
  "vector-vector-angle-safe": [
    [16, "vector"],
    [32, "vector"]
  ],
  "move-target-from-pad": [
    [16, "vector"],
    [32, "vector"],
    [48, "matrix"]
  ],
  "reverse-transform-point!": [
    [16, "vector"],
    [32, "vector"],
    [48, "vector"]
  ],
  "init-for-transform": [
    [16, "matrix"],
    [80, "matrix"],
    [144, "vector4s-3"],
    [192, "vector"],
    [208, "vector4s-3"]
  ],
  "draw-sprite2d-xy": [[16, "draw-context"]],
  "screen-gradient": [[16, "draw-context"]],
  "play": [
    [16, "event-message-block"],
    [96, ["array", "symbol", 10]]
  ],
  "store-image": [[16, "file-stream"]],
  "joint-mod-blend-world-callback": [[160, "vector"]],
  "joint-mod-rotate-local-callback": [[16, "vector"]],
  "light-hash-get-bucket-index": [[16, "vector4w"]],
  "(method 10 cam-vector-seeker)": [[16, "vector"]],
  "(method 39 nav-mesh)": [
    [16, "vector"],
    [32, "vector"]
  ],
  "(method 41 nav-mesh)": [
    [16, "vector"],
    [32, "vector"]
  ],
  "show-level": [[16, ["array", "symbol", 10]]],
  "(method 17 mood-control)": [[16, "vector"]],
  "(method 9 mood-control)": [[16, "mood-control-work "]],
  "string->sound-name": [[16, "qword"]],
  "doppler-pitch-shift": [[16, ["inline-array", "vector", 2]]],
  "(anon-function 1 gsound)": [
    [16, ["array", "symbol", 4]],
    [32, ["array", "symbol", 4]]
  ],
  "matrix<-parented-transformq!": [[16, "vector"]],
  "(method 9 cylinder)": [
    [48, "cylinder-verts"],
    [432, "cylinder-verts"],
    [816, "matrix"],
    [880, "matrix"]
  ],
  "(method 9 cylinder-flat)": [
    [48, "cylinder-flat-verts"],
    [208, "cylinder-flat-verts"],
    [368, "matrix"],
    [432, "vector"]
  ],
  "matrix-3x3-triple-transpose-product": [[16, ["inline-array", "matrix", 3]]],
  "(method 14 rigid-body)": [[16, "quaternion"]],
  "(method 19 rigid-body)": [
    [16, "vector"],
    [32, "vector"]
  ],
  "(method 22 rigid-body)": [[16, "vector"]],
  "want-to-board?": [
    [16, "collide-query"],
    [560, ["inline-array", "sphere", 3]],
    [608, "vector"]
  ],
  "(method 10 cam-setting-data)": [[16, "event-message-block"]],

  "(method 18 tracking-spline)": [
    [16, "tracking-spline-sampler"],
    [32, "tracking-spline-sampler"]
  ],
  "(method 20 tracking-spline)": [
    [16, "vector"], // hang without!
    [32, "vector"]
  ],
  "cam-calc-follow!": [
    [16, "vector"],
    [32, "vector"],
    [48, "vector"],
    [64, "vector"]
  ],
  "slave-set-rotation!": [
    [96, "vector"],
    [112, "matrix"],
    [176, "vector"]
  ],
  "v-slrp2!": [
    [32, "vector"],
    [64, "matrix"]
  ],
  "v-slrp3!": [[32, "vector"]],
  "cam-state-from-entity": [[16, "curve"]], // decompiler guessed 'symbol' instead!
  "camera-teleport-to-entity": [[16, "transformq"]],
  "(event cam-master-active)": [
    [16, "event-message-block"],
    [96, "vector"],
    [112, "vector"],
    [16, "event-message-block"]
  ],
  "master-choose-entity": [[16, "event-message-block"]],
  "(code cam-pov180)": [
    [16, "vector"],
    [32, "vector"],
    [48, "vector"],
    [64, "vector"]
  ],
  "(code cam-pov-track)": [
    [16, "vector"],
    [32, "matrix"]
  ],
  "(code cam-eye)": [
    [16, "vector"],
    [32, "matrix"],
    [112, "vector"]
  ],
  "los-cw-ccw": [
    [16, "vector"],
    [32, "vector"],
    [48, "matrix"],
    [112, "vector"]
  ],
  "cam-los-spline-collide": [
    [16, "collide-query"],
    [560, "vector"],
    [576, "vector"]
  ],
  "cam-los-collide": [
    [16, "collide-query"],
    [592, "vector"],
    [608, "vector"]
  ],
  "cam-string-joystick": [
    [32, "vector"],
    [48, "matrix"],
    [128, "matrix"],
    [192, "vector"],
    [208, "vector"],
    [224, "matrix"]
  ],
  "cam-string-find-position-rel!": [[48, "collide-query"]],
  "cam-string-find-hidden": [[16, "collide-query"]],
  "cam-string-move": [[80, "collide-query"]],
  "(enter cam-string)": [[32, "collide-query"]],
  "cam-stick-code": [
    [608, "vector"],
    [64, "collide-query"]
  ],
  "(trans cam-stick)": [
    [16, "matrix"],
    [80, "vector"],
    [96, "vector"],
    [112, "vector"]
  ],
  "(code cam-spline)": [[16, "curve"]],
  "(code cam-point-watch)": [
    [16, "vector"],
    [32, "vector"]
  ],
  "cam-free-floating-move": [[16, "camera-free-floating-move-info"]],
  "cam-helper-temp": [
    [16, "matrix"],
    [64, "vector"],
    [80, "matrix"]
  ],
  "update-view-planes": [
    [208, "vector"],
    [224, "vector"],
    [16, "view-frustum"]
  ],
  "camera-slave-debug": [
    [16, "vector"],
    [32, "vector"],
    [48, "matrix"],
    [128, "curve"]
  ],
  "cam-collision-record-draw": [
    [48, "collide-query"],
    [16, "vector4w"],
    [32, "vector4w"]
  ],
  "cam-debug-draw-tris": [[16, "vector4w"]],
<<<<<<< HEAD
  "sp-adjust-launch": [[16, "matrix"]],
  "sp-launch-particles-death": [[16, "matrix"]],
  "sp-relaunch-particle-3d": [[16, "quaternion"]],
  "execute-part-engine": [
    [16, "matrix"],
    [80, "vector"]
  ],
  "sparticle-motion-blur-old": [
    [16, "vector"],
    [32, "vector4w"],
    [48, "vector4w"]
  ],
  "sp-orbiter": [
    [16, "vector"],
    [32, "vector"],
    [48, "matrix"]
=======

  "(code die gun)": [
    [16, "matrix"],
    [112, "vector"],
    [128, "vector"],
    [144, "vector"]
  ],

  "draw-beam": [
    [16, "vector"],
    [32, "vector"],
    [48, "vector"]
  ],

  "gun-post": [
    [16, "vector"],
    [32, "vector"],
    [48, "matrix"],
    [144, "vector"],
    [160, "vector"],
    [176, "vector"]
  ],

  "(method 9 gun-info)": [
    [16, "collide-query"],
    [560, "vector"],
    [576, "vector"],
    [592, "vector"],
    [608, "vector"],
    [624, "vector"],
    [640, "vector"],
    [656, "vector"]
  ],

  "target-gun-fire-yellow": [
    [16, "matrix"],
    [112, "event-message-block"]
  ],
  
  "(method 14 collide-cache)": [
    [16, "bounding-box"]
>>>>>>> 2a1dc7bd
  ],
  // placeholder
  "placeholder-do-not-add-below": [],
  "joint-mod-ik-callback": [
    [16, "matrix"],
    [80, "matrix"],
    [144, "vector"],
    [160, "vector"],
    [176, "vector"],
    [192, "vector"],
    [208, "vector"],
    [224, "vector"],
    [272, "vector"],
    [256, "vector"],
    [288, "vector"],
    [304, "vector"],
    [320, "quaternion"],
    [336, "quaternion"],
    [352, "vector"],
    [448, "vector"],
    [464, "vector"],
    [480, "vector"],
    [496, "quaternion"],
    [512, "matrix"],
    [576, "vector"],
    [592, "matrix"],
    [656, "matrix"],
    [720, "matrix"]
  ],
  "joint-mod-look-at-handler": [
    [16, "vector"],
    [32, "vector"],
    [48, "vector"],
    [64, "vector"],
    [96, "vector"],
    [112, "vector"],
    [128, "vector"]
  ],
  "joint-mod-polar-look-at-guts": [[32, "vector"]],
  "joint-mod-world-look-at-handler": [[16, "vector"]],
  "joint-mod-joint-set-world-handler": [
    [32, "vector"],
    [48, "vector"]
  ],
  "joint-mod-joint-set*-world-handler": [[16, "matrix"]],
  "(method 11 chain-physics)": [
    [16, "matrix"],
    [80, "vector"],
    [128, "vector"],
    [144, "vector"],
    [160, "vector"],
    [176, "vector"],
    [192, "vector"],
    [208, "vector"],
    [224, "vector"],
    [240, "vector"],
    [256, "vector"]
  ],
  "(method 13 gui-control)": [[16, ["array", "sound-id", 4]]],
  "ja-play-spooled-anim": [[96, "event-message-block"]]
}<|MERGE_RESOLUTION|>--- conflicted
+++ resolved
@@ -302,25 +302,6 @@
     [32, "vector4w"]
   ],
   "cam-debug-draw-tris": [[16, "vector4w"]],
-<<<<<<< HEAD
-  "sp-adjust-launch": [[16, "matrix"]],
-  "sp-launch-particles-death": [[16, "matrix"]],
-  "sp-relaunch-particle-3d": [[16, "quaternion"]],
-  "execute-part-engine": [
-    [16, "matrix"],
-    [80, "vector"]
-  ],
-  "sparticle-motion-blur-old": [
-    [16, "vector"],
-    [32, "vector4w"],
-    [48, "vector4w"]
-  ],
-  "sp-orbiter": [
-    [16, "vector"],
-    [32, "vector"],
-    [48, "matrix"]
-=======
-
   "(code die gun)": [
     [16, "matrix"],
     [112, "vector"],
@@ -358,13 +339,25 @@
     [16, "matrix"],
     [112, "event-message-block"]
   ],
-  
-  "(method 14 collide-cache)": [
-    [16, "bounding-box"]
->>>>>>> 2a1dc7bd
-  ],
-  // placeholder
-  "placeholder-do-not-add-below": [],
+
+  "(method 14 collide-cache)": [[16, "bounding-box"]],
+  "sp-adjust-launch": [[16, "matrix"]],
+  "sp-launch-particles-death": [[16, "matrix"]],
+  "sp-relaunch-particle-3d": [[16, "quaternion"]],
+  "execute-part-engine": [
+    [16, "matrix"],
+    [80, "vector"]
+  ],
+  "sparticle-motion-blur-old": [
+    [16, "vector"],
+    [32, "vector4w"],
+    [48, "vector4w"]
+  ],
+  "sp-orbiter": [
+    [16, "vector"],
+    [32, "vector"],
+    [48, "matrix"]
+  ],
   "joint-mod-ik-callback": [
     [16, "matrix"],
     [80, "matrix"],
@@ -421,5 +414,7 @@
     [256, "vector"]
   ],
   "(method 13 gui-control)": [[16, ["array", "sound-id", 4]]],
-  "ja-play-spooled-anim": [[96, "event-message-block"]]
+  "ja-play-spooled-anim": [[96, "event-message-block"]],
+  // placeholder
+  "placeholder-do-not-add-below": []
 }