{
  "quaternion-exp!": [[16, "vector"]],
  "quaternion-axis-angle!": [[16, "vector"]],
  "quaternion-vector-angle!": [[16, "vector"]],
  "quaternion-look-at!": [[16, "matrix"]],
  "quaternion-smooth-seek!": [[16, ["inline-array", "quaternion", 2]]],
  // possible for automatic detection:
  "eul->matrix": [[16, "vector"]],
  "vector-sincos!": [[16, "vector"]],
  "vector-reflect-flat-gravity!": [
    [16, "vector"],
    [32, "vector"]
  ],
  "vector-line-distance": [
    [16, "vector"],
    [32, "vector"],
    [48, "vector"],
    [64, "vector"]
  ],
  "vector-line-distance-point!": [
    [16, "vector"],
    [32, "vector"],
    [48, "vector"],
    [64, "vector"]
  ],
  "forward-up-nopitch->inv-matrix": [[16, "vector"]],
  "forward-up-nopitch->quaternion": [[16, "matrix"]],
  "forward-up->quaternion": [
    [16, "matrix"],
    [80, "vector"]
  ],
  "quaternion-from-two-vectors!": [[16, "vector"]],
  "quaternion-from-two-vectors-max-angle!": [[16, "vector"]],
  "matrix-from-two-vectors!": [[16, "vector"]],
  "matrix-from-two-vectors-max-angle!": [[16, "vector"]],
  "matrix-from-two-vectors-max-angle-partial!": [[16, "vector"]],
  "matrix-from-two-vectors-partial-linear!": [[16, "vector"]],
  "matrix-remove-z-rot": [
    [16, "vector"],
    [32, "matrix"]
  ],
  "matrix-rot-diff!": [
    [16, "quaternion"],
    [32, "quaternion"],
    [48, "quaternion"]
  ],
  "quaternion-seek": [
    [16, "matrix"],
    [80, "matrix"],
    [144, "quaternion"]
  ],
  "vector-segment-overlap": [
    [16, "vector"],
    [32, "vector"],
    [48, "vector"],
    [64, "vector"]
  ],
  "line-sphere-intersection?": [
    [16, "vector"],
    [32, "vector"],
    [48, "vector"]
  ],
  "forward-up->inv-matrix": [[16, "vector"]],
  "quaternion-from-two-vectors-partial!": [[16, "vector"]],
  "quaternion-from-two-vectors-max-angle-partial!": [[16, "vector"]],
  "matrix-from-two-vectors-smooth!": [[16, "vector"]],
  "matrix-from-two-vectors-the-long-way-smooth!": [[16, "vector"]],
  "quaternion-from-two-vectors-smooth!": [[16, "matrix"]],
  "vector-deg-seek": [[16, "matrix"]],
  "vector-deg-slerp": [
    [16, "matrix"],
    [80, "vector"],
    [96, "vector"]
  ],
  "circle-test": [
    [16, "sphere"],
    [32, "sphere"],
    [48, "vector"],
    [64, "vector"]
  ],
  "vector-vector-deg-slerp!": [
    [16, "vector"],
    [32, "vector"],
    [48, "quaternion"],
    [64, "quaternion"],
    [80, "quaternion"],
    [96, "vector"]
  ],
  "vector-circle-tangent-new": [
    [16, "sphere"],
    [32, "vector"],
    [48, "vector"]
  ],
  "vector-circle-tangent": [
    [16, "sphere"],
    [32, "vector"],
    [48, "vector"],
    [64, "vector"]
  ],
  "curve-length": [
    [16, "vector"],
    [32, "vector"]
  ],
  "curve-closest-point": [
    [16, "vector"],
    [32, "vector"]
  ],
  "closest-pt-in-triangle": [
    [16, "vector"],
    [32, "vector"],
    [48, "vector"]
  ],
  "vector-plane-distance": [[16, "vector"]],
  "vector-smooth-seek!": [[16, "vector"]],
  "vector-vector-angle-safe": [
    [16, "vector"],
    [32, "vector"]
  ],
  "move-target-from-pad": [
    [16, "vector"],
    [32, "vector"],
    [48, "matrix"]
  ],
  "reverse-transform-point!": [
    [16, "vector"],
    [32, "vector"],
    [48, "vector"]
  ],
  "init-for-transform": [
    [16, "matrix"],
    [80, "matrix"],
    [144, "vector4s-3"],
    [192, "vector"],
    [208, "vector4s-3"]
  ],
  "draw-sprite2d-xy": [[16, "draw-context"]],
  "screen-gradient": [[16, "draw-context"]],
  "play": [
    [16, "event-message-block"],
    [96, ["array", "symbol", 10]]
  ],
  "store-image": [[16, "file-stream"]],
  "joint-mod-blend-world-callback": [[160, "vector"]],
  "joint-mod-rotate-local-callback": [[16, "vector"]],
  "light-hash-get-bucket-index": [[16, "vector4w"]],
  "(method 10 cam-vector-seeker)": [[16, "vector"]],
  "(method 39 nav-mesh)": [
    [16, "vector"],
    [32, "vector"]
  ],
  "(method 41 nav-mesh)": [
    [16, "vector"],
    [32, "vector"]
  ],
  "show-level": [[16, ["array", "symbol", 10]]],
  "(method 17 mood-control)": [[16, "vector"]],
  "(method 9 mood-control)": [[16, "mood-control-work "]],
  "string->sound-name": [[16, "qword"]],
  "doppler-pitch-shift": [[16, ["inline-array", "vector", 2]]],
  "(anon-function 1 gsound)": [
    [16, ["array", "symbol", 4]],
    [32, ["array", "symbol", 4]]
  ],
  "matrix<-parented-transformq!": [[16, "vector"]],
  "(method 9 cylinder)": [
    [48, "cylinder-verts"],
    [432, "cylinder-verts"],
    [816, "matrix"],
    [880, "matrix"]
  ],
  "(method 9 cylinder-flat)": [
    [48, "cylinder-flat-verts"],
    [208, "cylinder-flat-verts"],
    [368, "matrix"],
    [432, "vector"]
  ],
<<<<<<< HEAD
=======
  // debug
  "add-debug-point": [
    [16, "vector4w-2"],
    [48, "vector"]
  ],
  "internal-draw-debug-line": [
    [16, "vector4w-2"],
    [48, "vector4w-2"],
    [80, "vector"],
    [96, "vector"]
  ],
  "internal-draw-debug-text-3d": [
    [16, "vector4w"],
    [32, "font-context"]
  ],
  "add-debug-triangle-normal": [
    [16, "vector"],
    [32, "vector"]
  ],
  "add-debug-flat-triangle": [
    [16, "vector4w-3"],
    [64, "vector4w-3"],
    [112, "vector"],
    [128, "vector"],
    [144, "vector"]
  ],
  "add-debug-line2d": [
    [16, "vector4w"],
    [32, "vector4w"]
  ],
  "add-debug-box": [
    [16, "vector"],
    [32, "vector"]
  ],
  "add-debug-box-with-transform": [
    [16, ["inline-array", "vector", 8]],
    [144, ["inline-array", "vector", 2]],
    [176, "vector"]
  ],
  "add-debug-x": [
    [16, "vector"],
    [32, "vector"]
  ],
  "add-debug-cross": [
    [16, "vector"],
    [32, "vector"],
    [48, "vector"],
    [64, "vector"],
    [80, "vector"],
    [96, "vector"],
    [112, "vector"],
    [128, "vector"]
  ],
  "add-debug-sphere-with-transform": [
    [16, "vector"]
  ],
  "add-debug-line-sphere": [
    [48, "matrix"],
    [112, "matrix"],
    [128, "vector"],
    [144, "vector"],
    [160, "vector"],
    [176, "vector"],
    [208, "vector"],
    [192, "vector"]
  ],
  "add-debug-circle": [
    [16, "vector"],
    [32, "vector"]
  ],
  "add-debug-vector": [
    [16, "vector"]
  ],
  "add-debug-quaternion": [
    [16, "matrix"]
  ],
  "add-debug-yrot-vector": [
    [16, "vector"]
  ],
  "add-debug-arc": [
    [16, "vector"],
    [32, "vector"]
  ],
  "add-debug-curve": [
    [16, "vector"],
    [32, "vector"]
  ],
  "add-debug-points": [
    [16, "vector"]
  ],
  "add-debug-light": [
    [16, "vector"]
  ],
  "add-debug-cursor": [
    [16, "vector"]
  ],
  "dma-timeout-cam": [
    [16, "vector"],
    [32, "matrix"]
  ],
  // debug-sphere
  "make-debug-sphere-table": [
    [16, "vector"],
    [32, "vector"],
    [48, "vector"],
    [64, "vector"],
    [80, "vector"],
    [96, "vector"],
    [112, "vector"]
  ],
  "add-debug-sphere-from-table": [
    [16, "vector"],
    [48, "vector"],
    [64, "vector"]
  ],

>>>>>>> f3c63f26
  "matrix-3x3-triple-transpose-product": [[16, ["inline-array", "matrix", 3]]],
  "(method 14 rigid-body)": [[16, "quaternion"]],
  "(method 19 rigid-body)": [
    [16, "vector"],
    [32, "vector"]
  ],
  "(method 22 rigid-body)": [[16, "vector"]],
  "want-to-board?": [
    [16, "collide-query"],
    [560, ["inline-array", "sphere", 3]],
    [608, "vector"]
  ],
  "(method 10 cam-setting-data)": [[16, "event-message-block"]],
  "(method 18 tracking-spline)": [
    [16, "tracking-spline-sampler"],
    [32, "tracking-spline-sampler"]
  ],
  "(method 20 tracking-spline)": [
    [16, "vector"], // hang without!
    [32, "vector"]
  ],
  "cam-calc-follow!": [
    [16, "vector"],
    [32, "vector"],
    [48, "vector"],
    [64, "vector"]
  ],
  "slave-set-rotation!": [
    [96, "vector"],
    [112, "matrix"],
    [176, "vector"]
  ],
  "v-slrp2!": [
    [32, "vector"],
    [64, "matrix"]
  ],
  "v-slrp3!": [[32, "vector"]],
  "cam-state-from-entity": [[16, "curve"]], // decompiler guessed 'symbol' instead!
  "camera-teleport-to-entity": [[16, "transformq"]],
  "(event cam-master-active)": [
    [16, "event-message-block"],
    [96, "vector"],
    [112, "vector"],
    [16, "event-message-block"]
  ],
  "master-choose-entity": [[16, "event-message-block"]],
  "(code cam-pov180)": [
    [16, "vector"],
    [32, "vector"],
    [48, "vector"],
    [64, "vector"]
  ],
  "(code cam-pov-track)": [
    [16, "vector"],
    [32, "matrix"]
  ],
  "(code cam-eye)": [
    [16, "vector"],
    [32, "matrix"],
    [112, "vector"]
  ],
  "los-cw-ccw": [
    [16, "vector"],
    [32, "vector"],
    [48, "matrix"],
    [112, "vector"]
  ],
  "cam-los-spline-collide": [
    [16, "collide-query"],
    [560, "vector"],
    [576, "vector"]
  ],
  "cam-los-collide": [
    [16, "collide-query"],
    [592, "vector"],
    [608, "vector"]
  ],
  "cam-string-joystick": [
    [32, "vector"],
    [48, "matrix"],
    [128, "matrix"],
    [192, "vector"],
    [208, "vector"],
    [224, "matrix"]
  ],
  "cam-string-find-position-rel!": [[48, "collide-query"]],
  "cam-string-find-hidden": [[16, "collide-query"]],
  "cam-string-move": [[80, "collide-query"]],
  "(enter cam-string)": [[32, "collide-query"]],
  "cam-stick-code": [
    [608, "vector"],
    [64, "collide-query"]
  ],
  "(trans cam-stick)": [
    [16, "matrix"],
    [80, "vector"],
    [96, "vector"],
    [112, "vector"]
  ],
  "(code cam-spline)": [[16, "curve"]],
  "(code cam-point-watch)": [
    [16, "vector"],
    [32, "vector"]
  ],
  "cam-free-floating-move": [[16, "camera-free-floating-move-info"]],
  "cam-helper-temp": [
    [16, "matrix"],
    [64, "vector"],
    [80, "matrix"]
  ],
  "update-view-planes": [
    [208, "vector"],
    [224, "vector"],
    [16, "view-frustum"]
  ],
  "camera-slave-debug": [
    [16, "vector"],
    [32, "vector"],
    [48, "matrix"],
    [128, "curve"]
  ],
  "cam-collision-record-draw": [
    [48, "collide-query"],
    [16, "vector4w"],
    [32, "vector4w"]
  ],
  "cam-debug-draw-tris": [[16, "vector4w"]],
  "draw-string-xy": [[16, "font-context"]],
  "(code die gun)": [
    [16, "matrix"],
    [112, "vector"],
    [128, "vector"],
    [144, "vector"]
  ],
  "draw-beam": [
    [16, "vector"],
    [32, "vector"],
    [48, "vector"]
  ],
  "gun-post": [
    [16, "vector"],
    [32, "vector"],
    [48, "matrix"],
    [144, "vector"],
    [160, "vector"],
    [176, "vector"]
  ],
  "(method 9 gun-info)": [
    [16, "collide-query"],
    [560, "vector"],
    [576, "vector"],
    [592, "vector"],
    [608, "vector"],
    [624, "vector"],
    [640, "vector"],
    [656, "vector"]
  ],
  "target-gun-fire-yellow": [
    [16, "matrix"],
    [112, "event-message-block"]
  ],
  "(method 14 collide-cache)": [[16, "bounding-box"]],
  "sp-adjust-launch": [[16, "matrix"]],
  "sp-launch-particles-death": [[16, "matrix"]],
  "sp-relaunch-particle-3d": [[16, "quaternion"]],
  "execute-part-engine": [
    [16, "matrix"],
    [80, "vector"]
  ],
  "sparticle-motion-blur-old": [
    [16, "vector"],
    [32, "vector4w"],
    [48, "vector4w"]
  ],
  "sp-orbiter": [
    [16, "vector"],
    [32, "vector"],
    [48, "matrix"]
  ],
  "joint-mod-ik-callback": [
    [16, "matrix"],
    [80, "matrix"],
    [144, "vector"],
    [160, "vector"],
    [176, "vector"],
    [192, "vector"],
    [208, "vector"],
    [224, "vector"],
    [272, "vector"],
    [256, "vector"],
    [288, "vector"],
    [304, "vector"],
    [320, "quaternion"],
    [336, "quaternion"],
    [352, "vector"],
    [448, "vector"],
    [464, "vector"],
    [480, "vector"],
    [496, "quaternion"],
    [512, "matrix"],
    [576, "vector"],
    [592, "matrix"],
    [656, "matrix"],
    [720, "matrix"]
  ],
  "joint-mod-look-at-handler": [
    [16, "vector"],
    [32, "vector"],
    [48, "vector"],
    [64, "vector"],
    [96, "vector"],
    [112, "vector"],
    [128, "vector"]
  ],
  "joint-mod-polar-look-at-guts": [[32, "vector"]],
  "joint-mod-world-look-at-handler": [[16, "vector"]],
  "joint-mod-joint-set-world-handler": [
    [32, "vector"],
    [48, "vector"]
  ],
  "joint-mod-joint-set*-world-handler": [[16, "matrix"]],
  "(method 11 chain-physics)": [
    [16, "matrix"],
    [80, "vector"],
    [128, "vector"],
    [144, "vector"],
    [160, "vector"],
    [176, "vector"],
    [192, "vector"],
    [208, "vector"],
    [224, "vector"],
    [240, "vector"],
    [256, "vector"]
  ],
  "(method 13 gui-control)": [[16, ["array", "sound-id", 4]]],
  "ja-play-spooled-anim": [[96, "event-message-block"]],
  "update-under-lights": [
    [16, "matrix"],
    [64, "vector"]
  ],
  // placeholder
  "placeholder-do-not-add-below": [],
  "(method 23 grid-hash)": [
    [16, "grid-hash-box"],
    [32, "grid-hash-box"],
    [48, "vector"],
    [64, "vector"]
  ],
  "(method 14 grid-hash)": [
    [16, "vector"],
    [32, "vector"]
  ],
  "(method 15 sphere-hash)": [[16, "vector"]],
  "draw-grid": [
    [16, "vector"],
    [32, "vector"],
    [48, "vector"]
  ],
  "(method 32 sphere-hash)": [[32, "vector"]],
  "(method 37 spatial-hash)": [[48, "vector"]],
  "(method 10 carry-info)": [[16, "vector"]],
  "(method 12 carry-info)": [[16, "vector"]],
  "(method 13 carry-info)": [
    [16, "event-message-block"],
    [144, "matrix"]
  ],
  "(method 16 carry-info)": [[16, "event-message-block"]],
  "(method 23 task-arrow)": [[16, "collide-query"]]
}<|MERGE_RESOLUTION|>--- conflicted
+++ resolved
@@ -174,8 +174,6 @@
     [368, "matrix"],
     [432, "vector"]
   ],
-<<<<<<< HEAD
-=======
   // debug
   "add-debug-point": [
     [16, "vector4w-2"],
@@ -292,7 +290,6 @@
     [64, "vector"]
   ],
 
->>>>>>> f3c63f26
   "matrix-3x3-triple-transpose-product": [[16, ["inline-array", "matrix", 3]]],
   "(method 14 rigid-body)": [[16, "quaternion"]],
   "(method 19 rigid-body)": [
