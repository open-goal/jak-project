--- conflicted
+++ resolved
@@ -1001,10 +1001,6 @@
     [48, "vector"],
     [64, "vector"]
   ],
-<<<<<<< HEAD
-  "add-a-bunch": [[16, "vector"]],
-  "(method 54 rigid-body-platform)": [[16, "vector"]]
-=======
   "(method 24 game-info)": [[16, ["array", "uint16", 512]]],
   "add-a-bunch": [[16, "vector"]],
   "(method 23 grid-hash)": [
@@ -1100,6 +1096,6 @@
   "(method 145 nav-enemy)": [[16, "vector"]],
   "(method 150 nav-enemy)": [[16, "vector"]],
   "(anon-function 88 nav-enemy)": [[16, "vector"]],
-  "(anon-function 93 nav-enemy)": [[16, "vector"]]
->>>>>>> d13155bf
+  "(anon-function 93 nav-enemy)": [[16, "vector"]],
+  "(method 54 rigid-body-platform)": [[16, "vector"]]
 }