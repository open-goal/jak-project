--- conflicted
+++ resolved
@@ -1001,20 +1001,6 @@
     [48, "vector"],
     [64, "vector"]
   ],
-<<<<<<< HEAD
-  "add-collide-debug-box":[
-    [16, "bounding-box"]
-  ],
-  "collide-list-fill-bg-using-box": [
-    [32, "matrix"],
-    [96, "collide-query"]
-  ],
-  "collide-list-fill-bg-using-line-sphere": [
-    [32, "matrix"],
-    [96, "collide-query"]
-  ],
-  "add-a-bunch": [[16, "vector"]]
-=======
   "(method 24 game-info)": [[16, ["array", "uint16", 512]]],
   "add-a-bunch": [[16, "vector"]],
   "(method 23 grid-hash)": [
@@ -1111,6 +1097,17 @@
   "(method 150 nav-enemy)": [[16, "vector"]],
   "(anon-function 88 nav-enemy)": [[16, "vector"]],
   "(anon-function 93 nav-enemy)": [[16, "vector"]],
-  "(method 54 rigid-body-platform)": [[16, "vector"]]
->>>>>>> 760e11a0
+  "(method 54 rigid-body-platform)": [[16, "vector"]],
+  "add-collide-debug-box":[
+    [16, "bounding-box"]
+  ],
+  "collide-list-fill-bg-using-box": [
+    [32, "matrix"],
+    [96, "collide-query"]
+  ],
+  "collide-list-fill-bg-using-line-sphere": [
+    [32, "matrix"],
+    [96, "collide-query"]
+  ],
+  "add-a-bunch": [[16, "vector"]]
 }