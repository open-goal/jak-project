--- conflicted
+++ resolved
@@ -1275,19 +1275,6 @@
   "(method 23 training-manager)": [[16, "vector"]],
   "birth-pickup-at-point": [[16, "vector"]],
   "(code notice fodder)": [[112, "vector"]],
-<<<<<<< HEAD
-  "(method 189 bot)": [
-    [16, "enemy-best-focus"],
-    [32, "sphere"]
-  ],
-  "(method 190 bot)": [[16, "connection-pers"]],
-  "(method 247 sig)": [[16, "projectile-init-by-other-params"]],
-  "(method 250 sig)": [[16, "sphere"]],
-  "(method 25 sig-shot)": [[32, "vector"]],
-  "(method 12 sigt-choose-piston)": [[16, "event-message-block"]],
-  "(method 11 sigt-riding-piston)": [[16, "event-message-block"]],
-  "(anon-function 48 sig0-course)": [[16, "event-message-block"]]
-=======
   "target-mech-collision": [
     [704, "vector"],
     [16, "vector"],
@@ -1367,6 +1354,16 @@
     [32, "transformq"],
     [80, "vector"],
     [112, "vector"]
-  ]
->>>>>>> 416950a1
+  ],
+  "(method 189 bot)": [
+    [16, "enemy-best-focus"],
+    [32, "sphere"]
+  ],
+  "(method 190 bot)": [[16, "connection-pers"]],
+  "(method 247 sig)": [[16, "projectile-init-by-other-params"]],
+  "(method 250 sig)": [[16, "sphere"]],
+  "(method 25 sig-shot)": [[32, "vector"]],
+  "(method 12 sigt-choose-piston)": [[16, "event-message-block"]],
+  "(method 11 sigt-riding-piston)": [[16, "event-message-block"]],
+  "(anon-function 48 sig0-course)": [[16, "event-message-block"]]
 }