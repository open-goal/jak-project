{
  "quaternion-exp!": [[16, "vector"]],
  "quaternion-axis-angle!": [[16, "vector"]],
  "quaternion-vector-angle!": [[16, "vector"]],
  "quaternion-look-at!": [[16, "matrix"]],
  "quaternion-smooth-seek!": [[16, ["inline-array", "quaternion", 2]]],
  // possible for automatic detection:
  "eul->matrix": [[16, "vector"]],
  "vector-sincos!": [[16, "vector"]],
  "vector-reflect-flat-gravity!": [
    [16, "vector"],
    [32, "vector"]
  ],
  "vector-line-distance": [
    [16, "vector"],
    [32, "vector"],
    [48, "vector"],
    [64, "vector"]
  ],
  "vector-line-distance-point!": [
    [16, "vector"],
    [32, "vector"],
    [48, "vector"],
    [64, "vector"]
  ],
  "forward-up-nopitch->inv-matrix": [[16, "vector"]],
  "forward-up-nopitch->quaternion": [[16, "matrix"]],
  "forward-up->quaternion": [
    [16, "matrix"],
    [80, "vector"]
  ],
  "quaternion-from-two-vectors!": [[16, "vector"]],
  "quaternion-from-two-vectors-max-angle!": [[16, "vector"]],
  "matrix-from-two-vectors!": [[16, "vector"]],
  "matrix-from-two-vectors-max-angle!": [[16, "vector"]],
  "matrix-from-two-vectors-max-angle-partial!": [[16, "vector"]],
  "matrix-from-two-vectors-partial-linear!": [[16, "vector"]],
  "matrix-remove-z-rot": [
    [16, "vector"],
    [32, "matrix"]
  ],
  "matrix-rot-diff!": [
    [16, "quaternion"],
    [32, "quaternion"],
    [48, "quaternion"]
  ],
  "quaternion-seek": [
    [16, "matrix"],
    [80, "matrix"],
    [144, "quaternion"]
  ],
  "vector-segment-overlap": [
    [16, "vector"],
    [32, "vector"],
    [48, "vector"],
    [64, "vector"]
  ],
  "line-sphere-intersection?": [
    [16, "vector"],
    [32, "vector"],
    [48, "vector"]
  ],
  "forward-up->inv-matrix": [[16, "vector"]],
  "quaternion-from-two-vectors-partial!": [[16, "vector"]],
  "quaternion-from-two-vectors-max-angle-partial!": [[16, "vector"]],
  "matrix-from-two-vectors-smooth!": [[16, "vector"]],
  "matrix-from-two-vectors-the-long-way-smooth!": [[16, "vector"]],
  "quaternion-from-two-vectors-smooth!": [[16, "matrix"]],
  "vector-deg-seek": [[16, "matrix"]],
  "vector-deg-slerp": [
    [16, "matrix"],
    [80, "vector"],
    [96, "vector"]
  ],
  "circle-test": [
    [16, "sphere"],
    [32, "sphere"],
    [48, "vector"],
    [64, "vector"]
  ],
  "vector-vector-deg-slerp!": [
    [16, "vector"],
    [32, "vector"],
    [48, "quaternion"],
    [64, "quaternion"],
    [80, "quaternion"],
    [96, "vector"]
  ],
  "vector-circle-tangent-new": [
    [16, "sphere"],
    [32, "vector"],
    [48, "vector"]
  ],
  "vector-circle-tangent": [
    [16, "sphere"],
    [32, "vector"],
    [48, "vector"],
    [64, "vector"]
  ],
  "curve-length": [
    [16, "vector"],
    [32, "vector"]
  ],
  "curve-closest-point": [
    [16, "vector"],
    [32, "vector"]
  ],
  "closest-pt-in-triangle": [
    [16, "vector"],
    [32, "vector"],
    [48, "vector"]
  ],
  "vector-plane-distance": [[16, "vector"]],
  "vector-smooth-seek!": [[16, "vector"]],
  "vector-vector-angle-safe": [
    [16, "vector"],
    [32, "vector"]
  ],
  "move-target-from-pad": [
    [16, "vector"],
    [32, "vector"],
    [48, "matrix"]
  ],
  "reverse-transform-point!": [
    [16, "vector"],
    [32, "vector"],
    [48, "vector"]
  ],
  "init-for-transform": [
    [16, "matrix"],
    [80, "matrix"],
    [144, "vector4s-3"],
    [192, "vector"],
    [208, "vector4s-3"]
  ],
  "draw-sprite2d-xy": [[16, "draw-context"]],
  "screen-gradient": [[16, "draw-context"]],
  "play": [
    [16, "event-message-block"],
    [96, ["array", "symbol", 10]]
  ],
  "store-image": [[16, "file-stream"]],
  "joint-mod-blend-world-callback": [[160, "vector"]],
  "joint-mod-rotate-local-callback": [[16, "vector"]],
  "light-hash-get-bucket-index": [[16, "vector4w"]],
  "(method 10 cam-vector-seeker)": [[16, "vector"]],
  "(method 39 nav-mesh)": [
    [16, "vector"],
    [32, "vector"]
  ],
  "(method 41 nav-mesh)": [
    [16, "vector"],
    [32, "vector"]
  ],
  "show-level": [[16, ["array", "symbol", 10]]],
  "(method 17 mood-control)": [[16, "vector"]],
  "(method 9 mood-control)": [[16, "mood-control-work "]],
  "string->sound-name": [[16, "qword"]],
  "doppler-pitch-shift": [[16, ["inline-array", "vector", 2]]],
  "(anon-function 1 gsound)": [
    [16, ["array", "symbol", 4]],
    [32, ["array", "symbol", 4]]
  ],
  "matrix<-parented-transformq!": [[16, "vector"]],
  "(method 9 cylinder)": [
    [48, "cylinder-verts"],
    [432, "cylinder-verts"],
    [816, "matrix"],
    [880, "matrix"]
  ],
  "(method 9 cylinder-flat)": [
    [48, "cylinder-flat-verts"],
    [208, "cylinder-flat-verts"],
    [368, "matrix"],
    [432, "vector"]
  ],
<<<<<<< HEAD

  // debug-sphere
  "make-debug-sphere-table": [
    [16, "vector"],
    [32, "vector"],
    [48, "vector"],
    [64, "vector"],
    [80, "vector"],
    [96, "vector"],
    [112, "vector"]
  ],
  "add-debug-sphere-from-table": [
    [16, "vector"],
    [48, "vector"],
    [64, "vector"]
  ],

=======
>>>>>>> 5a21c823
  "matrix-3x3-triple-transpose-product": [[16, ["inline-array", "matrix", 3]]],
  "(method 14 rigid-body)": [[16, "quaternion"]],
  "(method 19 rigid-body)": [
    [16, "vector"],
    [32, "vector"]
  ],
  "(method 22 rigid-body)": [[16, "vector"]],
  "want-to-board?": [
    [16, "collide-query"],
    [560, ["inline-array", "sphere", 3]],
    [608, "vector"]
  ],
  "(method 10 cam-setting-data)": [[16, "event-message-block"]],

  "(method 18 tracking-spline)": [
    [16, "tracking-spline-sampler"],
    [32, "tracking-spline-sampler"]
  ],
  "(method 20 tracking-spline)": [
    [16, "vector"], // hang without!
    [32, "vector"]
  ],
  "cam-calc-follow!": [
    [16, "vector"],
    [32, "vector"],
    [48, "vector"],
    [64, "vector"]
  ],
  "slave-set-rotation!": [
    [96, "vector"],
    [112, "matrix"],
    [176, "vector"]
  ],
  "v-slrp2!": [
    [32, "vector"],
    [64, "matrix"]
  ],
  "v-slrp3!": [[32, "vector"]],
  "cam-state-from-entity": [[16, "curve"]], // decompiler guessed 'symbol' instead!
  "camera-teleport-to-entity": [[16, "transformq"]],
  "(event cam-master-active)": [
    [16, "event-message-block"],
    [96, "vector"],
    [112, "vector"],
    [16, "event-message-block"]
  ],
  "master-choose-entity": [[16, "event-message-block"]],
  "(code cam-pov180)": [
    [16, "vector"],
    [32, "vector"],
    [48, "vector"],
    [64, "vector"]
  ],
  "(code cam-pov-track)": [
    [16, "vector"],
    [32, "matrix"]
  ],
  "(code cam-eye)": [
    [16, "vector"],
    [32, "matrix"],
    [112, "vector"]
  ],
  "los-cw-ccw": [
    [16, "vector"],
    [32, "vector"],
    [48, "matrix"],
    [112, "vector"]
  ],
  "cam-los-spline-collide": [
    [16, "collide-query"],
    [560, "vector"],
    [576, "vector"]
  ],
  "cam-los-collide": [
    [16, "collide-query"],
    [592, "vector"],
    [608, "vector"]
  ],
  "cam-string-joystick": [
    [32, "vector"],
    [48, "matrix"],
    [128, "matrix"],
    [192, "vector"],
    [208, "vector"],
    [224, "matrix"]
  ],
  "cam-string-find-position-rel!": [[48, "collide-query"]],
  "cam-string-find-hidden": [[16, "collide-query"]],
  "cam-string-move": [[80, "collide-query"]],
  "(enter cam-string)": [[32, "collide-query"]],
  "cam-stick-code": [
    [608, "vector"],
    [64, "collide-query"]
  ],
  "(trans cam-stick)": [
    [16, "matrix"],
    [80, "vector"],
    [96, "vector"],
    [112, "vector"]
  ],
  "(code cam-spline)": [[16, "curve"]],
  "(code cam-point-watch)": [
    [16, "vector"],
    [32, "vector"]
  ],
  "cam-free-floating-move": [[16, "camera-free-floating-move-info"]],
  "cam-helper-temp": [
    [16, "matrix"],
    [64, "vector"],
    [80, "matrix"]
  ],
  "update-view-planes": [
    [208, "vector"],
    [224, "vector"],
    [16, "view-frustum"]
  ],
  "camera-slave-debug": [
    [16, "vector"],
    [32, "vector"],
    [48, "matrix"],
    [128, "curve"]
  ],
  "cam-collision-record-draw": [
    [48, "collide-query"],
    [16, "vector4w"],
    [32, "vector4w"]
  ],
  "cam-debug-draw-tris": [[16, "vector4w"]],

  "(code die gun)": [
    [16, "matrix"],
    [112, "vector"],
    [128, "vector"],
    [144, "vector"]
  ],

  "draw-beam": [
    [16, "vector"],
    [32, "vector"],
    [48, "vector"]
  ],

  "gun-post": [
    [16, "vector"],
    [32, "vector"],
    [48, "matrix"],
    [144, "vector"],
    [160, "vector"],
    [176, "vector"]
  ],

  "(method 9 gun-info)": [
    [16, "collide-query"],
    [560, "vector"],
    [576, "vector"],
    [592, "vector"],
    [608, "vector"],
    [624, "vector"],
    [640, "vector"],
    [656, "vector"]
  ],

  "target-gun-fire-yellow": [
    [16, "matrix"],
    [112, "event-message-block"]
  ],
  
  "(method 14 collide-cache)": [
    [16, "bounding-box"]
  ],
  // placeholder
  "placeholder-do-not-add-below": []
}<|MERGE_RESOLUTION|>--- conflicted
+++ resolved
@@ -174,8 +174,6 @@
     [368, "matrix"],
     [432, "vector"]
   ],
-<<<<<<< HEAD
-
   // debug-sphere
   "make-debug-sphere-table": [
     [16, "vector"],
@@ -192,8 +190,6 @@
     [64, "vector"]
   ],
 
-=======
->>>>>>> 5a21c823
   "matrix-3x3-triple-transpose-product": [[16, ["inline-array", "matrix", 3]]],
   "(method 14 rigid-body)": [[16, "quaternion"]],
   "(method 19 rigid-body)": [
