--- conflicted
+++ resolved
@@ -1355,17 +1355,6 @@
     [80, "vector"],
     [112, "vector"]
   ],
-<<<<<<< HEAD
-  "check-drop-level-strip-crate-drop-userdata-nosplat": [[16, "vector"]],
-  "check-drop-level-strip-crate-drop-userdata": [[16, "vector"]],
-  // hang without!
-  "(post idle grenade-point)": [
-    [16, "vector"],
-    [32, "vector"],
-    [48, "vector"],
-    [64, "vector"]
-  ]
-=======
   "(method 196 crimson-guard-level)": [
     [32, "vector"],
     [48, "vector"],
@@ -1455,6 +1444,14 @@
   "(method 14 trail-graph)": [[16, ["inline-array", "vector", 2]]],
   "(method 13 trail-graph)": [[16, ["inline-array", "vector", 2]]],
   "(method 19 trail-graph)": [[16, "trail-vis-work"]],
-  "(method 15 trail-graph)": [[16, "trail-conn-search"]]
->>>>>>> b03e2a8a
+  "(method 15 trail-graph)": [[16, "trail-conn-search"]],
+  "check-drop-level-strip-crate-drop-userdata-nosplat": [[16, "vector"]],
+  "check-drop-level-strip-crate-drop-userdata": [[16, "vector"]],
+  // hang without!
+  "(post idle grenade-point)": [
+    [16, "vector"],
+    [32, "vector"],
+    [48, "vector"],
+    [64, "vector"]
+  ]
 }