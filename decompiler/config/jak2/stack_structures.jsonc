--- conflicted
+++ resolved
@@ -991,20 +991,8 @@
   "(enter cam-circular)": [[32, "collide-query"]],
   "(method 26 rigid-body)": [[16, ["inline-array", "vector", 8]]],
   "(method 47 rigid-body-object)": [[16, "matrix"]],
-<<<<<<< HEAD
   "(method 16 sky-work)": [[16, "vector"]],
   "(method 17 sky-work)": [[16, "vector"]],
-  "(method 18 drawable-region-face)": [
-    [16, "vector"],
-    [32, "vector"]
-=======
-  "(method 16 sky-work)": [
-    [16, "vector"]
-  ],
-  "(method 17 sky-work)": [
-    [16, "vector"]
->>>>>>> 43b93cc2
-  ],
   // stack casts can't be guessed in a "run in process" (since the arg numbers are shifted?)
   "lightning-start": [
     [16, "vector"],
@@ -1016,9 +1004,6 @@
     [48, "vector"],
     [64, "vector"]
   ],
-<<<<<<< HEAD
-  "(method 24 game-info)": [[16, ["array", "uint16", 512]]]
-=======
+  "(method 24 game-info)": [[16, ["array", "uint16", 512]]],
   "add-a-bunch": [[16, "vector"]]
->>>>>>> 43b93cc2
 }