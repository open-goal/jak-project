--- conflicted
+++ resolved
@@ -1738,7 +1738,27 @@
     [64, "vector"],
     [128, "vector"]
   ],
-<<<<<<< HEAD
+  "(method 9 city-level-info)": [
+    [192, "vector"],
+    [208, "vector"],
+    [224, "vector"],
+    [16, "vis-ray"],
+    [128, "vector"],
+    [144, "vector"]
+  ],
+  "(method 11 city-level-info)": [[16, "vector"]],
+  "(method 17 city-level-info)": [[16, ["inline-array", "vis-grid-pos", 2]]],
+  "(method 16 city-level-info)": [
+    [48, "vis-grid-box"],
+    [64, "vis-grid-box"]
+  ],
+  "(method 15 city-level-info)": [
+    [32, "vis-grid-box"],
+    [16, "vis-grid-box"]
+  ],
+  "(method 9 grid-info)": [[16, "vector"]],
+  "(method 11 grid-info)": [[16, "bounding-box"]],
+  "(method 12 city-level-info)": [[16, ["inline-array", "vector", 7]]],
   "(anon-function 1 drill-mech-master)": [[16, "event-message-block"]],
   "(enter hit drill-control-panel)": [[16, "event-message-block"]],
   "drill-plat-falling-trans": [[16, "quaternion"]],
@@ -1746,27 +1766,4 @@
   "(trans drill-laser-idle drill-laser)": [[16, "vector"]],
   "(code die drill-metalhead-eggs)": [[16, "vector"]],
   "drill-falling-door-handler": [[16, "attack-info"]]
-=======
-  "(method 9 city-level-info)": [
-    [192, "vector"],
-    [208, "vector"],
-    [224, "vector"],
-    [16, "vis-ray"],
-    [128, "vector"],
-    [144, "vector"]
-  ],
-  "(method 11 city-level-info)": [[16, "vector"]],
-  "(method 17 city-level-info)": [[16, ["inline-array", "vis-grid-pos", 2]]],
-  "(method 16 city-level-info)": [
-    [48, "vis-grid-box"],
-    [64, "vis-grid-box"]
-  ],
-  "(method 15 city-level-info)": [
-    [32, "vis-grid-box"],
-    [16, "vis-grid-box"]
-  ],
-  "(method 9 grid-info)": [[16, "vector"]],
-  "(method 11 grid-info)": [[16, "bounding-box"]],
-  "(method 12 city-level-info)": [[16, ["inline-array", "vector", 7]]]
->>>>>>> fa8c789d
 }