{
  "quaternion-exp!": [[16, "vector"]],
  "quaternion-axis-angle!": [[16, "vector"]],
  "quaternion-vector-angle!": [[16, "vector"]],
  "quaternion-look-at!": [[16, "matrix"]],
  "quaternion-smooth-seek!": [[16, ["inline-array", "quaternion", 2]]],
  // possible for automatic detection:
  "eul->matrix": [[16, "vector"]],
  "vector-sincos!": [[16, "vector"]],
  "vector-reflect-flat-gravity!": [
    [16, "vector"],
    [32, "vector"]
  ],
  "vector-line-distance": [
    [16, "vector"],
    [32, "vector"],
    [48, "vector"],
    [64, "vector"]
  ],
  "vector-line-distance-point!": [
    [16, "vector"],
    [32, "vector"],
    [48, "vector"],
    [64, "vector"]
  ],
  "forward-up-nopitch->inv-matrix": [[16, "vector"]],
  "forward-up-nopitch->quaternion": [[16, "matrix"]],
  "forward-up->quaternion": [
    [16, "matrix"],
    [80, "vector"]
  ],
  "quaternion-from-two-vectors!": [[16, "vector"]],
  "quaternion-from-two-vectors-max-angle!": [[16, "vector"]],
  "matrix-from-two-vectors!": [[16, "vector"]],
  "matrix-from-two-vectors-max-angle!": [[16, "vector"]],
  "matrix-from-two-vectors-max-angle-partial!": [[16, "vector"]],
  "matrix-from-two-vectors-partial-linear!": [[16, "vector"]],
  "matrix-remove-z-rot": [
    [16, "vector"],
    [32, "matrix"]
  ],
  "matrix-rot-diff!": [
    [16, "quaternion"],
    [32, "quaternion"],
    [48, "quaternion"]
  ],
  "quaternion-seek": [
    [16, "matrix"],
    [80, "matrix"],
    [144, "quaternion"]
  ],
  "vector-segment-overlap": [
    [16, "vector"],
    [32, "vector"],
    [48, "vector"],
    [64, "vector"]
  ],
  "line-sphere-intersection?": [
    [16, "vector"],
    [32, "vector"],
    [48, "vector"]
  ],
  "forward-up->inv-matrix": [[16, "vector"]],
  "quaternion-from-two-vectors-partial!": [[16, "vector"]],
  "quaternion-from-two-vectors-max-angle-partial!": [[16, "vector"]],
  "matrix-from-two-vectors-smooth!": [[16, "vector"]],
  "matrix-from-two-vectors-the-long-way-smooth!": [[16, "vector"]],
  "quaternion-from-two-vectors-smooth!": [[16, "matrix"]],
  "vector-deg-seek": [[16, "matrix"]],
  "vector-deg-slerp": [
    [16, "matrix"],
    [80, "vector"],
    [96, "vector"]
  ],
  "circle-test": [
    [16, "sphere"],
    [32, "sphere"],
    [48, "vector"],
    [64, "vector"]
  ],
  "vector-vector-deg-slerp!": [
    [16, "vector"],
    [32, "vector"],
    [48, "quaternion"],
    [64, "quaternion"],
    [80, "quaternion"],
    [96, "vector"]
  ],
  "vector-circle-tangent-new": [
    [16, "sphere"],
    [32, "vector"],
    [48, "vector"]
  ],
  "vector-circle-tangent": [
    [16, "sphere"],
    [32, "vector"],
    [48, "vector"],
    [64, "vector"]
  ],
  "curve-length": [
    [16, "vector"],
    [32, "vector"]
  ],
  "curve-closest-point": [
    [16, "vector"],
    [32, "vector"]
  ],
  "closest-pt-in-triangle": [
    [16, "vector"],
    [32, "vector"],
    [48, "vector"]
  ],
  "vector-plane-distance": [[16, "vector"]],
  "vector-smooth-seek!": [[16, "vector"]],
  "vector-vector-angle-safe": [
    [16, "vector"],
    [32, "vector"]
  ],
  "move-target-from-pad": [
    [16, "vector"],
    [32, "vector"],
    [48, "matrix"]
  ],
  "reverse-transform-point!": [
    [16, "vector"],
    [32, "vector"],
    [48, "vector"]
  ],
  "init-for-transform": [
    [16, "matrix"],
    [80, "matrix"],
    [144, "vector4s-3"],
    [192, "vector"],
    [208, "vector4s-3"]
  ],
  "draw-sprite2d-xy": [[16, "draw-context"]],
  "screen-gradient": [[16, "draw-context"]],
  "play": [
    [16, "event-message-block"],
    [96, ["array", "symbol", 10]]
  ],
  "store-image": [[16, "file-stream"]],
  "joint-mod-blend-world-callback": [[160, "vector"]],
  "joint-mod-rotate-local-callback": [[16, "vector"]],
  "light-hash-get-bucket-index": [[16, "vector4w"]],
  "(method 10 cam-vector-seeker)": [[16, "vector"]],
  "(method 39 nav-mesh)": [
    [16, "vector"],
    [32, "vector"]
  ],
  "(method 41 nav-mesh)": [
    [16, "vector"],
    [32, "vector"]
  ],
  "show-level": [[16, ["array", "symbol", 10]]],
  "(method 17 mood-control)": [[16, "vector"]],
  "(method 9 mood-control)": [[16, "mood-control-work "]],
  "string->sound-name": [[16, "qword"]],
  "doppler-pitch-shift": [[16, ["inline-array", "vector", 2]]],
  "(anon-function 1 gsound)": [
    [16, ["array", "symbol", 4]],
    [32, ["array", "symbol", 4]]
  ],
  "matrix<-parented-transformq!": [[16, "vector"]],
  "(method 9 cylinder)": [
    [48, "cylinder-verts"],
    [432, "cylinder-verts"],
    [816, "matrix"],
    [880, "matrix"]
  ],
  "(method 9 cylinder-flat)": [
    [48, "cylinder-flat-verts"],
    [208, "cylinder-flat-verts"],
    [368, "matrix"],
    [432, "vector"]
  ],
  // debug
  "add-debug-point": [
    [16, "vector4w-2"],
    [48, "vector"]
  ],
  "internal-draw-debug-line": [
    [16, "vector4w-2"],
    [48, "vector4w-2"],
    [80, "vector"],
    [96, "vector"]
  ],
  "internal-draw-debug-text-3d": [
    [16, "vector4w"],
    [32, "font-context"]
  ],
  "add-debug-triangle-normal": [
    [16, "vector"],
    [32, "vector"]
  ],
  "add-debug-flat-triangle": [
    [16, "vector4w-3"],
    [64, "vector4w-3"],
    [112, "vector"],
    [128, "vector"],
    [144, "vector"]
  ],
  "add-debug-line2d": [
    [16, "vector4w"],
    [32, "vector4w"]
  ],
  "add-debug-box": [
    [16, "vector"],
    [32, "vector"]
  ],
  "add-debug-box-with-transform": [
    [16, ["inline-array", "vector", 8]],
    [144, ["inline-array", "vector", 2]],
    [176, "vector"]
  ],
  "add-debug-x": [
    [16, "vector"],
    [32, "vector"]
  ],
  "add-debug-cross": [
    [16, "vector"],
    [32, "vector"],
    [48, "vector"],
    [64, "vector"],
    [80, "vector"],
    [96, "vector"],
    [112, "vector"],
    [128, "vector"]
  ],
  "add-debug-sphere-with-transform": [[16, "vector"]],
  "add-debug-line-sphere": [
    [48, "matrix"],
    [112, "matrix"],
    [128, "vector"],
    [144, "vector"],
    [160, "vector"],
    [176, "vector"],
    [208, "vector"],
    [192, "vector"]
  ],
  "add-debug-circle": [
    [16, "vector"],
    [32, "vector"]
  ],
  "add-debug-vector": [[16, "vector"]],
  "add-debug-quaternion": [[16, "matrix"]],
  "add-debug-yrot-vector": [[16, "vector"]],
  "add-debug-arc": [
    [16, "vector"],
    [32, "vector"]
  ],
  "add-debug-curve": [
    [16, "vector"],
    [32, "vector"]
  ],
  "add-debug-points": [[16, "vector"]],
  "add-debug-light": [[16, "vector"]],
  "add-debug-cursor": [[16, "vector"]],
  "dma-timeout-cam": [
    [16, "vector"],
    [32, "matrix"]
  ],
  // debug-sphere
  "make-debug-sphere-table": [
    [16, "vector"],
    [32, "vector"],
    [48, "vector"],
    [64, "vector"],
    [80, "vector"],
    [96, "vector"],
    [112, "vector"]
  ],
  "add-debug-sphere-from-table": [
    [16, "vector"],
    [48, "vector"],
    [64, "vector"]
  ],
  "matrix-3x3-triple-transpose-product": [[16, ["inline-array", "matrix", 3]]],
  "(method 14 rigid-body)": [[16, "quaternion"]],
  "(method 19 rigid-body)": [
    [16, "vector"],
    [32, "vector"]
  ],
  "(method 22 rigid-body)": [[16, "vector"]],
  "want-to-board?": [
    [16, "collide-query"],
    [560, ["inline-array", "sphere", 3]],
    [608, "vector"]
  ],
  "(method 10 cam-setting-data)": [[16, "event-message-block"]],
  "(method 18 tracking-spline)": [
    [16, "tracking-spline-sampler"],
    [32, "tracking-spline-sampler"]
  ],
  "cam-calc-follow!": [
    [16, "vector"],
    [32, "vector"],
    [48, "vector"],
    [64, "vector"]
  ],
  "slave-set-rotation!": [
    [96, "vector"],
    [112, "matrix"],
    [176, "vector"]
  ],
  "v-slrp2!": [
    [32, "vector"],
    [64, "matrix"]
  ],
  "v-slrp3!": [[32, "vector"]],
  "cam-state-from-entity": [[16, "curve"]], // decompiler guessed 'symbol' instead!
  "camera-teleport-to-entity": [[16, "transformq"]],
  "(event cam-master-active)": [
    [16, "event-message-block"],
    [96, "vector"],
    [112, "vector"],
    [16, "event-message-block"]
  ],
  "master-choose-entity": [[16, "event-message-block"]],
  "(code cam-pov180)": [
    [16, "vector"],
    [32, "vector"],
    [48, "vector"],
    [64, "vector"]
  ],
  "(code cam-pov-track)": [
    [16, "vector"],
    [32, "matrix"]
  ],
  "(code cam-eye)": [
    [16, "vector"],
    [32, "matrix"],
    [112, "vector"]
  ],
  "los-cw-ccw": [
    [16, "vector"],
    [32, "vector"],
    [48, "matrix"],
    [112, "vector"]
  ],
  "cam-los-spline-collide": [
    [16, "collide-query"],
    [560, "vector"],
    [576, "vector"]
  ],
  "cam-los-collide": [
    [16, "collide-query"],
    [592, "vector"],
    [608, "vector"]
  ],
  "cam-string-joystick": [
    [32, "vector"],
    [48, "matrix"],
    [128, "matrix"],
    [192, "vector"],
    [208, "vector"],
    [224, "matrix"]
  ],
  "cam-string-find-position-rel!": [[48, "collide-query"]],
  "cam-string-find-hidden": [[16, "collide-query"]],
  "cam-string-move": [[80, "collide-query"]],
  "(enter cam-string)": [[32, "collide-query"]],
  "cam-stick-code": [[64, "collide-query"]],
  "(trans cam-stick)": [
    [16, "matrix"],
    [80, "vector"],
    [96, "vector"],
    [112, "vector"]
  ],
  "(code cam-spline)": [[16, "curve"]],
  "(code cam-point-watch)": [
    [16, "vector"],
    [32, "vector"]
  ],
  "cam-free-floating-move": [[16, "camera-free-floating-move-info"]],
  "cam-helper-temp": [
    [16, "matrix"],
    [64, "vector"],
    [80, "matrix"]
  ],
  "update-view-planes": [
    [208, "vector"],
    [224, "vector"],
    [16, "view-frustum"]
  ],
  "camera-slave-debug": [
    [16, "vector"],
    [32, "vector"],
    [48, "matrix"],
    [128, "curve"]
  ],
  "cam-collision-record-draw": [
    [48, "collide-query"],
    [16, "vector4w"],
    [32, "vector4w"]
  ],
  "cam-debug-draw-tris": [[16, "vector4w"]],
  "draw-string-xy": [[16, "font-context"]],
  "(code die gun)": [
    [16, "projectile-init-by-other-params"],
    [112, "vector"],
    [128, "vector"],
    [144, "vector"]
  ],
  "draw-beam": [
    [16, "vector"],
    [32, "vector"],
    [48, "vector"]
  ],
  "gun-post": [
    [16, "vector"],
    [32, "vector"],
    [48, "projectile-init-by-other-params"],
    [144, "vector"],
    [160, "vector"],
    [176, "vector"]
  ],
  "(method 9 gun-info)": [
    [16, "collide-query"],
    [560, "vector"],
    [576, "vector"],
    [592, "vector"],
    [608, "vector"],
    [624, "vector"],
    [640, "vector"],
    [656, "vector"]
  ],
  "target-gun-fire-yellow": [[16, "projectile-init-by-other-params"]],
  "(method 14 collide-cache)": [[16, "bounding-box"]],
  "sp-adjust-launch": [[16, "matrix"]],
  "sp-launch-particles-death": [[16, "matrix"]],
  "sp-relaunch-particle-3d": [[16, "quaternion"]],
  "execute-part-engine": [
    [16, "matrix"],
    [80, "vector"]
  ],
  "sparticle-motion-blur-old": [
    [16, "vector"],
    [32, "vector4w"],
    [48, "vector4w"]
  ],
  "sp-orbiter": [
    [16, "vector"],
    [32, "vector"],
    [48, "matrix"]
  ],
  "joint-mod-ik-callback": [
    [16, "matrix"],
    [80, "matrix"],
    [144, "vector"],
    [160, "vector"],
    [176, "vector"],
    [192, "vector"],
    [208, "vector"],
    [224, "vector"],
    [272, "vector"],
    [256, "vector"],
    [288, "vector"],
    [304, "vector"],
    [320, "quaternion"],
    [336, "quaternion"],
    [352, "vector"],
    [448, "vector"],
    [464, "vector"],
    [480, "vector"],
    [496, "quaternion"],
    [512, "matrix"],
    [576, "vector"],
    [592, "matrix"],
    [656, "matrix"],
    [720, "matrix"]
  ],
  "joint-mod-look-at-handler": [
    [16, "vector"],
    [32, "vector"],
    [48, "vector"],
    [64, "vector"],
    [96, "vector"],
    [112, "vector"],
    [128, "vector"]
  ],
  "joint-mod-polar-look-at-guts": [[32, "vector"]],
  "joint-mod-world-look-at-handler": [[16, "vector"]],
  "joint-mod-joint-set-world-handler": [
    [32, "vector"],
    [48, "vector"]
  ],
  "joint-mod-joint-set*-world-handler": [[16, "matrix"]],
  "(method 11 chain-physics)": [
    [16, "matrix"],
    [80, "vector"],
    [128, "vector"],
    [144, "vector"],
    [160, "vector"],
    [176, "vector"],
    [192, "vector"],
    [208, "vector"],
    [224, "vector"],
    [240, "vector"],
    [256, "vector"]
  ],
  "(method 13 gui-control)": [[16, ["array", "sound-id", 4]]],
  "ja-play-spooled-anim": [[96, "event-message-block"]],
  "update-under-lights": [
    [16, "matrix"],
    [64, "vector"]
  ],
  "poly-find-nearest-edge": [
    [16, "vector"],
    [64, "vector"]
  ],
  "target-print-stats": [
    [32, "vector"],
    [48, "vector"]
  ],
  "build-conversions": [[16, "vector"]],
  "warp-vector-into-surface!": [[16, "matrix"]],
  "vector<-pad-in-matrix!": [[16, "vector"]],
  "target-no-ja-move-post": [[16, "overlaps-others-params"]],
  "do-target-gspot": [[16, "collide-query"]],
  "target-no-move-post": [[16, "overlaps-others-params"]],
  "add-gravity": [
    [16, "vector"],
    [32, "vector"],
    [48, "vector"],
    [64, "vector"]
  ],
  "target-no-stick-post": [[32, "collide-query"]],
  "target-swim-post": [[32, "collide-query"]],
  "target-real-post": [
    [16, "vector"],
    [32, "vector"],
    [48, "vector"],
    [64, "collide-query"]
  ],
  "joint-points": [
    [16, "vector"],
    [32, "vector"]
  ],
  "target-calc-camera-pos": [
    [16, "vector"],
    [32, "vector"]
  ],
  "target-compute-pole": [
    [16, "vector"],
    [32, "vector"],
    [48, "vector"],
    [64, "vector"],
    [80, "event-message-block"]
  ],
  "target-compute-edge-rider": [
    [16, "event-message-block"],
    [96, "bone"]
  ],
  "target-compute-edge": [
    [16, "event-message-block"],
    [96, "bone"]
  ],
  "bend-gravity": [[32, "vector"]],
  "wall-hide?": [
    [16, "collide-query"],
    [560, "vector"],
    [576, "vector"]
  ],
  "target-add-slide-factor": [
    [16, "vector"],
    [32, "vector"],
    [48, "vector"],
    [64, "vector"],
    [80, "vector"],
    [96, "vector"]
  ],
  "add-thrust": [
    [16, "vector"],
    [32, "vector"],
    [48, "vector"],
    [64, "vector"],
    [80, "vector"],
    [96, "vector"],
    [112, "vector"]
  ],
  "do-rotations2": [[16, "vector"]],
  "tobot-init": [[16, "event-message-block"]],
  "target-update-ik": [
    [16, "collide-query"],
    [560, "vector"],
    [576, "vector"],
    [592, "vector"],
    [608, "vector"],
    [624, "vector"],
    [640, "vector"],
    [656, "vector"],
    [672, "vector"]
  ],
  "leg-ik-callback": [
    [16, "vector"],
    [32, "vector"],
    [48, "vector"],
    [64, "vector"],
    [80, "vector"],
    [96, "vector"],
    [112, "vector"]
  ],
  "draw-history": [[16, "history-iterator"]],
  "target-collision-reaction": [
    [16, "vector"],
    [32, "vector"],
    [48, "matrix"]
  ],
  "turn-to-vector": [
    [16, "vector"],
    [32, "vector"]
  ],
  "flag-setup": [
    [16, "vector"],
    [32, "event-message-block"],
    [112, "vector"],
    [128, "vector"],
    [144, "vector"]
  ],
  "target-move-dist": [[16, "vector"]],
  "cam-layout-entity-volume-info-create": [
    [32, "vector"],
    [48, "vector"],
    [64, "vector"],
    [80, "vector"],
    [96, "vector"],
    [128, "vector"],
    [144, "vector"]
  ],
  "cam-layout-entity-info": [
    [16, "matrix"],
    [80, "vector"],
    [96, "vector"],
    [112, "vector"],
    [128, "vector"],
    [144, "curve"],
    [176, "vector"],
    [192, "vector"],
    [208, "vector"],
    [224, "curve"],
    [256, "vector"],
    [272, "vector"],
    [288, "vector"],
    [304, "curve"],
    [336, "vector"],
    [352, "vector"],
    [368, "interp-test-info"],
    [432, "vector"]
  ],
  "clmf-pos-rot": [
    [16, "vector"],
    [32, "vector"],
    [48, "matrix"],
    [112, "matrix"],
    [176, "vector"]
  ],
  "(method 9 plane-volume)": [
    [16, "vector"],
    [32, "vector"],
    [48, "vector"],
    [64, "vector"],
    [80, "vector"],
    [96, "vector"],
    [112, "vector"],
    [128, "vector"]
  ],
  "(method 31 entity-actor)": [[16, "nav-find-poly-parms"]],
  "(method 32 entity-actor)": [[32, "nav-find-poly-parms"]],
  "(method 36 nav-mesh)": [[16, ["inline-array", "vector", 3]]],
  "(method 13 nav-engine)": [[16, "nav-vertex"]],
  "(method 12 nav-mesh)": [[16, "nav-vertex"]],
  "(method 44 nav-mesh)": [[32, "nav-find-poly-parms"]],
  "(method 15 nav-mesh)": [[16, "vector"]],
  "(method 40 nav-mesh)": [
    [16, "vector"],
    [32, "vector"]
  ],
  "find-nearest-nav-mesh": [[16, "nav-find-poly-parms"]],
  "(method 10 nav-mesh)": [[32, "nav-find-poly-parms"]],
  "(method 34 nav-mesh)": [[16, "nav-poly"]],
  "(method 9 nav-mesh)": [[16, "vector"]],
  "debug-nav-validate-current-poly": [[16, "vector"]],
  "(method 11 nav-control)": [[16, "nav-find-poly-parms"]],
  "(method 15 nav-control)": [[16, "nav-find-poly-parms"]],
  "(method 16 nav-control)": [[16, "nav-find-poly-parms"]],
  "(method 46 nav-control)": [[16, "find-nav-sphere-ids-params"]],
  "circle-tangent-directions": [
    [16, "vector"],
    [32, "vector"],
    [48, "vector"]
  ],
  "(trans close com-airlock)": [[16, "script-context"]],
  "traj3d-calc-initial-velocity-using-tilt": [[16, "traj2d-params"]],
  "(method 9 cubic-curve)": [[16, "trajectory"]],
  "(method 10 cubic-curve)": [[16, "trajectory"]],
  "(method 11 cubic-curve)": [[16, "trajectory"]],
  "(method 12 cubic-curve)": [[16, "trajectory"]],
  "(method 13 cubic-curve)": [[16, "trajectory"]],
  "(method 13 combo-tracker)": [
    [16, "event-message-block"],
    [112, ["array", "collide-shape", 32]]
  ],
  "(anon-function 2 find-nearest)": [[128, "collide-query"]],
  "find-nearest-focusable": [[160, "collide-query"]],
  "(method 11 impact-control)": [
    [16, "touching-shapes-entry"],
    [48, "event-message-block"]
  ],
  "(method 16 collide-cache)": [[16, "collide-cache-tri"]],
  "(method 20 editable)": [
    [16, "vector"],
    [32, "vector"]
  ],
  "(method 31 editable-face)": [[16, "matrix"]],
  "(method 13 editable-face)": [
    [64, ["inline-array", "vector", 6]],
    [160, "vector"],
    [48, "vector"],
    [32, "vector"],
    [16, "vector"]
  ],
  "(method 30 editable-plane)": [
    [16, "vector"],
    [32, "vector"],
    [48, "vector"]
  ],
  "(method 13 editable-plane)": [[64, ["inline-array", "vector", 4]]],
  "execute-select": [[16, "vector"]],
  "(method 9 editable-array)": [[16, "vector"]],
  "execute-mouse-move": [
    [80, "vector"],
    [96, "vector"],
    [112, "vector"],
    [64, "vector"],
    [48, "vector"],
    [32, "vector"],
    [16, "vector"]
  ],
  "(method 12 editable-array)": [
    [96, "vector"],
    [160, "vector"]
  ],
  "insert-box": [
    [16, "vector"],
    [32, ["array", "int32", 8]]
  ],
  "(method 11 editable-region)": [[16, "vector2h"]],
  "(method 29 editable-face)": [
    [16, ["inline-array", "vector", 6]],
    [304, "matrix"],
    [112, ["inline-array", "vector", 6]],
    [240, ["array", "editable-point", 6]]
  ],
  "(method 10 editable-face)": [[16, ["inline-array", "vector", 6]]],
  "(method 11 editable)": [[16, "collide-query"]],
  "(method 10 editable-plane)": [[16, "matrix"]],
  "(method 9 game-task-node-info)": [[16, ["inline-array", "qword", 8]]],
  "(code retry task-manager)": [[16, "event-message-block"]],
  "(code complete task-manager)": [[16, "event-message-block"]],
  "(method 9 script-context)": [[16, "script-context"]],
  "(anon-function 32 script)": [
    [16, "vector"],
    [32, "vector"]
  ],
  "(method 19 load-state)": [[16, ["inline-array", "level-buffer-state", 6]]],
  "(method 17 load-state)": [[16, "script-context"]],
  "(method 26 level-group)": [
    [64, "vector"],
    [80, "vector"]
  ],
  "(event target-board-halfpipe)": [[16, "vector"]],
  "process-drawable-shock-effect": [
    [16, "matrix"],
    [80, "collide-query"]
  ],
  "(code target-board-get-on)": [[16, "event-message-block"]],
  "(enter target-board-get-on)": [
    [16, "vector"],
    [32, "vector"],
    [48, "vector"],
    [64, "vector"]
  ],
  "(enter target-board-get-off)": [
    [16, "vector"],
    [32, "vector"]
  ],
  "(trans target-board-ride-edge)": [[16, "vector"]],
  "target-board-compute-edge": [
    [16, "vector"],
    [32, "vector"],
    [128, "vector"]
  ],
  "target-board-spin-check": [
    [16, "vector"],
    [32, "vector"]
  ],
  "(code target-board-hit)": [
    [16, "vector"],
    [32, "vector"],
    [48, "vector"],
    [64, "vector"],
    [80, "event-message-block"]
  ],
  "target-board-ground-check": [
    [16, "vector"],
    [32, "event-message-block"]
  ],
  "(enter target-board-jump)": [
    [48, "vector"],
    [64, "event-message-block"]
  ],
  "(enter target-board-grenade)": [[16, "vector"]],
  "(enter target-board-turn-to)": [
    [16, "vector"],
    [32, "vector"]
  ],
  "(code target-board-hold)": [
    [16, "vector"],
    [32, "vector"]
  ],
  "(code target-board-flip)": [[16, "vector"]],
  "(exit target-board-ride-edge)": [[32, "collide-query"]],
  "(code target-board-trickx)": [[16, "vector"]],
  "(method 9 board-info)": [[16, "event-message-block"]],
  "init-var-jump": [
    [16, "event-message-block"],
    [96, "vector"]
  ],
  "(post target-slide-down-to-ground)": [
    [16, "vector"],
    [32, "vector"],
    [48, "vector"],
    [64, "vector"],
    [80, "vector"]
  ],
  "(enter target-attack-air)": [
    [16, "vector"],
    [32, "vector"],
    [48, "vector"]
  ],
  "(event target-attack-uppercut-jump)": [
    [16, "vector"],
    [32, "vector"],
    [48, "vector"]
  ],
  "target-board-ride-post": [
    [48, "vector"],
    [64, "vector"],
    [80, "collide-query"]
  ],
  "probe-test": [[16, "collide-query"]],
  "target-board-real-post": [
    [16, "vector"],
    [128, "vector"]
  ],
  "board-add-thrust": [[16, "vector"]],
  "target-board-collision": [
    [16, "vector"],
    [32, "vector"]
  ],
  "(code target-roll-flip)": [
    [16, "vector"],
    [32, "vector"]
  ],
  "(code target-flop)": [
    [16, "vector"],
    [32, "vector"],
    [48, "vector"]
  ],
  "(trans target-flop)": [[16, "event-message-block"]],
  "(enter target-flop)": [[16, "vector"]],
  "(code target-running-attack)": [[32, "collide-query"]],
  "mod-var-jump": [
    [16, "vector"],
    [32, "vector"]
  ],
  "(trans target-running-attack)": [
    [16, "vector"],
    [32, "vector"],
    [48, "vector"]
  ],
  "target-board-pre-move": [[112, "vector"]],
  // stack guesser can't handle inline arrays
  "(method 11 blocking-plane)": [[16, ["inline-array", "vector", 2]]],
  // stack guesser can't handle inline arrays
  "blocking-plane-spawn": [[16, ["inline-array", "vector", 2]]],
  // stack guesser can't handle inline arrays
  "(enter active elec-gate)": [[176, ["inline-array", "vector", 2]]],
  "(method 46 elevator)": [
    // bad stack guess (method type was a path-step)
    [16, "path-step"]
  ],
  "(method 10 nav-node)": [[16, "vector"]],
  "(method 9 nav-graph)": [[16, "matrix"]],
  "(method 10 xz-height-map)": [[16, "matrix"]],
  "(method 13 xz-height-map)": [[16, "vector4w-2"]],
  "(method 9 nav-node)": [[48, "nav-graph-link"]],
  "(method 18 drawable-region-face)": [
    [16, "vector"],
    [32, "vector"]
  ],
  "particle-adgif-callback": [[16, ["inline-array", "vector", 4]]],
  "sparticle-respawn-heights": [[16, "vector"]],
  "sparticle-respawn-timer": [[16, "vector"]],
  "check-drop-level-rain": [[16, "vector"]],
  "check-water-level-drop": [[16, "vector"]],
  "check-water-level-drop-motion": [[16, "vector"]],
  "water-info<-region": [[16, "script-context"]],
  "(method 52 collide-shape)": [[16, "water-info"]],
  "cshape-reaction-update-state": [
    [16, "vector"],
    [32, "vector"]
  ],
  "(code target-darkjak-giant)": [
    [96, "collide-query"],
    [640, ["inline-array", "sphere", 1]]
  ],
  "(code target-darkjak-bomb1)": [
    [16, "vector"],
    [112, "vector"],
    [128, "event-message-block"]
  ],
  "(code target-darkjak-bomb0)": [
    [32, "vector"],
    [48, "vector"]
  ],
  "set-forward-vel": [
    [16, "vector"],
    [32, "vector"]
  ],
  "delete-back-vel": [
    [16, "vector"],
    [32, "vector"]
  ],
  "(method 16 target)": [[16, "vector"]],
  "can-exit-duck?": [
    [16, "collide-query"],
    [560, ["inline-array", "sphere", 2]]
  ],
  "target-send-attack": [[16, "event-message-block"]],
  "(trans target-pole-cycle)": [[16, "vector"]],
  "(enter target-float)": [[16, "vector"]],
  "(trans target-float)": [
    [16, "vector"],
    [32, "vector"],
    [48, "vector"],
    [64, "vector"],
    [80, "vector"]
  ],
  "(code target-launch)": [[16, "event-message-block"]],
  "(anon-function 11 target2)": [[16, "vector"]],
  "(code target-load-wait)": [[16, "event-message-block"]],
  "target-generic-event-handler": [[16, "event-message-block"]],
  "(code target-swim-jump)": [[16, "vector"]],
  "(code target-swim-down)": [[16, "vector"]],
  "(method 10 water-control)": [
    [16, "water-info"],
    [224, "vector"]
  ],
  "(anon-function 10 water)": [[16, "vector"]],
  "target-bomb1-fire-shot": [
    [96, "vector"],
    [112, "vector"]
  ],
  "water-anim-event-handler": [
    [16, "vector"],
    [32, "event-message-block"]
  ],
  "(post fall crate)": [
    [32, "collide-query"],
    [16, "vector"]
  ],
  "(enter fall crate)": [[16, "event-message-block"]],
  "target-gun-find-track": [[64, "event-message-block"]],
  "target-gun-build-track-list": [
    [16, "vector"],
    [32, "vector"]
  ],
  "target-gun-joint-pre0": [
    [640, ["inline-array", "sphere", 2]],
    [656, "vector"]
  ],
  "cloud-track": [[16, "vector"]],
  "progress-post": [[112, "hud-box"]],
  "(method 10 menu-missions-option)": [[224, "hud-box"]],
  "(method 10 menu-secret-option)": [[64, "hud-box"]],
  "(method 10 menu-highscores-option)": [[16, "hud-box"]],
  "master-track-target": [[16, "vector"]],
  "cam-string-line-of-sight": [[192, "collide-query"]],
  "(enter cam-circular)": [[32, "collide-query"]],
  "(method 26 rigid-body)": [[16, ["inline-array", "vector", 8]]],
  "(method 47 rigid-body-object)": [[16, "rigid-body-impact"]],
  "(method 16 sky-work)": [[16, "vector"]],
  "(method 17 sky-work)": [[16, "vector"]],
  // stack casts can't be guessed in a "run in process" (since the arg numbers are shifted?)
  "lightning-start": [
    [16, "vector"],
    [32, "vector"]
  ],
  "lightning-trail-fractal-gen": [
    [16, "vector"],
    [32, "vector"],
    [48, "vector"],
    [64, "vector"]
  ],
  "(method 24 game-info)": [[16, ["array", "uint16", 512]]],
  "add-a-bunch": [[16, "vector"]],
  "(method 23 grid-hash)": [
    [16, "grid-hash-box"],
    [32, "grid-hash-box"],
    [48, "vector"],
    [64, "vector"]
  ],
  "(method 14 grid-hash)": [
    [16, "vector"],
    [32, "vector"]
  ],
  "(method 15 sphere-hash)": [[16, "vector"]],
  "draw-grid": [
    [16, "vector"],
    [32, "vector"],
    [48, "vector"]
  ],
  "(method 32 sphere-hash)": [[32, "vector"]],
  "(method 37 spatial-hash)": [[48, "vector"]],
  "(method 10 carry-info)": [[16, "vector"]],
  "(method 12 carry-info)": [[16, "vector"]],
  "(method 13 carry-info)": [
    [16, "event-message-block"],
    [144, "matrix"]
  ],
  "(method 16 carry-info)": [[16, "event-message-block"]],
  "(method 23 task-arrow)": [[16, "collide-query-with-vec"]],
  "(method 38 projectile)": [[16, "collide-query"]],
  "projectile-move-fill-all-dirs": [[16, "collide-query"]],
  "projectile-move-fill-line-sphere": [[16, "collide-query"]],
  "projectile-update-velocity-add-gravity": [[16, "vector"]],
  "projectile-bounce-falling-post": [[16, "collide-query"]],
  "cshape-reaction-default": [
    [16, "vector"],
    [32, "vector"]
  ],
  "(method 26 gun-blue-shot)": [[32, "vector"]],
  "(method 38 gun-blue-shot)": [[16, "collide-query"]],
  "someone-fire-yellow": [[16, "projectile-init-by-other-params"]],
  "(method 25 gun-yellow-shot)": [[32, "vector"]],
  "(method 38 gun-yellow-shot)": [[16, "collide-query"]],
  "target-gun-fire-red": [
    // TODO needed to prevent infinite loop
    [16, "vector"]
  ],
  "(method 26 gun-red-shot)": [[16, "vector"]],
  "(method 28 gun-red-shot)": [[16, "collide-query"]],
  "(method 24 gun-red-shot)": [[16, "collide-query"]],
  "(method 52 nav-state)": [
    [16, "nav-avoid-spheres-params"],
    [112, "nav-ray"]
  ],
  "(method 31 nav-state)": [
    [16, "nav-avoid-spheres-params"],
    [112, "nav-ray"]
  ],
  "(method 24 nav-state)": [[16, "vector"]],
  "(method 34 nav-state)": [[16, "vector"]],
  "(method 9 nav-control)": [[16, "vector"]],
  "(method 37 nav-state)": [[16, "vector"]],
  "(method 33 nav-state)": [[16, "clamp-travel-vector-to-mesh-return-info"]],
  "(method 32 nav-state)": [[16, "nav-control-cfs-work"]],
  "(method 28 nav-state)": [[208, "vector"]],
  "(method 11 nav-state)": [
    [16, "vector"],
    [32, "vector"]
  ],
  "(method 49 nav-state)": [[16, "nav-ray"]],
  "check-drop-level-ctysluma-drop-userdata": [[16, "vector"]],
  "(method 54 enemy)": [[80, "vector"]],
  "enemy-falling-post": [[16, "vector"]],
  "enemy-die-falling-post": [[16, "vector"]],
  "(method 100 enemy)": [
    [672, "vector"],
    [688, "vector"]
  ],
  "(method 102 nav-enemy)": [[32, "collide-query"]],
  "(method 100 nav-enemy)": [
    [672, "vector"],
    [688, "vector"]
  ],
  "(method 176 nav-enemy)": [[16, "nav-gap-info"]],
  "(method 143 nav-enemy)": [[16, "vector"]],
  "(code jump nav-enemy)": [[16, "enemy-jump-info"]],
  "(method 145 nav-enemy)": [[16, "vector"]],
  "(method 150 nav-enemy)": [[16, "vector"]],
  "(anon-function 88 nav-enemy)": [[16, "vector"]],
  "(anon-function 93 nav-enemy)": [[16, "vector"]],
  "(method 54 rigid-body-platform)": [[16, "vector"]],
  "target-carry-update": [[560, ["inline-array", "sphere", 1]]],
  "(code target-carry-drop)": [[672, ["inline-array", "sphere", 1]]],
  "(code target-carry-throw)": [[640, ["inline-array", "sphere", 1]]],
  "(code target-hit)": [[16, "vector"]],
  "(method 39 battle)": [[64, "transformq"]],
  "add-collide-debug-box": [[16, "bounding-box"]],
  "collide-list-fill-bg-using-box": [
    [32, "matrix"],
    [96, "collide-query"]
  ],
  "collide-list-fill-bg-using-line-sphere": [
    [32, "matrix"],
    [96, "collide-query"]
  ],
  "(method 11 collide-mesh)": [[16, "spat-work"]],
  "(method 10 collide-mesh)": [[16, "oot-work"]],
  "(method 9 touching-list)": [[16, "add-prims-touching-work"]],
  "(method 12 touching-list)": [[16, "event-message-block"]],
  "(method 20 collide-edge-work)": [[16, "vector"]],
  "(method 13 collide-edge-work)": [[16, "faei-stack-vars"]],
  "(method 9 collide-edge-edge)": [
    [16, "matrix"],
    [80, ["inline-array", "sphere", 6]]
  ],
  "(method 12 ocean)": [[16, "vector"]],
  "(method 18 ocean)": [
    [16, "vector"],
    [32, "vector4"],
    [48, "vector"]
  ],
  "(method 28 ocean)": [[16, "vector"]],
  "(method 33 ocean)": [[16, "vector"]],
  "(method 34 ocean)": [[16, "vector"]],
  "(method 35 ocean)": [[16, "vector"]],
  "(method 36 ocean)": [
    [16, "vector"],
    [32, "vector"]
  ],
  "(method 46 ocean)": [[16, "vector"]],
  "(method 59 ocean)": [[16, "vector"]],
  "(method 60 ocean)": [
    [16, "vector"],
    [32, "vector"]
  ],
  "(method 61 ocean)": [
    [16, "vector"],
    [32, "vector"]
  ],
  "(method 62 ocean)": [
    [16, "vector"],
    [32, "vector"]
  ],
  "(method 63 ocean)": [
    [16, "vector"],
    [32, "vector"]
  ],
  "(method 67 ocean)": [[16, "vector"]],
  "(method 18 collide-shape-prim-mesh)": [[16, "collide-tri-result"]],
  "(method 15 collide-shape-prim-sphere)": [[16, "collide-tri-result"]],
  "target-attack-up": [[16, "event-message-block"]],
  "(method 37 control-info)": [[48, "vector"]],
  "(method 45 collide-shape)": [[16, "do-push-aways-work"]],
  "(method 50 collide-shape)": [[32, "vector"]],
  "(method 44 collide-shape)": [[16, "pull-rider-info"]],
  "(method 25 guard-shot)": [[32, "vector"]],
  "(enter impact guard-shot)": [[16, "traffic-danger-info"]],
  "(method 38 guard-shot)": [[16, "collide-query"]],
  "(method 38 guard-lazer-shot)": [
    [16, "collide-query"],
    [560, "vector"]
  ],
  "(method 25 metalhead-shot)": [
    [16, "vector"],
    [32, "vector"]
  ],
  "spawn-metalhead-grenade": [[16, "projectile-init-by-other-params"]],
  "spawn-metalhead-projectile": [[16, "projectile-init-by-other-params"]],
  "(method 24 grid-hash)": [[16, "vector"]],
  "(method 11 grid-hash)": [
    [16, "vector"],
    [32, "vector"]
  ],
  "(method 11 flow-control)": [
    [80, "vector"],
    [128, "vector"]
  ],
  "(method 9 joint-control)": [[16, "vector"]],
  "check-shell-level1": [[16, "vector"]],
  "check-shell-level2": [[16, "vector"]],
  "birth-func-target-orient": [[48, "vector"]],
  "birth-func-vector-orient": [[32, "vector"]],
  "(enter cam-launcher-longfall)": [[16, "vector"]],
  "explosion-init-by-other": [[16, "traffic-danger-info"]],
  "process-drawable-shock-skel-effect": [
    [176, "matrix"],
    [256, "vector"],
    [272, "vector"],
    [288, "vector"],
    [304, "quaternion"],
    [384, "vector"]
  ],
  "(method 20 collide-cache)": [[16, "matrix"]],
  "col-rend-draw": [[16, "matrix"]],
  "(code jump enemy)": [[16, "enemy-jump-info"]],
  "check-drop-level-flitter-dirt-rubble": [[16, "vector"]],
  "dma-add-process-drawable": [[64, "light-group"]],
  "dark-lightning-handler": [[16, "matrix"]],
  "(method 25 joint-exploder)": [[16, "bounding-box"]],
  "check-drop-level-forexitb-drop-userdata": [[16, "vector"]],
  "check-drop-level-forexitb-drop-water-userdata": [[16, "vector"]],
  "check-drop-level-hide-fireplace-sparks": [[16, "vector"]],
  "check-drop-level-ctyslumb-drop-userdata": [[16, "vector"]],
  "check-drop-level-kiosk-fire-sparks": [[16, "vector"]],
  "(method 25 turret-shot)": [[32, "vector"]],
  "check-drop-level-ruins-tower-userdata": [[16, "vector"]],
  "check-drop-level-ruins-tower-userdata-nosplat": [[16, "vector"]],
  "check-drop-level-ruins-rubble": [[16, "vector"]],
  "update-light-hash": [
    [16, "bounding-box"],
    [48, "vector"],
    [64, "vector"]
  ],
  "check-drop-level-forest-drop-userdata": [[16, "vector"]],
  "check-drop-level-dig-lava-bloops": [[16, "vector"]],
  "check-drop-level-drill-drillbit-rubble-sparks": [[16, "vector"]],
  "check-drop-level-mountain-drop-userdata": [[16, "vector"]],
  "(anon-function 2 atoll-scenes)": [[16, "vector"]],
  "check-drop-level-ctyfarma-drop-userdata": [[16, "vector"]],
  "check-drop-level-ctyfarmb-drop-userdata": [[16, "vector"]],
  "check-drop-level-ecowell-victory-dirt-rubble": [[16, "vector"]],
  "check-drop-level-strip-fencespikes-sparks-10": [[16, "vector"]],
  "check-drop-level-atoll-drop-userdata": [[16, "vector"]],
  "check-drop-level-atoll-drop": [[16, "vector"]],
  "check-drop2-level-sewer-drop": [[16, "vector"]],
  "check-drop-level-sewer-drop": [[16, "vector"]],
  "check-drop-level-palace-roof-rain": [[16, "vector"]],
  "check-drop-level-palroof-drop-userdata": [[16, "vector"]],
  "check-drop-level-stadium-drop-userdata": [[16, "vector"]],
  "check-drop-level-boss-pebble": [[16, "vector"]],
  "birth-func-boss-pebble": [[560, "vector"]],
  "func-widow-damaged-sparks-awake": [[16, "vector"]],
  "check-drop-level-ctypal-drop-userdata": [[16, "vector"]],
  "check-drop-level-under-drip": [[16, "vector"]],
  "check-drop-level-bigdoor-open-pops": [[16, "vector"]],
  "check-split-level-intro-vortex-pop-userdata": [[16, "vector"]],
  "movie-nest-metalkor-shot-draw-moving": [[80, "vector"]],
  "movie-nest-metalkor-shot-draw-impact": [[48, "vector"]],
  "func-squid-damaged-sparks-awake": [[16, "vector"]],
  "check-drop-level-castle-drop-userdata": [[16, "vector"]],
  "castle-green-slime-popper": [[16, "vector"]],
  "movie-consite-metalkor-shot-draw-moving": [[80, "vector"]],
  "movie-consite-metalkor-shot-draw-impact": [[48, "vector"]],
  "mech-spawn-thruster": [[32, "vector"]],
  "check-drop-level-vinroom-piss-drop-userdata": [[16, "vector"]],
  "(anon-function 2 under-scenes)": [
    [16, "vector"],
    [32, "vector"]
  ],
  "check-pop-level-firework-green-userdata": [[16, "vector"]],
  "check-pop-level-firework-red-userdata": [[16, "vector"]],
  "check-pop-level-firework-userdata": [[16, "vector"]],
  "(method 13 nav-mesh)": [[16, ["array", "int8", 4]]],
  "point-to-poly-boundary": [[16, ["inline-array", "vector", 4]]],
  "(method 35 nav-mesh)": [[16, ["inline-array", "nav-poly", 3]]],
  "(method 51 nav-state)": [
    [16, "vector"],
    [32, "nav-route-portal"],
    [80, ["inline-array", "vector", 2]],
    [192, "matrix"]
  ],
  "(method 18 nav-control)": [[16, "nav-control-cfs-work"]],
  "(method 19 nav-control)": [[16, "nav-control-cfs-work"]],
  "(method 19 nav-mesh)": [
    [16, "nav-ray"],
    [96, "vector"]
  ],
  "(method 18 nav-mesh)": [[16, "nav-ray"]],
  "(post idle gun-dummy)": [[16, "event-message-block"]],
  "(method 23 training-manager)": [[16, "vector"]],
  "birth-pickup-at-point": [[16, "vector"]],
  "(code notice fodder)": [[112, "vector"]],
  "target-mech-collision": [
    [704, "vector"],
    [16, "vector"],
    [32, "vector"],
    [48, "event-message-block"],
    [144, "vector"],
    [160, "collide-query"],
    [128, "vector"]
  ],
  "target-mech-add-thrust": [[16, "vector"]],
  "target-mech-get-off?": [[560, "sphere"]],
  "mech-update-ik": [
    [16, "collide-query"],
    [592, "vector"],
    [608, "vector"],
    [624, "vector"],
    [624, "vector"],
    [640, "vector"],
    [656, "vector"]
  ],
  "target-mech-carry-update": [[560, "sphere"]],
  "(code target-mech-carry-throw)": [[640, "sphere"]],
  "(code target-mech-carry-drop)": [
    [96, "vector"],
    [672, "sphere"]
  ],
  "(code target-mech-carry-pickup)": [[16, "event-message-block"]],
  "(trans target-mech-carry-drag)": [[560, "sphere"]],
  "(method 22 krew-collection-item)": [[16, "collide-query-with-2vec"]],
  "(code idle krew-collection-item)": [[64, "vector"]],
  "pegasus-fly-code": [[96, "vector"]],
  "(method 90 amphibian)": [[80, "vector"]],
  "(method 186 amphibian)": [
    [560, "vector"],
    [16, "collide-query"],
    [576, "event-message-block"]
  ],
  "(enter tongue-attack amphibian)": [[16, "amphibian-tongue-attack-info"]],
  "amphibian-joint-mod-callback": [
    [16, ["inline-array", "matrix", 3]],
    [112, "vector"]
  ],
  "(method 178 hopper)": [
    [144, "vector"],
    // unused
    [96, "vector"],
    [176, "vector"]
  ],
  "(method 90 hopper)": [[80, "vector"]],
  "(method 180 ginsu)": [[16, "matrix"]],
  "(trans hostile centurion)": [[16, "vector"]],
  "(method 181 centurion)": [
    [80, "vector"],
    [160, "vector"],
    [176, "vector"]
  ],
  "(method 74 centurion)": [[16, "event-message-block"]],
  "(enter stop-run rhino)": [
    // unused
    [32, "vector"]
  ],
  "(enter attack rhino)": [[32, "vector"]],
  "(method 74 rhino)": [[48, "vector"]],
  "(enter run-away rhino)": [[32, "vector"]],
  "(trans hostile grenadier)": [
    // unused
    [48, "vector"]
  ],
  "(method 115 rapid-gunner)": [[32, "vector"]],
  "(code notice monster-frog)": [[16, "vector"]],
  "(method 184 predator)": [
    [128, "vector"],
    [144, "vector"],
    [176, "vector"]
  ],
  "(method 11 predator-manager)": [
    [32, "transformq"],
    [80, "vector"],
    [112, "vector"]
  ],
  "(method 196 crimson-guard-level)": [
    [32, "vector"],
    [48, "vector"],
    [96, "vector"],
    [160, "vector"],
    [176, "vector"]
  ],
  "(method 199 crimson-guard-level)": [
    [608, "vector"],
    [624, "vector"],
    [640, "vector"],
    [656, "vector"]
  ],
  "(method 198 crimson-guard-level)": [
    [80, "vector"],
    [96, "collide-query"],
    [672, "vector"]
  ],
  "(method 202 crimson-guard-level)": [
    [32, "vector"],
    [656, "vector"],
    [720, "vector"]
  ],
  "(method 192 crimson-guard-level)": [[32, "vector"]],
  "check-drop-level-dig-digger-rubble-sparks": [[16, "vector"]],
  "(method 24 dig-tether)": [[128, "vector"]],
  "(trans idle dig-digger)": [[16, "vector"]],
  "(method 23 dig-digger)": [[16, "vector"]],
  "(code die fort-elec-switch)": [[16, "vector"]],
  "(method 11 fort-elec-switch)": [
    [32, "vector"],
    [48, "vector"]
  ],
  "(method 24 fort-roboscreen)": [[32, "vector"]],
  "fort-robotank-reticle-post": [
    [16, "vector"],
    [32, "vector"]
  ],
  "robotank-turret-handler": [[96, "vector"]],
  "fort-robotank-turret-init-by-other": [[16, "vector"]],
  "(method 11 fort-robotank)": [[32, "vector"]],
  "(method 26 fort-robotank)": [[16, "event-message-block"]],
  "(method 31 fort-robotank-turret)": [[16, "collide-query"]],
  "(method 33 fort-robotank-turret)": [
    [16, ["inline-array", "vector", 2]],
    [48, ["inline-array", "vector", 4]]
  ],
  "draw-2d-hud": [
    [16, ["inline-array", "vector4w", 4]],
    [80, "vector"]
  ],
  "fort-turret-draw-laser-spot": [[16, "vector"]],
  "(method 141 fort-turret)": [[64, "collide-query"]],
  "(method 33 transport-level)": [[16, "crimson-guard-level-params"]],
  "joint-mod-set-y-callback": [[16, "transformq"]],
  "(code die fort-dump-bomb-a)": [[16, "matrix"]],
  "(code die fort-missile)": [[16, "matrix"]],
  "birth-func-dig-digger-collide": [[16, ["inline-array", "vector", 5]]],
  "(method 29 dig-bomb-crate)": [[16, "dig-bomb-crate-cylinder-spawn-params"]],
  "(method 63 collide-shape-moving)": [[16, "rb-work"]],
  "(code active dig-spikey-sphere-door)": [
    [32, "projectile-init-by-other-params"]
  ],
  "(enter idle dig-stomp-block-controller)": [[16, "vector"]],
  "(post idle fish-manager)": [
    [384, "vector"],
    [176, "vector"],
    [192, "vector"],
    [208, "vector"],
    [224, "vector"],
    [256, "vector"],
    [272, "vector"],
    [336, "vector"],
    [368, "vector"],
    [400, "vector"],
    [416, "vector"]
  ],
  "(method 24 minimap)": [[16, "minimap-draw-work"]],
  "(method 15 minimap)": [[16, "minimap-draw-work"]],
  "(method 11 minimap)": [[16, ["inline-array", "vector", 4]]],
  "(method 26 minimap)": [
    [32, "vector"],
    [64, "matrix"],
    [48, "vector"]
  ],
  "(method 23 minimap)": [
    [32, "vector"],
    [48, "vector"],
    [64, "matrix"],
    [80, "matrix"],
    [144, "matrix"]
  ],
  "(method 17 minimap)": [
    [32, "vector"],
    [48, "vector"],
    [64, "matrix"],
    [80, "matrix"],
    [144, "matrix"],
    [240, "vector"],
    [256, "vector"]
  ],
  "(method 18 minimap)": [
    [32, "vector"],
    [48, "vector"],
    [64, "matrix"],
    [80, "matrix"],
    [144, "matrix"],
    [240, "vector"],
    [256, "vector"]
  ],
  "(method 19 minimap)": [
    [16, "vector"],
    [32, "matrix"]
  ],
  "(method 12 trail-graph)": [[16, ["inline-array", "vector", 2]]],
  "(method 14 trail-graph)": [[16, ["inline-array", "vector", 2]]],
  "(method 13 trail-graph)": [[16, ["inline-array", "vector", 2]]],
  "(method 19 trail-graph)": [[16, "trail-vis-work"]],
  "(method 15 trail-graph)": [[16, "trail-conn-search"]],
  "(anon-function 20 sewer-scenes)": [[16, "vector"]],
  "(method 27 mtn-dice)": [[64, "vector"]],
  "(method 26 mtn-dice)": [
    [64, "vector"],
    [32, "vector"],
    [48, "vector"],
    [80, "vector"]
  ],
  "dice-joint-callback": [
    [16, "vector"],
    [112, "matrix"],
    [176, "vector"],
    [192, "vector"],
    [208, "vector"],
    [224, "vector"],
    [240, "matrix"],
    [304, "vector"],
    [320, "vector"],
    [336, "matrix"],
    [400, "vector"],
    [480, "vector"]
  ],
  "(event idle mtn-dice)": [[16, "matrix"]],
  "check-drop-level-strip-crate-drop-userdata-nosplat": [[16, "vector"]],
  "check-drop-level-strip-crate-drop-userdata": [[16, "vector"]],
  // hang without!
  "(post idle grenade-point)": [
    [16, "vector"],
    [32, "vector"],
    [48, "vector"],
    [64, "vector"]
  ],
  "(method 13 grid-info)": [[16, "bounding-box"]],
  "(method 20 vehicle-controller)": [[16, "vehicle-control-point"]],
  "(method 16 vehicle-controller)": [[16, "vehicle-control-point"]],
  "(method 104 vehicle)": [[16, "vehicle-control-point"]],
  "(method 93 vehicle)": [[16, "matrix"]],
  "(method 94 vehicle)": [
    [16, "vector"],
    [32, "vector"]
  ],
  "(method 52 vehicle)": [[16, "vehicle-control-point"]],
  "(method 47 vehicle)": [[16, "matrix"]],
  "(method 97 vehicle)": [[96, "vehicle-control-point"]],
  "(method 107 vehicle)": [[16, "vehicle-control-point"]],
  "(method 20 traffic-engine)": [[16, "traffic-find-segment-struct"]],
  "(method 12 turret-control)": [[16, "vector"]],
  "vehicle-los-clear?": [[16, "collide-query"]],
  "vehicle-draw-laser": [[32, "vector"]],
  "vehicle-draw-beam": [[32, "vector"]],
  "(method 94 vehicle-guard)": [[16, "camera-free-floating-move-info"]],
  "vehicle-explode-post": [[16, "rigid-body-info"]],
  "(method 18 vehicle-controller)": [
    [32, ["inline-array", "vector", 16]],
    [288, ["array", "collide-shape", 12]]
  ],
  "(method 139 vehicle)": [[16, "merc-matrix"]],
  "(method 99 vehicle)": [[16, "vehicle-grab-rail-info"]],
  "(method 29 vehicle)": [
    [16, ["inline-array", "matrix", 9]],
    [640, ["inline-array", "vector", 5]],
    [736, "rigid-body-vehicle-constants"]
  ],
  "vehicle-guard-choose-branch": [[16, ["inline-array", "vector", 5]]],
  "(method 155 vehicle-guard)": [
    [192, "rigid-body-impact"],
    [256, ["inline-array", "vector", 8]]
  ],
  "(method 70 traffic-engine)": [
    [16, ["inline-array", "traffic-suppression-box", 2]]
  ],
  "(method 22 traffic-engine)": [[16, "pilot-edge-grab-info"]],
  "(method 14 traffic-level-data)": [
    [32, "vector"],
    [48, "vector"],
    [64, "vector"]
  ],
  "update-guard-status-spots": [[32, "vector"]],
  "(method 84 vehicle)": [[16, ["inline-array", "vehicle-control-point", 3]]],
  "(method 85 vehicle)": [
    [16, ["inline-array", "matrix", 2]],
    [144, "sprite-glow-data"],
    [208, "sprite-glow-data"]
  ],
  "(method 48 vehicle)": [[16, "rigid-body-impact"]],
  "(method 15 rigid-body)": [
    [16, "collide-query"],
    [560, "vector"],
    [592, "vector"],
    [608, "vector"],
    [640, "vector"],
    [656, "vector"],
    [672, "vector"],
    [688, "vector"]
  ],
  "(method 133 vehicle)": [[16, "mystery-vehicle-type"]],
  "(method 153 vehicle-guard)": [[16, "vector"]],
  "(method 150 vehicle-guard)": [[16, "vehicle-control-point"]],
  "(method 9 turret-control)": [[16, "rigid-body-info"]],
  "(method 21 traffic-manager)": [[16, ["array", "int8", 21]]],
  "(method 71 traffic-engine)": [[16, "vector"]],
  "(method 18 city-level-info)": [[16, "bounding-box"]],
  "(method 49 traffic-engine)": [
    [32, "(array crimson-guard)"],
    [112, "(array float)"],
    [240, "vector"]
  ],
  "(method 68 traffic-engine)": [
    [16, "vector"],
    [32, "vector"]
  ],
  "(method 13 traffic-suppressor)": [
    [16, "bounding-box"],
    [48, "vector4w"]
  ],
  "(method 22 traffic-tracker)": [[16, "mystery-traffic-object-spawn-params"]],
  "(method 10 simple-sprite-system)": [[16, ["array", "texture-id", 4]]],
  "(anon-function 3 ruins-obs)": [[16, "event-message-block"]],
  "(event unbroken ruins-breakable-wall)": [[16, "attack-info"]],
  "(method 21 spider-eyes)": [[32, "vector"]],
  "(code mech-lunge grunt-mech)": [[16, "matrix"]],
  "(method 193 grunt-mech)": [[32, "vector"]],
  "(code mech-dismount grunt-mech)": [[16, "matrix"]],
  "(post chase tomb-boulder)": [
    [16, "collide-query"],
    [560, "vector"],
    [576, "vector"],
    [592, "event-message-block"]
  ],
  "(enter chase tomb-boulder)": [[32, "event-message-block"]],
  "(code doors-open tomb-sphinx)": [
    [32, "vector"],
    [48, "vector"],
    [64, "vector"],
    [80, "vector"]
  ],
  "(code active tomb-sphinx)": [[80, "vector"]],
  "(trans wait-for-pools tomb-stair-block)": [[32, "event-message-block"]],
  "drop-pool": [[32, "vector"]],
  "(method 11 tomb-water-trap)": [
    [16, "sync-info-params"],
    [64, "sphere"]
  ],
  "(method 23 tomb-water-trap)": [
    [592, "vector"],
    [608, "event-message-block"],
    [16, "collide-query"],
    [560, "vector"]
  ],
  "(trans show-sequence tomb-plat-simon)": [[16, "event-message-block"]],
  "(event dangerous tomb-simon-block)": [[16, "vector"]],
  "(method 185 tomb-beetle)": [[16, "vector"]],
  "(method 189 bot)": [
    [16, "enemy-best-focus"],
    [32, "sphere"]
  ],
  "(method 190 bot)": [[16, "connection-pers"]],
  "(method 247 sig)": [[16, "projectile-init-by-other-params"]],
  "(method 250 sig)": [[16, "sphere"]],
  "(method 25 sig-shot)": [[32, "vector"]],
  "(method 12 sigt-choose-piston)": [[16, "event-message-block"]],
  "(method 11 sigt-riding-piston)": [[16, "event-message-block"]],
  "(anon-function 48 sig0-course)": [[16, "event-message-block"]],
  "ashelin-shot-move": [[16, "vector"]],
  "(method 25 ashelin-shot)": [[32, "vector"]],
  "(anon-function 97 sig0-course)": [[16, "vector"]],
  "(anon-function 12 ash1-course)": [[16, "event-message-block"]],
  "(anon-function 93 sig0-course)": [[16, ["array", "symbol", 3]]],
  "(code active whack-a-metal)": [
    [16, "vector"],
    [32, "vector"]
  ],
  "(code startup title-control)": [
    [16, ["array", "symbol", 6]],
    [48, "mc-slot-info"]
  ],
<<<<<<< HEAD
  "title-plug-lightning": [[16, "vector"]]
=======
  "title-plug-lightning": [
    [16, "vector"]
  ],
  "(method 25 juicer-shot)": [
    [16, "vector"],
    [32, "vector"],
    [48, "matrix"]
  ],
  "(method 142 spyder)": [[16, "vector"]],
  "(method 185 spyder)": [
    [640, "vector"],
    [624, "vector"]
  ],
  "(code ambush mantis)": [[16, "vector"]],
  "(anon-function 8 mantis)": [
    [64, "collide-query"],
    [48, "vector"],
    [32, "vector"],
    [16, "vector"]
  ],
  "(anon-function 15 mantis)": [
    [48, "collide-query"],
    [16, "vector"],
    [32, "vector"]
  ],
  "(method 142 mantis)": [[16, "vector"]],
  "(code turning mammoth)": [
    [16, "vector"],
    [48, "vector"]
  ],
  "(method 185 mammoth)": [[608, "matrix"]],
  "mammoth-update-ik": [
    [576, "vector"],
    [592, "vector"],
    [608, "vector"],
    [624, "vector"],
    [640, "vector"]
  ],
  "(method 184 mammoth)": [
    [16, "vector"],
    [48, "vector"],
    [656, "vector"]
  ],
  "(method 55 mammoth)": [[704, ["array", "uint32", 4]]],
  "mammoth-joint-mod-heel": [
    [64, "vector"],
    [48, "vector"]
  ],
  "(method 182 flying-spider)": [[48, "vector"]],
  "(event up nest-switch)": [[16, "event-message-block"]],
  "widow-handler": [[16, "event-message-block"]],
  "widow-bomb-slots-full": [[16, ["array", "int32", 8]]],
  "widow-bomb-launch": [
    [16, "vector"],
    [32, "vector"],
    [48, "vector"],
    [64, ["array", "float", 1]],
    [80, ["array", "int32", 8]]
  ],
  "widow-give-ammo": [
    [16, "vector"],
    [32, "vector"]
  ],
  "spydroid-launch": [
    [16, "event-message-block"],
    [96, "vector"],
    [112, "vector"],
    [128, "matrix3"],
    [176, "vector"],
    [192, "vector"],
    [208, ["array", "int32", 8]]
  ],
  "widow-bomb-handler": [[16, "vector"]],
  "(method 11 widow)": [
    [16, "vector"],
    [112, "vector"]
  ],
  "(method 46 widow)": [
    [32, "vector"],
    [16, "vector"]
  ],
  "(method 74 kid)": [[16, "vector"]],
  "(trans idle vehicle-turret)": [[16, "vector"]],
  "(anon-function 9 hal3-course)": [[96, "transport-params"]],
  "(method 17 turret-control)": [[16, "attack-info"]],
  "(code active lightning-tracker)": [[16, "vector"]],
  "title-plug-lightning": [[16, "vector"]],
  "(anon-function 18 ctywide-bbush)": [
    [64, "vector"],
    [128, "vector"]
  ],
  "(method 9 city-level-info)": [
    [192, "vector"],
    [208, "vector"],
    [224, "vector"],
    [16, "vis-ray"],
    [128, "vector"],
    [144, "vector"]
  ],
  "(method 11 city-level-info)": [[16, "vector"]],
  "(method 17 city-level-info)": [[16, ["inline-array", "vis-grid-pos", 2]]],
  "(method 16 city-level-info)": [
    [48, "vis-grid-box"],
    [64, "vis-grid-box"]
  ],
  "(method 15 city-level-info)": [
    [32, "vis-grid-box"],
    [16, "vis-grid-box"]
  ],
  "(method 9 grid-info)": [[16, "vector"]],
  "(method 11 grid-info)": [[16, "bounding-box"]],
  "(method 12 city-level-info)": [[16, ["inline-array", "vector", 7]]]
>>>>>>> 42780e8f
}<|MERGE_RESOLUTION|>--- conflicted
+++ resolved
@@ -1650,9 +1650,6 @@
     [16, ["array", "symbol", 6]],
     [48, "mc-slot-info"]
   ],
-<<<<<<< HEAD
-  "title-plug-lightning": [[16, "vector"]]
-=======
   "title-plug-lightning": [
     [16, "vector"]
   ],
@@ -1765,5 +1762,4 @@
   "(method 9 grid-info)": [[16, "vector"]],
   "(method 11 grid-info)": [[16, "bounding-box"]],
   "(method 12 city-level-info)": [[16, ["inline-array", "vector", 7]]]
->>>>>>> 42780e8f
 }