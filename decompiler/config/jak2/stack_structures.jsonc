--- conflicted
+++ resolved
@@ -771,11 +771,9 @@
   "(method 10 editable-face)": [[16, ["inline-array", "vector", 6]]],
   "(method 11 editable)": [[16, "collide-query"]],
   "(method 10 editable-plane)": [[16, "matrix"]],
-<<<<<<< HEAD
   "(method 9 game-task-node-info)": [[16, ["inline-array", "qword", 8]]],
   "(code retry task-manager)": [[16, "event-message-block"]],
   "(code complete task-manager)": [[16, "event-message-block"]],
-=======
   "(method 9 script-context)": [[16, "script-context"]],
   "(anon-function 32 script)": [
     [16, "vector"],
@@ -784,7 +782,6 @@
   "(method 19 load-state)": [[16, ["inline-array", "level-buffer-state", 6]]],
   "(method 17 load-state)": [[16, "script-context"]],
   "(method 26 level-group)": [[64, "vector"], [80, "vector"]],
->>>>>>> dc5dc9c7
   // placeholder
   "placeholder-do-not-add-below": []
 }