{
  "quaternion-exp!": [[16, "vector"]],
  "quaternion-axis-angle!": [[16, "vector"]],
  "quaternion-vector-angle!": [[16, "vector"]],
  "quaternion-look-at!": [[16, "matrix"]],
  "quaternion-smooth-seek!": [[16, ["inline-array", "quaternion", 2]]],
  // possible for automatic detection:
  "eul->matrix": [[16, "vector"]],
  "vector-sincos!": [[16, "vector"]],
  "vector-reflect-flat-gravity!": [
    [16, "vector"],
    [32, "vector"]
  ],
  "vector-line-distance": [
    [16, "vector"],
    [32, "vector"],
    [48, "vector"],
    [64, "vector"]
  ],
  "vector-line-distance-point!": [
    [16, "vector"],
    [32, "vector"],
    [48, "vector"],
    [64, "vector"]
  ],
  "forward-up-nopitch->inv-matrix": [[16, "vector"]],
  "forward-up-nopitch->quaternion": [[16, "matrix"]],
  "forward-up->quaternion": [
    [16, "matrix"],
    [80, "vector"]
  ],
  "quaternion-from-two-vectors!": [[16, "vector"]],
  "quaternion-from-two-vectors-max-angle!": [[16, "vector"]],
  "matrix-from-two-vectors!": [[16, "vector"]],
  "matrix-from-two-vectors-max-angle!": [[16, "vector"]],
  "matrix-from-two-vectors-max-angle-partial!": [[16, "vector"]],
  "matrix-from-two-vectors-partial-linear!": [[16, "vector"]],
  "matrix-remove-z-rot": [
    [16, "vector"],
    [32, "matrix"]
  ],
  "matrix-rot-diff!": [
    [16, "quaternion"],
    [32, "quaternion"],
    [48, "quaternion"]
  ],
  "quaternion-seek": [
    [16, "matrix"],
    [80, "matrix"],
    [144, "quaternion"]
  ],
  "vector-segment-overlap": [
    [16, "vector"],
    [32, "vector"],
    [48, "vector"],
    [64, "vector"]
  ],
  "line-sphere-intersection?": [
    [16, "vector"],
    [32, "vector"],
    [48, "vector"]
  ],
  "forward-up->inv-matrix": [[16, "vector"]],
  "quaternion-from-two-vectors-partial!": [[16, "vector"]],
  "quaternion-from-two-vectors-max-angle-partial!": [[16, "vector"]],
  "matrix-from-two-vectors-smooth!": [[16, "vector"]],
  "matrix-from-two-vectors-the-long-way-smooth!": [[16, "vector"]],
  "quaternion-from-two-vectors-smooth!": [[16, "matrix"]],
  "vector-deg-seek": [[16, "matrix"]],
  "vector-deg-slerp": [
    [16, "matrix"],
    [80, "vector"],
    [96, "vector"]
  ],
  "circle-test": [
    [16, "sphere"],
    [32, "sphere"],
    [48, "vector"],
    [64, "vector"]
  ],
  "vector-vector-deg-slerp!": [
    [16, "vector"],
    [32, "vector"],
    [48, "quaternion"],
    [64, "quaternion"],
    [80, "quaternion"],
    [96, "vector"]
  ],
  "vector-circle-tangent-new": [
    [16, "sphere"],
    [32, "vector"],
    [48, "vector"]
  ],
  "vector-circle-tangent": [
    [16, "sphere"],
    [32, "vector"],
    [48, "vector"],
    [64, "vector"]
  ],
  "curve-length": [
    [16, "vector"],
    [32, "vector"]
  ],
  "curve-closest-point": [
    [16, "vector"],
    [32, "vector"]
  ],
  "closest-pt-in-triangle": [
    [16, "vector"],
    [32, "vector"],
    [48, "vector"]
  ],
  "vector-plane-distance": [[16, "vector"]],
  "vector-smooth-seek!": [[16, "vector"]],
  "vector-vector-angle-safe": [
    [16, "vector"],
    [32, "vector"]
  ],
  "move-target-from-pad": [
    [16, "vector"],
    [32, "vector"],
    [48, "matrix"]
  ],
  "reverse-transform-point!": [
    [16, "vector"],
    [32, "vector"],
    [48, "vector"]
  ],
  "init-for-transform": [
    [16, "matrix"],
    [80, "matrix"],
    [144, "vector4s-3"],
    [192, "vector"],
    [208, "vector4s-3"]
  ],
  "draw-sprite2d-xy": [[16, "draw-context"]],
  "screen-gradient": [[16, "draw-context"]],
  "play": [
    [16, "event-message-block"],
    [96, ["array", "symbol", 10]]
  ],
  "store-image": [[16, "file-stream"]],
  "joint-mod-blend-world-callback": [[160, "vector"]],
  "joint-mod-rotate-local-callback": [[16, "vector"]],
  "light-hash-get-bucket-index": [[16, "vector4w"]],
  "(method 10 cam-vector-seeker)": [[16, "vector"]],
  "(method 39 nav-mesh)": [
    [16, "vector"],
    [32, "vector"]
  ],
  "(method 41 nav-mesh)": [
    [16, "vector"],
    [32, "vector"]
  ],
  "show-level": [[16, ["array", "symbol", 10]]],
  "(method 17 mood-control)": [[16, "vector"]],
  "(method 9 mood-control)": [[16, "mood-control-work "]],
  "string->sound-name": [[16, "qword"]],
  "doppler-pitch-shift": [[16, ["inline-array", "vector", 2]]],
  "(anon-function 1 gsound)": [
    [16, ["array", "symbol", 4]],
    [32, ["array", "symbol", 4]]
  ],
  "matrix<-parented-transformq!": [[16, "vector"]],
  "(method 9 cylinder)": [
    [48, "cylinder-verts"],
    [432, "cylinder-verts"],
    [816, "matrix"],
    [880, "matrix"]
  ],
  "(method 9 cylinder-flat)": [
    [48, "cylinder-flat-verts"],
    [208, "cylinder-flat-verts"],
    [368, "matrix"],
    [432, "vector"]
  ],
  // debug
  "add-debug-point": [
    [16, "vector4w-2"],
    [48, "vector"]
  ],
  "internal-draw-debug-line": [
    [16, "vector4w-2"],
    [48, "vector4w-2"],
    [80, "vector"],
    [96, "vector"]
  ],
  "internal-draw-debug-text-3d": [
    [16, "vector4w"],
    [32, "font-context"]
  ],
  "add-debug-triangle-normal": [
    [16, "vector"],
    [32, "vector"]
  ],
  "add-debug-flat-triangle": [
    [16, "vector4w-3"],
    [64, "vector4w-3"],
    [112, "vector"],
    [128, "vector"],
    [144, "vector"]
  ],
  "add-debug-line2d": [
    [16, "vector4w"],
    [32, "vector4w"]
  ],
  "add-debug-box": [
    [16, "vector"],
    [32, "vector"]
  ],
  "add-debug-box-with-transform": [
    [16, ["inline-array", "vector", 8]],
    [144, ["inline-array", "vector", 2]],
    [176, "vector"]
  ],
  "add-debug-x": [
    [16, "vector"],
    [32, "vector"]
  ],
  "add-debug-cross": [
    [16, "vector"],
    [32, "vector"],
    [48, "vector"],
    [64, "vector"],
    [80, "vector"],
    [96, "vector"],
    [112, "vector"],
    [128, "vector"]
  ],
  "add-debug-sphere-with-transform": [[16, "vector"]],
  "add-debug-line-sphere": [
    [48, "matrix"],
    [112, "matrix"],
    [128, "vector"],
    [144, "vector"],
    [160, "vector"],
    [176, "vector"],
    [208, "vector"],
    [192, "vector"]
  ],
  "add-debug-circle": [
    [16, "vector"],
    [32, "vector"]
  ],
  "add-debug-vector": [[16, "vector"]],
  "add-debug-quaternion": [[16, "matrix"]],
  "add-debug-yrot-vector": [[16, "vector"]],
  "add-debug-arc": [
    [16, "vector"],
    [32, "vector"]
  ],
  "add-debug-curve": [
    [16, "vector"],
    [32, "vector"]
  ],
  "add-debug-points": [[16, "vector"]],
  "add-debug-light": [[16, "vector"]],
  "add-debug-cursor": [[16, "vector"]],
  "dma-timeout-cam": [
    [16, "vector"],
    [32, "matrix"]
  ],
  // debug-sphere
  "make-debug-sphere-table": [
    [16, "vector"],
    [32, "vector"],
    [48, "vector"],
    [64, "vector"],
    [80, "vector"],
    [96, "vector"],
    [112, "vector"]
  ],
  "add-debug-sphere-from-table": [
    [16, "vector"],
    [48, "vector"],
    [64, "vector"]
  ],
  "matrix-3x3-triple-transpose-product": [[16, ["inline-array", "matrix", 3]]],
  "(method 14 rigid-body)": [[16, "quaternion"]],
  "(method 19 rigid-body)": [
    [16, "vector"],
    [32, "vector"]
  ],
  "(method 22 rigid-body)": [[16, "vector"]],
  "want-to-board?": [
    [16, "collide-query"],
    [560, ["inline-array", "sphere", 3]],
    [608, "vector"]
  ],
  "(method 10 cam-setting-data)": [[16, "event-message-block"]],
  "(method 18 tracking-spline)": [
    [16, "tracking-spline-sampler"],
    [32, "tracking-spline-sampler"]
  ],
  "cam-calc-follow!": [
    [16, "vector"],
    [32, "vector"],
    [48, "vector"],
    [64, "vector"]
  ],
  "slave-set-rotation!": [
    [96, "vector"],
    [112, "matrix"],
    [176, "vector"]
  ],
  "v-slrp2!": [
    [32, "vector"],
    [64, "matrix"]
  ],
  "v-slrp3!": [[32, "vector"]],
  "cam-state-from-entity": [[16, "curve"]], // decompiler guessed 'symbol' instead!
  "camera-teleport-to-entity": [[16, "transformq"]],
  "(event cam-master-active)": [
    [16, "event-message-block"],
    [96, "vector"],
    [112, "vector"],
    [16, "event-message-block"]
  ],
  "master-choose-entity": [[16, "event-message-block"]],
  "(code cam-pov180)": [
    [16, "vector"],
    [32, "vector"],
    [48, "vector"],
    [64, "vector"]
  ],
  "(code cam-pov-track)": [
    [16, "vector"],
    [32, "matrix"]
  ],
  "(code cam-eye)": [
    [16, "vector"],
    [32, "matrix"],
    [112, "vector"]
  ],
  "los-cw-ccw": [
    [16, "vector"],
    [32, "vector"],
    [48, "matrix"],
    [112, "vector"]
  ],
  "cam-los-spline-collide": [
    [16, "collide-query"],
    [560, "vector"],
    [576, "vector"]
  ],
  "cam-los-collide": [
    [16, "collide-query"],
    [592, "vector"],
    [608, "vector"]
  ],
  "cam-string-joystick": [
    [32, "vector"],
    [48, "matrix"],
    [128, "matrix"],
    [192, "vector"],
    [208, "vector"],
    [224, "matrix"]
  ],
  "cam-string-find-position-rel!": [[48, "collide-query"]],
  "cam-string-find-hidden": [[16, "collide-query"]],
  "cam-string-move": [[80, "collide-query"]],
  "(enter cam-string)": [[32, "collide-query"]],
  "cam-stick-code": [[64, "collide-query"]],
  "(trans cam-stick)": [
    [16, "matrix"],
    [80, "vector"],
    [96, "vector"],
    [112, "vector"]
  ],
  "(code cam-spline)": [[16, "curve"]],
  "(code cam-point-watch)": [
    [16, "vector"],
    [32, "vector"]
  ],
  "cam-free-floating-move": [[16, "camera-free-floating-move-info"]],
  "cam-helper-temp": [
    [16, "matrix"],
    [64, "vector"],
    [80, "matrix"]
  ],
  "update-view-planes": [
    [208, "vector"],
    [224, "vector"],
    [16, "view-frustum"]
  ],
  "camera-slave-debug": [
    [16, "vector"],
    [32, "vector"],
    [48, "matrix"],
    [128, "curve"]
  ],
  "cam-collision-record-draw": [
    [48, "collide-query"],
    [16, "vector4w"],
    [32, "vector4w"]
  ],
  "cam-debug-draw-tris": [[16, "vector4w"]],
  "draw-string-xy": [[16, "font-context"]],
  "(code die gun)": [
    [16, "projectile-init-by-other-params"],
    [112, "vector"],
    [128, "vector"],
    [144, "vector"]
  ],
  "draw-beam": [
    [16, "vector"],
    [32, "vector"],
    [48, "vector"]
  ],
  "gun-post": [
    [16, "vector"],
    [32, "vector"],
    [48, "projectile-init-by-other-params"],
    [144, "vector"],
    [160, "vector"],
    [176, "vector"]
  ],
  "(method 9 gun-info)": [
    [16, "collide-query"],
    [560, "vector"],
    [576, "vector"],
    [592, "vector"],
    [608, "vector"],
    [624, "vector"],
    [640, "vector"],
    [656, "vector"]
  ],
  "target-gun-fire-yellow": [[16, "projectile-init-by-other-params"]],
  "(method 14 collide-cache)": [[16, "bounding-box"]],
  "sp-adjust-launch": [[16, "matrix"]],
  "sp-launch-particles-death": [[16, "matrix"]],
  "sp-relaunch-particle-3d": [[16, "quaternion"]],
  "execute-part-engine": [
    [16, "matrix"],
    [80, "vector"]
  ],
  "sparticle-motion-blur-old": [
    [16, "vector"],
    [32, "vector4w"],
    [48, "vector4w"]
  ],
  "sp-orbiter": [
    [16, "vector"],
    [32, "vector"],
    [48, "matrix"]
  ],
  "joint-mod-ik-callback": [
    [16, "matrix"],
    [80, "matrix"],
    [144, "vector"],
    [160, "vector"],
    [176, "vector"],
    [192, "vector"],
    [208, "vector"],
    [224, "vector"],
    [272, "vector"],
    [256, "vector"],
    [288, "vector"],
    [304, "vector"],
    [320, "quaternion"],
    [336, "quaternion"],
    [352, "vector"],
    [448, "vector"],
    [464, "vector"],
    [480, "vector"],
    [496, "quaternion"],
    [512, "matrix"],
    [576, "vector"],
    [592, "matrix"],
    [656, "matrix"],
    [720, "matrix"]
  ],
  "joint-mod-look-at-handler": [
    [16, "vector"],
    [32, "vector"],
    [48, "vector"],
    [64, "vector"],
    [96, "vector"],
    [112, "vector"],
    [128, "vector"]
  ],
  "joint-mod-polar-look-at-guts": [[32, "vector"]],
  "joint-mod-world-look-at-handler": [[16, "vector"]],
  "joint-mod-joint-set-world-handler": [
    [32, "vector"],
    [48, "vector"]
  ],
  "joint-mod-joint-set*-world-handler": [[16, "matrix"]],
  "(method 11 chain-physics)": [
    [16, "matrix"],
    [80, "vector"],
    [128, "vector"],
    [144, "vector"],
    [160, "vector"],
    [176, "vector"],
    [192, "vector"],
    [208, "vector"],
    [224, "vector"],
    [240, "vector"],
    [256, "vector"]
  ],
  "(method 13 gui-control)": [[16, ["array", "sound-id", 4]]],
  "ja-play-spooled-anim": [[96, "event-message-block"]],
  "update-under-lights": [
    [16, "matrix"],
    [64, "vector"]
  ],
  "poly-find-nearest-edge": [
    [16, "vector"],
    [64, "vector"]
  ],
  "target-print-stats": [
    [32, "vector"],
    [48, "vector"]
  ],
  "build-conversions": [[16, "vector"]],
  "warp-vector-into-surface!": [[16, "matrix"]],
  "vector<-pad-in-matrix!": [[16, "vector"]],
  "target-no-ja-move-post": [[16, "overlaps-others-params"]],
  "do-target-gspot": [[16, "collide-query"]],
  "target-no-move-post": [[16, "overlaps-others-params"]],
  "add-gravity": [
    [16, "vector"],
    [32, "vector"],
    [48, "vector"],
    [64, "vector"]
  ],
  "target-no-stick-post": [[32, "collide-query"]],
  "target-swim-post": [[32, "collide-query"]],
  "target-real-post": [
    [16, "vector"],
    [32, "vector"],
    [48, "vector"],
    [64, "collide-query"]
  ],
  "joint-points": [
    [16, "vector"],
    [32, "vector"]
  ],
  "target-calc-camera-pos": [
    [16, "vector"],
    [32, "vector"]
  ],
  "target-compute-pole": [
    [16, "vector"],
    [32, "vector"],
    [48, "vector"],
    [64, "vector"],
    [80, "event-message-block"]
  ],
  "target-compute-edge-rider": [
    [16, "event-message-block"],
    [96, "bone"]
  ],
  "target-compute-edge": [
    [16, "event-message-block"],
    [96, "bone"]
  ],
  "bend-gravity": [[32, "vector"]],
  "wall-hide?": [
    [16, "collide-query"],
    [560, "vector"],
    [576, "vector"]
  ],
  "target-add-slide-factor": [
    [16, "vector"],
    [32, "vector"],
    [48, "vector"],
    [64, "vector"],
    [80, "vector"],
    [96, "vector"]
  ],
  "add-thrust": [
    [16, "vector"],
    [32, "vector"],
    [48, "vector"],
    [64, "vector"],
    [80, "vector"],
    [96, "vector"],
    [112, "vector"]
  ],
  "do-rotations2": [[16, "vector"]],
  "tobot-init": [[16, "event-message-block"]],
  "target-update-ik": [
    [16, "collide-query"],
    [560, "vector"],
    [576, "vector"],
    [592, "vector"],
    [608, "vector"],
    [624, "vector"],
    [640, "vector"],
    [656, "vector"],
    [672, "vector"]
  ],
  "leg-ik-callback": [
    [16, "vector"],
    [32, "vector"],
    [48, "vector"],
    [64, "vector"],
    [80, "vector"],
    [96, "vector"],
    [112, "vector"]
  ],
  "draw-history": [[16, "history-iterator"]],
  "target-collision-reaction": [
    [16, "vector"],
    [32, "vector"],
    [48, "matrix"]
  ],
  "turn-to-vector": [
    [16, "vector"],
    [32, "vector"]
  ],
  "flag-setup": [
    [16, "vector"],
    [32, "event-message-block"],
    [112, "vector"],
    [128, "vector"],
    [144, "vector"]
  ],
  "target-move-dist": [[16, "vector"]],
  "cam-layout-entity-volume-info-create": [
    [32, "vector"],
    [48, "vector"],
    [64, "vector"],
    [80, "vector"],
    [96, "vector"],
    [128, "vector"],
    [144, "vector"]
  ],
  "cam-layout-entity-info": [
    [16, "matrix"],
    [80, "vector"],
    [96, "vector"],
    [112, "vector"],
    [128, "vector"],
    [144, "curve"],
    [176, "vector"],
    [192, "vector"],
    [208, "vector"],
    [224, "curve"],
    [256, "vector"],
    [272, "vector"],
    [288, "vector"],
    [304, "curve"],
    [336, "vector"],
    [352, "vector"],
    [368, "interp-test-info"],
    [432, "vector"]
  ],
  "clmf-pos-rot": [
    [16, "vector"],
    [32, "vector"],
    [48, "matrix"],
    [112, "matrix"],
    [176, "vector"]
  ],
  "(method 9 plane-volume)": [
    [16, "vector"],
    [32, "vector"],
    [48, "vector"],
    [64, "vector"],
    [80, "vector"],
    [96, "vector"],
    [112, "vector"],
    [128, "vector"]
  ],
  "(method 31 entity-actor)": [[16, "nav-find-poly-parms"]],
  "(method 32 entity-actor)": [[32, "nav-find-poly-parms"]],
  "(method 36 nav-mesh)": [[16, ["inline-array", "vector", 3]]],
  "(method 13 nav-engine)": [[16, "nav-vertex"]],
  "(method 12 nav-mesh)": [[16, "nav-vertex"]],
  "(method 44 nav-mesh)": [[32, "nav-find-poly-parms"]],
  "(method 15 nav-mesh)": [[16, "vector"]],
  "(method 40 nav-mesh)": [
    [16, "vector"],
    [32, "vector"]
  ],
  "find-nearest-nav-mesh": [[16, "nav-find-poly-parms"]],
  "(method 10 nav-mesh)": [[32, "nav-find-poly-parms"]],
  "(method 34 nav-mesh)": [[16, "nav-poly"]],
  "(method 9 nav-mesh)": [[16, "vector"]],
  "debug-nav-validate-current-poly": [[16, "vector"]],
  "(method 11 nav-control)": [[16, "nav-find-poly-parms"]],
  "(method 15 nav-control)": [[16, "nav-find-poly-parms"]],
  "(method 16 nav-control)": [[16, "nav-find-poly-parms"]],
  "(method 46 nav-control)": [[16, "find-nav-sphere-ids-params"]],
  "circle-tangent-directions": [
    [16, "vector"],
    [32, "vector"],
    [48, "vector"]
  ],
  "(trans close com-airlock)": [[16, "script-context"]],
  "traj3d-calc-initial-velocity-using-tilt": [[16, "traj2d-params"]],
  "(method 9 cubic-curve)": [[16, "trajectory"]],
  "(method 10 cubic-curve)": [[16, "trajectory"]],
  "(method 11 cubic-curve)": [[16, "trajectory"]],
  "(method 12 cubic-curve)": [[16, "trajectory"]],
  "(method 13 cubic-curve)": [[16, "trajectory"]],
  "(method 13 combo-tracker)": [
    [16, "event-message-block"],
    [112, ["array", "collide-shape", 32]]
  ],
  "(anon-function 2 find-nearest)": [[128, "collide-query"]],
  "find-nearest-focusable": [[160, "collide-query"]],
  "(method 11 impact-control)": [
    [16, "touching-shapes-entry"],
    [48, "event-message-block"]
  ],
  "(method 16 collide-cache)": [[16, "collide-cache-tri"]],
  "(method 20 editable)": [
    [16, "vector"],
    [32, "vector"]
  ],
  "(method 31 editable-face)": [[16, "matrix"]],
  "(method 13 editable-face)": [
    [64, ["inline-array", "vector", 6]],
    [160, "vector"],
    [48, "vector"],
    [32, "vector"],
    [16, "vector"]
  ],
  "(method 30 editable-plane)": [
    [16, "vector"],
    [32, "vector"],
    [48, "vector"]
  ],
  "(method 13 editable-plane)": [[64, ["inline-array", "vector", 4]]],
  "execute-select": [[16, "vector"]],
  "(method 9 editable-array)": [[16, "vector"]],
  "execute-mouse-move": [
    [80, "vector"],
    [96, "vector"],
    [112, "vector"],
    [64, "vector"],
    [48, "vector"],
    [32, "vector"],
    [16, "vector"]
  ],
  "(method 12 editable-array)": [
    [96, "vector"],
    [160, "vector"]
  ],
  "insert-box": [
    [16, "vector"],
    [32, ["array", "int32", 8]]
  ],
  "(method 11 editable-region)": [[16, "vector2h"]],
  "(method 29 editable-face)": [
    [16, ["inline-array", "vector", 6]],
    [304, "matrix"],
    [112, ["inline-array", "vector", 6]],
    [240, ["array", "editable-point", 6]]
  ],
  "(method 10 editable-face)": [[16, ["inline-array", "vector", 6]]],
  "(method 11 editable)": [[16, "collide-query"]],
  "(method 10 editable-plane)": [[16, "matrix"]],
  "(method 9 game-task-node-info)": [[16, ["inline-array", "qword", 8]]],
  "(code retry task-manager)": [[16, "event-message-block"]],
  "(code complete task-manager)": [[16, "event-message-block"]],
  "(method 9 script-context)": [[16, "script-context"]],
  "(anon-function 32 script)": [
    [16, "vector"],
    [32, "vector"]
  ],
  "(method 19 load-state)": [[16, ["inline-array", "level-buffer-state", 6]]],
  "(method 17 load-state)": [[16, "script-context"]],
  "(method 26 level-group)": [
    [64, "vector"],
    [80, "vector"]
  ],
  "(event target-board-halfpipe)": [[16, "vector"]],
  "process-drawable-shock-effect": [
    [16, "matrix"],
    [80, "collide-query"]
  ],
  "(code target-board-get-on)": [[16, "event-message-block"]],
  "(enter target-board-get-on)": [
    [16, "vector"],
    [32, "vector"],
    [48, "vector"],
    [64, "vector"]
  ],
  "(enter target-board-get-off)": [
    [16, "vector"],
    [32, "vector"]
  ],
  "(trans target-board-ride-edge)": [[16, "vector"]],
  "target-board-compute-edge": [
    [16, "vector"],
    [32, "vector"],
    [128, "vector"]
  ],
  "target-board-spin-check": [
    [16, "vector"],
    [32, "vector"]
  ],
  "(code target-board-hit)": [
    [16, "vector"],
    [32, "vector"],
    [48, "vector"],
    [64, "vector"],
    [80, "event-message-block"]
  ],
  "target-board-ground-check": [
    [16, "vector"],
    [32, "event-message-block"]
  ],
  "(enter target-board-jump)": [
    [48, "vector"],
    [64, "event-message-block"]
  ],
  "(enter target-board-grenade)": [[16, "vector"]],
  "(enter target-board-turn-to)": [
    [16, "vector"],
    [32, "vector"]
  ],
  "(code target-board-hold)": [
    [16, "vector"],
    [32, "vector"]
  ],
  "(code target-board-flip)": [[16, "vector"]],
  "(exit target-board-ride-edge)": [[32, "collide-query"]],
  "(code target-board-trickx)": [[16, "vector"]],
  "(method 9 board-info)": [[16, "event-message-block"]],
  "init-var-jump": [
    [16, "event-message-block"],
    [96, "vector"]
  ],
  "(post target-slide-down-to-ground)": [
    [16, "vector"],
    [32, "vector"],
    [48, "vector"],
    [64, "vector"],
    [80, "vector"]
  ],
  "(enter target-attack-air)": [
    [16, "vector"],
    [32, "vector"],
    [48, "vector"]
  ],
  "(event target-attack-uppercut-jump)": [
    [16, "vector"],
    [32, "vector"],
    [48, "vector"]
  ],
  "target-board-ride-post": [
    [48, "vector"],
    [64, "vector"],
    [80, "collide-query"]
  ],
  "probe-test": [[16, "collide-query"]],
  "target-board-real-post": [
    [16, "vector"],
    [128, "vector"]
  ],
  "board-add-thrust": [[16, "vector"]],
  "target-board-collision": [
    [16, "vector"],
    [32, "vector"]
  ],
  "(code target-roll-flip)": [
    [16, "vector"],
    [32, "vector"]
  ],
  "(code target-flop)": [
    [16, "vector"],
    [32, "vector"],
    [48, "vector"]
  ],
  "(trans target-flop)": [[16, "event-message-block"]],
  "(enter target-flop)": [[16, "vector"]],
  "(code target-running-attack)": [[32, "collide-query"]],
  "mod-var-jump": [
    [16, "vector"],
    [32, "vector"]
  ],
  "(trans target-running-attack)": [
    [16, "vector"],
    [32, "vector"],
    [48, "vector"]
  ],
  "target-board-pre-move": [[112, "vector"]],
  // stack guesser can't handle inline arrays
  "(method 11 blocking-plane)": [[16, ["inline-array", "vector", 2]]],
  // stack guesser can't handle inline arrays
  "blocking-plane-spawn": [[16, ["inline-array", "vector", 2]]],
  // stack guesser can't handle inline arrays
  "(enter active elec-gate)": [[176, ["inline-array", "vector", 2]]],
  "(method 46 elevator)": [
    // bad stack guess (method type was a path-step)
    [16, "path-step"]
  ],
  "(method 10 nav-node)": [[16, "vector"]],
  "(method 9 nav-graph)": [[16, "matrix"]],
  "(method 10 xz-height-map)": [[16, "matrix"]],
  "(method 13 xz-height-map)": [[16, "vector4w-2"]],
  "(method 9 nav-node)": [[48, "nav-graph-link"]],
  "(method 18 drawable-region-face)": [
    [16, "vector"],
    [32, "vector"]
  ],
  "particle-adgif-callback": [[16, ["inline-array", "vector", 4]]],
  "sparticle-respawn-heights": [[16, "vector"]],
  "sparticle-respawn-timer": [[16, "vector"]],
  "check-drop-level-rain": [[16, "vector"]],
  "check-water-level-drop": [[16, "vector"]],
  "check-water-level-drop-motion": [[16, "vector"]],
  "water-info<-region": [[16, "script-context"]],
  "(method 52 collide-shape)": [[16, "water-info"]],
  "cshape-reaction-update-state": [
    [16, "vector"],
    [32, "vector"]
  ],
  "(code target-darkjak-giant)": [
    [96, "collide-query"],
    [640, ["inline-array", "sphere", 1]]
  ],
  "(code target-darkjak-bomb1)": [
    [16, "vector"],
    [112, "vector"],
    [128, "event-message-block"]
  ],
  "(code target-darkjak-bomb0)": [
    [32, "vector"],
    [48, "vector"]
  ],
  "set-forward-vel": [
    [16, "vector"],
    [32, "vector"]
  ],
  "delete-back-vel": [
    [16, "vector"],
    [32, "vector"]
  ],
  "(method 16 target)": [[16, "vector"]],
  "can-exit-duck?": [
    [16, "collide-query"],
    [560, ["inline-array", "sphere", 2]]
  ],
  "target-send-attack": [[16, "event-message-block"]],
  "(trans target-pole-cycle)": [[16, "vector"]],
  "(enter target-float)": [[16, "vector"]],
  "(trans target-float)": [
    [16, "vector"],
    [32, "vector"],
    [48, "vector"],
    [64, "vector"],
    [80, "vector"]
  ],
  "(code target-launch)": [[16, "event-message-block"]],
  "(anon-function 11 target2)": [[16, "vector"]],
  "(code target-load-wait)": [[16, "event-message-block"]],
  "target-generic-event-handler": [[16, "event-message-block"]],
  "(code target-swim-jump)": [[16, "vector"]],
  "(code target-swim-down)": [[16, "vector"]],
  "(method 10 water-control)": [
    [16, "water-info"],
    [224, "vector"]
  ],
  "(anon-function 10 water)": [[16, "vector"]],
  "target-bomb1-fire-shot": [
    [96, "vector"],
    [112, "vector"]
  ],
  "water-anim-event-handler": [
    [16, "vector"],
    [32, "event-message-block"]
  ],
  "(post fall crate)": [
    [32, "collide-query"],
    [16, "vector"]
  ],
  "(enter fall crate)": [[16, "event-message-block"]],
  "target-gun-find-track": [[64, "event-message-block"]],
  "target-gun-build-track-list": [
    [16, "vector"],
    [32, "vector"]
  ],
  "target-gun-joint-pre0": [
    [640, ["inline-array", "sphere", 2]],
    [656, "vector"]
  ],
  "cloud-track": [[16, "vector"]],
  "progress-post": [[112, "hud-box"]],
  "(method 10 menu-missions-option)": [[224, "hud-box"]],
  "(method 10 menu-secret-option)": [[64, "hud-box"]],
  "(method 10 menu-highscores-option)": [[16, "hud-box"]],
  "master-track-target": [[16, "vector"]],
  "cam-string-line-of-sight": [[192, "collide-query"]],
  "(enter cam-circular)": [[32, "collide-query"]],
  "(method 26 rigid-body)": [[16, ["inline-array", "vector", 8]]],
  "(method 47 rigid-body-object)": [[16, "rigid-body-impact"]],
  "(method 16 sky-work)": [[16, "vector"]],
  "(method 17 sky-work)": [[16, "vector"]],
  // stack casts can't be guessed in a "run in process" (since the arg numbers are shifted?)
  "lightning-start": [
    [16, "vector"],
    [32, "vector"]
  ],
  "lightning-trail-fractal-gen": [
    [16, "vector"],
    [32, "vector"],
    [48, "vector"],
    [64, "vector"]
  ],
  "(method 24 game-info)": [[16, ["array", "uint16", 512]]],
  "add-a-bunch": [[16, "vector"]],
  "(method 23 grid-hash)": [
    [16, "grid-hash-box"],
    [32, "grid-hash-box"],
    [48, "vector"],
    [64, "vector"]
  ],
  "(method 14 grid-hash)": [
    [16, "vector"],
    [32, "vector"]
  ],
  "(method 15 sphere-hash)": [[16, "vector"]],
  "draw-grid": [
    [16, "vector"],
    [32, "vector"],
    [48, "vector"]
  ],
  "(method 32 sphere-hash)": [[32, "vector"]],
  "(method 37 spatial-hash)": [[48, "vector"]],
  "(method 10 carry-info)": [[16, "vector"]],
  "(method 12 carry-info)": [[16, "vector"]],
  "(method 13 carry-info)": [
    [16, "event-message-block"],
    [144, "matrix"]
  ],
  "(method 16 carry-info)": [[16, "event-message-block"]],
  "(method 23 task-arrow)": [[16, "collide-query-with-vec"]],
  "(method 38 projectile)": [[16, "collide-query"]],
  "projectile-move-fill-all-dirs": [[16, "collide-query"]],
  "projectile-move-fill-line-sphere": [[16, "collide-query"]],
  "projectile-update-velocity-add-gravity": [[16, "vector"]],
  "projectile-bounce-falling-post": [[16, "collide-query"]],
  "cshape-reaction-default": [
    [16, "vector"],
    [32, "vector"]
  ],
  "(method 26 gun-blue-shot)": [[32, "vector"]],
  "(method 38 gun-blue-shot)": [[16, "collide-query"]],
  "someone-fire-yellow": [[16, "projectile-init-by-other-params"]],
  "(method 25 gun-yellow-shot)": [[32, "vector"]],
  "(method 38 gun-yellow-shot)": [[16, "collide-query"]],
  "target-gun-fire-red": [
    // TODO needed to prevent infinite loop
    [16, "vector"]
  ],
  "(method 26 gun-red-shot)": [[16, "vector"]],
  "(method 28 gun-red-shot)": [[16, "collide-query"]],
  "(method 24 gun-red-shot)": [[16, "collide-query"]],
  "(method 52 nav-state)": [
    [16, "nav-avoid-spheres-params"],
    [112, "nav-ray"]
  ],
  "(method 31 nav-state)": [
    [16, "nav-avoid-spheres-params"],
    [112, "nav-ray"]
  ],
  "(method 24 nav-state)": [[16, "vector"]],
  "(method 34 nav-state)": [[16, "vector"]],
  "(method 9 nav-control)": [[16, "vector"]],
  "(method 37 nav-state)": [[16, "vector"]],
  "(method 33 nav-state)": [[16, "clamp-travel-vector-to-mesh-return-info"]],
  "(method 32 nav-state)": [[16, "nav-control-cfs-work"]],
  "(method 28 nav-state)": [[208, "vector"]],
  "(method 11 nav-state)": [
    [16, "vector"],
    [32, "vector"]
  ],
  "(method 49 nav-state)": [[16, "nav-ray"]],
  "check-drop-level-ctysluma-drop-userdata": [[16, "vector"]],
  "(method 54 enemy)": [[80, "vector"]],
  "enemy-falling-post": [[16, "vector"]],
  "enemy-die-falling-post": [[16, "vector"]],
  "(method 100 enemy)": [
    [672, "vector"],
    [688, "vector"]
  ],
  "(method 102 nav-enemy)": [[32, "collide-query"]],
  "(method 100 nav-enemy)": [
    [672, "vector"],
    [688, "vector"]
  ],
  "(method 176 nav-enemy)": [[16, "nav-gap-info"]],
  "(method 143 nav-enemy)": [[16, "vector"]],
  "(code jump nav-enemy)": [[16, "enemy-jump-info"]],
  "(method 145 nav-enemy)": [[16, "vector"]],
  "(method 150 nav-enemy)": [[16, "vector"]],
  "(anon-function 88 nav-enemy)": [[16, "vector"]],
  "(anon-function 93 nav-enemy)": [[16, "vector"]],
  "(method 54 rigid-body-platform)": [[16, "vector"]],
  "target-carry-update": [[560, ["inline-array", "sphere", 1]]],
  "(code target-carry-drop)": [[672, ["inline-array", "sphere", 1]]],
  "(code target-carry-throw)": [[640, ["inline-array", "sphere", 1]]],
  "(code target-hit)": [[16, "vector"]],
  "(method 39 battle)": [[64, "transformq"]],
  "add-collide-debug-box": [[16, "bounding-box"]],
  "collide-list-fill-bg-using-box": [
    [32, "matrix"],
    [96, "collide-query"]
  ],
  "collide-list-fill-bg-using-line-sphere": [
    [32, "matrix"],
    [96, "collide-query"]
  ],
  "(method 11 collide-mesh)": [[16, "spat-work"]],
  "(method 10 collide-mesh)": [[16, "oot-work"]],
  "(method 9 touching-list)": [[16, "add-prims-touching-work"]],
  "(method 12 touching-list)": [[16, "event-message-block"]],
  "(method 20 collide-edge-work)": [[16, "vector"]],
  "(method 13 collide-edge-work)": [[16, "faei-stack-vars"]],
  "(method 9 collide-edge-edge)": [
    [16, "matrix"],
    [80, ["inline-array", "sphere", 6]]
  ],
  "(method 12 ocean)": [[16, "vector"]],
  "(method 18 ocean)": [
    [16, "vector"],
    [32, "vector4"],
    [48, "vector"]
  ],
  "(method 28 ocean)": [[16, "vector"]],
  "(method 33 ocean)": [[16, "vector"]],
  "(method 34 ocean)": [[16, "vector"]],
  "(method 35 ocean)": [[16, "vector"]],
  "(method 36 ocean)": [
    [16, "vector"],
    [32, "vector"]
  ],
  "(method 46 ocean)": [[16, "vector"]],
  "(method 59 ocean)": [[16, "vector"]],
  "(method 60 ocean)": [
    [16, "vector"],
    [32, "vector"]
  ],
  "(method 61 ocean)": [
    [16, "vector"],
    [32, "vector"]
  ],
  "(method 62 ocean)": [
    [16, "vector"],
    [32, "vector"]
  ],
  "(method 63 ocean)": [
    [16, "vector"],
    [32, "vector"]
  ],
  "(method 67 ocean)": [[16, "vector"]],
  "(method 18 collide-shape-prim-mesh)": [[16, "collide-tri-result"]],
  "(method 15 collide-shape-prim-sphere)": [[16, "collide-tri-result"]],
  "target-attack-up": [[16, "event-message-block"]],
  "(method 37 control-info)": [[48, "vector"]],
  "(method 45 collide-shape)": [[16, "do-push-aways-work"]],
  "(method 50 collide-shape)": [[32, "vector"]],
  "(method 44 collide-shape)": [[16, "pull-rider-info"]],
  "(method 25 guard-shot)": [[32, "vector"]],
  "(enter impact guard-shot)": [[16, "traffic-danger-info"]],
  "(method 38 guard-shot)": [[16, "collide-query"]],
  "(method 38 guard-lazer-shot)": [
    [16, "collide-query"],
    [560, "vector"]
  ],
  "(method 25 metalhead-shot)": [
    [16, "vector"],
    [32, "vector"]
  ],
  "spawn-metalhead-grenade": [[16, "projectile-init-by-other-params"]],
  "spawn-metalhead-projectile": [[16, "projectile-init-by-other-params"]],
  "(method 24 grid-hash)": [[16, "vector"]],
  "(method 11 grid-hash)": [
    [16, "vector"],
    [32, "vector"]
  ],
  "(method 11 flow-control)": [
    [80, "vector"],
    [128, "vector"]
  ],
  "(method 9 joint-control)": [[16, "vector"]],
  "check-shell-level1": [[16, "vector"]],
  "check-shell-level2": [[16, "vector"]],
  "birth-func-target-orient": [[48, "vector"]],
  "birth-func-vector-orient": [[32, "vector"]],
  "(enter cam-launcher-longfall)": [[16, "vector"]],
  "explosion-init-by-other": [[16, "traffic-danger-info"]],
  "process-drawable-shock-skel-effect": [
    [176, "matrix"],
    [256, "vector"],
    [272, "vector"],
    [288, "vector"],
    [304, "quaternion"],
    [384, "vector"]
  ],
  "(method 20 collide-cache)": [[16, "matrix"]],
  "col-rend-draw": [[16, "matrix"]],
  "(code jump enemy)": [[16, "enemy-jump-info"]],
  "check-drop-level-flitter-dirt-rubble": [[16, "vector"]],
  "dma-add-process-drawable": [[64, "light-group"]],
  "dark-lightning-handler": [[16, "matrix"]],
  "(method 25 joint-exploder)": [[16, "bounding-box"]],
  "check-drop-level-forexitb-drop-userdata": [[16, "vector"]],
  "check-drop-level-forexitb-drop-water-userdata": [[16, "vector"]],
  "check-drop-level-hide-fireplace-sparks": [[16, "vector"]],
  "check-drop-level-ctyslumb-drop-userdata": [[16, "vector"]],
  "check-drop-level-kiosk-fire-sparks": [[16, "vector"]],
  "(method 25 turret-shot)": [[32, "vector"]],
  "check-drop-level-ruins-tower-userdata": [[16, "vector"]],
  "check-drop-level-ruins-tower-userdata-nosplat": [[16, "vector"]],
  "check-drop-level-ruins-rubble": [[16, "vector"]],
  "update-light-hash": [
    [16, "bounding-box"],
    [48, "vector"],
    [64, "vector"]
  ],
  "check-drop-level-forest-drop-userdata": [[16, "vector"]],
  "check-drop-level-dig-lava-bloops": [[16, "vector"]],
  "check-drop-level-drill-drillbit-rubble-sparks": [[16, "vector"]],
  "check-drop-level-mountain-drop-userdata": [[16, "vector"]],
  "(anon-function 2 atoll-scenes)": [[16, "vector"]],
  "check-drop-level-ctyfarma-drop-userdata": [[16, "vector"]],
  "check-drop-level-ctyfarmb-drop-userdata": [[16, "vector"]],
  "check-drop-level-ecowell-victory-dirt-rubble": [[16, "vector"]],
  "check-drop-level-strip-fencespikes-sparks-10": [[16, "vector"]],
  "check-drop-level-atoll-drop-userdata": [[16, "vector"]],
  "check-drop-level-atoll-drop": [[16, "vector"]],
  "check-drop2-level-sewer-drop": [[16, "vector"]],
  "check-drop-level-sewer-drop": [[16, "vector"]],
  "check-drop-level-palace-roof-rain": [[16, "vector"]],
  "check-drop-level-palroof-drop-userdata": [[16, "vector"]],
  "check-drop-level-stadium-drop-userdata": [[16, "vector"]],
  "check-drop-level-boss-pebble": [[16, "vector"]],
  "birth-func-boss-pebble": [[560, "vector"]],
  "func-widow-damaged-sparks-awake": [[16, "vector"]],
  "check-drop-level-ctypal-drop-userdata": [[16, "vector"]],
  "check-drop-level-under-drip": [[16, "vector"]],
  "check-drop-level-bigdoor-open-pops": [[16, "vector"]],
  "check-split-level-intro-vortex-pop-userdata": [[16, "vector"]],
  "movie-nest-metalkor-shot-draw-moving": [[80, "vector"]],
  "movie-nest-metalkor-shot-draw-impact": [[48, "vector"]],
  "func-squid-damaged-sparks-awake": [[16, "vector"]],
  "check-drop-level-castle-drop-userdata": [[16, "vector"]],
  "castle-green-slime-popper": [[16, "vector"]],
  "movie-consite-metalkor-shot-draw-moving": [[80, "vector"]],
  "movie-consite-metalkor-shot-draw-impact": [[48, "vector"]],
  "mech-spawn-thruster": [[32, "vector"]],
  "check-drop-level-vinroom-piss-drop-userdata": [[16, "vector"]],
  "(anon-function 2 under-scenes)": [
    [16, "vector"],
    [32, "vector"]
  ],
  "check-pop-level-firework-green-userdata": [[16, "vector"]],
  "check-pop-level-firework-red-userdata": [[16, "vector"]],
  "check-pop-level-firework-userdata": [[16, "vector"]],
  "(method 13 nav-mesh)": [[16, ["array", "int8", 4]]],
  "point-to-poly-boundary": [[16, ["inline-array", "vector", 4]]],
  "(method 35 nav-mesh)": [[16, ["inline-array", "nav-poly", 3]]],
  "(method 51 nav-state)": [
    [16, "vector"],
    [32, "nav-route-portal"],
    [80, ["inline-array", "vector", 2]],
    [192, "matrix"]
  ],
  "(method 18 nav-control)": [[16, "nav-control-cfs-work"]],
  "(method 19 nav-control)": [[16, "nav-control-cfs-work"]],
  "(method 19 nav-mesh)": [
    [16, "nav-ray"],
    [96, "vector"]
  ],
  "(method 18 nav-mesh)": [[16, "nav-ray"]],
  "(post idle gun-dummy)": [[16, "event-message-block"]],
  "(method 23 training-manager)": [[16, "vector"]],
  "birth-pickup-at-point": [[16, "vector"]],
  "(code notice fodder)": [[112, "vector"]],
  "target-mech-collision": [
    [704, "vector"],
    [16, "vector"],
    [32, "vector"],
    [48, "event-message-block"],
    [144, "vector"],
    [160, "collide-query"],
    [128, "vector"]
  ],
  "target-mech-add-thrust": [[16, "vector"]],
  "target-mech-get-off?": [[560, "sphere"]],
  "mech-update-ik": [
    [16, "collide-query"],
    [592, "vector"],
    [608, "vector"],
    [624, "vector"],
    [624, "vector"],
    [640, "vector"],
    [656, "vector"]
  ],
  "target-mech-carry-update": [[560, "sphere"]],
  "(code target-mech-carry-throw)": [[640, "sphere"]],
  "(code target-mech-carry-drop)": [
    [96, "vector"],
    [672, "sphere"]
  ],
  "(code target-mech-carry-pickup)": [[16, "event-message-block"]],
  "(trans target-mech-carry-drag)": [[560, "sphere"]],
  "(method 22 krew-collection-item)": [[16, "collide-query-with-2vec"]],
  "(code idle krew-collection-item)": [[64, "vector"]],
  "pegasus-fly-code": [[96, "vector"]],
  "(method 90 amphibian)": [[80, "vector"]],
  "(method 186 amphibian)": [
    [560, "vector"],
    [16, "collide-query"],
    [576, "event-message-block"]
  ],
  "(enter tongue-attack amphibian)": [[16, "amphibian-tongue-attack-info"]],
  "amphibian-joint-mod-callback": [
    [16, ["inline-array", "matrix", 3]],
    [112, "vector"]
  ],
  "(method 178 hopper)": [
    [144, "vector"],
    // unused
    [96, "vector"],
    [176, "vector"]
  ],
  "(method 90 hopper)": [[80, "vector"]],
  "(method 180 ginsu)": [[16, "matrix"]],
  "(trans hostile centurion)": [[16, "vector"]],
  "(method 181 centurion)": [
    [80, "vector"],
    [160, "vector"],
    [176, "vector"]
  ],
  "(method 74 centurion)": [[16, "event-message-block"]],
  "(enter stop-run rhino)": [
    // unused
    [32, "vector"]
  ],
  "(enter attack rhino)": [[32, "vector"]],
  "(method 74 rhino)": [[48, "vector"]],
  "(enter run-away rhino)": [[32, "vector"]],
  "(trans hostile grenadier)": [
    // unused
    [48, "vector"]
  ],
  "(method 115 rapid-gunner)": [[32, "vector"]],
  "(code notice monster-frog)": [[16, "vector"]],
  "(method 184 predator)": [
    [128, "vector"],
    [144, "vector"],
    [176, "vector"]
  ],
  "(method 11 predator-manager)": [
    [32, "transformq"],
    [80, "vector"],
    [112, "vector"]
  ],
  "(method 196 crimson-guard-level)": [
    [32, "vector"],
    [48, "vector"],
    [96, "vector"],
    [160, "vector"],
    [176, "vector"]
  ],
  "(method 199 crimson-guard-level)": [
    [608, "vector"],
    [624, "vector"],
    [640, "vector"],
    [656, "vector"]
  ],
  "(method 198 crimson-guard-level)": [
    [80, "vector"],
    [96, "collide-query"],
    [672, "vector"]
  ],
  "(method 202 crimson-guard-level)": [
    [32, "vector"],
    [656, "vector"],
    [720, "vector"]
  ],
  "(method 192 crimson-guard-level)": [[32, "vector"]],
  "check-drop-level-dig-digger-rubble-sparks": [[16, "vector"]],
  "(method 24 dig-tether)": [[128, "vector"]],
  "(trans idle dig-digger)": [[16, "vector"]],
  "(method 23 dig-digger)": [[16, "vector"]],
  "(code die fort-elec-switch)": [[16, "vector"]],
  "(method 11 fort-elec-switch)": [
    [32, "vector"],
    [48, "vector"]
  ],
  "(method 24 fort-roboscreen)": [[32, "vector"]],
  "fort-robotank-reticle-post": [
    [16, "vector"],
    [32, "vector"]
  ],
  "robotank-turret-handler": [[96, "vector"]],
  "fort-robotank-turret-init-by-other": [[16, "vector"]],
  "(method 11 fort-robotank)": [[32, "vector"]],
  "(method 26 fort-robotank)": [[16, "event-message-block"]],
  "(method 31 fort-robotank-turret)": [[16, "collide-query"]],
  "(method 33 fort-robotank-turret)": [
    [16, ["inline-array", "vector", 2]],
    [48, ["inline-array", "vector", 4]]
  ],
  "draw-2d-hud": [
    [16, ["inline-array", "vector4w", 4]],
    [80, "vector"]
  ],
  "fort-turret-draw-laser-spot": [[16, "vector"]],
  "(method 141 fort-turret)": [[64, "collide-query"]],
  "(method 33 transport-level)": [[16, "crimson-guard-level-params"]],
  "joint-mod-set-y-callback": [[16, "transformq"]],
  "(code die fort-dump-bomb-a)": [[16, "matrix"]],
  "(code die fort-missile)": [[16, "matrix"]],
  "birth-func-dig-digger-collide": [[16, ["inline-array", "vector", 5]]],
  "(method 29 dig-bomb-crate)": [[16, "dig-bomb-crate-cylinder-spawn-params"]],
  "(method 63 collide-shape-moving)": [[16, "rb-work"]],
  "(code active dig-spikey-sphere-door)": [
    [32, "projectile-init-by-other-params"]
  ],
  "(enter idle dig-stomp-block-controller)": [[16, "vector"]],
  "(post idle fish-manager)": [
    [384, "vector"],
    [176, "vector"],
    [192, "vector"],
    [208, "vector"],
    [224, "vector"],
    [256, "vector"],
    [272, "vector"],
    [336, "vector"],
    [368, "vector"],
    [400, "vector"],
    [416, "vector"]
  ],
  "(method 24 minimap)": [[16, "minimap-draw-work"]],
  "(method 15 minimap)": [[16, "minimap-draw-work"]],
  "(method 11 minimap)": [[16, ["inline-array", "vector", 4]]],
  "(method 26 minimap)": [
    [32, "vector"],
    [64, "matrix"],
    [48, "vector"]
  ],
  "(method 23 minimap)": [
    [32, "vector"],
    [48, "vector"],
    [64, "matrix"],
    [80, "matrix"],
    [144, "matrix"]
  ],
  "(method 17 minimap)": [
    [32, "vector"],
    [48, "vector"],
    [64, "matrix"],
    [80, "matrix"],
    [144, "matrix"],
    [240, "vector"],
    [256, "vector"]
  ],
  "(method 18 minimap)": [
    [32, "vector"],
    [48, "vector"],
    [64, "matrix"],
    [80, "matrix"],
    [144, "matrix"],
    [240, "vector"],
    [256, "vector"]
  ],
  "(method 19 minimap)": [
    [16, "vector"],
    [32, "matrix"]
  ],
  "(method 12 trail-graph)": [[16, ["inline-array", "vector", 2]]],
  "(method 14 trail-graph)": [[16, ["inline-array", "vector", 2]]],
  "(method 13 trail-graph)": [[16, ["inline-array", "vector", 2]]],
  "(method 19 trail-graph)": [[16, "trail-vis-work"]],
  "(method 15 trail-graph)": [[16, "trail-conn-search"]],
  "(anon-function 20 sewer-scenes)": [[16, "vector"]],
  "(method 27 mtn-dice)": [[64, "vector"]],
  "(method 26 mtn-dice)": [
    [64, "vector"],
    [32, "vector"],
    [48, "vector"],
    [80, "vector"]
  ],
  "dice-joint-callback": [
    [16, "vector"],
    [112, "matrix"],
    [176, "vector"],
    [192, "vector"],
    [208, "vector"],
    [224, "vector"],
    [240, "matrix"],
    [304, "vector"],
    [320, "vector"],
    [336, "matrix"],
    [400, "vector"],
    [480, "vector"]
  ],
  "(event idle mtn-dice)": [[16, "matrix"]],
  "check-drop-level-strip-crate-drop-userdata-nosplat": [[16, "vector"]],
  "check-drop-level-strip-crate-drop-userdata": [[16, "vector"]],
  // hang without!
  "(post idle grenade-point)": [
    [16, "vector"],
    [32, "vector"],
    [48, "vector"],
    [64, "vector"]
  ],
  "(method 13 grid-info)": [[16, "bounding-box"]],
  "(method 20 vehicle-controller)": [[16, "vehicle-control-point"]],
  "(method 16 vehicle-controller)": [[16, "vehicle-control-point"]],
  "(method 104 vehicle)": [[16, "vehicle-control-point"]],
  "(method 93 vehicle)": [[16, "matrix"]],
  "(method 94 vehicle)": [
    [16, "vector"],
    [32, "vector"]
  ],
  "(method 52 vehicle)": [[16, "vehicle-control-point"]],
  "(method 47 vehicle)": [[16, "matrix"]],
  "(method 97 vehicle)": [[96, "vehicle-control-point"]],
  "(method 107 vehicle)": [[16, "vehicle-control-point"]],
  "(method 20 traffic-engine)": [[16, "traffic-find-segment-struct"]],
  "(method 12 turret-control)": [[16, "vector"]],
  "vehicle-los-clear?": [[16, "collide-query"]],
  "vehicle-draw-laser": [[32, "vector"]],
  "vehicle-draw-beam": [[32, "vector"]],
  "(method 94 vehicle-guard)": [[16, "camera-free-floating-move-info"]],
  "vehicle-explode-post": [[16, "rigid-body-info"]],
  "(method 18 vehicle-controller)": [
    [32, ["inline-array", "vector", 16]],
    [288, ["array", "collide-shape", 12]]
  ],
  "(method 139 vehicle)": [[16, "merc-matrix"]],
  "(method 99 vehicle)": [[16, "vehicle-grab-rail-info"]],
  "(method 29 vehicle)": [
    [16, ["inline-array", "matrix", 9]],
    [640, ["inline-array", "vector", 5]],
    [736, ["inline-array", "vehicle-control-point", 24]]
  ],
  "vehicle-guard-choose-branch": [[16, ["inline-array", "vector", 5]]],
  "(method 155 vehicle-guard)": [
    [192, "traffic-danger-info"],
    [256, "turret-unknown-stack-structure2"]
  ],
  "(method 70 traffic-engine)": [
    [16, ["inline-array", "traffic-suppression-box", 2]],
    [80, ["array", "collide-shape", 40]]
  ],
  "(method 22 traffic-engine)": [[16, "traffic-suppression-params"]],
  "(method 14 traffic-level-data)": [
    [32, "vector"],
    [48, "vector"],
    [64, "vector"]
  ],
  "update-guard-status-spots": [[32, "vector"]],
  "(method 84 vehicle)": [[16, ["inline-array", "vehicle-control-point", 3]]],
  "(method 85 vehicle)": [
    [16, ["inline-array", "matrix", 2]],
    [144, "sprite-glow-data"],
    [208, "sprite-glow-data"]
  ],
  "(method 48 vehicle)": [[16, "rigid-body-impact"]],
  "(method 15 rigid-body)": [
    [16, "collide-query"],
    [560, "vector"],
    [592, "vector"],
    [608, "vector"],
    [640, "vector"],
    [656, "vector"],
    [672, "vector"],
    [688, "vector"]
  ],
  "(method 133 vehicle)": [[16, "mystery-vehicle-type"]],
  "(method 153 vehicle-guard)": [[16, "vector"]],
  "(method 150 vehicle-guard)": [[16, "vehicle-control-point"]],
  "(method 9 turret-control)": [[16, "turret-unknown-stack-structure"]],
  "(method 21 traffic-manager)": [[16, ["array", "int8", 21]]],
  "(method 71 traffic-engine)": [[16, "vector"]],
  "(method 18 city-level-info)": [[16, "bounding-box"]],
  "(method 49 traffic-engine)": [
    [32, "(array crimson-guard)"],
    [112, "(array float)"],
    [240, "vector"]
  ],
  "(method 68 traffic-engine)": [
    [16, "vector"],
    [32, "vector"]
  ],
  "(method 13 traffic-suppressor)": [
    [16, "bounding-box"],
    [48, "vector4w"]
  ],
  "(method 22 traffic-tracker)": [[16, "mystery-traffic-object-spawn-params"]],
  "(method 10 simple-sprite-system)": [[16, ["array", "texture-id", 128]]],
  "(anon-function 3 ruins-obs)": [[16, "event-message-block"]],
  "(event unbroken ruins-breakable-wall)": [[16, "attack-info"]],
  "(method 21 spider-eyes)": [[32, "vector"]],
  "(code mech-lunge grunt-mech)": [[16, "matrix"]],
  "(method 193 grunt-mech)": [[32, "vector"]],
  "(code mech-dismount grunt-mech)": [[16, "matrix"]],
  "(post chase tomb-boulder)": [
    [16, "collide-query"],
    [560, "vector"],
    [576, "vector"],
    [592, "event-message-block"]
  ],
  "(enter chase tomb-boulder)": [[32, "event-message-block"]],
  "(code doors-open tomb-sphinx)": [
    [32, "vector"],
    [48, "vector"],
    [64, "vector"],
    [80, "vector"]
  ],
  "(code active tomb-sphinx)": [[80, "vector"]],
  "(trans wait-for-pools tomb-stair-block)": [[32, "event-message-block"]],
  "drop-pool": [[32, "vector"]],
  "(method 11 tomb-water-trap)": [
    [16, "sync-info-params"],
    [64, "sphere"]
  ],
  "(method 23 tomb-water-trap)": [
    [592, "vector"],
    [608, "event-message-block"],
    [16, "collide-query"],
    [560, "vector"]
  ],
  "(trans show-sequence tomb-plat-simon)": [[16, "event-message-block"]],
  "(event dangerous tomb-simon-block)": [[16, "vector"]],
  "(method 185 tomb-beetle)": [[16, "vector"]],
  "(method 189 bot)": [
    [16, "enemy-best-focus"],
    [32, "sphere"]
  ],
  "(method 190 bot)": [[16, "connection-pers"]],
  "(method 247 sig)": [[16, "projectile-init-by-other-params"]],
  "(method 250 sig)": [[16, "sphere"]],
  "(method 25 sig-shot)": [[32, "vector"]],
  "(method 12 sigt-choose-piston)": [[16, "event-message-block"]],
  "(method 11 sigt-riding-piston)": [[16, "event-message-block"]],
  "(anon-function 48 sig0-course)": [[16, "event-message-block"]],
  "ashelin-shot-move": [[16, "vector"]],
  "(method 25 ashelin-shot)": [[32, "vector"]],
  "(anon-function 97 sig0-course)": [[16, "vector"]],
  "(anon-function 12 ash1-course)": [[16, "event-message-block"]],
  "(anon-function 93 sig0-course)": [[16, ["array", "symbol", 3]]],
  "(code active whack-a-metal)": [
    [16, "vector"],
    [32, "vector"]
  ],
  "(code startup title-control)": [
    [16, ["array", "symbol", 6]],
    [48, "mc-slot-info"]
  ],
  "title-plug-lightning": [[16, "vector"]],
  "(method 25 juicer-shot)": [
    [16, "vector"],
    [32, "vector"],
    [48, "matrix"]
  ],
  "(method 142 spyder)": [[16, "vector"]],
  "(method 185 spyder)": [
    [640, "vector"],
    [624, "vector"]
  ],
  "(code ambush mantis)": [[16, "vector"]],
  "(anon-function 8 mantis)": [
    [64, "collide-query"],
    [48, "vector"],
    [32, "vector"],
    [16, "vector"]
  ],
  "(anon-function 15 mantis)": [
    [48, "collide-query"],
    [16, "vector"],
    [32, "vector"]
  ],
  "(method 142 mantis)": [[16, "vector"]],
  "(code turning mammoth)": [
    [16, "vector"],
    [48, "vector"]
  ],
  "(method 185 mammoth)": [[608, "matrix"]],
  "mammoth-update-ik": [
    [576, "vector"],
    [592, "vector"],
    [608, "vector"],
    [624, "vector"],
    [640, "vector"]
  ],
  "(method 184 mammoth)": [
    [16, "vector"],
    [48, "vector"],
    [656, "vector"]
  ],
  "(method 55 mammoth)": [[704, ["array", "uint32", 4]]],
  "mammoth-joint-mod-heel": [
    [64, "vector"],
    [48, "vector"]
  ],
  "(method 182 flying-spider)": [[48, "vector"]],
  "(event up nest-switch)": [[16, "event-message-block"]],
  "widow-handler": [[16, "event-message-block"]],
  "widow-bomb-slots-full": [[16, ["array", "int32", 8]]],
  "widow-bomb-launch": [
    [16, "vector"],
    [32, "vector"],
    [48, "vector"],
    [64, ["array", "float", 1]],
    [80, ["array", "int32", 8]]
  ],
  "widow-give-ammo": [
    [16, "vector"],
    [32, "vector"]
  ],
  "spydroid-launch": [
    [16, "event-message-block"],
    [96, "vector"],
    [112, "vector"],
    [128, "matrix3"],
    [176, "vector"],
    [192, "vector"],
    [208, ["array", "int32", 8]]
  ],
  "widow-bomb-handler": [[16, "vector"]],
  "(method 11 widow)": [
    [16, "vector"],
    [112, "vector"]
  ],
  "(method 46 widow)": [
    [32, "vector"],
    [16, "vector"]
  ],
  "(method 74 kid)": [[16, "vector"]],
  "(trans idle vehicle-turret)": [[16, "vector"]],
  "(anon-function 9 hal3-course)": [[96, "transport-params"]],
  "(method 17 turret-control)": [[16, "turret-unknown-stack-structure2"]],
  "(code active lightning-tracker)": [[16, "vector"]],
  "(anon-function 18 ctywide-bbush)": [
    [64, "vector"],
    [128, "vector"]
  ],
  "(method 9 city-level-info)": [
    [192, "vector"],
    [208, "vector"],
    [224, "vector"],
    [16, "vis-ray"],
    [128, "vector"],
    [144, "vector"]
  ],
  "(method 11 city-level-info)": [[16, "vector"]],
  "(method 17 city-level-info)": [[16, ["inline-array", "vis-grid-pos", 2]]],
  "(method 16 city-level-info)": [
    [48, "vis-grid-box"],
    [64, "vis-grid-box"]
  ],
  "(method 15 city-level-info)": [
    [32, "vis-grid-box"],
    [16, "vis-grid-box"]
  ],
  "(method 9 grid-info)": [[16, "vector"]],
  "(method 11 grid-info)": [[16, "bounding-box"]],
  "(method 12 city-level-info)": [[16, ["inline-array", "vector", 7]]],
  "(anon-function 1 drill-mech-master)": [[16, "event-message-block"]],
  "(enter hit drill-control-panel)": [[16, "event-message-block"]],
  "drill-plat-falling-trans": [[16, "quaternion"]],
  "(method 11 fire-floor)": [[64, "matrix3"]],
  "(trans drill-laser-idle drill-laser)": [[16, "vector"]],
  "(code die drill-metalhead-eggs)": [[16, "vector"]],
  "drill-falling-door-handler": [[16, "attack-info"]],
  "(method 25 under-shoot-block)": [[16, "matrix"]],
  "(code victory under-block)": [[16, "matrix"]],
  "(code sink-partially under-block)": [[16, "matrix"]],
  "(code rock under-block)": [[16, "matrix"]],
  "(code flip under-block)": [[16, "matrix"]],
  "(code follow under-block)": [[16, "matrix"]],
  "(code rise-up under-block)": [[16, "matrix"]],
  "underb-master-event-handler": [[32, "vector"]],
  "(method 22 under-warp)": [[32, "vector"]],
  "(method 13 under-mine-chain-physics)": [[16, "vector"]],
  "(method 22 under-laser)": [
    [16, "collide-query"],
    [576, "event-message-block"],
    [560, "vector"]
  ],
  "(enter idle under-laser)": [[32, "vector"]],
  "merc-blend-shape": [[16, ["array", "int16", 128]]],
  "(method 55 centipede)": [[64, "collide-query"]],
  "(post hostile centipede)": [[16, "vector"]],
  "(code intro-shooting sig-under)": [[16, "vector"]],
  "(enter flee squid)": [[48, "vector"]],
  "(enter fire squid)": [[48, "vector"]],
  "(method 45 squid)": [
    [16, ["inline-array", "vector", 13]],
    [224, "vector"],
    [240, "vector"],
    [576, "vector"]
  ],
  "(method 50 squid)": [
    [16, "script-context"],
    [256, "vector"]
  ],
  "(method 51 squid)": [[16, "vector"]],
  "(method 23 squid-tentacle)": [
    [736, "vector"],
    [752, "vector"],
    [768, "vector"],
    [784, "vector"],
    [800, "vector"],
    [816, "vector"],
    [832, "collide-query"],
    [1376, "vector"],
    [1392, "vector"],
    [1408, "vector"],
    [1424, "vector"],
    [1440, "vector"],
    [16, "collide-query"],
    [560, "bounding-box"]
  ],
  "squid-grenade-move": [[48, "matrix"]],
  "(method 24 security-wall)": [[16, ["inline-array", "vector", 1]]],
  "(method 35 cty-guard-turret)": [
    [144, "vector"],
    [80, "vector"]
  ],
  "(method 24 parking-spot)": [[16, "collide-query-with-2vec"]],
  "(method 23 parking-spot)": [
    [16, ["inline-array", "collide-query", 1]],
    [560, ["inline-array", "vector", 1]]
  ],
  "(event idle propa)": [[16, "vector"]],
  "(post idle propa)": [[16, "vector"]],
  "(trans talking burning-bush)": [
    [32, "vector"],
    [64, "vector"]
  ],
  "(trans menu burning-bush)": [[128, "vector"]],
  "fruit-check-ground-bounce": [[16, "vector"]],
  "(method 120 boat-base)": [[80, "vector"]],
  "(method 29 boat-base)": [[16, "matrix"]],
  "(method 23 ctyport-mine)": [
    [32, "vector"],
    [48, "vector"]
  ],
  "(post idle intro-flamer)": [
    [160, "vector"],
    [176, "vector"]
  ],
  "demo-plug-lightning": [[16, "vector"]],
  "(code idle demo-control)": [
    [16, ["array", "symbol", 6]],
    [48, ["array", "symbol", 6]]
  ],
  "(anon-function 2 delivery-task)": [[96, ["inline-array", "vector", 1]]],
  "(post move-rift-rider stad-samos)": [
    [96, "vector"],
    [128, "vector"]
  ],
  "(trans idle palent-turret)": [[32, "vector"]],
  "(post idle fort-elec-belt-inst)": [[96, "event-message-block"]],
  "(post running fort-elec-belt-inst)": [
    [1120, "collide-query"],
    [144, "vector"],
    [1680, "vector"],
    [96, "event-message-block"],
    [816, "bounding-box"],
    [848, ["inline-array", "sphere", 17]]
  ],
  "(post idle cas-conveyor-switch)": [[592, "vector"]],
  "(post idle cas-electric-fence)": [[688, "vector"]],
  "(method 11 cas-switch)": [[32, "vector"]],
  "(trans roll-hostile roboguard-level)": [[80, "vector"]],
  "(code roll-hostile roboguard-level)": [[16, "vector"]],
  "(method 74 roboguard-level)": [
    [16, "vector"],
    [32, "vector"]
  ],
  "(method 76 roboguard-level)": [[32, "vector"]],
  "(code spawning cas-robot-door)": [[16, "enemy-init-by-other-params"]],
  "(method 179 bombbot)": [
    [592, "vector"],
    [624, "vector"],
    [672, "vector"],
    [720, "vector"]
  ],
  "(method 182 bombbot)": [
    [144, "collide-query"],
    [16, "matrix"],
    [80, "matrix"],
    [752, "quaternion"]
  ],
  "(trans hostile bombbot)": [[48, "vector"]],
  "(enter explode bombbot)": [
    [112, "vector"],
    [128, "vector"],
    [144, "vector"],
    [224, "vector"],
    [240, "vector"]
  ],
  "(method 183 bombbot)": [
    [48, "vector"],
    [64, "vector"],
    [144, "vector"]
  ],
  "bombbot-spread-lightning-lazer": [
    [96, "vector"],
    [64, "vector"]
  ],
  "bombbot-callback": [[64, "vector"]],
  "bombbot-gun-swivel-callback": [
    [16, "vector"],
    [80, "vector"]
  ],
  "bombbot-gun-callback": [
    [32, "vector"],
    [80, "vector"]
  ],
  "(method 181 bombbot)": [[16, ["array", "collide-shape", 64]]],
<<<<<<< HEAD
  "(method 194 hosehead)": [
    [592, "vector"],
    [624, "vector"]
  ],
  "(method 187 hosehead)": [[16, "vector"]],
  "(code notice hosehead)": [[16, "vector"]],
  "(enter notice-wall hosehead)": [[112, "vector"]],
  "(method 196 hosehead)": [
    [112, "matrix3"],
    [176, "vector"],
    [192, "vector"]
  ],
  "(enter ambush hosehead)": [
    [176, "vector"],
    [192, "vector"]
  ],
  "(method 197 hosehead)": [
    [144, "collide-query"],
    [80, "matrix"],
    [688, "vector"],
    [704, "vector"]
  ],
  "(method 189 hosehead)": [[16, "vector"]],
  "(method 192 hosehead)": [[16, "vector"]],
  "(method 11 ruft-plant-bomb)": [[16, "event-message-block"]],
  "(method 25 jinx-shot)": [[32, "vector"]]
=======
  "test-gen-perms": [[16, "gen-perms-context"]],
  "gen-perms": [[16, "gen-perms-context"]],
  "(method 11 hover-formation-control)": [[16, ["inline-array", "vector", 16]]],
  "(method 11 hover-formation)": [[16, "vector"]],
  "birth-func-onin-bubble-birth-pop": [[16, "vector"]],
  "birth-func-onin-bubble-pop": [[16, "vector"]],
  "(exit active onin-game)": [[96, ["array", "pointer", 3]]],
  "(enter active onin-game)": [[16, ["array", "pointer", 3]]],
  "check-drop-level-ctyport-drop-userdata": [[16, "vector"]],
  "update-height": [[16, "vector"]],
  "(method 30 nav-graph-editor)": [[16, "matrix"]],
  "(method 31 nav-graph-editor)": [[16, "vector"]],
  "(method 28 nav-graph-editor)": [
    [16, "vector"],
    [32, "vector"],
    [48, ["inline-array", "vector", 2]]
  ],
  "(method 34 nav-graph-editor)": [
    [880, "matrix"],
    [80, "vector"]
  ],
  "(method 42 nav-graph-editor)": [[16, "vector"]],
  "(method 45 nav-graph-editor)": [[16, "vector"]],
  "(method 43 nav-graph-editor)": [[96, "vector"]],
  "(method 32 nav-graph-editor)": [
    [16, "vector"],
    [32, "vector"]
  ],
  "(post draw-closest-minimap nav-graph-editor)": [
    [16, ["inline-array", "vector", 5]]
  ],
  "(method 69 traffic-engine)": [[16, ["array", "collide-shape", 40]]],
  "(method 60 traffic-engine)": [[16, ["array", "collide-shape", 64]]],
  "(method 85 bike-base)": [[16, ["inline-array", "matrix", 3]]],
  "target-pilot-post": [
    [48, "collide-query-with-5vec"],
    [640, "matrix"]
  ],
  "target-pilot-trans": [[16, ["inline-array", "vector", 10]]],
  "(code target-pilot-get-off)": [[96, ["inline-array", "vector", 10]]],
  "(method 194 citizen)": [
    [80, "vector"],
    [32, "iter-seg"],
    [16, "vector"]
  ],
  "(method 191 citizen)": [[32, "iter-seg"]],
  "(method 189 citizen)": [
    [64, "vector"],
    [80, "vector"]
  ],
  "(method 190 citizen)": [
    [80, "vector"],
    [96, "vector"]
  ],
  "iter-seg-clear-path": [
    [16, "vector"],
    [32, "vector"],
    [48, "vector"],
    [64, "vector"]
  ],
  "(method 202 citizen-enemy)": [
    [32, ["array", "collide-shape", 64]],
    [16, "vector"]
  ],
  "(trans move-to-vehicle civilian)": [
    [32, "vector"],
    [128, "vector"]
  ],
  "civilian-flee-post": [
    [48, "vector"],
    [16, "vector"],
    [32, "vector"],
    [80, "vector"]
  ],
  "civilian-avoid-danger-post": [[112, "vector"]],
  "civilian-clear-path-post": [[96, "vector"]],
  "(method 224 crimson-guard)": [
    [32, "vector"],
    [656, "vector"],
    [720, "vector"]
  ],
  "(method 218 crimson-guard)": [
    [32, "vector"],
    [48, "vector"],
    [96, "vector"],
    [160, "vector"],
    [176, "vector"],
    [16, "vector"]
  ],
  "(method 220 crimson-guard)": [[16, "vector"]],
  "(post hostile crimson-guard)": [
    [16, "vector"],
    [96, "vector"]
  ],
  "(method 206 metalhead-predator)": [
    [128, "vector"],
    [144, "vector"],
    [176, "vector"]
  ],
  "(code die base-turret)": [[192, "vector"]],
  "(method 47 base-turret)": [
    [16, ["array", "collide-shape", 32]],
    [144, "vector"],
    [160, "vector"],
    [176, "vector"],
    [192, "vector"]
  ],
  "(method 155 hover-enemy)": [[16, "vector"]],
  "(method 15 hover-nav-control)": [[16, "vector"]],
  "(method 13 hover-nav-control)": [[64, "vector"]],
  "(method 25 hover-nav-control)": [[16, "hover-nav-path-segment"]],
  "(method 16 hover-nav-control)": [[16, "vector"]],
  "(method 11 hover-nav-control)": [
    [128, "vector"],
    [144, "vector"],
    [160, "vector"],
    [176, "vector"]
  ],
  "(method 26 nav-network)": [[16, "vector"]],
  "hover-enemy-hostile-post": [[16, "event-message-block"]],
  "(method 148 hover-enemy)": [
    [16, "vector"],
    [32, "vector"]
  ],
  "(method 18 hover-enemy-manager)": [[16, "transformq"]],
  "(anon-function 9 wasp)": [[112, "quaternion"]],
  "(method 107 wasp)": [[48, "vector"]],
  "(event attack wasp)": [[16, "projectile-init-by-other-params"]],
  "(anon-function 13 crimson-guard-hover)": [[112, "quaternion"]],
  "(event attack crimson-guard-hover)": [
    [16, "projectile-init-by-other-params"]
  ],
  "(event ambush-attack crimson-guard-hover)": [
    [16, "projectile-init-by-other-params"]
  ],
  "(method 187 flamer)": [[64, "vector"]],
  "(method 191 flamer)": [
    [16, "vector"],
    [32, "vector"]
  ],
  "(method 163 jellyfish)": [[16, "vector"]],
  "(enter active jellyfish)": [
    [16, "vector"],
    [32, "vector"]
  ],
  "(trans active jellyfish)": [
    [16, "vector"],
    [32, "vector"],
    [48, "vector"]
  ],
  "(method 12 jellyfish-chain-physics)": [
    [16, "collide-query"],
    [560, "bounding-box"],
    [592, "sphere"]
  ],
  "(trans stare jellyfish)": [[16, "vector"]],
  "jellyfish-joint-mod-tentacle": [
    [32, "quaternion"],
    [16, "quaternion"]
  ],
  "(method 164 jellyfish)": [
    [16, "vector"],
    [32, "vector"]
  ],
  "(event attack drill-barons-ship-turret)": [[16, "vector"]],
  "(post attack drill-barons-ship-turret)": [
    [16, "projectile-init-by-other-params"]
  ],
  "(anon-function 6 protect)": [
    [112, "vector"],
    [48, "vector"],
    [128, "vector"],
    [144, "vector"],
    [160, "transport-params"],
    [224, "vector"]
  ],
  "(anon-function 10 errol-chal)": [[16, ["inline-array", "vector", 1]]],
  "(event idle turbo-ring)": [[16, "vehicle-control-point"]],
  "(method 179 krew-boss-clone)": [[48, "vector"]],
  "(post hostile krew-boss)": [[160, "vector"]],
  "(trans idle krew-boss)": [
    [560, "vector"],
    [656, "vector"],
    [736, "sphere"],
    [784, "enemy-init-by-other-params"]
  ],
  "(method 20 metalkor)": [[16, "vector"]],
  "metalkor-common": [[16, "script-context"]],
  "metalkor-start-egg": [[16, "vector"]],
  "metalkor-check-egg": [
    [16, "vector"],
    [32, "vector"]
  ],
  "metalkor-bomb-ground-check": [[560, "bounding-box"]],
  "metalkor-bomb-collide": [
    [624, "vector"],
    [560, "bounding-box"]
  ],
  "metalkor-update-ik": [[688, "vector"]],
  "(enter hatch metalkor-egg)": [[96, "enemy-init-by-other-params"]],
  "(trans fall metalkor-egg)": [[16, "vector"]],
  "(method 26 metalkor-shot)": [
    [144, "event-message-block"],
    [48, "vector"]
  ],
  "(event idle metalkor-lowtorso)": [[176, "vector"]],
  "metalkor-go-next-stage": [[160, "vector"]],
  "(trans hang-shoot-n-launch metalkor)": [[32, "enemy-init-by-other-params"]],
  "(trans test metalkor)": [[32, "vector"]],
  "(trans explode metalkor)": [[16, "matrix"]],
  "(method 12 metalkor-chain-physics)": [[560, "bounding-box"]],
  "(code exit-vehicle city-lurker)": [
    [16, "vector"],
    [64, "vector"]
  ],
  "(anon-function 6 meet-brutter)": [
    [16, "mystery-traffic-object-spawn-params-1"]
  ],
  "(anon-function 3 meet-brutter)": [[96, "task-arrow-params"]],
  "(anon-function 13 meet-brutter)": [
    [208, "mystery-traffic-object-spawn-params-1"]
  ],
  "choose-next-branch-no-exit-level": [[32, "pw-iter-seg"]],
  "(method 235 kid-escort)": [[16, "vector"]],
  "(trans move-to-vehicle kid-escort)": [[16, ["inline-array", "matrix", 2]]],
  "(code board-vehicle kid-escort)": [[16, "matrix"]],
  "(trans move-to-vehicle crocadog-escort)": [
    [16, ["inline-array", "matrix", 2]]
  ],
  "(code exit-vehicle crocadog-escort)": [[16, ["inline-array", "matrix", 2]]],
  "(code board-vehicle crocadog-escort)": [
    [16, "matrix"],
    [112, "quaternion"]
  ],
  "(method 230 hal-escort)": [[16, "matrix"]],
  "(method 234 hal-escort)": [[16, "vector"]],
  "(anon-function 38 hal4-course)": [[16, "vector"]],
  "(code exit-vehicle kid-escort)": [[48, "vector"]],
  "(method 9 race-path)": [[16, "vector"]],
  "(method 10 race-path)": [[16, ["inline-array", "vector", 4]]],
  "(method 11 race-path)": [[16, ["inline-array", "race-path-sample", 6]]],
  "(method 16 race-mesh)": [[16, "race-mesh-hash-search"]],
  "(method 12 race-path)": [[16, "matrix"]],
  "(method 18 race-mesh)": [[16, "race-mesh-slice-query"]],
  "(method 17 race-mesh)": [[16, "race-mesh-slice-query"]],
  "(method 22 turbo-pickup)": [[16, "do-push-aways-work"]],
  "(code count-go race-signal)": [[16, "matrix"]],
  "(method 155 vehicle-racer)": [[16, "matrix3"]],
  "(method 152 vehicle-racer)": [[16, "matrix3"]],
  "(method 153 vehicle-racer)": [[16, ["inline-array", "matrix", 9]]],
  "(method 151 vehicle-racer)": [[16, ["inline-array", "matrix", 9]]],
  "(method 9 race-control)": [[16, "race-mesh-slice-query"]],
  "(method 150 vehicle-racer)": [[16, ["array", "int8", 12]]],
  "(method 10 race-manager)": [[16, "event-message-block"]],
  "(method 18 race-state)": [
    [16, "event-message-block"],
    [96, "matrix"]
  ],
  "(method 148 vehicle-racer)": [[16, "vehicle-physics-work"]],
  "(code fail race-manager)": [[16, "event-message-block"]],
  "(method 21 race-manager)": [
    [224, "event-message-block"],
    [16, "mystery-traffic-object-spawn-params"],
    [304, "task-arrow-params"]
  ],
  "(method 26 race-manager)": [[16, ["array", "int8", 4]]],
  "(method 12 race-state)": [[16, ["array", "float", 10]]],
  "(method 9 racer-state)": [
    [16, "matrix3"],
    [48, "race-mesh-slice-query"],
    [160, "vector"]
  ],
  "(method 15 race-state)": [[16, "matrix"]],
  "(method 20 race-manager)": [[16, ["inline-array", "vector", 5]]],
  "(method 16 race-state)": [[16, "mystery-race-manager-type"]],
  "(post spin pal-rot-gun)": [[16, "matrix"]],
  "(method 11 pal-electric-fan)": [[16, "vector"]],
  "(post idle pal-electric-fan)": [
    [16, "vector"],
    [64, "vector"],
    [80, "vector"]
  ],
  "(method 23 pal-rot-gun)": [[16, "projectile-init-by-other-params"]],
  "(method 31 propa)": [[16, ["array", "collide-shape", 64]]],
  "forest-youngsamos-bounce-reaction": [[16, ["array", "sound-name", 2]]],
  "(method 29 stad-force-field)": [
    [144, "vector"],
    [160, "vector"]
  ]
>>>>>>> e48ae247
}<|MERGE_RESOLUTION|>--- conflicted
+++ resolved
@@ -1915,34 +1915,6 @@
     [80, "vector"]
   ],
   "(method 181 bombbot)": [[16, ["array", "collide-shape", 64]]],
-<<<<<<< HEAD
-  "(method 194 hosehead)": [
-    [592, "vector"],
-    [624, "vector"]
-  ],
-  "(method 187 hosehead)": [[16, "vector"]],
-  "(code notice hosehead)": [[16, "vector"]],
-  "(enter notice-wall hosehead)": [[112, "vector"]],
-  "(method 196 hosehead)": [
-    [112, "matrix3"],
-    [176, "vector"],
-    [192, "vector"]
-  ],
-  "(enter ambush hosehead)": [
-    [176, "vector"],
-    [192, "vector"]
-  ],
-  "(method 197 hosehead)": [
-    [144, "collide-query"],
-    [80, "matrix"],
-    [688, "vector"],
-    [704, "vector"]
-  ],
-  "(method 189 hosehead)": [[16, "vector"]],
-  "(method 192 hosehead)": [[16, "vector"]],
-  "(method 11 ruft-plant-bomb)": [[16, "event-message-block"]],
-  "(method 25 jinx-shot)": [[32, "vector"]]
-=======
   "test-gen-perms": [[16, "gen-perms-context"]],
   "gen-perms": [[16, "gen-perms-context"]],
   "(method 11 hover-formation-control)": [[16, ["inline-array", "vector", 16]]],
@@ -2231,6 +2203,31 @@
   "(method 29 stad-force-field)": [
     [144, "vector"],
     [160, "vector"]
-  ]
->>>>>>> e48ae247
+  ],
+  "(method 194 hosehead)": [
+    [592, "vector"],
+    [624, "vector"]
+  ],
+  "(method 187 hosehead)": [[16, "vector"]],
+  "(code notice hosehead)": [[16, "vector"]],
+  "(enter notice-wall hosehead)": [[112, "vector"]],
+  "(method 196 hosehead)": [
+    [112, "matrix3"],
+    [176, "vector"],
+    [192, "vector"]
+  ],
+  "(enter ambush hosehead)": [
+    [176, "vector"],
+    [192, "vector"]
+  ],
+  "(method 197 hosehead)": [
+    [144, "collide-query"],
+    [80, "matrix"],
+    [688, "vector"],
+    [704, "vector"]
+  ],
+  "(method 189 hosehead)": [[16, "vector"]],
+  "(method 192 hosehead)": [[16, "vector"]],
+  "(method 11 ruft-plant-bomb)": [[16, "event-message-block"]],
+  "(method 25 jinx-shot)": [[32, "vector"]]
 }