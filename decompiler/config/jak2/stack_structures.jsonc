--- conflicted
+++ resolved
@@ -1200,12 +1200,6 @@
     [384, "vector"]
   ],
   "(method 20 collide-cache)": [[16, "matrix"]],
-<<<<<<< HEAD
-  "col-rend-draw": [
-    [16, "matrix"]
-  ],
-  "(method 11 bigmap)": [[32, "matrix"]]
-=======
   "col-rend-draw": [[16, "matrix"]],
   "(code jump enemy)": [[16, "enemy-jump-info"]],
   "check-drop-level-flitter-dirt-rubble": [[16, "vector"]],
@@ -1264,6 +1258,6 @@
   ],
   "check-pop-level-firework-green-userdata": [[16, "vector"]],
   "check-pop-level-firework-red-userdata": [[16, "vector"]],
-  "check-pop-level-firework-userdata": [[16, "vector"]]
->>>>>>> 73561f10
+  "check-pop-level-firework-userdata": [[16, "vector"]],
+  "(method 11 bigmap)": [[32, "matrix"]]
 }