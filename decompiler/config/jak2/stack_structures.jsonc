--- conflicted
+++ resolved
@@ -909,8 +909,6 @@
     [48, "vector"]
   ],
   "target-board-pre-move": [[112, "vector"]],
-<<<<<<< HEAD
-=======
   // stack guesser can't handle inline arrays
   "(method 11 blocking-plane)": [[16, ["inline-array", "vector", 2]]],
   // stack guesser can't handle inline arrays
@@ -926,12 +924,26 @@
   "(method 10 xz-height-map)": [[16, "matrix"]],
   "(method 13 xz-height-map)": [[16, "vector4w-2"]],
   "(method 9 nav-node)": [[48, "nav-graph-link"]],
->>>>>>> 9a04c7e3
   "(method 18 drawable-region-face)": [
     [16, "vector"],
     [32, "vector"]
   ],
-<<<<<<< HEAD
+  "particle-adgif-callback": [
+    [16, ["inline-array", "vector", 4]]
+  ],
+  "sparticle-respawn-heights": [
+    [16, "vector"]
+  ],
+  "sparticle-respawn-timer": [
+    [16, "vector"]
+  ],
+  "check-drop-level-rain": [
+    [16, "vector"]
+  ],
+  "(method 18 drawable-region-face)": [
+    [16, "vector"],
+    [32, "vector"]
+  ],
   // stack casts can't be guessed in a "run in process" (since the arg numbers are shifted?)
   "lightning-start": [
     [16, "vector"],
@@ -942,18 +954,5 @@
     [32, "vector"],
     [48, "vector"],
     [64, "vector"]
-=======
-  "particle-adgif-callback": [
-    [16, ["inline-array", "vector", 4]]
-  ],
-  "sparticle-respawn-heights": [
-    [16, "vector"]
-  ],
-  "sparticle-respawn-timer": [
-    [16, "vector"]
-  ],
-  "check-drop-level-rain": [
-    [16, "vector"]
->>>>>>> 9a04c7e3
   ]
 }