{
  "quaternion-exp!": [[16, "vector"]],
  "quaternion-axis-angle!": [[16, "vector"]],
  "quaternion-vector-angle!": [[16, "vector"]],
  "quaternion-look-at!": [[16, "matrix"]],
  "quaternion-smooth-seek!": [[16, ["inline-array", "quaternion", 2]]],
  // possible for automatic detection:
  "eul->matrix": [[16, "vector"]],
  "vector-sincos!": [[16, "vector"]],
  "vector-reflect-flat-gravity!": [
    [16, "vector"],
    [32, "vector"]
  ],
  "vector-line-distance": [
    [16, "vector"],
    [32, "vector"],
    [48, "vector"],
    [64, "vector"]
  ],
  "vector-line-distance-point!": [
    [16, "vector"],
    [32, "vector"],
    [48, "vector"],
    [64, "vector"]
  ],
  "forward-up-nopitch->inv-matrix": [[16, "vector"]],
  "forward-up-nopitch->quaternion": [[16, "matrix"]],
  "forward-up->quaternion": [
    [16, "matrix"],
    [80, "vector"]
  ],
  "quaternion-from-two-vectors!": [[16, "vector"]],
  "quaternion-from-two-vectors-max-angle!": [[16, "vector"]],
  "matrix-from-two-vectors!": [[16, "vector"]],
  "matrix-from-two-vectors-max-angle!": [[16, "vector"]],
  "matrix-from-two-vectors-max-angle-partial!": [[16, "vector"]],
  "matrix-from-two-vectors-partial-linear!": [[16, "vector"]],
  "matrix-remove-z-rot": [
    [16, "vector"],
    [32, "matrix"]
  ],
  "matrix-rot-diff!": [
    [16, "quaternion"],
    [32, "quaternion"],
    [48, "quaternion"]
  ],
  "quaternion-seek": [
    [16, "matrix"],
    [80, "matrix"],
    [144, "quaternion"]
  ],
  "vector-segment-overlap": [
    [16, "vector"],
    [32, "vector"],
    [48, "vector"],
    [64, "vector"]
  ],
  "line-sphere-intersection?": [
    [16, "vector"],
    [32, "vector"],
    [48, "vector"]
  ],
  "forward-up->inv-matrix": [[16, "vector"]],
  "quaternion-from-two-vectors-partial!": [[16, "vector"]],
  "quaternion-from-two-vectors-max-angle-partial!": [[16, "vector"]],
  "matrix-from-two-vectors-smooth!": [[16, "vector"]],
  "matrix-from-two-vectors-the-long-way-smooth!": [[16, "vector"]],
  "quaternion-from-two-vectors-smooth!": [[16, "matrix"]],
  "vector-deg-seek": [[16, "matrix"]],
  "vector-deg-slerp": [
    [16, "matrix"],
    [80, "vector"],
    [96, "vector"]
  ],
  "circle-test": [
    [16, "sphere"],
    [32, "sphere"],
    [48, "vector"],
    [64, "vector"]
  ],
  "vector-vector-deg-slerp!": [
    [16, "vector"],
    [32, "vector"],
    [48, "quaternion"],
    [64, "quaternion"],
    [80, "quaternion"],
    [96, "vector"]
  ],
  "vector-circle-tangent-new": [
    [16, "sphere"],
    [32, "vector"],
    [48, "vector"]
  ],
  "vector-circle-tangent": [
    [16, "sphere"],
    [32, "vector"],
    [48, "vector"],
    [64, "vector"]
  ],
  "curve-length": [
    [16, "vector"],
    [32, "vector"]
  ],
  "curve-closest-point": [
    [16, "vector"],
    [32, "vector"]
  ],
  "closest-pt-in-triangle": [
    [16, "vector"],
    [32, "vector"],
    [48, "vector"]
  ],
  "vector-plane-distance": [[16, "vector"]],
  "vector-smooth-seek!": [[16, "vector"]],
  "vector-vector-angle-safe": [
    [16, "vector"],
    [32, "vector"]
  ],
  "move-target-from-pad": [
    [16, "vector"],
    [32, "vector"],
    [48, "matrix"]
  ],
  "reverse-transform-point!": [
    [16, "vector"],
    [32, "vector"],
    [48, "vector"]
  ],
  "init-for-transform": [
    [16, "matrix"],
    [80, "matrix"],
    [144, "vector4s-3"],
    [192, "vector"],
    [208, "vector4s-3"]
  ],
  "draw-sprite2d-xy": [[16, "draw-context"]],
  "screen-gradient": [[16, "draw-context"]],
  "play": [
    [16, "event-message-block"],
    [96, ["array", "symbol", 10]]
  ],
  "store-image": [[16, "file-stream"]],
  "joint-mod-blend-world-callback": [[160, "vector"]],
  "joint-mod-rotate-local-callback": [[16, "vector"]],
  "light-hash-get-bucket-index": [[16, "vector4w"]],
  "(method 10 cam-vector-seeker)": [[16, "vector"]],
  "(method 39 nav-mesh)": [
    [16, "vector"],
    [32, "vector"]
  ],
  "(method 41 nav-mesh)": [
    [16, "vector"],
    [32, "vector"]
  ],
  "show-level": [[16, ["array", "symbol", 10]]],
  "(method 17 mood-control)": [[16, "vector"]],
  "(method 9 mood-control)": [[16, "mood-control-work "]],
  "string->sound-name": [[16, "qword"]],
  "doppler-pitch-shift": [[16, ["inline-array", "vector", 2]]],
  "(anon-function 1 gsound)": [
    [16, ["array", "symbol", 4]],
    [32, ["array", "symbol", 4]]
  ],
  "matrix<-parented-transformq!": [[16, "vector"]],
  "(method 9 cylinder)": [
    [48, "cylinder-verts"],
    [432, "cylinder-verts"],
    [816, "matrix"],
    [880, "matrix"]
  ],
  "(method 9 cylinder-flat)": [
    [48, "cylinder-flat-verts"],
    [208, "cylinder-flat-verts"],
    [368, "matrix"],
    [432, "vector"]
  ],
  // debug
  "add-debug-point": [
    [16, "vector4w-2"],
    [48, "vector"]
  ],
  "internal-draw-debug-line": [
    [16, "vector4w-2"],
    [48, "vector4w-2"],
    [80, "vector"],
    [96, "vector"]
  ],
  "internal-draw-debug-text-3d": [
    [16, "vector4w"],
    [32, "font-context"]
  ],
  "add-debug-triangle-normal": [
    [16, "vector"],
    [32, "vector"]
  ],
  "add-debug-flat-triangle": [
    [16, "vector4w-3"],
    [64, "vector4w-3"],
    [112, "vector"],
    [128, "vector"],
    [144, "vector"]
  ],
  "add-debug-line2d": [
    [16, "vector4w"],
    [32, "vector4w"]
  ],
  "add-debug-box": [
    [16, "vector"],
    [32, "vector"]
  ],
  "add-debug-box-with-transform": [
    [16, ["inline-array", "vector", 8]],
    [144, ["inline-array", "vector", 2]],
    [176, "vector"]
  ],
  "add-debug-x": [
    [16, "vector"],
    [32, "vector"]
  ],
  "add-debug-cross": [
    [16, "vector"],
    [32, "vector"],
    [48, "vector"],
    [64, "vector"],
    [80, "vector"],
    [96, "vector"],
    [112, "vector"],
    [128, "vector"]
  ],
  "add-debug-sphere-with-transform": [[16, "vector"]],
  "add-debug-line-sphere": [
    [48, "matrix"],
    [112, "matrix"],
    [128, "vector"],
    [144, "vector"],
    [160, "vector"],
    [176, "vector"],
    [208, "vector"],
    [192, "vector"]
  ],
  "add-debug-circle": [
    [16, "vector"],
    [32, "vector"]
  ],
  "add-debug-vector": [[16, "vector"]],
  "add-debug-quaternion": [[16, "matrix"]],
  "add-debug-yrot-vector": [[16, "vector"]],
  "add-debug-arc": [
    [16, "vector"],
    [32, "vector"]
  ],
  "add-debug-curve": [
    [16, "vector"],
    [32, "vector"]
  ],
  "add-debug-points": [[16, "vector"]],
  "add-debug-light": [[16, "vector"]],
  "add-debug-cursor": [[16, "vector"]],
  "dma-timeout-cam": [
    [16, "vector"],
    [32, "matrix"]
  ],
  // debug-sphere
  "make-debug-sphere-table": [
    [16, "vector"],
    [32, "vector"],
    [48, "vector"],
    [64, "vector"],
    [80, "vector"],
    [96, "vector"],
    [112, "vector"]
  ],
  "add-debug-sphere-from-table": [
    [16, "vector"],
    [48, "vector"],
    [64, "vector"]
  ],
  "matrix-3x3-triple-transpose-product": [[16, ["inline-array", "matrix", 3]]],
  "(method 14 rigid-body)": [[16, "quaternion"]],
  "(method 19 rigid-body)": [
    [16, "vector"],
    [32, "vector"]
  ],
  "(method 22 rigid-body)": [[16, "vector"]],
  "want-to-board?": [
    [16, "collide-query"],
    [560, ["inline-array", "sphere", 3]],
    [608, "vector"]
  ],
  "(method 10 cam-setting-data)": [[16, "event-message-block"]],
  "(method 18 tracking-spline)": [
    [16, "tracking-spline-sampler"],
    [32, "tracking-spline-sampler"]
  ],
  "(method 20 tracking-spline)": [
    [16, "vector"], // hang without!
    [32, "vector"]
  ],
  "cam-calc-follow!": [
    [16, "vector"],
    [32, "vector"],
    [48, "vector"],
    [64, "vector"]
  ],
  "slave-set-rotation!": [
    [96, "vector"],
    [112, "matrix"],
    [176, "vector"]
  ],
  "v-slrp2!": [
    [32, "vector"],
    [64, "matrix"]
  ],
  "v-slrp3!": [[32, "vector"]],
  "cam-state-from-entity": [[16, "curve"]], // decompiler guessed 'symbol' instead!
  "camera-teleport-to-entity": [[16, "transformq"]],
  "(event cam-master-active)": [
    [16, "event-message-block"],
    [96, "vector"],
    [112, "vector"],
    [16, "event-message-block"]
  ],
  "master-choose-entity": [[16, "event-message-block"]],
  "(code cam-pov180)": [
    [16, "vector"],
    [32, "vector"],
    [48, "vector"],
    [64, "vector"]
  ],
  "(code cam-pov-track)": [
    [16, "vector"],
    [32, "matrix"]
  ],
  "(code cam-eye)": [
    [16, "vector"],
    [32, "matrix"],
    [112, "vector"]
  ],
  "los-cw-ccw": [
    [16, "vector"],
    [32, "vector"],
    [48, "matrix"],
    [112, "vector"]
  ],
  "cam-los-spline-collide": [
    [16, "collide-query"],
    [560, "vector"],
    [576, "vector"]
  ],
  "cam-los-collide": [
    [16, "collide-query"],
    [592, "vector"],
    [608, "vector"]
  ],
  "cam-string-joystick": [
    [32, "vector"],
    [48, "matrix"],
    [128, "matrix"],
    [192, "vector"],
    [208, "vector"],
    [224, "matrix"]
  ],
  "cam-string-find-position-rel!": [[48, "collide-query"]],
  "cam-string-find-hidden": [[16, "collide-query"]],
  "cam-string-move": [[80, "collide-query"]],
  "(enter cam-string)": [[32, "collide-query"]],
  "cam-stick-code": [
    [608, "vector"],
    [64, "collide-query"]
  ],
  "(trans cam-stick)": [
    [16, "matrix"],
    [80, "vector"],
    [96, "vector"],
    [112, "vector"]
  ],
  "(code cam-spline)": [[16, "curve"]],
  "(code cam-point-watch)": [
    [16, "vector"],
    [32, "vector"]
  ],
  "cam-free-floating-move": [[16, "camera-free-floating-move-info"]],
  "cam-helper-temp": [
    [16, "matrix"],
    [64, "vector"],
    [80, "matrix"]
  ],
  "update-view-planes": [
    [208, "vector"],
    [224, "vector"],
    [16, "view-frustum"]
  ],
  "camera-slave-debug": [
    [16, "vector"],
    [32, "vector"],
    [48, "matrix"],
    [128, "curve"]
  ],
  "cam-collision-record-draw": [
    [48, "collide-query"],
    [16, "vector4w"],
    [32, "vector4w"]
  ],
  "cam-debug-draw-tris": [[16, "vector4w"]],
  "draw-string-xy": [[16, "font-context"]],
  "(code die gun)": [
    [16, "matrix"],
    [112, "vector"],
    [128, "vector"],
    [144, "vector"]
  ],
  "draw-beam": [
    [16, "vector"],
    [32, "vector"],
    [48, "vector"]
  ],
  "gun-post": [
    [16, "vector"],
    [32, "vector"],
    [48, "matrix"],
    [144, "vector"],
    [160, "vector"],
    [176, "vector"]
  ],
  "(method 9 gun-info)": [
    [16, "collide-query"],
    [560, "vector"],
    [576, "vector"],
    [592, "vector"],
    [608, "vector"],
    [624, "vector"],
    [640, "vector"],
    [656, "vector"]
  ],
  "target-gun-fire-yellow": [
    [16, "matrix"],
    [112, "event-message-block"]
  ],
  "(method 14 collide-cache)": [[16, "bounding-box"]],
  "sp-adjust-launch": [[16, "matrix"]],
  "sp-launch-particles-death": [[16, "matrix"]],
  "sp-relaunch-particle-3d": [[16, "quaternion"]],
  "execute-part-engine": [
    [16, "matrix"],
    [80, "vector"]
  ],
  "sparticle-motion-blur-old": [
    [16, "vector"],
    [32, "vector4w"],
    [48, "vector4w"]
  ],
  "sp-orbiter": [
    [16, "vector"],
    [32, "vector"],
    [48, "matrix"]
  ],
  "joint-mod-ik-callback": [
    [16, "matrix"],
    [80, "matrix"],
    [144, "vector"],
    [160, "vector"],
    [176, "vector"],
    [192, "vector"],
    [208, "vector"],
    [224, "vector"],
    [272, "vector"],
    [256, "vector"],
    [288, "vector"],
    [304, "vector"],
    [320, "quaternion"],
    [336, "quaternion"],
    [352, "vector"],
    [448, "vector"],
    [464, "vector"],
    [480, "vector"],
    [496, "quaternion"],
    [512, "matrix"],
    [576, "vector"],
    [592, "matrix"],
    [656, "matrix"],
    [720, "matrix"]
  ],
  "joint-mod-look-at-handler": [
    [16, "vector"],
    [32, "vector"],
    [48, "vector"],
    [64, "vector"],
    [96, "vector"],
    [112, "vector"],
    [128, "vector"]
  ],
  "joint-mod-polar-look-at-guts": [[32, "vector"]],
  "joint-mod-world-look-at-handler": [[16, "vector"]],
  "joint-mod-joint-set-world-handler": [
    [32, "vector"],
    [48, "vector"]
  ],
  "joint-mod-joint-set*-world-handler": [[16, "matrix"]],
  "(method 11 chain-physics)": [
    [16, "matrix"],
    [80, "vector"],
    [128, "vector"],
    [144, "vector"],
    [160, "vector"],
    [176, "vector"],
    [192, "vector"],
    [208, "vector"],
    [224, "vector"],
    [240, "vector"],
    [256, "vector"]
  ],
  "(method 13 gui-control)": [[16, ["array", "sound-id", 4]]],
  "ja-play-spooled-anim": [[96, "event-message-block"]],
  "update-under-lights": [
    [16, "matrix"],
    [64, "vector"]
  ],
  "poly-find-nearest-edge": [
    [16, "vector"],
    [64, "vector"]
  ],
  "target-print-stats": [
    [32, "vector"],
    [48, "vector"]
  ],
  "build-conversions": [[16, "vector"]],
  "warp-vector-into-surface!": [[16, "matrix"]],
  "vector<-pad-in-matrix!": [[16, "vector"]],
  "target-no-ja-move-post": [[16, "overlaps-others-params"]],
  "do-target-gspot": [[16, "collide-query"]],
  "target-no-move-post": [[16, "overlaps-others-params"]],
  "add-gravity": [
    [16, "vector"],
    [32, "vector"],
    [48, "vector"],
    [64, "vector"]
  ],
  "target-no-stick-post": [[32, "collide-query"]],
  "target-swim-post": [[32, "collide-query"]],
  "target-real-post": [
    [16, "vector"],
    [32, "vector"],
    [48, "vector"],
    [64, "collide-query"]
  ],
  "joint-points": [
    [16, "vector"],
    [32, "vector"]
  ],
  "target-calc-camera-pos": [
    [16, "vector"],
    [32, "vector"]
  ],
  "target-compute-pole": [
    [16, "vector"],
    [32, "vector"],
    [48, "vector"],
    [64, "vector"],
    [80, "event-message-block"]
  ],
  "target-compute-edge-rider": [
    [16, "event-message-block"],
    [96, "bone"]
  ],
  "target-compute-edge": [
    [16, "event-message-block"],
    [96, "bone"]
  ],
  "bend-gravity": [[32, "vector"]],
  "wall-hide?": [
    [16, "collide-query"],
    [560, "vector"],
    [576, "vector"]
  ],
  "target-add-slide-factor": [
    [16, "vector"],
    [32, "vector"],
    [48, "vector"],
    [64, "vector"],
    [80, "vector"],
    [96, "vector"]
  ],
  "add-thrust": [
    [16, "vector"],
    [32, "vector"],
    [48, "vector"],
    [64, "vector"],
    [80, "vector"],
    [96, "vector"],
    [112, "vector"]
  ],
  "do-rotations2": [[16, "vector"]],
  "tobot-init": [[16, "event-message-block"]],
  "target-update-ik": [
    [16, "collide-query"],
    [560, "vector"],
    [576, "vector"],
    [592, "vector"],
    [608, "vector"],
    [624, "vector"],
    [640, "vector"],
    [656, "vector"],
    [672, "vector"]
  ],
  "leg-ik-callback": [
    [16, "vector"],
    [32, "vector"],
    [48, "vector"],
    [64, "vector"],
    [80, "vector"],
    [96, "vector"],
    [112, "vector"]
  ],
  "draw-history": [[16, "history-iterator"]],
  "target-collision-reaction": [
    [16, "vector"],
    [32, "vector"],
    [48, "vector"]
  ],
  "turn-to-vector": [
    [16, "vector"],
    [32, "vector"]
  ],
  "flag-setup": [
    [16, "vector"],
    [32, "event-message-block"],
    [112, "vector"],
    [128, "vector"],
    [144, "vector"]
  ],
  "target-move-dist": [[16, "vector"]],
  "cam-layout-entity-volume-info-create": [
    // needed to prevent hang
    [32, "vector"],
    [48, "vector"],
    [64, "vector"],
    [80, "vector"],
    [96, "vector"],
    [112, "vector"],
    [128, "vector"],
    [144, "vector"]
  ],
  "cam-layout-entity-info": [
    // needed to prevent a hang
    [16, "matrix"],
    [80, "vector"],
    [96, "vector"],
    [112, "vector"],
    [128, "vector"],
    [144, "curve"],
    [176, "vector"],
    [192, "vector"],
    [208, "vector"],
    [224, "curve"],
    [256, "vector"],
    [272, "vector"],
    [288, "vector"],
    [304, "curve"],
    [336, "vector"],
    [352, "vector"],
    [368, "interp-test-info"],
    [432, "vector"]
  ],
  "clmf-pos-rot": [
    // needed to prevent a hang
    [16, "vector"],
    [32, "vector"],
    [48, "matrix"],
    [112, "matrix"],
    [176, "vector"]
  ],
  "(method 9 plane-volume)": [
    // needed to prevent a hang
    [16, "vector"],
    [32, "vector"],
    [48, "vector"],
    [64, "vector"],
    [80, "vector"],
    [96, "vector"],
    [112, "vector"],
    [128, "vector"]
  ],
  "(method 31 entity-actor)": [[16, "nav-find-poly-parms"]],
  "(method 32 entity-actor)": [[32, "nav-find-poly-parms"]],
  "(method 36 nav-mesh)": [[16, "nav-route-portal"]],
  "(method 13 nav-engine)": [[16, "nav-vertex"]],
  "(method 12 nav-mesh)": [[16, "nav-vertex"]],
  "(method 44 nav-mesh)": [[32, "nav-poly"]],
  "(method 15 nav-mesh)": [[16, "vector"]],
  "(method 40 nav-mesh)": [
    [16, "vector"],
    [32, "vector"]
  ],
  "find-nearest-nav-mesh": [[16, "nav-find-poly-parms"]],
  "(method 10 nav-mesh)": [[32, "nav-find-poly-parms"]],
  "(method 34 nav-mesh)": [[16, "nav-poly"]],
  "(method 9 nav-mesh)": [[16, "vector"]],
  "debug-nav-validate-current-poly": [[16, "vector"]],
  "(method 11 nav-control)": [[16, "nav-find-poly-parms"]],
  "(method 15 nav-control)": [[16, "nav-find-poly-parms"]],
  "(method 16 nav-control)": [[16, "nav-find-poly-parms"]],
  "(method 46 nav-control)": [[16, "find-nav-sphere-ids-params"]],
  "circle-tangent-directions": [
    [16, "vector"],
    [32, "vector"],
    [48, "vector"]
  ],
  "(trans close com-airlock)": [[16, "script-context"]],
  "traj3d-calc-initial-velocity-using-tilt": [[16, "traj2d-params"]],
  "(method 9 cubic-curve)": [[16, "trajectory"]],
  "(method 10 cubic-curve)": [[16, "trajectory"]],
  "(method 11 cubic-curve)": [[16, "trajectory"]],
  "(method 12 cubic-curve)": [[16, "trajectory"]],
  "(method 13 cubic-curve)": [[16, "trajectory"]],
  "(method 13 combo-tracker)": [
    [16, "event-message-block"],
    [112, ["array", "collide-shape", 32]]
  ],
  "(anon-function 2 find-nearest)": [[128, "collide-query"]],
  "find-nearest-focusable": [[160, "collide-query"]],
  "(method 11 impact-control)": [
    [16, "touching-shapes-entry"],
    [48, "event-message-block"]
  ],
  "(method 16 collide-cache)": [[16, "collide-cache-tri"]],
  "(method 20 editable)": [
    [16, "vector"],
    [32, "vector"]
  ],
  "(method 31 editable-face)": [[16, "matrix"]],
  "(method 13 editable-face)": [
    [64, ["inline-array", "vector", 6]],
    [160, "vector"],
    [48, "vector"],
    [32, "vector"],
    [16, "vector"]
  ],
  "(method 30 editable-plane)": [
    [16, "vector"],
    [32, "vector"],
    [48, "vector"]
  ],
  "(method 13 editable-plane)": [[128, "transform"]],
  "execute-select": [[16, "vector"]],
  "(method 9 editable-array)": [[16, "vector"]],
  "execute-mouse-move": [
    // TODO - needed or hang occurs
    [80, "vector"],
    [96, "vector"],
    [112, "vector"],
    [64, "vector"],
    [48, "vector"],
    [32, "vector"],
    [16, "vector"]
  ],
  "(method 12 editable-array)": [
    [96, "vector"],
    [160, "vector"]
  ],
  "insert-box": [
    [16, "vector"],
    [32, "transform"]
  ],
  "(method 11 editable-region)": [[16, "vector2h"]],
  "(method 29 editable-face)": [
    [16, ["inline-array", "vector", 6]],
    [304, "matrix"],
    [112, ["inline-array", "vector", 6]],
    [240, ["array", "editable-point", 6]]
  ],
  "(method 10 editable-face)": [[16, ["inline-array", "vector", 6]]],
  "(method 11 editable)": [[16, "collide-query"]],
  "(method 10 editable-plane)": [[16, "matrix"]],
  "(method 9 game-task-node-info)": [[16, ["inline-array", "qword", 8]]],
  "(code retry task-manager)": [[16, "event-message-block"]],
  "(code complete task-manager)": [[16, "event-message-block"]],
  "(method 9 script-context)": [[16, "script-context"]],
  "(anon-function 32 script)": [
    [16, "vector"],
    [32, "vector"]
  ],
  "(method 19 load-state)": [[16, ["inline-array", "level-buffer-state", 6]]],
  "(method 17 load-state)": [[16, "script-context"]],
  "(method 26 level-group)": [
    [64, "vector"],
    [80, "vector"]
  ],
  "(event target-board-halfpipe)": [[16, "vector"]],
  "process-drawable-shock-effect": [[16, "matrix"]],
  "(code target-board-get-on)": [[16, "event-message-block"]],
  "(enter target-board-get-on)": [
    [16, "vector"],
    [32, "vector"],
    [48, "vector"],
    [64, "vector"]
  ],
  "(enter target-board-get-off)": [
    [16, "vector"],
    [32, "vector"]
  ],
  "(trans target-board-ride-edge)": [[16, "vector"]],
  "target-board-compute-edge": [
    [16, "vector"],
    [32, "vector"],
    [128, "vector"]
  ],
  "target-board-spin-check": [
    [16, "vector"],
    [32, "vector"]
  ],
  "(code target-board-hit)": [
    [16, "vector"],
    [32, "vector"],
    [48, "vector"],
    [64, "vector"],
    [80, "event-message-block"]
  ],
  "target-board-ground-check": [
    [16, "vector"],
    [32, "event-message-block"]
  ],
  "(enter target-board-jump)": [
    [48, "vector"],
    [64, "event-message-block"]
  ],
  "(trans target-board-halfpipe)": [
    // stack guess hang
    [16, "vector"],
    [32, "vector"],
    [48, "vector"]
  ],
  "(enter target-board-halfpipe)": [
    // stack guess hang
    [16, "vector"],
    [32, "vector"],
    [48, "vector"]
  ],
  "(enter target-board-grenade)": [[16, "vector"]],
  "(enter target-board-turn-to)": [
    [16, "vector"],
    [32, "vector"]
  ],
  "(code target-board-hold)": [
    [16, "vector"],
    [32, "vector"]
  ],
  "(code target-board-flip)": [[16, "vector"]],
  "(exit target-board-ride-edge)": [[32, "collide-query"]],
  "(code target-board-trickx)": [[16, "vector"]],
  "(method 9 board-info)": [[16, "event-message-block"]],
  "init-var-jump": [
    [16, "event-message-block"],
    [96, "vector"]
  ],
  "(post target-slide-down-to-ground)": [
    // stack guess hang
    [16, "vector"],
    [32, "vector"],
    [48, "vector"],
    [64, "vector"],
    [80, "vector"]
  ],
  "(enter target-attack-air)": [
    // stack guess hang
    [16, "vector"],
    [32, "vector"],
    [48, "vector"]
  ],
  "(event target-attack-uppercut-jump)": [
    // stack guess hang
    [16, "vector"],
    [32, "vector"],
    [48, "vector"]
  ],
  "target-board-ride-post": [
    [48, "vector"],
    [64, "vector"],
    [80, "collide-query"]
  ],
  "probe-test": [[16, "collide-query"]],
  "target-board-real-post": [
    [16, "vector"],
    [128, "vector"]
  ],
  "board-add-thrust": [[16, "vector"]],
  "target-board-collision": [
    [16, "vector"],
    [32, "vector"]
  ],
  "(code target-roll-flip)": [
    [16, "vector"],
    [32, "vector"]
  ],
  "(code target-flop)": [
    [16, "vector"],
    [32, "vector"],
    [48, "vector"]
  ],
  "(trans target-flop)": [[16, "event-message-block"]],
  "(enter target-flop)": [[16, "vector"]],
  "(code target-running-attack)": [[32, "collide-query"]],
  "mod-var-jump": [
    [16, "vector"],
    [32, "vector"]
  ],
  "(trans target-running-attack)": [
    [16, "vector"],
    [32, "vector"],
    [48, "vector"]
  ],
  "target-board-pre-move": [[112, "vector"]],
  // stack guesser can't handle inline arrays
  "(method 11 blocking-plane)": [[16, ["inline-array", "vector", 2]]],
  // stack guesser can't handle inline arrays
  "blocking-plane-spawn": [[16, ["inline-array", "vector", 2]]],
  // stack guesser can't handle inline arrays
  "(enter active elec-gate)": [[176, ["inline-array", "vector", 2]]],
  "(method 46 elevator)": [
    // bad stack guess (method type was a path-step)
    [16, "path-step"]
  ],
  "(method 10 nav-node)": [[16, "vector"]],
  "(method 9 nav-graph)": [[16, "matrix"]],
  "(method 10 xz-height-map)": [[16, "matrix"]],
  "(method 13 xz-height-map)": [[16, "vector4w-2"]],
  "(method 9 nav-node)": [[48, "nav-graph-link"]],
  "(method 18 drawable-region-face)": [
    [16, "vector"],
    [32, "vector"]
  ],
  "particle-adgif-callback": [[16, ["inline-array", "vector", 4]]],
  "sparticle-respawn-heights": [[16, "vector"]],
  "sparticle-respawn-timer": [[16, "vector"]],
  "check-drop-level-rain": [[16, "vector"]],
<<<<<<< HEAD
  "check-water-level-drop": [[16, "vector"]],
  "check-water-level-drop-motion": [[16, "vector"]],
  "water-info<-region": [[16, "script-context"]],
  "(method 52 collide-shape)": [[16, "water-info"]],
  "cshape-reaction-update-state": [
    [16, "vector"],
    [64, "vector"]
  ],
  "(code target-darkjak-giant)": [
    [96, "collide-query"],
    [640, ["inline-array", "sphere", 1]]
  ],
  "(code target-darkjak-bomb1)": [
    [16, "vector"],
    [112, "vector"],
    [128, "event-message-block"]
  ],
  "(code target-darkjak-bomb0)": [
    [32, "vector"],
    [48, "vector"]
  ],
  "set-forward-vel": [
    [16, "vector"],
    [32, "vector"]
  ],
  "delete-back-vel": [
    [16, "vector"],
    [32, "vector"]
  ],
  "(method 16 target)": [[16, "vector"]],
  "can-exit-duck?": [
    [16, "collide-query"],
    [560, ["inline-array", "sphere", 2]]
  ],
  "target-send-attack": [[16, "event-message-block"]],
  "(trans target-pole-cycle)": [[16, "vector"]],
  "(enter target-float)": [[16, "vector"]],
  "(trans target-float)": [
    [16, "vector"],
    [32, "vector"],
    [48, "vector"],
    [64, "vector"],
    [80, "vector"]
  ],
  "(code target-launch)": [[16, "event-message-block"]],
  "(anon-function 11 target2)": [[16, "vector"]],
  "(code target-load-wait)": [[16, "event-message-block"]],
  "target-generic-event-handler": [[16, "event-message-block"]],
  "(code target-swim-jump)": [[16, "vector"]],
  "(code target-swim-down)": [[16, "vector"]],
  "(method 10 water-control)": [
    [16, "water-info"],
    [224, "vector"]
  ],
  "(anon-function 10 water)": [[16, "vector"]],
  "target-bomb1-fire-shot": [
    [96, "vector"],
    [112, "vector"]
  ],
  "water-anim-event-handler": [
    [16, "vector"],
    [32, "event-message-block"]
  ],
  "(post fall crate)": [
    [32, "collide-query"],
    [16, "vector"]
  ],
  "(enter fall crate)": [[16, "event-message-block"]],
  "target-gun-find-track": [[64, "event-message-block"]],
  "target-gun-build-track-list": [
    [16, "vector"],
    [32, "vector"]
  ],
  "target-gun-joint-pre0": [
    [640, ["inline-array", "sphere", 2]],
    [656, "vector"]
  ],
  "cloud-track": [
    [16, "vector"]
  ],
  // placeholder
  "placeholder-do-not-add-below": []
=======
  "progress-post": [[112, "hud-box"]],
  "(method 10 menu-missions-option)": [[224, "hud-box"]],
  "(method 10 menu-secret-option)": [[64, "hud-box"]],
  "(method 10 menu-highscores-option)": [[16, "hud-box"]],
  "master-track-target": [[16, "vector"]],
  "cam-string-line-of-sight": [[192, "collide-query"]],
  "(enter cam-circular)": [[32, "collide-query"]]
>>>>>>> f6bdc079
}<|MERGE_RESOLUTION|>--- conflicted
+++ resolved
@@ -932,7 +932,6 @@
   "sparticle-respawn-heights": [[16, "vector"]],
   "sparticle-respawn-timer": [[16, "vector"]],
   "check-drop-level-rain": [[16, "vector"]],
-<<<<<<< HEAD
   "check-water-level-drop": [[16, "vector"]],
   "check-water-level-drop-motion": [[16, "vector"]],
   "water-info<-region": [[16, "script-context"]],
@@ -1013,15 +1012,13 @@
   "cloud-track": [
     [16, "vector"]
   ],
-  // placeholder
-  "placeholder-do-not-add-below": []
-=======
   "progress-post": [[112, "hud-box"]],
   "(method 10 menu-missions-option)": [[224, "hud-box"]],
   "(method 10 menu-secret-option)": [[64, "hud-box"]],
   "(method 10 menu-highscores-option)": [[16, "hud-box"]],
   "master-track-target": [[16, "vector"]],
   "cam-string-line-of-sight": [[192, "collide-query"]],
-  "(enter cam-circular)": [[32, "collide-query"]]
->>>>>>> f6bdc079
+  "(enter cam-circular)": [[32, "collide-query"]],
+  // placeholder
+  "placeholder-do-not-add-below": []
 }