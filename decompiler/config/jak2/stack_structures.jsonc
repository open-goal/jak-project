--- conflicted
+++ resolved
@@ -1650,10 +1650,7 @@
     [16, ["array", "symbol", 6]],
     [48, "mc-slot-info"]
   ],
-<<<<<<< HEAD
-=======
   "title-plug-lightning": [[16, "vector"]],
->>>>>>> 4876b6af
   "(method 25 juicer-shot)": [
     [16, "vector"],
     [32, "vector"],
@@ -1762,32 +1759,6 @@
   "(method 9 grid-info)": [[16, "vector"]],
   "(method 11 grid-info)": [[16, "bounding-box"]],
   "(method 12 city-level-info)": [[16, ["inline-array", "vector", 7]]],
-<<<<<<< HEAD
-  "(method 24 security-wall)": [[16, ["inline-array", "vector", 1]]],
-  "(method 35 cty-guard-turret)": [
-    [144, "vector"],
-    [80, "vector"]
-  ],
-  "(method 24 parking-spot)": [[16, "collide-query-with-2vec"]],
-  "(method 23 parking-spot)": [
-    [16, ["inline-array", "collide-query", 1]],
-    [560, ["inline-array", "vector", 1]]
-  ],
-  "(event idle propa)": [[16, "vector"]],
-  "(post idle propa)": [[16, "vector"]],
-  "(trans talking burning-bush)": [
-    [32, "vector"],
-    [64, "vector"]
-  ],
-  "(trans menu burning-bush)": [[128, "vector"]],
-  "fruit-check-ground-bounce": [[16, "vector"]],
-  "(method 120 boat-base)": [[80, "vector"]],
-  "(method 29 boat-base)": [[16, "matrix"]],
-  "(method 23 ctyport-mine)": [
-    [32, "vector"],
-    [48, "vector"]
-  ]
-=======
   "(anon-function 1 drill-mech-master)": [[16, "event-message-block"]],
   "(enter hit drill-control-panel)": [[16, "event-message-block"]],
   "drill-plat-falling-trans": [[16, "quaternion"]],
@@ -1845,6 +1816,30 @@
     [16, "collide-query"],
     [560, "bounding-box"]
   ],
-  "squid-grenade-move": [[48, "matrix"]]
->>>>>>> 4876b6af
+  "squid-grenade-move": [[48, "matrix"]],
+  "(method 12 city-level-info)": [[16, ["inline-array", "vector", 7]]],
+  "(method 24 security-wall)": [[16, ["inline-array", "vector", 1]]],
+  "(method 35 cty-guard-turret)": [
+    [144, "vector"],
+    [80, "vector"]
+  ],
+  "(method 24 parking-spot)": [[16, "collide-query-with-2vec"]],
+  "(method 23 parking-spot)": [
+    [16, ["inline-array", "collide-query", 1]],
+    [560, ["inline-array", "vector", 1]]
+  ],
+  "(event idle propa)": [[16, "vector"]],
+  "(post idle propa)": [[16, "vector"]],
+  "(trans talking burning-bush)": [
+    [32, "vector"],
+    [64, "vector"]
+  ],
+  "(trans menu burning-bush)": [[128, "vector"]],
+  "fruit-check-ground-bounce": [[16, "vector"]],
+  "(method 120 boat-base)": [[80, "vector"]],
+  "(method 29 boat-base)": [[16, "matrix"]],
+  "(method 23 ctyport-mine)": [
+    [32, "vector"],
+    [48, "vector"]
+  ]
 }