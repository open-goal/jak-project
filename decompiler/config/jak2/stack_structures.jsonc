--- conflicted
+++ resolved
@@ -2093,33 +2093,6 @@
   ],
   "(anon-function 10 errol-chal)": [[16, ["inline-array", "vector", 1]]],
   "(event idle turbo-ring)": [[16, "vehicle-control-point"]],
-<<<<<<< HEAD
-  "(method 20 metalkor)": [[16, "vector"]],
-  "metalkor-common": [[16, "script-context"]],
-  "metalkor-start-egg": [[16, "vector"]],
-  "metalkor-check-egg": [
-    [16, "vector"],
-    [32, "vector"]
-  ],
-  "metalkor-bomb-ground-check": [[560, "bounding-box"]],
-  "metalkor-bomb-collide": [
-    [624, "vector"],
-    [560, "bounding-box"]
-  ],
-  "metalkor-update-ik": [[688, "vector"]],
-  "(enter hatch metalkor-egg)": [[96, "enemy-init-by-other-params"]],
-  "(trans fall metalkor-egg)": [[16, "vector"]],
-  "(method 26 metalkor-shot)": [
-    [144, "event-message-block"],
-    [48, "vector"]
-  ],
-  "(event idle metalkor-lowtorso)": [[176, "vector"]],
-  "metalkor-go-next-stage": [[160, "vector"]],
-  "(trans hang-shoot-n-launch metalkor)": [[32, "enemy-init-by-other-params"]],
-  "(trans test metalkor)": [[32, "vector"]],
-  "(trans explode metalkor)": [[16, "matrix"]],
-  "(method 12 metalkor-chain-physics)": [[560, "bounding-box"]]
-=======
   "(method 179 krew-boss-clone)": [[48, "vector"]],
   "(post hostile krew-boss)": [[160, "vector"]],
   "(trans idle krew-boss)": [
@@ -2127,6 +2100,30 @@
     [656, "vector"],
     [736, "sphere"],
     [784, "enemy-init-by-other-params"]
-  ]
->>>>>>> 3f5898b5
+  ],
+  "(method 20 metalkor)": [[16, "vector"]],
+  "metalkor-common": [[16, "script-context"]],
+  "metalkor-start-egg": [[16, "vector"]],
+  "metalkor-check-egg": [
+    [16, "vector"],
+    [32, "vector"]
+  ],
+  "metalkor-bomb-ground-check": [[560, "bounding-box"]],
+  "metalkor-bomb-collide": [
+    [624, "vector"],
+    [560, "bounding-box"]
+  ],
+  "metalkor-update-ik": [[688, "vector"]],
+  "(enter hatch metalkor-egg)": [[96, "enemy-init-by-other-params"]],
+  "(trans fall metalkor-egg)": [[16, "vector"]],
+  "(method 26 metalkor-shot)": [
+    [144, "event-message-block"],
+    [48, "vector"]
+  ],
+  "(event idle metalkor-lowtorso)": [[176, "vector"]],
+  "metalkor-go-next-stage": [[160, "vector"]],
+  "(trans hang-shoot-n-launch metalkor)": [[32, "enemy-init-by-other-params"]],
+  "(trans test metalkor)": [[32, "vector"]],
+  "(trans explode metalkor)": [[16, "matrix"]],
+  "(method 12 metalkor-chain-physics)": [[560, "bounding-box"]]
 }