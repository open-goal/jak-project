{
  "quaternion-exp!": [[16, "vector"]],
  "quaternion-axis-angle!": [[16, "vector"]],
  "quaternion-vector-angle!": [[16, "vector"]],
  "quaternion-look-at!": [[16, "matrix"]],
  "quaternion-smooth-seek!": [[16, ["inline-array", "quaternion", 2]]],
  // possible for automatic detection:
  "eul->matrix": [[16, "vector"]],
  "vector-sincos!": [[16, "vector"]],
  "vector-reflect-flat-gravity!": [
    [16, "vector"],
    [32, "vector"]
  ],
  "vector-line-distance": [
    [16, "vector"],
    [32, "vector"],
    [48, "vector"],
    [64, "vector"]
  ],
  "vector-line-distance-point!": [
    [16, "vector"],
    [32, "vector"],
    [48, "vector"],
    [64, "vector"]
  ],
  "forward-up-nopitch->inv-matrix": [[16, "vector"]],
  "forward-up-nopitch->quaternion": [[16, "matrix"]],
  "forward-up->quaternion": [
    [16, "matrix"],
    [80, "vector"]
  ],
  "quaternion-from-two-vectors!": [[16, "vector"]],
  "quaternion-from-two-vectors-max-angle!": [[16, "vector"]],
  "matrix-from-two-vectors!": [[16, "vector"]],
  "matrix-from-two-vectors-max-angle!": [[16, "vector"]],
  "matrix-from-two-vectors-max-angle-partial!": [[16, "vector"]],
  "matrix-from-two-vectors-partial-linear!": [[16, "vector"]],
  "matrix-remove-z-rot": [
    [16, "vector"],
    [32, "matrix"]
  ],
  "matrix-rot-diff!": [
    [16, "quaternion"],
    [32, "quaternion"],
    [48, "quaternion"]
  ],
  "quaternion-seek": [
    [16, "matrix"],
    [80, "matrix"],
    [144, "quaternion"]
  ],
  "vector-segment-overlap": [
    [16, "vector"],
    [32, "vector"],
    [48, "vector"],
    [64, "vector"]
  ],
  "line-sphere-intersection?": [
    [16, "vector"],
    [32, "vector"],
    [48, "vector"]
  ],
  "forward-up->inv-matrix": [[16, "vector"]],
  "quaternion-from-two-vectors-partial!": [[16, "vector"]],
  "quaternion-from-two-vectors-max-angle-partial!": [[16, "vector"]],
  "matrix-from-two-vectors-smooth!": [[16, "vector"]],
  "matrix-from-two-vectors-the-long-way-smooth!": [[16, "vector"]],
  "quaternion-from-two-vectors-smooth!": [[16, "matrix"]],
  "vector-deg-seek": [[16, "matrix"]],
  "vector-deg-slerp": [
    [16, "matrix"],
    [80, "vector"],
    [96, "vector"]
  ],
  "circle-test": [
    [16, "sphere"],
    [32, "sphere"],
    [48, "vector"],
    [64, "vector"]
  ],
  "vector-vector-deg-slerp!": [
    [16, "vector"],
    [32, "vector"],
    [48, "quaternion"],
    [64, "quaternion"],
    [80, "quaternion"],
    [96, "vector"]
  ],
  "vector-circle-tangent-new": [
    [16, "sphere"],
    [32, "vector"],
    [48, "vector"]
  ],
  "vector-circle-tangent": [
    [16, "sphere"],
    [32, "vector"],
    [48, "vector"],
    [64, "vector"]
  ],
  "curve-length": [
    [16, "vector"],
    [32, "vector"]
  ],
  "curve-closest-point": [
    [16, "vector"],
    [32, "vector"]
  ],
  "closest-pt-in-triangle": [
    [16, "vector"],
    [32, "vector"],
    [48, "vector"]
  ],
  "vector-plane-distance": [[16, "vector"]],
  "vector-smooth-seek!": [[16, "vector"]],
  "vector-vector-angle-safe": [
    [16, "vector"],
    [32, "vector"]
  ],
  "move-target-from-pad": [
    [16, "vector"],
    [32, "vector"],
    [48, "matrix"]
  ],
  "reverse-transform-point!": [
    [16, "vector"],
    [32, "vector"],
    [48, "vector"]
  ],
  "init-for-transform": [
    [16, "matrix"],
    [80, "matrix"],
    [144, "vector4s-3"],
    [192, "vector"],
    [208, "vector4s-3"]
  ],
  "draw-sprite2d-xy": [[16, "draw-context"]],
  "screen-gradient": [[16, "draw-context"]],
  "play": [
    [16, "event-message-block"],
    [96, ["array", "symbol", 10]]
  ],
  "store-image": [[16, "file-stream"]],
  "joint-mod-blend-world-callback": [[160, "vector"]],
  "joint-mod-rotate-local-callback": [[16, "vector"]],
  "light-hash-get-bucket-index": [[16, "vector4w"]],
  "(method 10 cam-vector-seeker)": [[16, "vector"]],
  "(method 39 nav-mesh)": [
    [16, "vector"],
    [32, "vector"]
  ],
  "(method 41 nav-mesh)": [
    [16, "vector"],
    [32, "vector"]
  ],
  "show-level": [[16, ["array", "symbol", 10]]],
  "(method 17 mood-control)": [[16, "vector"]],
  "(method 9 mood-control)": [[16, "mood-control-work "]],
  "string->sound-name": [[16, "qword"]],
  "doppler-pitch-shift": [[16, ["inline-array", "vector", 2]]],
  "(anon-function 1 gsound)": [
    [16, ["array", "symbol", 4]],
    [32, ["array", "symbol", 4]]
  ],
  "matrix<-parented-transformq!": [[16, "vector"]],
  "(method 9 cylinder)": [
    [48, "cylinder-verts"],
    [432, "cylinder-verts"],
    [816, "matrix"],
    [880, "matrix"]
  ],
  "(method 9 cylinder-flat)": [
    [48, "cylinder-flat-verts"],
    [208, "cylinder-flat-verts"],
    [368, "matrix"],
    [432, "vector"]
  ],
  // debug
  "add-debug-point": [
    [16, "vector4w-2"],
    [48, "vector"]
  ],
  "internal-draw-debug-line": [
    [16, "vector4w-2"],
    [48, "vector4w-2"],
    [80, "vector"],
    [96, "vector"]
  ],
  "internal-draw-debug-text-3d": [
    [16, "vector4w"],
    [32, "font-context"]
  ],
  "add-debug-triangle-normal": [
    [16, "vector"],
    [32, "vector"]
  ],
  "add-debug-flat-triangle": [
    [16, "vector4w-3"],
    [64, "vector4w-3"],
    [112, "vector"],
    [128, "vector"],
    [144, "vector"]
  ],
  "add-debug-line2d": [
    [16, "vector4w"],
    [32, "vector4w"]
  ],
  "add-debug-box": [
    [16, "vector"],
    [32, "vector"]
  ],
  "add-debug-box-with-transform": [
    [16, ["inline-array", "vector", 8]],
    [144, ["inline-array", "vector", 2]],
    [176, "vector"]
  ],
  "add-debug-x": [
    [16, "vector"],
    [32, "vector"]
  ],
  "add-debug-cross": [
    [16, "vector"],
    [32, "vector"],
    [48, "vector"],
    [64, "vector"],
    [80, "vector"],
    [96, "vector"],
    [112, "vector"],
    [128, "vector"]
  ],
  "add-debug-sphere-with-transform": [[16, "vector"]],
  "add-debug-line-sphere": [
    [48, "matrix"],
    [112, "matrix"],
    [128, "vector"],
    [144, "vector"],
    [160, "vector"],
    [176, "vector"],
    [208, "vector"],
    [192, "vector"]
  ],
  "add-debug-circle": [
    [16, "vector"],
    [32, "vector"]
  ],
  "add-debug-vector": [[16, "vector"]],
  "add-debug-quaternion": [[16, "matrix"]],
  "add-debug-yrot-vector": [[16, "vector"]],
  "add-debug-arc": [
    [16, "vector"],
    [32, "vector"]
  ],
  "add-debug-curve": [
    [16, "vector"],
    [32, "vector"]
  ],
  "add-debug-points": [[16, "vector"]],
  "add-debug-light": [[16, "vector"]],
  "add-debug-cursor": [[16, "vector"]],
  "dma-timeout-cam": [
    [16, "vector"],
    [32, "matrix"]
  ],
  // debug-sphere
  "make-debug-sphere-table": [
    [16, "vector"],
    [32, "vector"],
    [48, "vector"],
    [64, "vector"],
    [80, "vector"],
    [96, "vector"],
    [112, "vector"]
  ],
  "add-debug-sphere-from-table": [
    [16, "vector"],
    [48, "vector"],
    [64, "vector"]
  ],
  "matrix-3x3-triple-transpose-product": [[16, ["inline-array", "matrix", 3]]],
  "(method 14 rigid-body)": [[16, "quaternion"]],
  "(method 19 rigid-body)": [
    [16, "vector"],
    [32, "vector"]
  ],
  "(method 22 rigid-body)": [[16, "vector"]],
  "want-to-board?": [
    [16, "collide-query"],
    [560, ["inline-array", "sphere", 3]],
    [608, "vector"]
  ],
  "(method 10 cam-setting-data)": [[16, "event-message-block"]],
  "(method 18 tracking-spline)": [
    [16, "tracking-spline-sampler"],
    [32, "tracking-spline-sampler"]
  ],
  "cam-calc-follow!": [
    [16, "vector"],
    [32, "vector"],
    [48, "vector"],
    [64, "vector"]
  ],
  "slave-set-rotation!": [
    [96, "vector"],
    [112, "matrix"],
    [176, "vector"]
  ],
  "v-slrp2!": [
    [32, "vector"],
    [64, "matrix"]
  ],
  "v-slrp3!": [[32, "vector"]],
  "cam-state-from-entity": [[16, "curve"]], // decompiler guessed 'symbol' instead!
  "camera-teleport-to-entity": [[16, "transformq"]],
  "(event cam-master-active)": [
    [16, "event-message-block"],
    [96, "vector"],
    [112, "vector"],
    [16, "event-message-block"]
  ],
  "master-choose-entity": [[16, "event-message-block"]],
  "(code cam-pov180)": [
    [16, "vector"],
    [32, "vector"],
    [48, "vector"],
    [64, "vector"]
  ],
  "(code cam-pov-track)": [
    [16, "vector"],
    [32, "matrix"]
  ],
  "(code cam-eye)": [
    [16, "vector"],
    [32, "matrix"],
    [112, "vector"]
  ],
  "los-cw-ccw": [
    [16, "vector"],
    [32, "vector"],
    [48, "matrix"],
    [112, "vector"]
  ],
  "cam-los-spline-collide": [
    [16, "collide-query"],
    [560, "vector"],
    [576, "vector"]
  ],
  "cam-los-collide": [
    [16, "collide-query"],
    [592, "vector"],
    [608, "vector"]
  ],
  "cam-string-joystick": [
    [32, "vector"],
    [48, "matrix"],
    [128, "matrix"],
    [192, "vector"],
    [208, "vector"],
    [224, "matrix"]
  ],
  "cam-string-find-position-rel!": [[48, "collide-query"]],
  "cam-string-find-hidden": [[16, "collide-query"]],
  "cam-string-move": [[80, "collide-query"]],
  "(enter cam-string)": [[32, "collide-query"]],
  "cam-stick-code": [[64, "collide-query"]],
  "(trans cam-stick)": [
    [16, "matrix"],
    [80, "vector"],
    [96, "vector"],
    [112, "vector"]
  ],
  "(code cam-spline)": [[16, "curve"]],
  "(code cam-point-watch)": [
    [16, "vector"],
    [32, "vector"]
  ],
  "cam-free-floating-move": [[16, "camera-free-floating-move-info"]],
  "cam-helper-temp": [
    [16, "matrix"],
    [64, "vector"],
    [80, "matrix"]
  ],
  "update-view-planes": [
    [208, "vector"],
    [224, "vector"],
    [16, "view-frustum"]
  ],
  "camera-slave-debug": [
    [16, "vector"],
    [32, "vector"],
    [48, "matrix"],
    [128, "curve"]
  ],
  "cam-collision-record-draw": [
    [48, "collide-query"],
    [16, "vector4w"],
    [32, "vector4w"]
  ],
  "cam-debug-draw-tris": [[16, "vector4w"]],
  "draw-string-xy": [[16, "font-context"]],
  "(code die gun)": [
    [16, "projectile-init-by-other-params"],
    [112, "vector"],
    [128, "vector"],
    [144, "vector"]
  ],
  "draw-beam": [
    [16, "vector"],
    [32, "vector"],
    [48, "vector"]
  ],
  "gun-post": [
    [16, "vector"],
    [32, "vector"],
    [48, "projectile-init-by-other-params"],
    [144, "vector"],
    [160, "vector"],
    [176, "vector"]
  ],
  "(method 9 gun-info)": [
    [16, "collide-query"],
    [560, "vector"],
    [576, "vector"],
    [592, "vector"],
    [608, "vector"],
    [624, "vector"],
    [640, "vector"],
    [656, "vector"]
  ],
  "target-gun-fire-yellow": [[16, "projectile-init-by-other-params"]],
  "(method 14 collide-cache)": [[16, "bounding-box"]],
  "sp-adjust-launch": [[16, "matrix"]],
  "sp-launch-particles-death": [[16, "matrix"]],
  "sp-relaunch-particle-3d": [[16, "quaternion"]],
  "execute-part-engine": [
    [16, "matrix"],
    [80, "vector"]
  ],
  "sparticle-motion-blur-old": [
    [16, "vector"],
    [32, "vector4w"],
    [48, "vector4w"]
  ],
  "sp-orbiter": [
    [16, "vector"],
    [32, "vector"],
    [48, "matrix"]
  ],
  "joint-mod-ik-callback": [
    [16, "matrix"],
    [80, "matrix"],
    [144, "vector"],
    [160, "vector"],
    [176, "vector"],
    [192, "vector"],
    [208, "vector"],
    [224, "vector"],
    [272, "vector"],
    [256, "vector"],
    [288, "vector"],
    [304, "vector"],
    [320, "quaternion"],
    [336, "quaternion"],
    [352, "vector"],
    [448, "vector"],
    [464, "vector"],
    [480, "vector"],
    [496, "quaternion"],
    [512, "matrix"],
    [576, "vector"],
    [592, "matrix"],
    [656, "matrix"],
    [720, "matrix"]
  ],
  "joint-mod-look-at-handler": [
    [16, "vector"],
    [32, "vector"],
    [48, "vector"],
    [64, "vector"],
    [96, "vector"],
    [112, "vector"],
    [128, "vector"]
  ],
  "joint-mod-polar-look-at-guts": [[32, "vector"]],
  "joint-mod-world-look-at-handler": [[16, "vector"]],
  "joint-mod-joint-set-world-handler": [
    [32, "vector"],
    [48, "vector"]
  ],
  "joint-mod-joint-set*-world-handler": [[16, "matrix"]],
  "(method 11 chain-physics)": [
    [16, "matrix"],
    [80, "vector"],
    [128, "vector"],
    [144, "vector"],
    [160, "vector"],
    [176, "vector"],
    [192, "vector"],
    [208, "vector"],
    [224, "vector"],
    [240, "vector"],
    [256, "vector"]
  ],
  "(method 13 gui-control)": [[16, ["array", "sound-id", 4]]],
  "ja-play-spooled-anim": [[96, "event-message-block"]],
  "update-under-lights": [
    [16, "matrix"],
    [64, "vector"]
  ],
  "poly-find-nearest-edge": [
    [16, "vector"],
    [64, "vector"]
  ],
  "target-print-stats": [
    [32, "vector"],
    [48, "vector"]
  ],
  "build-conversions": [[16, "vector"]],
  "warp-vector-into-surface!": [[16, "matrix"]],
  "vector<-pad-in-matrix!": [[16, "vector"]],
  "target-no-ja-move-post": [[16, "overlaps-others-params"]],
  "do-target-gspot": [[16, "collide-query"]],
  "target-no-move-post": [[16, "overlaps-others-params"]],
  "add-gravity": [
    [16, "vector"],
    [32, "vector"],
    [48, "vector"],
    [64, "vector"]
  ],
  "target-no-stick-post": [[32, "collide-query"]],
  "target-swim-post": [[32, "collide-query"]],
  "target-real-post": [
    [16, "vector"],
    [32, "vector"],
    [48, "vector"],
    [64, "collide-query"]
  ],
  "joint-points": [
    [16, "vector"],
    [32, "vector"]
  ],
  "target-calc-camera-pos": [
    [16, "vector"],
    [32, "vector"]
  ],
  "target-compute-pole": [
    [16, "vector"],
    [32, "vector"],
    [48, "vector"],
    [64, "vector"],
    [80, "event-message-block"]
  ],
  "target-compute-edge-rider": [
    [16, "event-message-block"],
    [96, "bone"]
  ],
  "target-compute-edge": [
    [16, "event-message-block"],
    [96, "bone"]
  ],
  "bend-gravity": [[32, "vector"]],
  "wall-hide?": [
    [16, "collide-query"],
    [560, "vector"],
    [576, "vector"]
  ],
  "target-add-slide-factor": [
    [16, "vector"],
    [32, "vector"],
    [48, "vector"],
    [64, "vector"],
    [80, "vector"],
    [96, "vector"]
  ],
  "add-thrust": [
    [16, "vector"],
    [32, "vector"],
    [48, "vector"],
    [64, "vector"],
    [80, "vector"],
    [96, "vector"],
    [112, "vector"]
  ],
  "do-rotations2": [[16, "vector"]],
  "tobot-init": [[16, "event-message-block"]],
  "target-update-ik": [
    [16, "collide-query"],
    [560, "vector"],
    [576, "vector"],
    [592, "vector"],
    [608, "vector"],
    [624, "vector"],
    [640, "vector"],
    [656, "vector"],
    [672, "vector"]
  ],
  "leg-ik-callback": [
    [16, "vector"],
    [32, "vector"],
    [48, "vector"],
    [64, "vector"],
    [80, "vector"],
    [96, "vector"],
    [112, "vector"]
  ],
  "draw-history": [[16, "history-iterator"]],
  "target-collision-reaction": [
    [16, "vector"],
    [32, "vector"],
    [48, "matrix"]
  ],
  "turn-to-vector": [
    [16, "vector"],
    [32, "vector"]
  ],
  "flag-setup": [
    [16, "vector"],
    [32, "event-message-block"],
    [112, "vector"],
    [128, "vector"],
    [144, "vector"]
  ],
  "target-move-dist": [[16, "vector"]],
  "cam-layout-entity-volume-info-create": [
    [32, "vector"],
    [48, "vector"],
    [64, "vector"],
    [80, "vector"],
    [96, "vector"],
    [128, "vector"],
    [144, "vector"]
  ],
  "cam-layout-entity-info": [
    [16, "matrix"],
    [80, "vector"],
    [96, "vector"],
    [112, "vector"],
    [128, "vector"],
    [144, "curve"],
    [176, "vector"],
    [192, "vector"],
    [208, "vector"],
    [224, "curve"],
    [256, "vector"],
    [272, "vector"],
    [288, "vector"],
    [304, "curve"],
    [336, "vector"],
    [352, "vector"],
    [368, "interp-test-info"],
    [432, "vector"]
  ],
  "clmf-pos-rot": [
    [16, "vector"],
    [32, "vector"],
    [48, "matrix"],
    [112, "matrix"],
    [176, "vector"]
  ],
  "(method 9 plane-volume)": [
    [16, "vector"],
    [32, "vector"],
    [48, "vector"],
    [64, "vector"],
    [80, "vector"],
    [96, "vector"],
    [112, "vector"],
    [128, "vector"]
  ],
  "(method 31 entity-actor)": [[16, "nav-find-poly-parms"]],
  "(method 32 entity-actor)": [[32, "nav-find-poly-parms"]],
  "(method 36 nav-mesh)": [[16, ["inline-array", "vector", 3]]],
  "(method 13 nav-engine)": [[16, "nav-vertex"]],
  "(method 12 nav-mesh)": [[16, "nav-vertex"]],
  "(method 44 nav-mesh)": [[32, "nav-find-poly-parms"]],
  "(method 15 nav-mesh)": [[16, "vector"]],
  "(method 40 nav-mesh)": [
    [16, "vector"],
    [32, "vector"]
  ],
  "find-nearest-nav-mesh": [[16, "nav-find-poly-parms"]],
  "(method 10 nav-mesh)": [[32, "nav-find-poly-parms"]],
  "(method 34 nav-mesh)": [[16, "nav-poly"]],
  "(method 9 nav-mesh)": [[16, "vector"]],
  "debug-nav-validate-current-poly": [[16, "vector"]],
  "(method 11 nav-control)": [[16, "nav-find-poly-parms"]],
  "(method 15 nav-control)": [[16, "nav-find-poly-parms"]],
  "(method 16 nav-control)": [[16, "nav-find-poly-parms"]],
  "(method 46 nav-control)": [[16, "find-nav-sphere-ids-params"]],
  "circle-tangent-directions": [
    [16, "vector"],
    [32, "vector"],
    [48, "vector"]
  ],
  "(trans close com-airlock)": [[16, "script-context"]],
  "traj3d-calc-initial-velocity-using-tilt": [[16, "traj2d-params"]],
  "(method 9 cubic-curve)": [[16, "trajectory"]],
  "(method 10 cubic-curve)": [[16, "trajectory"]],
  "(method 11 cubic-curve)": [[16, "trajectory"]],
  "(method 12 cubic-curve)": [[16, "trajectory"]],
  "(method 13 cubic-curve)": [[16, "trajectory"]],
  "(method 13 combo-tracker)": [
    [16, "event-message-block"],
    [112, ["array", "collide-shape", 32]]
  ],
  "(anon-function 2 find-nearest)": [[128, "collide-query"]],
  "find-nearest-focusable": [[160, "collide-query"]],
  "(method 11 impact-control)": [
    [16, "touching-shapes-entry"],
    [48, "event-message-block"]
  ],
  "(method 16 collide-cache)": [[16, "collide-cache-tri"]],
  "(method 20 editable)": [
    [16, "vector"],
    [32, "vector"]
  ],
  "(method 31 editable-face)": [[16, "matrix"]],
  "(method 13 editable-face)": [
    [64, ["inline-array", "vector", 6]],
    [160, "vector"],
    [48, "vector"],
    [32, "vector"],
    [16, "vector"]
  ],
  "(method 30 editable-plane)": [
    [16, "vector"],
    [32, "vector"],
    [48, "vector"]
  ],
  "(method 13 editable-plane)": [[64, ["inline-array", "vector", 4]]],
  "execute-select": [[16, "vector"]],
  "(method 9 editable-array)": [[16, "vector"]],
  "execute-mouse-move": [
    [80, "vector"],
    [96, "vector"],
    [112, "vector"],
    [64, "vector"],
    [48, "vector"],
    [32, "vector"],
    [16, "vector"]
  ],
  "(method 12 editable-array)": [
    [96, "vector"],
    [160, "vector"]
  ],
  "insert-box": [
    [16, "vector"],
    [32, ["array", "int32", 8]]
  ],
  "(method 11 editable-region)": [[16, "vector2h"]],
  "(method 29 editable-face)": [
    [16, ["inline-array", "vector", 6]],
    [304, "matrix"],
    [112, ["inline-array", "vector", 6]],
    [240, ["array", "editable-point", 6]]
  ],
  "(method 10 editable-face)": [[16, ["inline-array", "vector", 6]]],
  "(method 11 editable)": [[16, "collide-query"]],
  "(method 10 editable-plane)": [[16, "matrix"]],
  "(method 9 game-task-node-info)": [[16, ["inline-array", "qword", 8]]],
  "(code retry task-manager)": [[16, "event-message-block"]],
  "(code complete task-manager)": [[16, "event-message-block"]],
  "(method 9 script-context)": [[16, "script-context"]],
  "(anon-function 32 script)": [
    [16, "vector"],
    [32, "vector"]
  ],
  "(method 19 load-state)": [[16, ["inline-array", "level-buffer-state", 6]]],
  "(method 17 load-state)": [[16, "script-context"]],
  "(method 26 level-group)": [
    [64, "vector"],
    [80, "vector"]
  ],
  "(event target-board-halfpipe)": [[16, "vector"]],
  "process-drawable-shock-effect": [
    [16, "matrix"],
    [80, "collide-query"]
  ],
  "(code target-board-get-on)": [[16, "event-message-block"]],
  "(enter target-board-get-on)": [
    [16, "vector"],
    [32, "vector"],
    [48, "vector"],
    [64, "vector"]
  ],
  "(enter target-board-get-off)": [
    [16, "vector"],
    [32, "vector"]
  ],
  "(trans target-board-ride-edge)": [[16, "vector"]],
  "target-board-compute-edge": [
    [16, "vector"],
    [32, "vector"],
    [128, "vector"]
  ],
  "target-board-spin-check": [
    [16, "vector"],
    [32, "vector"]
  ],
  "(code target-board-hit)": [
    [16, "vector"],
    [32, "vector"],
    [48, "vector"],
    [64, "vector"],
    [80, "event-message-block"]
  ],
  "target-board-ground-check": [
    [16, "vector"],
    [32, "event-message-block"]
  ],
  "(enter target-board-jump)": [
    [48, "vector"],
    [64, "event-message-block"]
  ],
  "(enter target-board-grenade)": [[16, "vector"]],
  "(enter target-board-turn-to)": [
    [16, "vector"],
    [32, "vector"]
  ],
  "(code target-board-hold)": [
    [16, "vector"],
    [32, "vector"]
  ],
  "(code target-board-flip)": [[16, "vector"]],
  "(exit target-board-ride-edge)": [[32, "collide-query"]],
  "(code target-board-trickx)": [[16, "vector"]],
  "(method 9 board-info)": [[16, "event-message-block"]],
  "init-var-jump": [
    [16, "event-message-block"],
    [96, "vector"]
  ],
  "(post target-slide-down-to-ground)": [
    [16, "vector"],
    [32, "vector"],
    [48, "vector"],
    [64, "vector"],
    [80, "vector"]
  ],
  "(enter target-attack-air)": [
    [16, "vector"],
    [32, "vector"],
    [48, "vector"]
  ],
  "(event target-attack-uppercut-jump)": [
    [16, "vector"],
    [32, "vector"],
    [48, "vector"]
  ],
  "target-board-ride-post": [
    [48, "vector"],
    [64, "vector"],
    [80, "collide-query"]
  ],
  "probe-test": [[16, "collide-query"]],
  "target-board-real-post": [
    [16, "vector"],
    [128, "vector"]
  ],
  "board-add-thrust": [[16, "vector"]],
  "target-board-collision": [
    [16, "vector"],
    [32, "vector"]
  ],
  "(code target-roll-flip)": [
    [16, "vector"],
    [32, "vector"]
  ],
  "(code target-flop)": [
    [16, "vector"],
    [32, "vector"],
    [48, "vector"]
  ],
  "(trans target-flop)": [[16, "event-message-block"]],
  "(enter target-flop)": [[16, "vector"]],
  "(code target-running-attack)": [[32, "collide-query"]],
  "mod-var-jump": [
    [16, "vector"],
    [32, "vector"]
  ],
  "(trans target-running-attack)": [
    [16, "vector"],
    [32, "vector"],
    [48, "vector"]
  ],
  "target-board-pre-move": [[112, "vector"]],
  // stack guesser can't handle inline arrays
  "(method 11 blocking-plane)": [[16, ["inline-array", "vector", 2]]],
  // stack guesser can't handle inline arrays
  "blocking-plane-spawn": [[16, ["inline-array", "vector", 2]]],
  // stack guesser can't handle inline arrays
  "(enter active elec-gate)": [[176, ["inline-array", "vector", 2]]],
  "(method 46 elevator)": [
    // bad stack guess (method type was a path-step)
    [16, "path-step"]
  ],
  "(method 10 nav-node)": [[16, "vector"]],
  "(method 9 nav-graph)": [[16, "matrix"]],
  "(method 10 xz-height-map)": [[16, "matrix"]],
  "(method 13 xz-height-map)": [[16, "vector4w-2"]],
  "(method 9 nav-node)": [[48, "nav-graph-link"]],
  "(method 18 drawable-region-face)": [
    [16, "vector"],
    [32, "vector"]
  ],
  "particle-adgif-callback": [[16, ["inline-array", "vector", 4]]],
  "sparticle-respawn-heights": [[16, "vector"]],
  "sparticle-respawn-timer": [[16, "vector"]],
  "check-drop-level-rain": [[16, "vector"]],
  "check-water-level-drop": [[16, "vector"]],
  "check-water-level-drop-motion": [[16, "vector"]],
  "water-info<-region": [[16, "script-context"]],
  "(method 52 collide-shape)": [[16, "water-info"]],
  "cshape-reaction-update-state": [
    [16, "vector"],
    [32, "vector"]
  ],
  "(code target-darkjak-giant)": [
    [96, "collide-query"],
    [640, ["inline-array", "sphere", 1]]
  ],
  "(code target-darkjak-bomb1)": [
    [16, "vector"],
    [112, "vector"],
    [128, "event-message-block"]
  ],
  "(code target-darkjak-bomb0)": [
    [32, "vector"],
    [48, "vector"]
  ],
  "set-forward-vel": [
    [16, "vector"],
    [32, "vector"]
  ],
  "delete-back-vel": [
    [16, "vector"],
    [32, "vector"]
  ],
  "(method 16 target)": [[16, "vector"]],
  "can-exit-duck?": [
    [16, "collide-query"],
    [560, ["inline-array", "sphere", 2]]
  ],
  "target-send-attack": [[16, "event-message-block"]],
  "(trans target-pole-cycle)": [[16, "vector"]],
  "(enter target-float)": [[16, "vector"]],
  "(trans target-float)": [
    [16, "vector"],
    [32, "vector"],
    [48, "vector"],
    [64, "vector"],
    [80, "vector"]
  ],
  "(code target-launch)": [[16, "event-message-block"]],
  "(anon-function 11 target2)": [[16, "vector"]],
  "(code target-load-wait)": [[16, "event-message-block"]],
  "target-generic-event-handler": [[16, "event-message-block"]],
  "(code target-swim-jump)": [[16, "vector"]],
  "(code target-swim-down)": [[16, "vector"]],
  "(method 10 water-control)": [
    [16, "water-info"],
    [224, "vector"]
  ],
  "(anon-function 10 water)": [[16, "vector"]],
  "target-bomb1-fire-shot": [
    [96, "vector"],
    [112, "vector"]
  ],
  "water-anim-event-handler": [
    [16, "vector"],
    [32, "event-message-block"]
  ],
  "(post fall crate)": [
    [32, "collide-query"],
    [16, "vector"]
  ],
  "(enter fall crate)": [[16, "event-message-block"]],
  "target-gun-find-track": [[64, "event-message-block"]],
  "target-gun-build-track-list": [
    [16, "vector"],
    [32, "vector"]
  ],
  "target-gun-joint-pre0": [
    [640, ["inline-array", "sphere", 2]],
    [656, "vector"]
  ],
  "cloud-track": [[16, "vector"]],
  "progress-post": [[112, "hud-box"]],
  "(method 10 menu-missions-option)": [[224, "hud-box"]],
  "(method 10 menu-secret-option)": [[64, "hud-box"]],
  "(method 10 menu-highscores-option)": [[16, "hud-box"]],
  "master-track-target": [[16, "vector"]],
  "cam-string-line-of-sight": [[192, "collide-query"]],
  "(enter cam-circular)": [[32, "collide-query"]],
  "(method 26 rigid-body)": [[16, ["inline-array", "vector", 8]]],
  "(method 47 rigid-body-object)": [[16, "rigid-body-impact"]],
  "(method 16 sky-work)": [[16, "vector"]],
  "(method 17 sky-work)": [[16, "vector"]],
  // stack casts can't be guessed in a "run in process" (since the arg numbers are shifted?)
  "lightning-start": [
    [16, "vector"],
    [32, "vector"]
  ],
  "lightning-trail-fractal-gen": [
    [16, "vector"],
    [32, "vector"],
    [48, "vector"],
    [64, "vector"]
  ],
  "(method 24 game-info)": [[16, ["array", "uint16", 512]]],
  "add-a-bunch": [[16, "vector"]],
  "(method 23 grid-hash)": [
    [16, "grid-hash-box"],
    [32, "grid-hash-box"],
    [48, "vector"],
    [64, "vector"]
  ],
  "(method 14 grid-hash)": [
    [16, "vector"],
    [32, "vector"]
  ],
  "(method 15 sphere-hash)": [[16, "vector"]],
  "draw-grid": [
    [16, "vector"],
    [32, "vector"],
    [48, "vector"]
  ],
  "(method 32 sphere-hash)": [[32, "vector"]],
  "(method 37 spatial-hash)": [[48, "vector"]],
  "(method 10 carry-info)": [[16, "vector"]],
  "(method 12 carry-info)": [[16, "vector"]],
  "(method 13 carry-info)": [
    [16, "event-message-block"],
    [144, "matrix"]
  ],
  "(method 16 carry-info)": [[16, "event-message-block"]],
  "(method 23 task-arrow)": [[16, "collide-query-with-vec"]],
  "(method 38 projectile)": [[16, "collide-query"]],
  "projectile-move-fill-all-dirs": [[16, "collide-query"]],
  "projectile-move-fill-line-sphere": [[16, "collide-query"]],
  "projectile-update-velocity-add-gravity": [[16, "vector"]],
  "projectile-bounce-falling-post": [[16, "collide-query"]],
  "cshape-reaction-default": [
    [16, "vector"],
    [32, "vector"]
  ],
  "(method 26 gun-blue-shot)": [[32, "vector"]],
  "(method 38 gun-blue-shot)": [[16, "collide-query"]],
  "someone-fire-yellow": [[16, "projectile-init-by-other-params"]],
  "(method 25 gun-yellow-shot)": [[32, "vector"]],
  "(method 38 gun-yellow-shot)": [[16, "collide-query"]],
  "target-gun-fire-red": [
    // TODO needed to prevent infinite loop
    [16, "vector"]
  ],
  "(method 26 gun-red-shot)": [[16, "vector"]],
  "(method 28 gun-red-shot)": [[16, "collide-query"]],
  "(method 24 gun-red-shot)": [[16, "collide-query"]],
  "(method 52 nav-state)": [
    [16, "nav-avoid-spheres-params"],
    [112, "nav-ray"]
  ],
  "(method 31 nav-state)": [
    [16, "nav-avoid-spheres-params"],
    [112, "nav-ray"]
  ],
  "(method 24 nav-state)": [[16, "vector"]],
  "(method 34 nav-state)": [[16, "vector"]],
  "(method 9 nav-control)": [[16, "vector"]],
  "(method 37 nav-state)": [[16, "vector"]],
  "(method 33 nav-state)": [[16, "clamp-travel-vector-to-mesh-return-info"]],
  "(method 32 nav-state)": [[16, "nav-control-cfs-work"]],
  "(method 28 nav-state)": [[208, "vector"]],
  "(method 11 nav-state)": [
    [16, "vector"],
    [32, "vector"]
  ],
  "(method 49 nav-state)": [[16, "nav-ray"]],
  "check-drop-level-ctysluma-drop-userdata": [[16, "vector"]],
  "(method 54 enemy)": [[80, "vector"]],
  "enemy-falling-post": [[16, "vector"]],
  "enemy-die-falling-post": [[16, "vector"]],
  "(method 100 enemy)": [
    [672, "vector"],
    [688, "vector"]
  ],
  "(method 102 nav-enemy)": [[32, "collide-query"]],
  "(method 100 nav-enemy)": [
    [672, "vector"],
    [688, "vector"]
  ],
  "(method 176 nav-enemy)": [[16, "nav-gap-info"]],
  "(method 143 nav-enemy)": [[16, "vector"]],
  "(code jump nav-enemy)": [[16, "enemy-jump-info"]],
  "(method 145 nav-enemy)": [[16, "vector"]],
  "(method 150 nav-enemy)": [[16, "vector"]],
  "(anon-function 88 nav-enemy)": [[16, "vector"]],
  "(anon-function 93 nav-enemy)": [[16, "vector"]],
  "(method 54 rigid-body-platform)": [[16, "vector"]],
  "target-carry-update": [[560, ["inline-array", "sphere", 1]]],
  "(code target-carry-drop)": [[672, ["inline-array", "sphere", 1]]],
  "(code target-carry-throw)": [[640, ["inline-array", "sphere", 1]]],
  "(code target-hit)": [[16, "vector"]],
  "(method 39 battle)": [[64, "transformq"]],
  "add-collide-debug-box": [[16, "bounding-box"]],
  "collide-list-fill-bg-using-box": [
    [32, "matrix"],
    [96, "collide-query"]
  ],
  "collide-list-fill-bg-using-line-sphere": [
    [32, "matrix"],
    [96, "collide-query"]
  ],
  "(method 11 collide-mesh)": [[16, "spat-work"]],
  "(method 10 collide-mesh)": [[16, "oot-work"]],
  "(method 9 touching-list)": [[16, "add-prims-touching-work"]],
  "(method 12 touching-list)": [[16, "event-message-block"]],
  "(method 20 collide-edge-work)": [[16, "vector"]],
  "(method 13 collide-edge-work)": [[16, "faei-stack-vars"]],
  "(method 9 collide-edge-edge)": [
    [16, "matrix"],
    [80, ["inline-array", "sphere", 6]]
  ],
  "(method 12 ocean)": [[16, "vector"]],
  "(method 18 ocean)": [
    [16, "vector"],
    [32, "vector4"],
    [48, "vector"]
  ],
  "(method 28 ocean)": [[16, "vector"]],
  "(method 33 ocean)": [[16, "vector"]],
  "(method 34 ocean)": [[16, "vector"]],
  "(method 35 ocean)": [[16, "vector"]],
  "(method 36 ocean)": [
    [16, "vector"],
    [32, "vector"]
  ],
  "(method 46 ocean)": [[16, "vector"]],
  "(method 59 ocean)": [[16, "vector"]],
  "(method 60 ocean)": [
    [16, "vector"],
    [32, "vector"]
  ],
  "(method 61 ocean)": [
    [16, "vector"],
    [32, "vector"]
  ],
  "(method 62 ocean)": [
    [16, "vector"],
    [32, "vector"]
  ],
  "(method 63 ocean)": [
    [16, "vector"],
    [32, "vector"]
  ],
  "(method 67 ocean)": [[16, "vector"]],
  "(method 18 collide-shape-prim-mesh)": [[16, "collide-tri-result"]],
  "(method 15 collide-shape-prim-sphere)": [[16, "collide-tri-result"]],
  "target-attack-up": [[16, "event-message-block"]],
  "(method 37 control-info)": [[48, "vector"]],
  "(method 45 collide-shape)": [[16, "do-push-aways-work"]],
  "(method 50 collide-shape)": [[32, "vector"]],
  "(method 44 collide-shape)": [[16, "pull-rider-info"]],
  "(method 25 guard-shot)": [[32, "vector"]],
  "(enter impact guard-shot)": [[16, "traffic-danger-info"]],
  "(method 38 guard-shot)": [[16, "collide-query"]],
  "(method 38 guard-lazer-shot)": [
    [16, "collide-query"],
    [560, "vector"]
  ],
  "(method 25 metalhead-shot)": [
    [16, "vector"],
    [32, "vector"]
  ],
  "spawn-metalhead-grenade": [[16, "projectile-init-by-other-params"]],
  "spawn-metalhead-projectile": [[16, "projectile-init-by-other-params"]],
  "(method 24 grid-hash)": [[16, "vector"]],
  "(method 11 grid-hash)": [
    [16, "vector"],
    [32, "vector"]
  ],
  "(method 11 flow-control)": [
    [80, "vector"],
    [128, "vector"]
  ],
  "(method 9 joint-control)": [[16, "vector"]],
  "check-shell-level1": [[16, "vector"]],
  "check-shell-level2": [[16, "vector"]],
  "birth-func-target-orient": [[48, "vector"]],
  "birth-func-vector-orient": [[32, "vector"]],
  "(enter cam-launcher-longfall)": [[16, "vector"]],
  "explosion-init-by-other": [[16, "traffic-danger-info"]],
  "process-drawable-shock-skel-effect": [
    [176, "matrix"],
    [256, "vector"],
    [272, "vector"],
    [288, "vector"],
    [304, "quaternion"],
    [384, "vector"]
  ],
  "(method 20 collide-cache)": [[16, "matrix"]],
  "col-rend-draw": [[16, "matrix"]],
  "(code jump enemy)": [[16, "enemy-jump-info"]],
  "check-drop-level-flitter-dirt-rubble": [[16, "vector"]],
  "dma-add-process-drawable": [[64, "light-group"]],
  "dark-lightning-handler": [[16, "matrix"]],
  "(method 25 joint-exploder)": [[16, "bounding-box"]],
  "check-drop-level-forexitb-drop-userdata": [[16, "vector"]],
  "check-drop-level-forexitb-drop-water-userdata": [[16, "vector"]],
  "check-drop-level-hide-fireplace-sparks": [[16, "vector"]],
  "check-drop-level-ctyslumb-drop-userdata": [[16, "vector"]],
  "check-drop-level-kiosk-fire-sparks": [[16, "vector"]],
  "(method 25 turret-shot)": [[32, "vector"]],
  "check-drop-level-ruins-tower-userdata": [[16, "vector"]],
  "check-drop-level-ruins-tower-userdata-nosplat": [[16, "vector"]],
  "check-drop-level-ruins-rubble": [[16, "vector"]],
  "update-light-hash": [
    [16, "bounding-box"],
    [48, "vector"],
    [64, "vector"]
  ],
  "check-drop-level-forest-drop-userdata": [[16, "vector"]],
  "check-drop-level-dig-lava-bloops": [[16, "vector"]],
  "check-drop-level-drill-drillbit-rubble-sparks": [[16, "vector"]],
  "check-drop-level-mountain-drop-userdata": [[16, "vector"]],
  "(anon-function 2 atoll-scenes)": [[16, "vector"]],
  "check-drop-level-ctyfarma-drop-userdata": [[16, "vector"]],
  "check-drop-level-ctyfarmb-drop-userdata": [[16, "vector"]],
  "check-drop-level-ecowell-victory-dirt-rubble": [[16, "vector"]],
  "check-drop-level-strip-fencespikes-sparks-10": [[16, "vector"]],
  "check-drop-level-atoll-drop-userdata": [[16, "vector"]],
  "check-drop-level-atoll-drop": [[16, "vector"]],
  "check-drop2-level-sewer-drop": [[16, "vector"]],
  "check-drop-level-sewer-drop": [[16, "vector"]],
  "check-drop-level-palace-roof-rain": [[16, "vector"]],
  "check-drop-level-palroof-drop-userdata": [[16, "vector"]],
  "check-drop-level-stadium-drop-userdata": [[16, "vector"]],
  "check-drop-level-boss-pebble": [[16, "vector"]],
  "birth-func-boss-pebble": [[560, "vector"]],
  "func-widow-damaged-sparks-awake": [[16, "vector"]],
  "check-drop-level-ctypal-drop-userdata": [[16, "vector"]],
  "check-drop-level-under-drip": [[16, "vector"]],
  "check-drop-level-bigdoor-open-pops": [[16, "vector"]],
  "check-split-level-intro-vortex-pop-userdata": [[16, "vector"]],
  "movie-nest-metalkor-shot-draw-moving": [[80, "vector"]],
  "movie-nest-metalkor-shot-draw-impact": [[48, "vector"]],
  "func-squid-damaged-sparks-awake": [[16, "vector"]],
  "check-drop-level-castle-drop-userdata": [[16, "vector"]],
  "castle-green-slime-popper": [[16, "vector"]],
  "movie-consite-metalkor-shot-draw-moving": [[80, "vector"]],
  "movie-consite-metalkor-shot-draw-impact": [[48, "vector"]],
  "mech-spawn-thruster": [[32, "vector"]],
  "check-drop-level-vinroom-piss-drop-userdata": [[16, "vector"]],
  "(anon-function 2 under-scenes)": [
    [16, "vector"],
    [32, "vector"]
  ],
  "check-pop-level-firework-green-userdata": [[16, "vector"]],
  "check-pop-level-firework-red-userdata": [[16, "vector"]],
  "check-pop-level-firework-userdata": [[16, "vector"]],
  "(method 13 nav-mesh)": [[16, ["array", "int8", 4]]],
  "point-to-poly-boundary": [[16, ["inline-array", "vector", 4]]],
  "(method 35 nav-mesh)": [[16, ["inline-array", "nav-poly", 3]]],
  "(method 51 nav-state)": [
    [16, "vector"],
    [32, "nav-route-portal"],
    [80, ["inline-array", "vector", 2]],
    [192, "matrix"]
  ],
  "(method 18 nav-control)": [[16, "nav-control-cfs-work"]],
  "(method 19 nav-control)": [[16, "nav-control-cfs-work"]],
  "(method 19 nav-mesh)": [
    [16, "nav-ray"],
    [96, "vector"]
  ],
  "(method 18 nav-mesh)": [[16, "nav-ray"]],
  "(post idle gun-dummy)": [[16, "event-message-block"]],
  "(method 23 training-manager)": [[16, "vector"]],
  "birth-pickup-at-point": [[16, "vector"]],
  "(code notice fodder)": [[112, "vector"]],
  "target-mech-collision": [
    [704, "vector"],
    [16, "vector"],
    [32, "vector"],
    [48, "event-message-block"],
    [144, "vector"],
    [160, "collide-query"],
    [128, "vector"]
  ],
  "target-mech-add-thrust": [[16, "vector"]],
  "target-mech-get-off?": [[560, "sphere"]],
  "mech-update-ik": [
    [16, "collide-query"],
    [592, "vector"],
    [608, "vector"],
    [624, "vector"],
    [624, "vector"],
    [640, "vector"],
    [656, "vector"]
  ],
  "target-mech-carry-update": [[560, "sphere"]],
  "(code target-mech-carry-throw)": [[640, "sphere"]],
  "(code target-mech-carry-drop)": [
    [96, "vector"],
    [672, "sphere"]
  ],
  "(code target-mech-carry-pickup)": [[16, "event-message-block"]],
  "(trans target-mech-carry-drag)": [[560, "sphere"]],
  "(method 22 krew-collection-item)": [[16, "collide-query-with-2vec"]],
  "(code idle krew-collection-item)": [[64, "vector"]],
  "pegasus-fly-code": [[96, "vector"]],
  "(method 90 amphibian)": [[80, "vector"]],
  "(method 186 amphibian)": [
    [560, "vector"],
    [16, "collide-query"],
    [576, "event-message-block"]
  ],
  "(enter tongue-attack amphibian)": [[16, "amphibian-tongue-attack-info"]],
  "amphibian-joint-mod-callback": [
    [16, ["inline-array", "matrix", 3]],
    [112, "vector"]
  ],
  "(method 178 hopper)": [
    [144, "vector"],
    // unused
    [96, "vector"],
    [176, "vector"]
  ],
  "(method 90 hopper)": [[80, "vector"]],
  "(method 180 ginsu)": [[16, "matrix"]],
  "(trans hostile centurion)": [[16, "vector"]],
  "(method 181 centurion)": [
    [80, "vector"],
    [160, "vector"],
    [176, "vector"]
  ],
  "(method 74 centurion)": [[16, "event-message-block"]],
  "(enter stop-run rhino)": [
    // unused
    [32, "vector"]
  ],
  "(enter attack rhino)": [[32, "vector"]],
  "(method 74 rhino)": [[48, "vector"]],
  "(enter run-away rhino)": [[32, "vector"]],
  "(trans hostile grenadier)": [
    // unused
    [48, "vector"]
  ],
  "(method 115 rapid-gunner)": [[32, "vector"]],
  "(code notice monster-frog)": [[16, "vector"]],
  "(method 184 predator)": [
    [128, "vector"],
    [144, "vector"],
    [176, "vector"]
  ],
  "(method 11 predator-manager)": [
    [32, "transformq"],
    [80, "vector"],
    [112, "vector"]
  ],
  "(method 196 crimson-guard-level)": [
    [32, "vector"],
    [48, "vector"],
    [96, "vector"],
    [160, "vector"],
    [176, "vector"]
  ],
  "(method 199 crimson-guard-level)": [
    [608, "vector"],
    [624, "vector"],
    [640, "vector"],
    [656, "vector"]
  ],
  "(method 198 crimson-guard-level)": [
    [80, "vector"],
    [96, "collide-query"],
    [672, "vector"]
  ],
  "(method 202 crimson-guard-level)": [
    [32, "vector"],
    [656, "vector"],
    [720, "vector"]
  ],
  "(method 192 crimson-guard-level)": [[32, "vector"]],
  "check-drop-level-dig-digger-rubble-sparks": [[16, "vector"]],
  "(method 24 dig-tether)": [[128, "vector"]],
  "(trans idle dig-digger)": [[16, "vector"]],
  "(method 23 dig-digger)": [[16, "vector"]],
  "(code die fort-elec-switch)": [[16, "vector"]],
  "(method 11 fort-elec-switch)": [
    [32, "vector"],
    [48, "vector"]
  ],
  "(method 24 fort-roboscreen)": [[32, "vector"]],
  "fort-robotank-reticle-post": [
    [16, "vector"],
    [32, "vector"]
  ],
  "robotank-turret-handler": [[96, "vector"]],
  "fort-robotank-turret-init-by-other": [[16, "vector"]],
  "(method 11 fort-robotank)": [[32, "vector"]],
  "(method 26 fort-robotank)": [[16, "event-message-block"]],
  "(method 31 fort-robotank-turret)": [[16, "collide-query"]],
  "(method 33 fort-robotank-turret)": [
    [16, ["inline-array", "vector", 2]],
    [48, ["inline-array", "vector", 4]]
  ],
  "draw-2d-hud": [
    [16, ["inline-array", "vector4w", 4]],
    [80, "vector"]
  ],
  "fort-turret-draw-laser-spot": [[16, "vector"]],
  "(method 141 fort-turret)": [[64, "collide-query"]],
  "(method 33 transport-level)": [[16, "crimson-guard-level-params"]],
  "joint-mod-set-y-callback": [[16, "transformq"]],
  "(code die fort-dump-bomb-a)": [[16, "matrix"]],
  "(code die fort-missile)": [[16, "matrix"]],
  "birth-func-dig-digger-collide": [[16, ["inline-array", "vector", 5]]],
  "(method 29 dig-bomb-crate)": [[16, "dig-bomb-crate-cylinder-spawn-params"]],
  "(method 63 collide-shape-moving)": [[16, "rb-work"]],
  "(code active dig-spikey-sphere-door)": [
    [32, "projectile-init-by-other-params"]
  ],
  "(enter idle dig-stomp-block-controller)": [[16, "vector"]],
  "(post idle fish-manager)": [
    [384, "vector"],
    [176, "vector"],
    [192, "vector"],
    [208, "vector"],
    [224, "vector"],
    [256, "vector"],
    [272, "vector"],
    [336, "vector"],
    [368, "vector"],
    [400, "vector"],
    [416, "vector"]
  ],
  "(method 24 minimap)": [[16, "minimap-draw-work"]],
  "(method 15 minimap)": [[16, "minimap-draw-work"]],
  "(method 11 minimap)": [[16, ["inline-array", "vector", 4]]],
  "(method 26 minimap)": [
    [32, "vector"],
    [64, "matrix"],
    [48, "vector"]
  ],
  "(method 23 minimap)": [
    [32, "vector"],
    [48, "vector"],
    [64, "matrix"],
    [80, "matrix"],
    [144, "matrix"]
  ],
  "(method 17 minimap)": [
    [32, "vector"],
    [48, "vector"],
    [64, "matrix"],
    [80, "matrix"],
    [144, "matrix"],
    [240, "vector"],
    [256, "vector"]
  ],
  "(method 18 minimap)": [
    [32, "vector"],
    [48, "vector"],
    [64, "matrix"],
    [80, "matrix"],
    [144, "matrix"],
    [240, "vector"],
    [256, "vector"]
  ],
  "(method 19 minimap)": [
    [16, "vector"],
    [32, "matrix"]
  ],
  "(method 12 trail-graph)": [[16, ["inline-array", "vector", 2]]],
  "(method 14 trail-graph)": [[16, ["inline-array", "vector", 2]]],
  "(method 13 trail-graph)": [[16, ["inline-array", "vector", 2]]],
  "(method 19 trail-graph)": [[16, "trail-vis-work"]],
  "(method 15 trail-graph)": [[16, "trail-conn-search"]],
  "(anon-function 20 sewer-scenes)": [[16, "vector"]],
  "(method 27 mtn-dice)": [[64, "vector"]],
  "(method 26 mtn-dice)": [
    [64, "vector"],
    [32, "vector"],
    [48, "vector"],
    [80, "vector"]
  ],
  "dice-joint-callback": [
    [16, "vector"],
    [112, "matrix"],
    [176, "vector"],
    [192, "vector"],
    [208, "vector"],
    [224, "vector"],
    [240, "matrix"],
    [304, "vector"],
    [320, "vector"],
    [336, "matrix"],
    [400, "vector"],
    [480, "vector"]
  ],
  "(event idle mtn-dice)": [[16, "matrix"]],
  "check-drop-level-strip-crate-drop-userdata-nosplat": [[16, "vector"]],
  "check-drop-level-strip-crate-drop-userdata": [[16, "vector"]],
  // hang without!
  "(post idle grenade-point)": [
    [16, "vector"],
    [32, "vector"],
    [48, "vector"],
    [64, "vector"]
  ],
  "(method 13 grid-info)": [[16, "bounding-box"]],
  "(method 20 vehicle-controller)": [[16, "vehicle-control-point"]],
  "(method 16 vehicle-controller)": [[16, "vehicle-control-point"]],
  "(method 104 vehicle)": [[16, "vehicle-control-point"]],
  "(method 93 vehicle)": [[16, "matrix"]],
  "(method 94 vehicle)": [
    [16, "vector"],
    [32, "vector"]
  ],
  "(method 52 vehicle)": [[16, "vehicle-control-point"]],
  "(method 47 vehicle)": [[16, "matrix"]],
  "(method 97 vehicle)": [[96, "vehicle-control-point"]],
  "(method 107 vehicle)": [[16, "vehicle-control-point"]],
  "(method 20 traffic-engine)": [[16, "traffic-find-segment-struct"]],
  "(method 12 turret-control)": [[16, "vector"]],
  "vehicle-los-clear?": [[16, "collide-query"]],
  "vehicle-draw-laser": [[32, "vector"]],
  "vehicle-draw-beam": [[32, "vector"]],
  "(method 94 vehicle-guard)": [[16, "camera-free-floating-move-info"]],
  "vehicle-explode-post": [[16, "rigid-body-info"]],
  "(method 18 vehicle-controller)": [
    [32, ["inline-array", "vector", 16]],
    [288, ["array", "collide-shape", 12]]
  ],
  "(method 139 vehicle)": [[16, "merc-matrix"]],
  "(method 99 vehicle)": [[16, "vehicle-grab-rail-info"]],
  "(method 29 vehicle)": [
    [16, ["inline-array", "matrix", 9]],
    [640, ["inline-array", "vector", 5]],
    [736, "rigid-body-vehicle-constants"]
  ],
  "vehicle-guard-choose-branch": [[16, ["inline-array", "vector", 5]]],
  "(method 155 vehicle-guard)": [
    [192, "rigid-body-impact"],
    [256, ["inline-array", "vector", 8]]
  ],
  "(method 70 traffic-engine)": [
    [16, ["inline-array", "traffic-suppression-box", 2]]
  ],
  "(method 22 traffic-engine)": [[16, "pilot-edge-grab-info"]],
  "(method 14 traffic-level-data)": [
    [32, "vector"],
    [48, "vector"],
    [64, "vector"]
  ],
  "update-guard-status-spots": [[32, "vector"]],
  "(method 84 vehicle)": [[16, ["inline-array", "vehicle-control-point", 3]]],
  "(method 85 vehicle)": [
    [16, ["inline-array", "matrix", 2]],
    [144, "sprite-glow-data"],
    [208, "sprite-glow-data"]
  ],
  "(method 48 vehicle)": [[16, "rigid-body-impact"]],
  "(method 15 rigid-body)": [
    [16, "collide-query"],
    [560, "vector"],
    [592, "vector"],
    [608, "vector"],
    [640, "vector"],
    [656, "vector"],
    [672, "vector"],
    [688, "vector"]
  ],
  "(method 133 vehicle)": [[16, ["inline-array", "matrix", 12]]],
  "(method 153 vehicle-guard)": [[16, "vector"]],
  "(method 150 vehicle-guard)": [[16, "vehicle-control-point"]],
  "(method 9 turret-control)": [[16, "rigid-body-info"]],
  "(method 21 traffic-manager)": [[16, ["inline-array", "vector16b", 2]]],
  "(method 71 traffic-engine)": [[16, "vector"]],
  "(method 18 city-level-info)": [[16, "bounding-box"]],
  "(method 49 traffic-engine)": [
    [32, "(array crimson-guard)"],
    [112, "(array float)"]
  ],
  "(method 68 traffic-engine)": [
    [16, "vector"],
    [32, "vector"]
  ],
  "(method 13 traffic-suppressor)": [
    [16, "bounding-box"],
    [48, "vector4w"]
  ],
  "(method 22 traffic-tracker)": [[16, ["inline-array", "vector", 10]]],
  "(method 10 simple-sprite-system)": [[16, ["array", "texture-id", 4]]],
  "(anon-function 3 ruins-obs)": [[16, "event-message-block"]],
  "(event unbroken ruins-breakable-wall)": [[16, "attack-info"]],
  "(method 21 spider-eyes)": [[32, "vector"]],
  "(code mech-lunge grunt-mech)": [[16, "matrix"]],
  "(method 193 grunt-mech)": [[32, "vector"]],
  "(code mech-dismount grunt-mech)": [[16, "matrix"]],
  "(post chase tomb-boulder)": [
    [16, "collide-query"],
    [560, "vector"],
    [576, "vector"],
    [592, "event-message-block"]
  ],
  "(enter chase tomb-boulder)": [[32, "event-message-block"]],
  "(code doors-open tomb-sphinx)": [
    [32, "vector"],
    [48, "vector"],
    [64, "vector"],
    [80, "vector"]
  ],
  "(code active tomb-sphinx)": [[80, "vector"]],
  "(trans wait-for-pools tomb-stair-block)": [[32, "event-message-block"]],
  "drop-pool": [[32, "vector"]],
  "(method 11 tomb-water-trap)": [
    [16, "sync-info-params"],
    [64, "sphere"]
  ],
  "(method 23 tomb-water-trap)": [
    [592, "vector"],
    [608, "event-message-block"],
    [16, "collide-query"],
    [560, "vector"]
  ],
  "(trans show-sequence tomb-plat-simon)": [[16, "event-message-block"]],
  "(event dangerous tomb-simon-block)": [[16, "vector"]],
  "(method 185 tomb-beetle)": [[16, "vector"]],
  "(method 189 bot)": [
    [16, "enemy-best-focus"],
    [32, "sphere"]
  ],
  "(method 190 bot)": [[16, "connection-pers"]],
  "(method 247 sig)": [[16, "projectile-init-by-other-params"]],
  "(method 250 sig)": [[16, "sphere"]],
  "(method 25 sig-shot)": [[32, "vector"]],
  "(method 12 sigt-choose-piston)": [[16, "event-message-block"]],
  "(method 11 sigt-riding-piston)": [[16, "event-message-block"]],
  "(anon-function 48 sig0-course)": [[16, "event-message-block"]],
  "ashelin-shot-move": [[16, "vector"]],
  "(method 25 ashelin-shot)": [[32, "vector"]],
  "(anon-function 97 sig0-course)": [[16, "vector"]],
  "(anon-function 12 ash1-course)": [[16, "event-message-block"]],
  "(anon-function 93 sig0-course)": [[16, ["array", "symbol", 3]]],
  "(code active whack-a-metal)": [
    [16, "vector"],
    [32, "vector"]
  ],
  "(code startup title-control)": [
    [16, ["array", "symbol", 6]],
    [48, "mc-slot-info"]
  ],
  "title-plug-lightning": [[16, "vector"]],
  "(method 25 juicer-shot)": [
    [16, "vector"],
    [32, "vector"],
    [48, "matrix"]
  ],
  "(method 142 spyder)": [[16, "vector"]],
  "(method 185 spyder)": [
    [640, "vector"],
    [624, "vector"]
  ],
  "(code ambush mantis)": [[16, "vector"]],
  "(anon-function 8 mantis)": [
    [64, "collide-query"],
    [48, "vector"],
    [32, "vector"],
    [16, "vector"]
  ],
  "(anon-function 15 mantis)": [
    [48, "collide-query"],
    [16, "vector"],
    [32, "vector"]
  ],
  "(method 142 mantis)": [[16, "vector"]],
  "(code turning mammoth)": [
    [16, "vector"],
    [48, "vector"]
  ],
  "(method 185 mammoth)": [[608, "matrix"]],
  "mammoth-update-ik": [
    [576, "vector"],
    [592, "vector"],
    [608, "vector"],
    [624, "vector"],
    [640, "vector"]
  ],
  "(method 184 mammoth)": [
    [16, "vector"],
    [48, "vector"],
    [656, "vector"]
  ],
  "(method 55 mammoth)": [[704, ["array", "uint32", 4]]],
  "mammoth-joint-mod-heel": [
    [64, "vector"],
    [48, "vector"]
  ],
  "(method 182 flying-spider)": [[48, "vector"]],
  "(event up nest-switch)": [[16, "event-message-block"]],
  "widow-handler": [[16, "event-message-block"]],
  "widow-bomb-slots-full": [[16, ["array", "int32", 8]]],
  "widow-bomb-launch": [
    [16, "vector"],
    [32, "vector"],
    [48, "vector"],
    [64, ["array", "float", 1]],
    [80, ["array", "int32", 8]]
  ],
  "widow-give-ammo": [
    [16, "vector"],
    [32, "vector"]
  ],
  "spydroid-launch": [
    [16, "event-message-block"],
    [96, "vector"],
    [112, "vector"],
    [128, "matrix3"],
    [176, "vector"],
    [192, "vector"],
    [208, ["array", "int32", 8]]
  ],
  "widow-bomb-handler": [[16, "vector"]],
  "(method 11 widow)": [
    [16, "vector"],
    [112, "vector"]
  ],
  "(method 46 widow)": [
    [32, "vector"],
    [16, "vector"]
  ],
  "(method 74 kid)": [[16, "vector"]],
  "(trans idle vehicle-turret)": [[16, "vector"]],
  "(anon-function 9 hal3-course)": [[96, "transport-params"]],
  "(method 17 turret-control)": [[16, "attack-info"]],
  "(code active lightning-tracker)": [[16, "vector"]],
<<<<<<< HEAD
  "(anon-function 1 drill-mech-master)": [[16, "event-message-block"]],
  "(enter hit drill-control-panel)": [[16, "event-message-block"]],
  "drill-plat-falling-trans": [[16, "quaternion"]],
  "(method 11 fire-floor)": [[64, "matrix3"]],
  "(trans drill-laser-idle drill-laser)": [[16, "vector"]],
  "(code die drill-metalhead-eggs)": [[16, "vector"]],
  "drill-falling-door-handler": [[16, "attack-info"]]
=======
  "title-plug-lightning": [[16, "vector"]],
  "(anon-function 18 ctywide-bbush)": [
    [64, "vector"],
    [128, "vector"]
  ]
>>>>>>> 2ba07eb0
}<|MERGE_RESOLUTION|>--- conflicted
+++ resolved
@@ -1733,7 +1733,10 @@
   "(anon-function 9 hal3-course)": [[96, "transport-params"]],
   "(method 17 turret-control)": [[16, "attack-info"]],
   "(code active lightning-tracker)": [[16, "vector"]],
-<<<<<<< HEAD
+  "(anon-function 18 ctywide-bbush)": [
+    [64, "vector"],
+    [128, "vector"]
+  ],
   "(anon-function 1 drill-mech-master)": [[16, "event-message-block"]],
   "(enter hit drill-control-panel)": [[16, "event-message-block"]],
   "drill-plat-falling-trans": [[16, "quaternion"]],
@@ -1741,11 +1744,4 @@
   "(trans drill-laser-idle drill-laser)": [[16, "vector"]],
   "(code die drill-metalhead-eggs)": [[16, "vector"]],
   "drill-falling-door-handler": [[16, "attack-info"]]
-=======
-  "title-plug-lightning": [[16, "vector"]],
-  "(anon-function 18 ctywide-bbush)": [
-    [64, "vector"],
-    [128, "vector"]
-  ]
->>>>>>> 2ba07eb0
 }