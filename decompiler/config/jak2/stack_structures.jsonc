{
  "quaternion-exp!": [[16, "vector"]],
  "quaternion-axis-angle!": [[16, "vector"]],
  "quaternion-vector-angle!": [[16, "vector"]],
  "quaternion-look-at!": [[16, "matrix"]],
  "quaternion-smooth-seek!": [[16, ["inline-array", "quaternion", 2]]],
  // possible for automatic detection:
  "eul->matrix": [[16, "vector"]],
  "vector-sincos!": [[16, "vector"]],
  "vector-reflect-flat-gravity!": [
    [16, "vector"],
    [32, "vector"]
  ],
  "vector-line-distance": [
    [16, "vector"],
    [32, "vector"],
    [48, "vector"],
    [64, "vector"]
  ],
  "vector-line-distance-point!": [
    [16, "vector"],
    [32, "vector"],
    [48, "vector"],
    [64, "vector"]
  ],
  "forward-up-nopitch->inv-matrix": [[16, "vector"]],
  "forward-up-nopitch->quaternion": [[16, "matrix"]],
  "forward-up->quaternion": [
    [16, "matrix"],
    [80, "vector"]
  ],
  "quaternion-from-two-vectors!": [[16, "vector"]],
  "quaternion-from-two-vectors-max-angle!": [[16, "vector"]],
  "matrix-from-two-vectors!": [[16, "vector"]],
  "matrix-from-two-vectors-max-angle!": [[16, "vector"]],
  "matrix-from-two-vectors-max-angle-partial!": [[16, "vector"]],
  "matrix-from-two-vectors-partial-linear!": [[16, "vector"]],
  "matrix-remove-z-rot": [
    [16, "vector"],
    [32, "matrix"]
  ],
  "matrix-rot-diff!": [
    [16, "quaternion"],
    [32, "quaternion"],
    [48, "quaternion"]
  ],
  "quaternion-seek": [
    [16, "matrix"],
    [80, "matrix"],
    [144, "quaternion"]
  ],
  "vector-segment-overlap": [
    [16, "vector"],
    [32, "vector"],
    [48, "vector"],
    [64, "vector"]
  ],
  "line-sphere-intersection?": [
    [16, "vector"],
    [32, "vector"],
    [48, "vector"]
  ],
  "forward-up->inv-matrix": [[16, "vector"]],
  "quaternion-from-two-vectors-partial!": [[16, "vector"]],
  "quaternion-from-two-vectors-max-angle-partial!": [[16, "vector"]],
  "matrix-from-two-vectors-smooth!": [[16, "vector"]],
  "matrix-from-two-vectors-the-long-way-smooth!": [[16, "vector"]],
  "quaternion-from-two-vectors-smooth!": [[16, "matrix"]],
  "vector-deg-seek": [[16, "matrix"]],
  "vector-deg-slerp": [
    [16, "matrix"],
    [80, "vector"],
    [96, "vector"]
  ],
  "circle-test": [
    [16, "sphere"],
    [32, "sphere"],
    [48, "vector"],
    [64, "vector"]
  ],
  "vector-vector-deg-slerp!": [
    [16, "vector"],
    [32, "vector"],
    [48, "quaternion"],
    [64, "quaternion"],
    [80, "quaternion"],
    [96, "vector"]
  ],
  "vector-circle-tangent-new": [
    [16, "sphere"],
    [32, "vector"],
    [48, "vector"]
  ],
  "vector-circle-tangent": [
    [16, "sphere"],
    [32, "vector"],
    [48, "vector"],
    [64, "vector"]
  ],
  "curve-length": [
    [16, "vector"],
    [32, "vector"]
  ],
  "curve-closest-point": [
    [16, "vector"],
    [32, "vector"]
  ],
  "closest-pt-in-triangle": [
    [16, "vector"],
    [32, "vector"],
    [48, "vector"]
  ],
  "vector-plane-distance": [[16, "vector"]],
  "vector-smooth-seek!": [[16, "vector"]],
  "vector-vector-angle-safe": [
    [16, "vector"],
    [32, "vector"]
  ],
  "move-target-from-pad": [
    [16, "vector"],
    [32, "vector"],
    [48, "matrix"]
  ],
  "reverse-transform-point!": [
    [16, "vector"],
    [32, "vector"],
    [48, "vector"]
  ],
  "init-for-transform": [
    [16, "matrix"],
    [80, "matrix"],
    [144, "vector4s-3"],
    [192, "vector"],
    [208, "vector4s-3"]
  ],
  "draw-sprite2d-xy": [[16, "draw-context"]],
  "screen-gradient": [[16, "draw-context"]],
  "play": [
    [16, "event-message-block"],
    [96, ["array", "symbol", 10]]
  ],
  "store-image": [[16, "file-stream"]],
  "joint-mod-blend-world-callback": [[160, "vector"]],
  "joint-mod-rotate-local-callback": [[16, "vector"]],
  "light-hash-get-bucket-index": [[16, "vector4w"]],
  "(method 10 cam-vector-seeker)": [[16, "vector"]],
  "(method 39 nav-mesh)": [
    [16, "vector"],
    [32, "vector"]
  ],
  "(method 41 nav-mesh)": [
    [16, "vector"],
    [32, "vector"]
  ],
  "show-level": [[16, ["array", "symbol", 10]]],
  "(method 17 mood-control)": [[16, "vector"]],
  "(method 9 mood-control)": [[16, "mood-control-work "]],
  "string->sound-name": [[16, "qword"]],
  "doppler-pitch-shift": [[16, ["inline-array", "vector", 2]]],
  "(anon-function 1 gsound)": [
    [16, ["array", "symbol", 4]],
    [32, ["array", "symbol", 4]]
  ],
  "matrix<-parented-transformq!": [[16, "vector"]],
  "(method 9 cylinder)": [
    [48, "cylinder-verts"],
    [432, "cylinder-verts"],
    [816, "matrix"],
    [880, "matrix"]
  ],
  "(method 9 cylinder-flat)": [
    [48, "cylinder-flat-verts"],
    [208, "cylinder-flat-verts"],
    [368, "matrix"],
    [432, "vector"]
  ],
  // debug
  "add-debug-point": [
    [16, "vector4w-2"],
    [48, "vector"]
  ],
  "internal-draw-debug-line": [
    [16, "vector4w-2"],
    [48, "vector4w-2"],
    [80, "vector"],
    [96, "vector"]
  ],
  "internal-draw-debug-text-3d": [
    [16, "vector4w"],
    [32, "font-context"]
  ],
  "add-debug-triangle-normal": [
    [16, "vector"],
    [32, "vector"]
  ],
  "add-debug-flat-triangle": [
    [16, "vector4w-3"],
    [64, "vector4w-3"],
    [112, "vector"],
    [128, "vector"],
    [144, "vector"]
  ],
  "add-debug-line2d": [
    [16, "vector4w"],
    [32, "vector4w"]
  ],
  "add-debug-box": [
    [16, "vector"],
    [32, "vector"]
  ],
  "add-debug-box-with-transform": [
    [16, ["inline-array", "vector", 8]],
    [144, ["inline-array", "vector", 2]],
    [176, "vector"]
  ],
  "add-debug-x": [
    [16, "vector"],
    [32, "vector"]
  ],
  "add-debug-cross": [
    [16, "vector"],
    [32, "vector"],
    [48, "vector"],
    [64, "vector"],
    [80, "vector"],
    [96, "vector"],
    [112, "vector"],
    [128, "vector"]
  ],
  "add-debug-sphere-with-transform": [[16, "vector"]],
  "add-debug-line-sphere": [
    [48, "matrix"],
    [112, "matrix"],
    [128, "vector"],
    [144, "vector"],
    [160, "vector"],
    [176, "vector"],
    [208, "vector"],
    [192, "vector"]
  ],
  "add-debug-circle": [
    [16, "vector"],
    [32, "vector"]
  ],
  "add-debug-vector": [[16, "vector"]],
  "add-debug-quaternion": [[16, "matrix"]],
  "add-debug-yrot-vector": [[16, "vector"]],
  "add-debug-arc": [
    [16, "vector"],
    [32, "vector"]
  ],
  "add-debug-curve": [
    [16, "vector"],
    [32, "vector"]
  ],
  "add-debug-points": [[16, "vector"]],
  "add-debug-light": [[16, "vector"]],
  "add-debug-cursor": [[16, "vector"]],
  "dma-timeout-cam": [
    [16, "vector"],
    [32, "matrix"]
  ],
  // debug-sphere
  "make-debug-sphere-table": [
    [16, "vector"],
    [32, "vector"],
    [48, "vector"],
    [64, "vector"],
    [80, "vector"],
    [96, "vector"],
    [112, "vector"]
  ],
  "add-debug-sphere-from-table": [
    [16, "vector"],
    [48, "vector"],
    [64, "vector"]
  ],
  "matrix-3x3-triple-transpose-product": [[16, ["inline-array", "matrix", 3]]],
  "(method 14 rigid-body)": [[16, "quaternion"]],
  "(method 19 rigid-body)": [
    [16, "vector"],
    [32, "vector"]
  ],
  "(method 22 rigid-body)": [[16, "vector"]],
  "want-to-board?": [
    [16, "collide-query"],
    [560, ["inline-array", "sphere", 3]],
    [608, "vector"]
  ],
  "(method 10 cam-setting-data)": [[16, "event-message-block"]],
  "(method 18 tracking-spline)": [
    [16, "tracking-spline-sampler"],
    [32, "tracking-spline-sampler"]
  ],
  "cam-calc-follow!": [
    [16, "vector"],
    [32, "vector"],
    [48, "vector"],
    [64, "vector"]
  ],
  "slave-set-rotation!": [
    [96, "vector"],
    [112, "matrix"],
    [176, "vector"]
  ],
  "v-slrp2!": [
    [32, "vector"],
    [64, "matrix"]
  ],
  "v-slrp3!": [[32, "vector"]],
  "cam-state-from-entity": [[16, "curve"]], // decompiler guessed 'symbol' instead!
  "camera-teleport-to-entity": [[16, "transformq"]],
  "(event cam-master-active)": [
    [16, "event-message-block"],
    [96, "vector"],
    [112, "vector"],
    [16, "event-message-block"]
  ],
  "master-choose-entity": [[16, "event-message-block"]],
  "(code cam-pov180)": [
    [16, "vector"],
    [32, "vector"],
    [48, "vector"],
    [64, "vector"]
  ],
  "(code cam-pov-track)": [
    [16, "vector"],
    [32, "matrix"]
  ],
  "(code cam-eye)": [
    [16, "vector"],
    [32, "matrix"],
    [112, "vector"]
  ],
  "los-cw-ccw": [
    [16, "vector"],
    [32, "vector"],
    [48, "matrix"],
    [112, "vector"]
  ],
  "cam-los-spline-collide": [
    [16, "collide-query"],
    [560, "vector"],
    [576, "vector"]
  ],
  "cam-los-collide": [
    [16, "collide-query"],
    [592, "vector"],
    [608, "vector"]
  ],
  "cam-string-joystick": [
    [32, "vector"],
    [48, "matrix"],
    [128, "matrix"],
    [192, "vector"],
    [208, "vector"],
    [224, "matrix"]
  ],
  "cam-string-find-position-rel!": [[48, "collide-query"]],
  "cam-string-find-hidden": [[16, "collide-query"]],
  "cam-string-move": [[80, "collide-query"]],
  "(enter cam-string)": [[32, "collide-query"]],
  "cam-stick-code": [[64, "collide-query"]],
  "(trans cam-stick)": [
    [16, "matrix"],
    [80, "vector"],
    [96, "vector"],
    [112, "vector"]
  ],
  "(code cam-spline)": [[16, "curve"]],
  "(code cam-point-watch)": [
    [16, "vector"],
    [32, "vector"]
  ],
  "cam-free-floating-move": [[16, "camera-free-floating-move-info"]],
  "cam-helper-temp": [
    [16, "matrix"],
    [64, "vector"],
    [80, "matrix"]
  ],
  "update-view-planes": [
    [208, "vector"],
    [224, "vector"],
    [16, "view-frustum"]
  ],
  "camera-slave-debug": [
    [16, "vector"],
    [32, "vector"],
    [48, "matrix"],
    [128, "curve"]
  ],
  "cam-collision-record-draw": [
    [48, "collide-query"],
    [16, "vector4w"],
    [32, "vector4w"]
  ],
  "cam-debug-draw-tris": [[16, "vector4w"]],
  "draw-string-xy": [[16, "font-context"]],
  "(code die gun)": [
    [16, "matrix"],
    [112, "vector"],
    [128, "vector"],
    [144, "vector"]
  ],
  "draw-beam": [
    [16, "vector"],
    [32, "vector"],
    [48, "vector"]
  ],
  "gun-post": [
    [16, "vector"],
    [32, "vector"],
    [48, "matrix"],
    [144, "vector"],
    [160, "vector"],
    [176, "vector"]
  ],
  "(method 9 gun-info)": [
    [16, "collide-query"],
    [560, "vector"],
    [576, "vector"],
    [592, "vector"],
    [608, "vector"],
    [624, "vector"],
    [640, "vector"],
    [656, "vector"]
  ],
  "target-gun-fire-yellow": [
    [16, "matrix"],
    [112, "event-message-block"]
  ],
  "(method 14 collide-cache)": [[16, "bounding-box"]],
  "sp-adjust-launch": [[16, "matrix"]],
  "sp-launch-particles-death": [[16, "matrix"]],
  "sp-relaunch-particle-3d": [[16, "quaternion"]],
  "execute-part-engine": [
    [16, "matrix"],
    [80, "vector"]
  ],
  "sparticle-motion-blur-old": [
    [16, "vector"],
    [32, "vector4w"],
    [48, "vector4w"]
  ],
  "sp-orbiter": [
    [16, "vector"],
    [32, "vector"],
    [48, "matrix"]
  ],
  "joint-mod-ik-callback": [
    [16, "matrix"],
    [80, "matrix"],
    [144, "vector"],
    [160, "vector"],
    [176, "vector"],
    [192, "vector"],
    [208, "vector"],
    [224, "vector"],
    [272, "vector"],
    [256, "vector"],
    [288, "vector"],
    [304, "vector"],
    [320, "quaternion"],
    [336, "quaternion"],
    [352, "vector"],
    [448, "vector"],
    [464, "vector"],
    [480, "vector"],
    [496, "quaternion"],
    [512, "matrix"],
    [576, "vector"],
    [592, "matrix"],
    [656, "matrix"],
    [720, "matrix"]
  ],
  "joint-mod-look-at-handler": [
    [16, "vector"],
    [32, "vector"],
    [48, "vector"],
    [64, "vector"],
    [96, "vector"],
    [112, "vector"],
    [128, "vector"]
  ],
  "joint-mod-polar-look-at-guts": [[32, "vector"]],
  "joint-mod-world-look-at-handler": [[16, "vector"]],
  "joint-mod-joint-set-world-handler": [
    [32, "vector"],
    [48, "vector"]
  ],
  "joint-mod-joint-set*-world-handler": [[16, "matrix"]],
  "(method 11 chain-physics)": [
    [16, "matrix"],
    [80, "vector"],
    [128, "vector"],
    [144, "vector"],
    [160, "vector"],
    [176, "vector"],
    [192, "vector"],
    [208, "vector"],
    [224, "vector"],
    [240, "vector"],
    [256, "vector"]
  ],
  "(method 13 gui-control)": [[16, ["array", "sound-id", 4]]],
  "ja-play-spooled-anim": [[96, "event-message-block"]],
  "update-under-lights": [
    [16, "matrix"],
    [64, "vector"]
  ],
  "poly-find-nearest-edge": [
    [16, "vector"],
    [64, "vector"]
  ],
  "target-print-stats": [
    [32, "vector"],
    [48, "vector"]
  ],
  "build-conversions": [[16, "vector"]],
  "warp-vector-into-surface!": [[16, "matrix"]],
  "vector<-pad-in-matrix!": [[16, "vector"]],
  "target-no-ja-move-post": [[16, "overlaps-others-params"]],
  "do-target-gspot": [[16, "collide-query"]],
  "target-no-move-post": [[16, "overlaps-others-params"]],
  "add-gravity": [
    [16, "vector"],
    [32, "vector"],
    [48, "vector"],
    [64, "vector"]
  ],
  "target-no-stick-post": [[32, "collide-query"]],
  "target-swim-post": [[32, "collide-query"]],
  "target-real-post": [
    [16, "vector"],
    [32, "vector"],
    [48, "vector"],
    [64, "collide-query"]
  ],
  "joint-points": [
    [16, "vector"],
    [32, "vector"]
  ],
  "target-calc-camera-pos": [
    [16, "vector"],
    [32, "vector"]
  ],
  "target-compute-pole": [
    [16, "vector"],
    [32, "vector"],
    [48, "vector"],
    [64, "vector"],
    [80, "event-message-block"]
  ],
  "target-compute-edge-rider": [
    [16, "event-message-block"],
    [96, "bone"]
  ],
  "target-compute-edge": [
    [16, "event-message-block"],
    [96, "bone"]
  ],
  "bend-gravity": [[32, "vector"]],
  "wall-hide?": [
    [16, "collide-query"],
    [560, "vector"],
    [576, "vector"]
  ],
  "target-add-slide-factor": [
    [16, "vector"],
    [32, "vector"],
    [48, "vector"],
    [64, "vector"],
    [80, "vector"],
    [96, "vector"]
  ],
  "add-thrust": [
    [16, "vector"],
    [32, "vector"],
    [48, "vector"],
    [64, "vector"],
    [80, "vector"],
    [96, "vector"],
    [112, "vector"]
  ],
  "do-rotations2": [[16, "vector"]],
  "tobot-init": [[16, "event-message-block"]],
  "target-update-ik": [
    [16, "collide-query"],
    [560, "vector"],
    [576, "vector"],
    [592, "vector"],
    [608, "vector"],
    [624, "vector"],
    [640, "vector"],
    [656, "vector"],
    [672, "vector"]
  ],
  "leg-ik-callback": [
    [16, "vector"],
    [32, "vector"],
    [48, "vector"],
    [64, "vector"],
    [80, "vector"],
    [96, "vector"],
    [112, "vector"]
  ],
  "draw-history": [[16, "history-iterator"]],
  "target-collision-reaction": [
    [16, "vector"],
    [32, "vector"],
    [48, "vector"]
  ],
  "turn-to-vector": [
    [16, "vector"],
    [32, "vector"]
  ],
  "flag-setup": [
    [16, "vector"],
    [32, "event-message-block"],
    [112, "vector"],
    [128, "vector"],
    [144, "vector"]
  ],
  "target-move-dist": [[16, "vector"]],
  "cam-layout-entity-volume-info-create": [
    [32, "vector"],
    [48, "vector"],
    [64, "vector"],
    [80, "vector"],
    [96, "vector"],
    [128, "vector"],
    [144, "vector"]
  ],
  "cam-layout-entity-info": [
    [16, "matrix"],
    [80, "vector"],
    [96, "vector"],
    [112, "vector"],
    [128, "vector"],
    [144, "curve"],
    [176, "vector"],
    [192, "vector"],
    [208, "vector"],
    [224, "curve"],
    [256, "vector"],
    [272, "vector"],
    [288, "vector"],
    [304, "curve"],
    [336, "vector"],
    [352, "vector"],
    [368, "interp-test-info"],
    [432, "vector"]
  ],
  "clmf-pos-rot": [
    [16, "vector"],
    [32, "vector"],
    [48, "matrix"],
    [112, "matrix"],
    [176, "vector"]
  ],
  "(method 9 plane-volume)": [
    [16, "vector"],
    [32, "vector"],
    [48, "vector"],
    [64, "vector"],
    [80, "vector"],
    [96, "vector"],
    [112, "vector"],
    [128, "vector"]
  ],
  "(method 31 entity-actor)": [[16, "nav-find-poly-parms"]],
  "(method 32 entity-actor)": [[32, "nav-find-poly-parms"]],
  "(method 36 nav-mesh)": [[16, "nav-route-portal"]],
  "(method 13 nav-engine)": [[16, "nav-vertex"]],
  "(method 12 nav-mesh)": [[16, "nav-vertex"]],
  "(method 44 nav-mesh)": [[32, "nav-poly"]],
  "(method 15 nav-mesh)": [[16, "vector"]],
  "(method 40 nav-mesh)": [
    [16, "vector"],
    [32, "vector"]
  ],
  "find-nearest-nav-mesh": [[16, "nav-find-poly-parms"]],
  "(method 10 nav-mesh)": [[32, "nav-find-poly-parms"]],
  "(method 34 nav-mesh)": [[16, "nav-poly"]],
  "(method 9 nav-mesh)": [[16, "vector"]],
  "debug-nav-validate-current-poly": [[16, "vector"]],
  "(method 11 nav-control)": [[16, "nav-find-poly-parms"]],
  "(method 15 nav-control)": [[16, "nav-find-poly-parms"]],
  "(method 16 nav-control)": [[16, "nav-find-poly-parms"]],
  "(method 46 nav-control)": [[16, "find-nav-sphere-ids-params"]],
  "circle-tangent-directions": [
    [16, "vector"],
    [32, "vector"],
    [48, "vector"]
  ],
  "(trans close com-airlock)": [[16, "script-context"]],
  "traj3d-calc-initial-velocity-using-tilt": [[16, "traj2d-params"]],
  "(method 9 cubic-curve)": [[16, "trajectory"]],
  "(method 10 cubic-curve)": [[16, "trajectory"]],
  "(method 11 cubic-curve)": [[16, "trajectory"]],
  "(method 12 cubic-curve)": [[16, "trajectory"]],
  "(method 13 cubic-curve)": [[16, "trajectory"]],
  "(method 13 combo-tracker)": [
    [16, "event-message-block"],
    [112, ["array", "collide-shape", 32]]
  ],
  "(anon-function 2 find-nearest)": [[128, "collide-query"]],
  "find-nearest-focusable": [[160, "collide-query"]],
  "(method 11 impact-control)": [
    [16, "touching-shapes-entry"],
    [48, "event-message-block"]
  ],
  "(method 16 collide-cache)": [[16, "collide-cache-tri"]],
  "(method 20 editable)": [
    [16, "vector"],
    [32, "vector"]
  ],
  "(method 31 editable-face)": [[16, "matrix"]],
  "(method 13 editable-face)": [
    [64, ["inline-array", "vector", 6]],
    [160, "vector"],
    [48, "vector"],
    [32, "vector"],
    [16, "vector"]
  ],
  "(method 30 editable-plane)": [
    [16, "vector"],
    [32, "vector"],
    [48, "vector"]
  ],
  "(method 13 editable-plane)": [[128, "transform"]],
  "execute-select": [[16, "vector"]],
  "(method 9 editable-array)": [[16, "vector"]],
  "execute-mouse-move": [
    [80, "vector"],
    [96, "vector"],
    [112, "vector"],
    [64, "vector"],
    [48, "vector"],
    [32, "vector"],
    [16, "vector"]
  ],
  "(method 12 editable-array)": [
    [96, "vector"],
    [160, "vector"]
  ],
  "insert-box": [
    [16, "vector"],
    [32, "transform"]
  ],
  "(method 11 editable-region)": [[16, "vector2h"]],
  "(method 29 editable-face)": [
    [16, ["inline-array", "vector", 6]],
    [304, "matrix"],
    [112, ["inline-array", "vector", 6]],
    [240, ["array", "editable-point", 6]]
  ],
  "(method 10 editable-face)": [[16, ["inline-array", "vector", 6]]],
  "(method 11 editable)": [[16, "collide-query"]],
  "(method 10 editable-plane)": [[16, "matrix"]],
  "(method 9 game-task-node-info)": [[16, ["inline-array", "qword", 8]]],
  "(code retry task-manager)": [[16, "event-message-block"]],
  "(code complete task-manager)": [[16, "event-message-block"]],
  "(method 9 script-context)": [[16, "script-context"]],
  "(anon-function 32 script)": [
    [16, "vector"],
    [32, "vector"]
  ],
  "(method 19 load-state)": [[16, ["inline-array", "level-buffer-state", 6]]],
  "(method 17 load-state)": [[16, "script-context"]],
  "(method 26 level-group)": [
    [64, "vector"],
    [80, "vector"]
  ],
  "(event target-board-halfpipe)": [[16, "vector"]],
  "process-drawable-shock-effect": [[16, "matrix"]],
  "(code target-board-get-on)": [[16, "event-message-block"]],
  "(enter target-board-get-on)": [
    [16, "vector"],
    [32, "vector"],
    [48, "vector"],
    [64, "vector"]
  ],
  "(enter target-board-get-off)": [
    [16, "vector"],
    [32, "vector"]
  ],
  "(trans target-board-ride-edge)": [[16, "vector"]],
  "target-board-compute-edge": [
    [16, "vector"],
    [32, "vector"],
    [128, "vector"]
  ],
  "target-board-spin-check": [
    [16, "vector"],
    [32, "vector"]
  ],
  "(code target-board-hit)": [
    [16, "vector"],
    [32, "vector"],
    [48, "vector"],
    [64, "vector"],
    [80, "event-message-block"]
  ],
  "target-board-ground-check": [
    [16, "vector"],
    [32, "event-message-block"]
  ],
  "(enter target-board-jump)": [
    [48, "vector"],
    [64, "event-message-block"]
  ],
  "(enter target-board-grenade)": [[16, "vector"]],
  "(enter target-board-turn-to)": [
    [16, "vector"],
    [32, "vector"]
  ],
  "(code target-board-hold)": [
    [16, "vector"],
    [32, "vector"]
  ],
  "(code target-board-flip)": [[16, "vector"]],
  "(exit target-board-ride-edge)": [[32, "collide-query"]],
  "(code target-board-trickx)": [[16, "vector"]],
  "(method 9 board-info)": [[16, "event-message-block"]],
  "init-var-jump": [
    [16, "event-message-block"],
    [96, "vector"]
  ],
  "(post target-slide-down-to-ground)": [
    [16, "vector"],
    [32, "vector"],
    [48, "vector"],
    [64, "vector"],
    [80, "vector"]
  ],
  "(enter target-attack-air)": [
    [16, "vector"],
    [32, "vector"],
    [48, "vector"]
  ],
  "(event target-attack-uppercut-jump)": [
    [16, "vector"],
    [32, "vector"],
    [48, "vector"]
  ],
  "target-board-ride-post": [
    [48, "vector"],
    [64, "vector"],
    [80, "collide-query"]
  ],
  "probe-test": [[16, "collide-query"]],
  "target-board-real-post": [
    [16, "vector"],
    [128, "vector"]
  ],
  "board-add-thrust": [[16, "vector"]],
  "target-board-collision": [
    [16, "vector"],
    [32, "vector"]
  ],
  "(code target-roll-flip)": [
    [16, "vector"],
    [32, "vector"]
  ],
  "(code target-flop)": [
    [16, "vector"],
    [32, "vector"],
    [48, "vector"]
  ],
  "(trans target-flop)": [[16, "event-message-block"]],
  "(enter target-flop)": [[16, "vector"]],
  "(code target-running-attack)": [[32, "collide-query"]],
  "mod-var-jump": [
    [16, "vector"],
    [32, "vector"]
  ],
  "(trans target-running-attack)": [
    [16, "vector"],
    [32, "vector"],
    [48, "vector"]
  ],
  "target-board-pre-move": [[112, "vector"]],
  // stack guesser can't handle inline arrays
  "(method 11 blocking-plane)": [[16, ["inline-array", "vector", 2]]],
  // stack guesser can't handle inline arrays
  "blocking-plane-spawn": [[16, ["inline-array", "vector", 2]]],
  // stack guesser can't handle inline arrays
  "(enter active elec-gate)": [[176, ["inline-array", "vector", 2]]],
  "(method 46 elevator)": [
    // bad stack guess (method type was a path-step)
    [16, "path-step"]
  ],
  "(method 10 nav-node)": [[16, "vector"]],
  "(method 9 nav-graph)": [[16, "matrix"]],
  "(method 10 xz-height-map)": [[16, "matrix"]],
  "(method 13 xz-height-map)": [[16, "vector4w-2"]],
  "(method 9 nav-node)": [[48, "nav-graph-link"]],
  "(method 18 drawable-region-face)": [
    [16, "vector"],
    [32, "vector"]
  ],
  "particle-adgif-callback": [[16, ["inline-array", "vector", 4]]],
  "sparticle-respawn-heights": [[16, "vector"]],
  "sparticle-respawn-timer": [[16, "vector"]],
  "check-drop-level-rain": [[16, "vector"]],
  "check-water-level-drop": [[16, "vector"]],
  "check-water-level-drop-motion": [[16, "vector"]],
  "water-info<-region": [[16, "script-context"]],
  "(method 52 collide-shape)": [[16, "water-info"]],
  "cshape-reaction-update-state": [
    [16, "vector"],
    [64, "vector"]
  ],
  "(code target-darkjak-giant)": [
    [96, "collide-query"],
    [640, ["inline-array", "sphere", 1]]
  ],
  "(code target-darkjak-bomb1)": [
    [16, "vector"],
    [112, "vector"],
    [128, "event-message-block"]
  ],
  "(code target-darkjak-bomb0)": [
    [32, "vector"],
    [48, "vector"]
  ],
  "set-forward-vel": [
    [16, "vector"],
    [32, "vector"]
  ],
  "delete-back-vel": [
    [16, "vector"],
    [32, "vector"]
  ],
  "(method 16 target)": [[16, "vector"]],
  "can-exit-duck?": [
    [16, "collide-query"],
    [560, ["inline-array", "sphere", 2]]
  ],
  "target-send-attack": [[16, "event-message-block"]],
  "(trans target-pole-cycle)": [[16, "vector"]],
  "(enter target-float)": [[16, "vector"]],
  "(trans target-float)": [
    [16, "vector"],
    [32, "vector"],
    [48, "vector"],
    [64, "vector"],
    [80, "vector"]
  ],
  "(code target-launch)": [[16, "event-message-block"]],
  "(anon-function 11 target2)": [[16, "vector"]],
  "(code target-load-wait)": [[16, "event-message-block"]],
  "target-generic-event-handler": [[16, "event-message-block"]],
  "(code target-swim-jump)": [[16, "vector"]],
  "(code target-swim-down)": [[16, "vector"]],
  "(method 10 water-control)": [
    [16, "water-info"],
    [224, "vector"]
  ],
  "(anon-function 10 water)": [[16, "vector"]],
  "target-bomb1-fire-shot": [
    [96, "vector"],
    [112, "vector"]
  ],
  "water-anim-event-handler": [
    [16, "vector"],
    [32, "event-message-block"]
  ],
  "(post fall crate)": [
    [32, "collide-query"],
    [16, "vector"]
  ],
  "(enter fall crate)": [[16, "event-message-block"]],
  "target-gun-find-track": [[64, "event-message-block"]],
  "target-gun-build-track-list": [
    [16, "vector"],
    [32, "vector"]
  ],
  "target-gun-joint-pre0": [
    [640, ["inline-array", "sphere", 2]],
    [656, "vector"]
  ],
  "cloud-track": [[16, "vector"]],
  "progress-post": [[112, "hud-box"]],
  "(method 10 menu-missions-option)": [[224, "hud-box"]],
  "(method 10 menu-secret-option)": [[64, "hud-box"]],
  "(method 10 menu-highscores-option)": [[16, "hud-box"]],
  "master-track-target": [[16, "vector"]],
  "cam-string-line-of-sight": [[192, "collide-query"]],
  "(enter cam-circular)": [[32, "collide-query"]],
  "(method 26 rigid-body)": [[16, ["inline-array", "vector", 8]]],
  "(method 47 rigid-body-object)": [[16, "matrix"]],
<<<<<<< HEAD
  "(method 16 sky-work)": [[16, "vector"]],
  "(method 17 sky-work)": [[16, "vector"]],
=======
  "(method 16 sky-work)": [
    [16, "vector"]
  ],
  "(method 17 sky-work)": [
    [16, "vector"]
  ],
>>>>>>> 43b93cc2
  // stack casts can't be guessed in a "run in process" (since the arg numbers are shifted?)
  "lightning-start": [
    [16, "vector"],
    [32, "vector"]
  ],
  "lightning-trail-fractal-gen": [
    [16, "vector"],
    [32, "vector"],
    [48, "vector"],
    [64, "vector"]
  ],
<<<<<<< HEAD
  "(method 52 nav-state)": [
    [16, "nav-avoid-spheres-params"],
    [112, "nav-ray"]
  ],
  "(method 31 nav-state)": [
    [16, "nav-avoid-spheres-params"],
    [112, "nav-ray"]
  ],
  "(method 24 nav-state)": [[16, "vector"]],
  "(method 34 nav-state)": [[16, "vector"]],
  "(method 9 nav-control)": [[16, "vector"]],
  "(method 37 nav-state)": [[16, "vector"]],
  "(method 33 nav-state)": [[16, "clamp-travel-vector-to-mesh-return-info"]],
  "(method 32 nav-state)": [
    [16, "check-vector-collision-with-nav-spheres-info"]
  ],
  "(method 28 nav-state)": [[208, "vector"]],
  "(method 11 nav-state)": [
    [16, "vector"],
    [32, "vector"]
  ],
  "(method 49 nav-state)": [[16, "nav-ray"]],
  "check-drop-level-ctysluma-drop-userdata": [[16, "vector"]],
  "(method 54 enemy)": [[80, "vector"]],
  "enemy-falling-post": [[16, "vector"]],
  "enemy-die-falling-post": [[16, "vector"]],
  "(method 100 enemy)": [
    [672, "vector"],
    [688, "vector"]
  ],
  "(method 102 nav-enemy)": [[32, "collide-query"]],
  "(method 100 nav-enemy)": [
    [672, "vector"],
    [688, "vector"]
  ],
  "(method 176 nav-enemy)": [[16, "nav-gap-info"]],
  "(method 143 nav-enemy)": [[16, "vector"]],
  "(code jump nav-enemy)": [[16, "enemy-jump-info"]],
  "(method 145 nav-enemy)": [[16, "vector"]],
  "(method 150 nav-enemy)": [[16, "vector"]],
  "(anon-function 88 nav-enemy)": [[16, "vector"]],
  "(anon-function 93 nav-enemy)": [[16, "vector"]]
=======
  "add-a-bunch": [[16, "vector"]]
>>>>>>> 43b93cc2
}<|MERGE_RESOLUTION|>--- conflicted
+++ resolved
@@ -991,17 +991,8 @@
   "(enter cam-circular)": [[32, "collide-query"]],
   "(method 26 rigid-body)": [[16, ["inline-array", "vector", 8]]],
   "(method 47 rigid-body-object)": [[16, "matrix"]],
-<<<<<<< HEAD
   "(method 16 sky-work)": [[16, "vector"]],
   "(method 17 sky-work)": [[16, "vector"]],
-=======
-  "(method 16 sky-work)": [
-    [16, "vector"]
-  ],
-  "(method 17 sky-work)": [
-    [16, "vector"]
-  ],
->>>>>>> 43b93cc2
   // stack casts can't be guessed in a "run in process" (since the arg numbers are shifted?)
   "lightning-start": [
     [16, "vector"],
@@ -1013,7 +1004,7 @@
     [48, "vector"],
     [64, "vector"]
   ],
-<<<<<<< HEAD
+  "add-a-bunch": [[16, "vector"]],
   "(method 52 nav-state)": [
     [16, "nav-avoid-spheres-params"],
     [112, "nav-ray"]
@@ -1056,7 +1047,4 @@
   "(method 150 nav-enemy)": [[16, "vector"]],
   "(anon-function 88 nav-enemy)": [[16, "vector"]],
   "(anon-function 93 nav-enemy)": [[16, "vector"]]
-=======
-  "add-a-bunch": [[16, "vector"]]
->>>>>>> 43b93cc2
 }