{
  "quaternion-exp!": [[16, "vector"]],
  "quaternion-axis-angle!": [[16, "vector"]],
  "quaternion-vector-angle!": [[16, "vector"]],
  "quaternion-look-at!": [[16, "matrix"]],
  "quaternion-smooth-seek!": [[16, ["inline-array", "quaternion", 2]]],
  // possible for automatic detection:
  "eul->matrix": [[16, "vector"]],
  "vector-sincos!": [[16, "vector"]],
  "vector-reflect-flat-gravity!": [
    [16, "vector"],
    [32, "vector"]
  ],
  "vector-line-distance": [
    [16, "vector"],
    [32, "vector"],
    [48, "vector"],
    [64, "vector"]
  ],
  "vector-line-distance-point!": [
    [16, "vector"],
    [32, "vector"],
    [48, "vector"],
    [64, "vector"]
  ],
  "forward-up-nopitch->inv-matrix": [[16, "vector"]],
  "forward-up-nopitch->quaternion": [[16, "matrix"]],
  "forward-up->quaternion": [
    [16, "matrix"],
    [80, "vector"]
  ],
  "quaternion-from-two-vectors!": [[16, "vector"]],
  "quaternion-from-two-vectors-max-angle!": [[16, "vector"]],
  "matrix-from-two-vectors!": [[16, "vector"]],
  "matrix-from-two-vectors-max-angle!": [[16, "vector"]],
  "matrix-from-two-vectors-max-angle-partial!": [[16, "vector"]],
  "matrix-from-two-vectors-partial-linear!": [[16, "vector"]],
  "matrix-remove-z-rot": [
    [16, "vector"],
    [32, "matrix"]
  ],
  "matrix-rot-diff!": [
    [16, "quaternion"],
    [32, "quaternion"],
    [48, "quaternion"]
  ],
  "quaternion-seek": [
    [16, "matrix"],
    [80, "matrix"],
    [144, "quaternion"]
  ],
  "vector-segment-overlap": [
    [16, "vector"],
    [32, "vector"],
    [48, "vector"],
    [64, "vector"]
  ],
  "line-sphere-intersection?": [
    [16, "vector"],
    [32, "vector"],
    [48, "vector"]
  ],
  "forward-up->inv-matrix": [[16, "vector"]],
  "quaternion-from-two-vectors-partial!": [[16, "vector"]],
  "quaternion-from-two-vectors-max-angle-partial!": [[16, "vector"]],
  "matrix-from-two-vectors-smooth!": [[16, "vector"]],
  "matrix-from-two-vectors-the-long-way-smooth!": [[16, "vector"]],
  "quaternion-from-two-vectors-smooth!": [[16, "matrix"]],
  "vector-deg-seek": [[16, "matrix"]],
  "vector-deg-slerp": [
    [16, "matrix"],
    [80, "vector"],
    [96, "vector"]
  ],
  "circle-test": [
    [16, "sphere"],
    [32, "sphere"],
    [48, "vector"],
    [64, "vector"]
  ],
  "vector-vector-deg-slerp!": [
    [16, "vector"],
    [32, "vector"],
    [48, "quaternion"],
    [64, "quaternion"],
    [80, "quaternion"],
    [96, "vector"]
  ],
  "vector-circle-tangent-new": [
    [16, "sphere"],
    [32, "vector"],
    [48, "vector"]
  ],
  "vector-circle-tangent": [
    [16, "sphere"],
    [32, "vector"],
    [48, "vector"],
    [64, "vector"]
  ],
  "curve-length": [
    [16, "vector"],
    [32, "vector"]
  ],
  "curve-closest-point": [
    [16, "vector"],
    [32, "vector"]
  ],
  "closest-pt-in-triangle": [
    [16, "vector"],
    [32, "vector"],
    [48, "vector"]
  ],
  "vector-plane-distance": [[16, "vector"]],
  "vector-smooth-seek!": [[16, "vector"]],
  "vector-vector-angle-safe": [
    [16, "vector"],
    [32, "vector"]
  ],
  "move-target-from-pad": [
    [16, "vector"],
    [32, "vector"],
    [48, "matrix"]
  ],
  "reverse-transform-point!": [
    [16, "vector"],
    [32, "vector"],
    [48, "vector"]
  ],
  "init-for-transform": [
    [16, "matrix"],
    [80, "matrix"],
    [144, "vector4s-3"],
    [192, "vector"],
    [208, "vector4s-3"]
  ],
  "draw-sprite2d-xy": [[16, "draw-context"]],
  "screen-gradient": [[16, "draw-context"]],
  "play": [
    [16, "event-message-block"],
    [96, ["array", "symbol", 10]]
  ],
  "store-image": [[16, "file-stream"]],
  "joint-mod-blend-world-callback": [[160, "vector"]],
  "joint-mod-rotate-local-callback": [[16, "vector"]],
  "light-hash-get-bucket-index": [[16, "vector4w"]],
  "(method 10 cam-vector-seeker)": [[16, "vector"]],
  "(method 39 nav-mesh)": [
    [16, "vector"],
    [32, "vector"]
  ],
  "(method 41 nav-mesh)": [
    [16, "vector"],
    [32, "vector"]
  ],
  "show-level": [[16, ["array", "symbol", 10]]],
  "(method 17 mood-control)": [[16, "vector"]],
  "(method 9 mood-control)": [[16, "mood-control-work "]],
  "string->sound-name": [[16, "qword"]],
  "doppler-pitch-shift": [[16, ["inline-array", "vector", 2]]],
  "(anon-function 1 gsound)": [
    [16, ["array", "symbol", 4]],
    [32, ["array", "symbol", 4]]
  ],
  "matrix<-parented-transformq!": [[16, "vector"]],
  "(method 9 cylinder)": [
    [48, "cylinder-verts"],
    [432, "cylinder-verts"],
    [816, "matrix"],
    [880, "matrix"]
  ],
  "(method 9 cylinder-flat)": [
    [48, "cylinder-flat-verts"],
    [208, "cylinder-flat-verts"],
    [368, "matrix"],
    [432, "vector"]
  ],
  // debug
  "add-debug-point": [
    [16, "vector4w-2"],
    [48, "vector"]
  ],
  "internal-draw-debug-line": [
    [16, "vector4w-2"],
    [48, "vector4w-2"],
    [80, "vector"],
    [96, "vector"]
  ],
  "internal-draw-debug-text-3d": [
    [16, "vector4w"],
    [32, "font-context"]
  ],
  "add-debug-triangle-normal": [
    [16, "vector"],
    [32, "vector"]
  ],
  "add-debug-flat-triangle": [
    [16, "vector4w-3"],
    [64, "vector4w-3"],
    [112, "vector"],
    [128, "vector"],
    [144, "vector"]
  ],
  "add-debug-line2d": [
    [16, "vector4w"],
    [32, "vector4w"]
  ],
  "add-debug-box": [
    [16, "vector"],
    [32, "vector"]
  ],
  "add-debug-box-with-transform": [
    [16, ["inline-array", "vector", 8]],
    [144, ["inline-array", "vector", 2]],
    [176, "vector"]
  ],
  "add-debug-x": [
    [16, "vector"],
    [32, "vector"]
  ],
  "add-debug-cross": [
    [16, "vector"],
    [32, "vector"],
    [48, "vector"],
    [64, "vector"],
    [80, "vector"],
    [96, "vector"],
    [112, "vector"],
    [128, "vector"]
  ],
  "add-debug-sphere-with-transform": [[16, "vector"]],
  "add-debug-line-sphere": [
    [48, "matrix"],
    [112, "matrix"],
    [128, "vector"],
    [144, "vector"],
    [160, "vector"],
    [176, "vector"],
    [208, "vector"],
    [192, "vector"]
  ],
  "add-debug-circle": [
    [16, "vector"],
    [32, "vector"]
  ],
  "add-debug-vector": [[16, "vector"]],
  "add-debug-quaternion": [[16, "matrix"]],
  "add-debug-yrot-vector": [[16, "vector"]],
  "add-debug-arc": [
    [16, "vector"],
    [32, "vector"]
  ],
  "add-debug-curve": [
    [16, "vector"],
    [32, "vector"]
  ],
  "add-debug-points": [[16, "vector"]],
  "add-debug-light": [[16, "vector"]],
  "add-debug-cursor": [[16, "vector"]],
  "dma-timeout-cam": [
    [16, "vector"],
    [32, "matrix"]
  ],
  // debug-sphere
  "make-debug-sphere-table": [
    [16, "vector"],
    [32, "vector"],
    [48, "vector"],
    [64, "vector"],
    [80, "vector"],
    [96, "vector"],
    [112, "vector"]
  ],
  "add-debug-sphere-from-table": [
    [16, "vector"],
    [48, "vector"],
    [64, "vector"]
  ],
  "matrix-3x3-triple-transpose-product": [[16, ["inline-array", "matrix", 3]]],
  "(method 14 rigid-body)": [[16, "quaternion"]],
  "(method 19 rigid-body)": [
    [16, "vector"],
    [32, "vector"]
  ],
  "(method 22 rigid-body)": [[16, "vector"]],
  "want-to-board?": [
    [16, "collide-query"],
    [560, ["inline-array", "sphere", 3]],
    [608, "vector"]
  ],
  "(method 10 cam-setting-data)": [[16, "event-message-block"]],
  "(method 18 tracking-spline)": [
    [16, "tracking-spline-sampler"],
    [32, "tracking-spline-sampler"]
  ],
  "cam-calc-follow!": [
    [16, "vector"],
    [32, "vector"],
    [48, "vector"],
    [64, "vector"]
  ],
  "slave-set-rotation!": [
    [96, "vector"],
    [112, "matrix"],
    [176, "vector"]
  ],
  "v-slrp2!": [
    [32, "vector"],
    [64, "matrix"]
  ],
  "v-slrp3!": [[32, "vector"]],
  "cam-state-from-entity": [[16, "curve"]], // decompiler guessed 'symbol' instead!
  "camera-teleport-to-entity": [[16, "transformq"]],
  "(event cam-master-active)": [
    [16, "event-message-block"],
    [96, "vector"],
    [112, "vector"],
    [16, "event-message-block"]
  ],
  "master-choose-entity": [[16, "event-message-block"]],
  "(code cam-pov180)": [
    [16, "vector"],
    [32, "vector"],
    [48, "vector"],
    [64, "vector"]
  ],
  "(code cam-pov-track)": [
    [16, "vector"],
    [32, "matrix"]
  ],
  "(code cam-eye)": [
    [16, "vector"],
    [32, "matrix"],
    [112, "vector"]
  ],
  "los-cw-ccw": [
    [16, "vector"],
    [32, "vector"],
    [48, "matrix"],
    [112, "vector"]
  ],
  "cam-los-spline-collide": [
    [16, "collide-query"],
    [560, "vector"],
    [576, "vector"]
  ],
  "cam-los-collide": [
    [16, "collide-query"],
    [592, "vector"],
    [608, "vector"]
  ],
  "cam-string-joystick": [
    [32, "vector"],
    [48, "matrix"],
    [128, "matrix"],
    [192, "vector"],
    [208, "vector"],
    [224, "matrix"]
  ],
  "cam-string-find-position-rel!": [[48, "collide-query"]],
  "cam-string-find-hidden": [[16, "collide-query"]],
  "cam-string-move": [[80, "collide-query"]],
  "(enter cam-string)": [[32, "collide-query"]],
  "cam-stick-code": [[64, "collide-query"]],
  "(trans cam-stick)": [
    [16, "matrix"],
    [80, "vector"],
    [96, "vector"],
    [112, "vector"]
  ],
  "(code cam-spline)": [[16, "curve"]],
  "(code cam-point-watch)": [
    [16, "vector"],
    [32, "vector"]
  ],
  "cam-free-floating-move": [[16, "camera-free-floating-move-info"]],
  "cam-helper-temp": [
    [16, "matrix"],
    [64, "vector"],
    [80, "matrix"]
  ],
  "update-view-planes": [
    [208, "vector"],
    [224, "vector"],
    [16, "view-frustum"]
  ],
  "camera-slave-debug": [
    [16, "vector"],
    [32, "vector"],
    [48, "matrix"],
    [128, "curve"]
  ],
  "cam-collision-record-draw": [
    [48, "collide-query"],
    [16, "vector4w"],
    [32, "vector4w"]
  ],
  "cam-debug-draw-tris": [[16, "vector4w"]],
  "draw-string-xy": [[16, "font-context"]],
  "(code die gun)": [
    [16, "projectile-init-by-other-params"],
    [112, "vector"],
    [128, "vector"],
    [144, "vector"]
  ],
  "draw-beam": [
    [16, "vector"],
    [32, "vector"],
    [48, "vector"]
  ],
  "gun-post": [
    [16, "vector"],
    [32, "vector"],
    [48, "projectile-init-by-other-params"],
    [144, "vector"],
    [160, "vector"],
    [176, "vector"]
  ],
  "(method 9 gun-info)": [
    [16, "collide-query"],
    [560, "vector"],
    [576, "vector"],
    [592, "vector"],
    [608, "vector"],
    [624, "vector"],
    [640, "vector"],
    [656, "vector"]
  ],
  "target-gun-fire-yellow": [[16, "projectile-init-by-other-params"]],
  "(method 14 collide-cache)": [[16, "bounding-box"]],
  "sp-adjust-launch": [[16, "matrix"]],
  "sp-launch-particles-death": [[16, "matrix"]],
  "sp-relaunch-particle-3d": [[16, "quaternion"]],
  "execute-part-engine": [
    [16, "matrix"],
    [80, "vector"]
  ],
  "sparticle-motion-blur-old": [
    [16, "vector"],
    [32, "vector4w"],
    [48, "vector4w"]
  ],
  "sp-orbiter": [
    [16, "vector"],
    [32, "vector"],
    [48, "matrix"]
  ],
  "joint-mod-ik-callback": [
    [16, "matrix"],
    [80, "matrix"],
    [144, "vector"],
    [160, "vector"],
    [176, "vector"],
    [192, "vector"],
    [208, "vector"],
    [224, "vector"],
    [272, "vector"],
    [256, "vector"],
    [288, "vector"],
    [304, "vector"],
    [320, "quaternion"],
    [336, "quaternion"],
    [352, "vector"],
    [448, "vector"],
    [464, "vector"],
    [480, "vector"],
    [496, "quaternion"],
    [512, "matrix"],
    [576, "vector"],
    [592, "matrix"],
    [656, "matrix"],
    [720, "matrix"]
  ],
  "joint-mod-look-at-handler": [
    [16, "vector"],
    [32, "vector"],
    [48, "vector"],
    [64, "vector"],
    [96, "vector"],
    [112, "vector"],
    [128, "vector"]
  ],
  "joint-mod-polar-look-at-guts": [[32, "vector"]],
  "joint-mod-world-look-at-handler": [[16, "vector"]],
  "joint-mod-joint-set-world-handler": [
    [32, "vector"],
    [48, "vector"]
  ],
  "joint-mod-joint-set*-world-handler": [[16, "matrix"]],
  "(method 11 chain-physics)": [
    [16, "matrix"],
    [80, "vector"],
    [128, "vector"],
    [144, "vector"],
    [160, "vector"],
    [176, "vector"],
    [192, "vector"],
    [208, "vector"],
    [224, "vector"],
    [240, "vector"],
    [256, "vector"]
  ],
  "(method 13 gui-control)": [[16, ["array", "sound-id", 4]]],
  "ja-play-spooled-anim": [[96, "event-message-block"]],
  "update-under-lights": [
    [16, "matrix"],
    [64, "vector"]
  ],
  "poly-find-nearest-edge": [
    [16, "vector"],
    [64, "vector"]
  ],
  "target-print-stats": [
    [32, "vector"],
    [48, "vector"]
  ],
  "build-conversions": [[16, "vector"]],
  "warp-vector-into-surface!": [[16, "matrix"]],
  "vector<-pad-in-matrix!": [[16, "vector"]],
  "target-no-ja-move-post": [[16, "overlaps-others-params"]],
  "do-target-gspot": [[16, "collide-query"]],
  "target-no-move-post": [[16, "overlaps-others-params"]],
  "add-gravity": [
    [16, "vector"],
    [32, "vector"],
    [48, "vector"],
    [64, "vector"]
  ],
  "target-no-stick-post": [[32, "collide-query"]],
  "target-swim-post": [[32, "collide-query"]],
  "target-real-post": [
    [16, "vector"],
    [32, "vector"],
    [48, "vector"],
    [64, "collide-query"]
  ],
  "joint-points": [
    [16, "vector"],
    [32, "vector"]
  ],
  "target-calc-camera-pos": [
    [16, "vector"],
    [32, "vector"]
  ],
  "target-compute-pole": [
    [16, "vector"],
    [32, "vector"],
    [48, "vector"],
    [64, "vector"],
    [80, "event-message-block"]
  ],
  "target-compute-edge-rider": [
    [16, "event-message-block"],
    [96, "bone"]
  ],
  "target-compute-edge": [
    [16, "event-message-block"],
    [96, "bone"]
  ],
  "bend-gravity": [[32, "vector"]],
  "wall-hide?": [
    [16, "collide-query"],
    [560, "vector"],
    [576, "vector"]
  ],
  "target-add-slide-factor": [
    [16, "vector"],
    [32, "vector"],
    [48, "vector"],
    [64, "vector"],
    [80, "vector"],
    [96, "vector"]
  ],
  "add-thrust": [
    [16, "vector"],
    [32, "vector"],
    [48, "vector"],
    [64, "vector"],
    [80, "vector"],
    [96, "vector"],
    [112, "vector"]
  ],
  "do-rotations2": [[16, "vector"]],
  "tobot-init": [[16, "event-message-block"]],
  "target-update-ik": [
    [16, "collide-query"],
    [560, "vector"],
    [576, "vector"],
    [592, "vector"],
    [608, "vector"],
    [624, "vector"],
    [640, "vector"],
    [656, "vector"],
    [672, "vector"]
  ],
  "leg-ik-callback": [
    [16, "vector"],
    [32, "vector"],
    [48, "vector"],
    [64, "vector"],
    [80, "vector"],
    [96, "vector"],
    [112, "vector"]
  ],
  "draw-history": [[16, "history-iterator"]],
  "target-collision-reaction": [
    [16, "vector"],
    [32, "vector"],
    [48, "matrix"]
  ],
  "turn-to-vector": [
    [16, "vector"],
    [32, "vector"]
  ],
  "flag-setup": [
    [16, "vector"],
    [32, "event-message-block"],
    [112, "vector"],
    [128, "vector"],
    [144, "vector"]
  ],
  "target-move-dist": [[16, "vector"]],
  "cam-layout-entity-volume-info-create": [
    [32, "vector"],
    [48, "vector"],
    [64, "vector"],
    [80, "vector"],
    [96, "vector"],
    [128, "vector"],
    [144, "vector"]
  ],
  "cam-layout-entity-info": [
    [16, "matrix"],
    [80, "vector"],
    [96, "vector"],
    [112, "vector"],
    [128, "vector"],
    [144, "curve"],
    [176, "vector"],
    [192, "vector"],
    [208, "vector"],
    [224, "curve"],
    [256, "vector"],
    [272, "vector"],
    [288, "vector"],
    [304, "curve"],
    [336, "vector"],
    [352, "vector"],
    [368, "interp-test-info"],
    [432, "vector"]
  ],
  "clmf-pos-rot": [
    [16, "vector"],
    [32, "vector"],
    [48, "matrix"],
    [112, "matrix"],
    [176, "vector"]
  ],
  "(method 9 plane-volume)": [
    [16, "vector"],
    [32, "vector"],
    [48, "vector"],
    [64, "vector"],
    [80, "vector"],
    [96, "vector"],
    [112, "vector"],
    [128, "vector"]
  ],
  "(method 31 entity-actor)": [[16, "nav-find-poly-parms"]],
  "(method 32 entity-actor)": [[32, "nav-find-poly-parms"]],
  "(method 36 nav-mesh)": [[16, ["inline-array", "vector", 3]]],
  "(method 13 nav-engine)": [[16, "nav-vertex"]],
  "(method 12 nav-mesh)": [[16, "nav-vertex"]],
  "(method 44 nav-mesh)": [[32, "nav-find-poly-parms"]],
  "(method 15 nav-mesh)": [[16, "vector"]],
  "(method 40 nav-mesh)": [
    [16, "vector"],
    [32, "vector"]
  ],
  "find-nearest-nav-mesh": [[16, "nav-find-poly-parms"]],
  "(method 10 nav-mesh)": [[32, "nav-find-poly-parms"]],
  "(method 34 nav-mesh)": [[16, "nav-poly"]],
  "(method 9 nav-mesh)": [[16, "vector"]],
  "debug-nav-validate-current-poly": [[16, "vector"]],
  "(method 11 nav-control)": [[16, "nav-find-poly-parms"]],
  "(method 15 nav-control)": [[16, "nav-find-poly-parms"]],
  "(method 16 nav-control)": [[16, "nav-find-poly-parms"]],
  "(method 46 nav-control)": [[16, "find-nav-sphere-ids-params"]],
  "circle-tangent-directions": [
    [16, "vector"],
    [32, "vector"],
    [48, "vector"]
  ],
  "(trans close com-airlock)": [[16, "script-context"]],
  "traj3d-calc-initial-velocity-using-tilt": [[16, "traj2d-params"]],
  "(method 9 cubic-curve)": [[16, "trajectory"]],
  "(method 10 cubic-curve)": [[16, "trajectory"]],
  "(method 11 cubic-curve)": [[16, "trajectory"]],
  "(method 12 cubic-curve)": [[16, "trajectory"]],
  "(method 13 cubic-curve)": [[16, "trajectory"]],
  "(method 13 combo-tracker)": [
    [16, "event-message-block"],
    [112, ["array", "collide-shape", 32]]
  ],
  "(anon-function 2 find-nearest)": [[128, "collide-query"]],
  "find-nearest-focusable": [[160, "collide-query"]],
  "(method 11 impact-control)": [
    [16, "touching-shapes-entry"],
    [48, "event-message-block"]
  ],
  "(method 16 collide-cache)": [[16, "collide-cache-tri"]],
  "(method 20 editable)": [
    [16, "vector"],
    [32, "vector"]
  ],
  "(method 31 editable-face)": [[16, "matrix"]],
  "(method 13 editable-face)": [
    [64, ["inline-array", "vector", 6]],
    [160, "vector"],
    [48, "vector"],
    [32, "vector"],
    [16, "vector"]
  ],
  "(method 30 editable-plane)": [
    [16, "vector"],
    [32, "vector"],
    [48, "vector"]
  ],
  "(method 13 editable-plane)": [[64, ["inline-array", "vector", 4]]],
  "execute-select": [[16, "vector"]],
  "(method 9 editable-array)": [[16, "vector"]],
  "execute-mouse-move": [
    [80, "vector"],
    [96, "vector"],
    [112, "vector"],
    [64, "vector"],
    [48, "vector"],
    [32, "vector"],
    [16, "vector"]
  ],
  "(method 12 editable-array)": [
    [96, "vector"],
    [160, "vector"]
  ],
  "insert-box": [
    [16, "vector"],
    [32, ["array", "int32", 8]]
  ],
  "(method 11 editable-region)": [[16, "vector2h"]],
  "(method 29 editable-face)": [
    [16, ["inline-array", "vector", 6]],
    [304, "matrix"],
    [112, ["inline-array", "vector", 6]],
    [240, ["array", "editable-point", 6]]
  ],
  "(method 10 editable-face)": [[16, ["inline-array", "vector", 6]]],
  "(method 11 editable)": [[16, "collide-query"]],
  "(method 10 editable-plane)": [[16, "matrix"]],
  "(method 9 game-task-node-info)": [[16, ["inline-array", "qword", 8]]],
  "(code retry task-manager)": [[16, "event-message-block"]],
  "(code complete task-manager)": [[16, "event-message-block"]],
  "(method 9 script-context)": [[16, "script-context"]],
  "(anon-function 32 script)": [
    [16, "vector"],
    [32, "vector"]
  ],
  "(method 19 load-state)": [[16, ["inline-array", "level-buffer-state", 6]]],
  "(method 17 load-state)": [[16, "script-context"]],
  "(method 26 level-group)": [
    [64, "vector"],
    [80, "vector"]
  ],
  "(event target-board-halfpipe)": [[16, "vector"]],
  "process-drawable-shock-effect": [
    [16, "matrix"],
    [80, "collide-query"]
  ],
  "(code target-board-get-on)": [[16, "event-message-block"]],
  "(enter target-board-get-on)": [
    [16, "vector"],
    [32, "vector"],
    [48, "vector"],
    [64, "vector"]
  ],
  "(enter target-board-get-off)": [
    [16, "vector"],
    [32, "vector"]
  ],
  "(trans target-board-ride-edge)": [[16, "vector"]],
  "target-board-compute-edge": [
    [16, "vector"],
    [32, "vector"],
    [128, "vector"]
  ],
  "target-board-spin-check": [
    [16, "vector"],
    [32, "vector"]
  ],
  "(code target-board-hit)": [
    [16, "vector"],
    [32, "vector"],
    [48, "vector"],
    [64, "vector"],
    [80, "event-message-block"]
  ],
  "target-board-ground-check": [
    [16, "vector"],
    [32, "event-message-block"]
  ],
  "(enter target-board-jump)": [
    [48, "vector"],
    [64, "event-message-block"]
  ],
  "(enter target-board-grenade)": [[16, "vector"]],
  "(enter target-board-turn-to)": [
    [16, "vector"],
    [32, "vector"]
  ],
  "(code target-board-hold)": [
    [16, "vector"],
    [32, "vector"]
  ],
  "(code target-board-flip)": [[16, "vector"]],
  "(exit target-board-ride-edge)": [[32, "collide-query"]],
  "(code target-board-trickx)": [[16, "vector"]],
  "(method 9 board-info)": [[16, "event-message-block"]],
  "init-var-jump": [
    [16, "event-message-block"],
    [96, "vector"]
  ],
  "(post target-slide-down-to-ground)": [
    [16, "vector"],
    [32, "vector"],
    [48, "vector"],
    [64, "vector"],
    [80, "vector"]
  ],
  "(enter target-attack-air)": [
    [16, "vector"],
    [32, "vector"],
    [48, "vector"]
  ],
  "(event target-attack-uppercut-jump)": [
    [16, "vector"],
    [32, "vector"],
    [48, "vector"]
  ],
  "target-board-ride-post": [
    [48, "vector"],
    [64, "vector"],
    [80, "collide-query"]
  ],
  "probe-test": [[16, "collide-query"]],
  "target-board-real-post": [
    [16, "vector"],
    [128, "vector"]
  ],
  "board-add-thrust": [[16, "vector"]],
  "target-board-collision": [
    [16, "vector"],
    [32, "vector"]
  ],
  "(code target-roll-flip)": [
    [16, "vector"],
    [32, "vector"]
  ],
  "(code target-flop)": [
    [16, "vector"],
    [32, "vector"],
    [48, "vector"]
  ],
  "(trans target-flop)": [[16, "event-message-block"]],
  "(enter target-flop)": [[16, "vector"]],
  "(code target-running-attack)": [[32, "collide-query"]],
  "mod-var-jump": [
    [16, "vector"],
    [32, "vector"]
  ],
  "(trans target-running-attack)": [
    [16, "vector"],
    [32, "vector"],
    [48, "vector"]
  ],
  "target-board-pre-move": [[112, "vector"]],
  // stack guesser can't handle inline arrays
  "(method 11 blocking-plane)": [[16, ["inline-array", "vector", 2]]],
  // stack guesser can't handle inline arrays
  "blocking-plane-spawn": [[16, ["inline-array", "vector", 2]]],
  // stack guesser can't handle inline arrays
  "(enter active elec-gate)": [[176, ["inline-array", "vector", 2]]],
  "(method 46 elevator)": [
    // bad stack guess (method type was a path-step)
    [16, "path-step"]
  ],
  "(method 10 nav-node)": [[16, "vector"]],
  "(method 9 nav-graph)": [[16, "matrix"]],
  "(method 10 xz-height-map)": [[16, "matrix"]],
  "(method 13 xz-height-map)": [[16, "vector4w-2"]],
  "(method 9 nav-node)": [[48, "nav-graph-link"]],
  "(method 18 drawable-region-face)": [
    [16, "vector"],
    [32, "vector"]
  ],
  "particle-adgif-callback": [[16, ["inline-array", "vector", 4]]],
  "sparticle-respawn-heights": [[16, "vector"]],
  "sparticle-respawn-timer": [[16, "vector"]],
  "check-drop-level-rain": [[16, "vector"]],
  "check-water-level-drop": [[16, "vector"]],
  "check-water-level-drop-motion": [[16, "vector"]],
  "water-info<-region": [[16, "script-context"]],
  "(method 52 collide-shape)": [[16, "water-info"]],
  "cshape-reaction-update-state": [
    [16, "vector"],
    [32, "vector"]
  ],
  "(code target-darkjak-giant)": [
    [96, "collide-query"],
    [640, ["inline-array", "sphere", 1]]
  ],
  "(code target-darkjak-bomb1)": [
    [16, "vector"],
    [112, "vector"],
    [128, "event-message-block"]
  ],
  "(code target-darkjak-bomb0)": [
    [32, "vector"],
    [48, "vector"]
  ],
  "set-forward-vel": [
    [16, "vector"],
    [32, "vector"]
  ],
  "delete-back-vel": [
    [16, "vector"],
    [32, "vector"]
  ],
  "(method 16 target)": [[16, "vector"]],
  "can-exit-duck?": [
    [16, "collide-query"],
    [560, ["inline-array", "sphere", 2]]
  ],
  "target-send-attack": [[16, "event-message-block"]],
  "(trans target-pole-cycle)": [[16, "vector"]],
  "(enter target-float)": [[16, "vector"]],
  "(trans target-float)": [
    [16, "vector"],
    [32, "vector"],
    [48, "vector"],
    [64, "vector"],
    [80, "vector"]
  ],
  "(code target-launch)": [[16, "event-message-block"]],
  "(anon-function 11 target2)": [[16, "vector"]],
  "(code target-load-wait)": [[16, "event-message-block"]],
  "target-generic-event-handler": [[16, "event-message-block"]],
  "(code target-swim-jump)": [[16, "vector"]],
  "(code target-swim-down)": [[16, "vector"]],
  "(method 10 water-control)": [
    [16, "water-info"],
    [224, "vector"]
  ],
  "(anon-function 10 water)": [[16, "vector"]],
  "target-bomb1-fire-shot": [
    [96, "vector"],
    [112, "vector"]
  ],
  "water-anim-event-handler": [
    [16, "vector"],
    [32, "event-message-block"]
  ],
  "(post fall crate)": [
    [32, "collide-query"],
    [16, "vector"]
  ],
  "(enter fall crate)": [[16, "event-message-block"]],
  "target-gun-find-track": [[64, "event-message-block"]],
  "target-gun-build-track-list": [
    [16, "vector"],
    [32, "vector"]
  ],
  "target-gun-joint-pre0": [
    [640, ["inline-array", "sphere", 2]],
    [656, "vector"]
  ],
  "cloud-track": [[16, "vector"]],
  "progress-post": [[112, "hud-box"]],
  "(method 10 menu-missions-option)": [[224, "hud-box"]],
  "(method 10 menu-secret-option)": [[64, "hud-box"]],
  "(method 10 menu-highscores-option)": [[16, "hud-box"]],
  "master-track-target": [[16, "vector"]],
  "cam-string-line-of-sight": [[192, "collide-query"]],
  "(enter cam-circular)": [[32, "collide-query"]],
  "(method 26 rigid-body)": [[16, ["inline-array", "vector", 8]]],
  "(method 47 rigid-body-object)": [[16, "rigid-body-impact"]],
  "(method 16 sky-work)": [[16, "vector"]],
  "(method 17 sky-work)": [[16, "vector"]],
  // stack casts can't be guessed in a "run in process" (since the arg numbers are shifted?)
  "lightning-start": [
    [16, "vector"],
    [32, "vector"]
  ],
  "lightning-trail-fractal-gen": [
    [16, "vector"],
    [32, "vector"],
    [48, "vector"],
    [64, "vector"]
  ],
  "(method 24 game-info)": [[16, ["array", "uint16", 512]]],
  "add-a-bunch": [[16, "vector"]],
  "(method 23 grid-hash)": [
    [16, "grid-hash-box"],
    [32, "grid-hash-box"],
    [48, "vector"],
    [64, "vector"]
  ],
  "(method 14 grid-hash)": [
    [16, "vector"],
    [32, "vector"]
  ],
  "(method 15 sphere-hash)": [[16, "vector"]],
  "draw-grid": [
    [16, "vector"],
    [32, "vector"],
    [48, "vector"]
  ],
  "(method 32 sphere-hash)": [[32, "vector"]],
  "(method 37 spatial-hash)": [[48, "vector"]],
  "(method 10 carry-info)": [[16, "vector"]],
  "(method 12 carry-info)": [[16, "vector"]],
  "(method 13 carry-info)": [
    [16, "event-message-block"],
    [144, "matrix"]
  ],
  "(method 16 carry-info)": [[16, "event-message-block"]],
  "(method 23 task-arrow)": [[16, "collide-query-with-vec"]],
  "(method 38 projectile)": [[16, "collide-query"]],
  "projectile-move-fill-all-dirs": [[16, "collide-query"]],
  "projectile-move-fill-line-sphere": [[16, "collide-query"]],
  "projectile-update-velocity-add-gravity": [[16, "vector"]],
  "projectile-bounce-falling-post": [[16, "collide-query"]],
  "cshape-reaction-default": [
    [16, "vector"],
    [32, "vector"]
  ],
  "(method 26 gun-blue-shot)": [[32, "vector"]],
  "(method 38 gun-blue-shot)": [[16, "collide-query"]],
  "someone-fire-yellow": [[16, "projectile-init-by-other-params"]],
  "(method 25 gun-yellow-shot)": [[32, "vector"]],
  "(method 38 gun-yellow-shot)": [[16, "collide-query"]],
  "target-gun-fire-red": [
    // TODO needed to prevent infinite loop
    [16, "vector"]
  ],
  "(method 26 gun-red-shot)": [[16, "vector"]],
  "(method 28 gun-red-shot)": [[16, "collide-query"]],
  "(method 24 gun-red-shot)": [[16, "collide-query"]],
  "(method 52 nav-state)": [
    [16, "nav-avoid-spheres-params"],
    [112, "nav-ray"]
  ],
  "(method 31 nav-state)": [
    [16, "nav-avoid-spheres-params"],
    [112, "nav-ray"]
  ],
  "(method 24 nav-state)": [[16, "vector"]],
  "(method 34 nav-state)": [[16, "vector"]],
  "(method 9 nav-control)": [[16, "vector"]],
  "(method 37 nav-state)": [[16, "vector"]],
  "(method 33 nav-state)": [[16, "clamp-travel-vector-to-mesh-return-info"]],
  "(method 32 nav-state)": [[16, "nav-control-cfs-work"]],
  "(method 28 nav-state)": [[208, "vector"]],
  "(method 11 nav-state)": [
    [16, "vector"],
    [32, "vector"]
  ],
  "(method 49 nav-state)": [[16, "nav-ray"]],
  "check-drop-level-ctysluma-drop-userdata": [[16, "vector"]],
  "(method 54 enemy)": [[80, "vector"]],
  "enemy-falling-post": [[16, "vector"]],
  "enemy-die-falling-post": [[16, "vector"]],
  "(method 100 enemy)": [
    [672, "vector"],
    [688, "vector"]
  ],
  "(method 102 nav-enemy)": [[32, "collide-query"]],
  "(method 100 nav-enemy)": [
    [672, "vector"],
    [688, "vector"]
  ],
  "(method 176 nav-enemy)": [[16, "nav-gap-info"]],
  "(method 143 nav-enemy)": [[16, "vector"]],
  "(code jump nav-enemy)": [[16, "enemy-jump-info"]],
  "(method 145 nav-enemy)": [[16, "vector"]],
  "(method 150 nav-enemy)": [[16, "vector"]],
  "(anon-function 88 nav-enemy)": [[16, "vector"]],
  "(anon-function 93 nav-enemy)": [[16, "vector"]],
  "(method 54 rigid-body-platform)": [[16, "vector"]],
  "target-carry-update": [[560, ["inline-array", "sphere", 1]]],
  "(code target-carry-drop)": [[672, ["inline-array", "sphere", 1]]],
  "(code target-carry-throw)": [[640, ["inline-array", "sphere", 1]]],
  "(code target-hit)": [[16, "vector"]],
  "(method 39 battle)": [[64, "transformq"]],
  "add-collide-debug-box": [[16, "bounding-box"]],
  "collide-list-fill-bg-using-box": [
    [32, "matrix"],
    [96, "collide-query"]
  ],
  "collide-list-fill-bg-using-line-sphere": [
    [32, "matrix"],
    [96, "collide-query"]
  ],
  "(method 11 collide-mesh)": [[16, "spat-work"]],
  "(method 10 collide-mesh)": [[16, "oot-work"]],
  "(method 9 touching-list)": [[16, "add-prims-touching-work"]],
  "(method 12 touching-list)": [[16, "event-message-block"]],
  "(method 20 collide-edge-work)": [[16, "vector"]],
  "(method 13 collide-edge-work)": [[16, "faei-stack-vars"]],
  "(method 9 collide-edge-edge)": [
    [16, "matrix"],
    [80, ["inline-array", "sphere", 6]]
  ],
  "(method 12 ocean)": [[16, "vector"]],
  "(method 18 ocean)": [
    [16, "vector"],
    [32, "vector4"],
    [48, "vector"]
  ],
  "(method 28 ocean)": [[16, "vector"]],
  "(method 33 ocean)": [[16, "vector"]],
  "(method 34 ocean)": [[16, "vector"]],
  "(method 35 ocean)": [[16, "vector"]],
  "(method 36 ocean)": [
    [16, "vector"],
    [32, "vector"]
  ],
  "(method 46 ocean)": [[16, "vector"]],
  "(method 59 ocean)": [[16, "vector"]],
  "(method 60 ocean)": [
    [16, "vector"],
    [32, "vector"]
  ],
  "(method 61 ocean)": [
    [16, "vector"],
    [32, "vector"]
  ],
  "(method 62 ocean)": [
    [16, "vector"],
    [32, "vector"]
  ],
  "(method 63 ocean)": [
    [16, "vector"],
    [32, "vector"]
  ],
  "(method 67 ocean)": [[16, "vector"]],
  "(method 18 collide-shape-prim-mesh)": [[16, "collide-tri-result"]],
  "(method 15 collide-shape-prim-sphere)": [[16, "collide-tri-result"]],
  "target-attack-up": [[16, "event-message-block"]],
  "(method 37 control-info)": [[48, "vector"]],
  "(method 45 collide-shape)": [[16, "do-push-aways-work"]],
  "(method 50 collide-shape)": [[32, "vector"]],
  "(method 44 collide-shape)": [[16, "pull-rider-info"]],
  "(method 25 guard-shot)": [[32, "vector"]],
  "(enter impact guard-shot)": [[16, "traffic-danger-info"]],
  "(method 38 guard-shot)": [[16, "collide-query"]],
  "(method 38 guard-lazer-shot)": [
    [16, "collide-query"],
    [560, "vector"]
  ],
  "(method 25 metalhead-shot)": [
    [16, "vector"],
    [32, "vector"]
  ],
  "spawn-metalhead-grenade": [[16, "projectile-init-by-other-params"]],
  "spawn-metalhead-projectile": [[16, "projectile-init-by-other-params"]],
  "(method 24 grid-hash)": [[16, "vector"]],
  "(method 11 grid-hash)": [
    [16, "vector"],
    [32, "vector"]
  ],
  "(method 11 flow-control)": [
    [80, "vector"],
    [128, "vector"]
  ],
  "(method 9 joint-control)": [[16, "vector"]],
  "check-shell-level1": [[16, "vector"]],
  "check-shell-level2": [[16, "vector"]],
  "birth-func-target-orient": [[48, "vector"]],
  "birth-func-vector-orient": [[32, "vector"]],
  "(enter cam-launcher-longfall)": [[16, "vector"]],
  "explosion-init-by-other": [[16, "traffic-danger-info"]],
  "process-drawable-shock-skel-effect": [
    [176, "matrix"],
    [256, "vector"],
    [272, "vector"],
    [288, "vector"],
    [304, "quaternion"],
    [384, "vector"]
  ],
  "(method 20 collide-cache)": [[16, "matrix"]],
  "col-rend-draw": [[16, "matrix"]],
  "(code jump enemy)": [[16, "enemy-jump-info"]],
  "check-drop-level-flitter-dirt-rubble": [[16, "vector"]],
  "dma-add-process-drawable": [[64, "light-group"]],
  "dark-lightning-handler": [[16, "matrix"]],
  "(method 25 joint-exploder)": [[16, "bounding-box"]],
  "check-drop-level-forexitb-drop-userdata": [[16, "vector"]],
  "check-drop-level-forexitb-drop-water-userdata": [[16, "vector"]],
  "check-drop-level-hide-fireplace-sparks": [[16, "vector"]],
  "check-drop-level-ctyslumb-drop-userdata": [[16, "vector"]],
  "check-drop-level-kiosk-fire-sparks": [[16, "vector"]],
  "(method 25 turret-shot)": [[32, "vector"]],
  "check-drop-level-ruins-tower-userdata": [[16, "vector"]],
  "check-drop-level-ruins-tower-userdata-nosplat": [[16, "vector"]],
  "check-drop-level-ruins-rubble": [[16, "vector"]],
  "update-light-hash": [
    [16, "bounding-box"],
    [48, "vector"],
    [64, "vector"]
  ],
  "check-drop-level-forest-drop-userdata": [[16, "vector"]],
  "check-drop-level-dig-lava-bloops": [[16, "vector"]],
  "check-drop-level-drill-drillbit-rubble-sparks": [[16, "vector"]],
  "check-drop-level-mountain-drop-userdata": [[16, "vector"]],
  "(anon-function 2 atoll-scenes)": [[16, "vector"]],
  "check-drop-level-ctyfarma-drop-userdata": [[16, "vector"]],
  "check-drop-level-ctyfarmb-drop-userdata": [[16, "vector"]],
  "check-drop-level-ecowell-victory-dirt-rubble": [[16, "vector"]],
  "check-drop-level-strip-fencespikes-sparks-10": [[16, "vector"]],
  "check-drop-level-atoll-drop-userdata": [[16, "vector"]],
  "check-drop-level-atoll-drop": [[16, "vector"]],
  "check-drop2-level-sewer-drop": [[16, "vector"]],
  "check-drop-level-sewer-drop": [[16, "vector"]],
  "check-drop-level-palace-roof-rain": [[16, "vector"]],
  "check-drop-level-palroof-drop-userdata": [[16, "vector"]],
  "check-drop-level-stadium-drop-userdata": [[16, "vector"]],
  "check-drop-level-boss-pebble": [[16, "vector"]],
  "birth-func-boss-pebble": [[560, "vector"]],
  "func-widow-damaged-sparks-awake": [[16, "vector"]],
  "check-drop-level-ctypal-drop-userdata": [[16, "vector"]],
  "check-drop-level-under-drip": [[16, "vector"]],
  "check-drop-level-bigdoor-open-pops": [[16, "vector"]],
  "check-split-level-intro-vortex-pop-userdata": [[16, "vector"]],
  "movie-nest-metalkor-shot-draw-moving": [[80, "vector"]],
  "movie-nest-metalkor-shot-draw-impact": [[48, "vector"]],
  "func-squid-damaged-sparks-awake": [[16, "vector"]],
  "check-drop-level-castle-drop-userdata": [[16, "vector"]],
  "castle-green-slime-popper": [[16, "vector"]],
  "movie-consite-metalkor-shot-draw-moving": [[80, "vector"]],
  "movie-consite-metalkor-shot-draw-impact": [[48, "vector"]],
  "mech-spawn-thruster": [[32, "vector"]],
  "check-drop-level-vinroom-piss-drop-userdata": [[16, "vector"]],
  "(anon-function 2 under-scenes)": [
    [16, "vector"],
    [32, "vector"]
  ],
  "check-pop-level-firework-green-userdata": [[16, "vector"]],
  "check-pop-level-firework-red-userdata": [[16, "vector"]],
  "check-pop-level-firework-userdata": [[16, "vector"]],
  "(method 13 nav-mesh)": [[16, ["array", "int8", 4]]],
  "point-to-poly-boundary": [[16, ["inline-array", "vector", 4]]],
  "(method 35 nav-mesh)": [[16, ["inline-array", "nav-poly", 3]]],
  "(method 51 nav-state)": [
    [16, "vector"],
    [32, "nav-route-portal"],
    [80, ["inline-array", "vector", 2]],
    [192, "matrix"]
  ],
  "(method 18 nav-control)": [[16, "nav-control-cfs-work"]],
  "(method 19 nav-control)": [[16, "nav-control-cfs-work"]],
  "(method 19 nav-mesh)": [
    [16, "nav-ray"],
    [96, "vector"]
  ],
  "(method 18 nav-mesh)": [[16, "nav-ray"]],
  "(post idle gun-dummy)": [[16, "event-message-block"]],
  "(method 23 training-manager)": [[16, "vector"]],
  "birth-pickup-at-point": [[16, "vector"]],
  "(code notice fodder)": [[112, "vector"]],
  "target-mech-collision": [
    [704, "vector"],
    [16, "vector"],
    [32, "vector"],
    [48, "event-message-block"],
    [144, "vector"],
    [160, "collide-query"],
    [128, "vector"]
  ],
  "target-mech-add-thrust": [[16, "vector"]],
  "target-mech-get-off?": [[560, "sphere"]],
  "mech-update-ik": [
    [16, "collide-query"],
    [592, "vector"],
    [608, "vector"],
    [624, "vector"],
    [624, "vector"],
    [640, "vector"],
    [656, "vector"]
  ],
  "target-mech-carry-update": [[560, "sphere"]],
  "(code target-mech-carry-throw)": [[640, "sphere"]],
  "(code target-mech-carry-drop)": [
    [96, "vector"],
    [672, "sphere"]
  ],
  "(code target-mech-carry-pickup)": [[16, "event-message-block"]],
  "(trans target-mech-carry-drag)": [[560, "sphere"]],
  "(method 22 krew-collection-item)": [[16, "collide-query-with-2vec"]],
  "(code idle krew-collection-item)": [[64, "vector"]],
  "pegasus-fly-code": [[96, "vector"]],
  "(method 90 amphibian)": [[80, "vector"]],
  "(method 186 amphibian)": [
    [560, "vector"],
    [16, "collide-query"],
    [576, "event-message-block"]
  ],
  "(enter tongue-attack amphibian)": [[16, "amphibian-tongue-attack-info"]],
  "amphibian-joint-mod-callback": [
    [16, ["inline-array", "matrix", 3]],
    [112, "vector"]
  ],
  "(method 178 hopper)": [
    [144, "vector"],
    // unused
    [96, "vector"],
    [176, "vector"]
  ],
  "(method 90 hopper)": [[80, "vector"]],
  "(method 180 ginsu)": [[16, "matrix"]],
  "(trans hostile centurion)": [[16, "vector"]],
  "(method 181 centurion)": [
    [80, "vector"],
    [160, "vector"],
    [176, "vector"]
  ],
  "(method 74 centurion)": [[16, "event-message-block"]],
  "(enter stop-run rhino)": [
    // unused
    [32, "vector"]
  ],
  "(enter attack rhino)": [[32, "vector"]],
  "(method 74 rhino)": [[48, "vector"]],
  "(enter run-away rhino)": [[32, "vector"]],
  "(trans hostile grenadier)": [
    // unused
    [48, "vector"]
  ],
  "(method 115 rapid-gunner)": [[32, "vector"]],
  "(code notice monster-frog)": [[16, "vector"]],
  "(method 184 predator)": [
    [128, "vector"],
    [144, "vector"],
    [176, "vector"]
  ],
  "(method 11 predator-manager)": [
    [32, "transformq"],
    [80, "vector"],
    [112, "vector"]
  ],
  "(method 196 crimson-guard-level)": [
    [32, "vector"],
    [48, "vector"],
    [96, "vector"],
    [160, "vector"],
    [176, "vector"]
  ],
  "(method 199 crimson-guard-level)": [
    [608, "vector"],
    [624, "vector"],
    [640, "vector"],
    [656, "vector"]
  ],
  "(method 198 crimson-guard-level)": [
    [80, "vector"],
    [96, "collide-query"],
    [672, "vector"]
  ],
  "(method 202 crimson-guard-level)": [
    [32, "vector"],
    [656, "vector"],
    [720, "vector"]
  ],
  "(method 192 crimson-guard-level)": [[32, "vector"]],
  "check-drop-level-dig-digger-rubble-sparks": [[16, "vector"]],
  "(method 24 dig-tether)": [[128, "vector"]],
  "(trans idle dig-digger)": [[16, "vector"]],
  "(method 23 dig-digger)": [[16, "vector"]],
  "(code die fort-elec-switch)": [[16, "vector"]],
  "(method 11 fort-elec-switch)": [
    [32, "vector"],
    [48, "vector"]
  ],
  "(method 24 fort-roboscreen)": [[32, "vector"]],
  "fort-robotank-reticle-post": [
    [16, "vector"],
    [32, "vector"]
  ],
  "robotank-turret-handler": [[96, "vector"]],
  "fort-robotank-turret-init-by-other": [[16, "vector"]],
  "(method 11 fort-robotank)": [[32, "vector"]],
  "(method 26 fort-robotank)": [[16, "event-message-block"]],
  "(method 31 fort-robotank-turret)": [[16, "collide-query"]],
  "(method 33 fort-robotank-turret)": [
    [16, ["inline-array", "vector", 2]],
    [48, ["inline-array", "vector", 4]]
  ],
  "draw-2d-hud": [
    [16, ["inline-array", "vector4w", 4]],
    [80, "vector"]
  ],
  "fort-turret-draw-laser-spot": [[16, "vector"]],
  "(method 141 fort-turret)": [[64, "collide-query"]],
  "(method 33 transport-level)": [[16, "crimson-guard-level-params"]],
  "joint-mod-set-y-callback": [[16, "transformq"]],
  "(code die fort-dump-bomb-a)": [[16, "matrix"]],
  "(code die fort-missile)": [[16, "matrix"]],
  "birth-func-dig-digger-collide": [[16, ["inline-array", "vector", 5]]],
  "(method 29 dig-bomb-crate)": [[16, "dig-bomb-crate-cylinder-spawn-params"]],
  "(method 63 collide-shape-moving)": [[16, "rb-work"]],
  "(code active dig-spikey-sphere-door)": [
    [32, "projectile-init-by-other-params"]
  ],
  "(enter idle dig-stomp-block-controller)": [[16, "vector"]],
  "(post idle fish-manager)": [
    [384, "vector"],
    [176, "vector"],
    [192, "vector"],
    [208, "vector"],
    [224, "vector"],
    [256, "vector"],
    [272, "vector"],
    [336, "vector"],
    [368, "vector"],
    [400, "vector"],
    [416, "vector"]
  ],
  "(method 24 minimap)": [[16, "minimap-draw-work"]],
  "(method 15 minimap)": [[16, "minimap-draw-work"]],
  "(method 11 minimap)": [[16, ["inline-array", "vector", 4]]],
  "(method 26 minimap)": [
    [32, "vector"],
    [64, "matrix"],
    [48, "vector"]
  ],
  "(method 23 minimap)": [
    [32, "vector"],
    [48, "vector"],
    [64, "matrix"],
    [80, "matrix"],
    [144, "matrix"]
  ],
  "(method 17 minimap)": [
    [32, "vector"],
    [48, "vector"],
    [64, "matrix"],
    [80, "matrix"],
    [144, "matrix"],
    [240, "vector"],
    [256, "vector"]
  ],
  "(method 18 minimap)": [
    [32, "vector"],
    [48, "vector"],
    [64, "matrix"],
    [80, "matrix"],
    [144, "matrix"],
    [240, "vector"],
    [256, "vector"]
  ],
  "(method 19 minimap)": [
    [16, "vector"],
    [32, "matrix"]
  ],
  "(method 12 trail-graph)": [[16, ["inline-array", "vector", 2]]],
  "(method 14 trail-graph)": [[16, ["inline-array", "vector", 2]]],
  "(method 13 trail-graph)": [[16, ["inline-array", "vector", 2]]],
  "(method 19 trail-graph)": [[16, "trail-vis-work"]],
  "(method 15 trail-graph)": [[16, "trail-conn-search"]],
  "(anon-function 20 sewer-scenes)": [[16, "vector"]],
  "(method 27 mtn-dice)": [[64, "vector"]],
  "(method 26 mtn-dice)": [
    [64, "vector"],
    [32, "vector"],
    [48, "vector"],
    [80, "vector"]
  ],
  "dice-joint-callback": [
    [16, "vector"],
    [112, "matrix"],
    [176, "vector"],
    [192, "vector"],
    [208, "vector"],
    [224, "vector"],
    [240, "matrix"],
    [304, "vector"],
    [320, "vector"],
    [336, "matrix"],
    [400, "vector"],
    [480, "vector"]
  ],
  "(event idle mtn-dice)": [[16, "matrix"]],
  "check-drop-level-strip-crate-drop-userdata-nosplat": [[16, "vector"]],
  "check-drop-level-strip-crate-drop-userdata": [[16, "vector"]],
  // hang without!
  "(post idle grenade-point)": [
    [16, "vector"],
    [32, "vector"],
    [48, "vector"],
    [64, "vector"]
  ],
  "(method 13 grid-info)": [[16, "bounding-box"]],
  "(method 20 vehicle-controller)": [[16, "vehicle-control-point"]],
  "(method 16 vehicle-controller)": [[16, "vehicle-control-point"]],
  "(method 104 vehicle)": [[16, "vehicle-control-point"]],
  "(method 93 vehicle)": [[16, "matrix"]],
  "(method 94 vehicle)": [
    [16, "vector"],
    [32, "vector"]
  ],
  "(method 52 vehicle)": [[16, "vehicle-control-point"]],
  "(method 47 vehicle)": [[16, "matrix"]],
  "(method 97 vehicle)": [[96, "vehicle-control-point"]],
  "(method 107 vehicle)": [[16, "vehicle-control-point"]],
  "(method 20 traffic-engine)": [[16, "traffic-find-segment-struct"]],
  "(method 12 turret-control)": [[16, "vector"]],
  "vehicle-los-clear?": [[16, "collide-query"]],
  "vehicle-draw-laser": [[32, "vector"]],
  "vehicle-draw-beam": [[32, "vector"]],
  "(method 94 vehicle-guard)": [[16, "camera-free-floating-move-info"]],
  "vehicle-explode-post": [[16, "rigid-body-info"]],
  "(method 18 vehicle-controller)": [
    [32, ["inline-array", "vector", 16]],
    [288, ["array", "collide-shape", 12]]
  ],
  "(method 139 vehicle)": [[16, "merc-matrix"]],
  "(method 99 vehicle)": [[16, "vehicle-grab-rail-info"]],
  "(method 29 vehicle)": [
    [16, ["inline-array", "matrix", 9]],
    [640, ["inline-array", "vector", 5]],
    [736, "rigid-body-vehicle-constants"]
  ],
  "vehicle-guard-choose-branch": [[16, ["inline-array", "vector", 5]]],
  "(method 155 vehicle-guard)": [
    [192, "rigid-body-impact"],
    [256, ["inline-array", "vector", 8]]
  ],
  "(method 70 traffic-engine)": [
    [16, ["inline-array", "traffic-suppression-box", 2]]
  ],
  "(method 22 traffic-engine)": [[16, "pilot-edge-grab-info"]],
  "(method 14 traffic-level-data)": [
    [32, "vector"],
    [48, "vector"],
    [64, "vector"]
  ],
  "update-guard-status-spots": [[32, "vector"]],
  "(method 84 vehicle)": [[16, ["inline-array", "vehicle-control-point", 3]]],
  "(method 85 vehicle)": [
    [16, ["inline-array", "matrix", 2]],
    [144, "sprite-glow-data"],
    [208, "sprite-glow-data"]
  ],
  "(method 48 vehicle)": [[16, "rigid-body-impact"]],
  "(method 15 rigid-body)": [
    [16, "collide-query"],
    [560, "vector"],
    [592, "vector"],
    [608, "vector"],
    [640, "vector"],
    [656, "vector"],
    [672, "vector"],
    [688, "vector"]
  ],
  "(method 133 vehicle)": [[16, ["inline-array", "matrix", 12]]],
  "(method 153 vehicle-guard)": [[16, "vector"]],
  "(method 150 vehicle-guard)": [[16, "vehicle-control-point"]],
  "(method 9 turret-control)": [[16, "rigid-body-info"]],
  "(method 21 traffic-manager)": [[16, ["inline-array", "vector16b", 2]]],
  "(method 71 traffic-engine)": [[16, "vector"]],
  "(method 18 city-level-info)": [[16, "bounding-box"]],
  "(method 49 traffic-engine)": [
    [32, "(array crimson-guard)"],
    [112, "(array float)"]
  ],
  "(method 68 traffic-engine)": [
    [16, "vector"],
    [32, "vector"]
  ],
  "(method 13 traffic-suppressor)": [
    [16, "bounding-box"],
    [48, "vector4w"]
  ],
  "(method 22 traffic-tracker)": [[16, ["inline-array", "vector", 10]]],
  "(method 10 simple-sprite-system)": [[16, ["array", "texture-id", 4]]],
  "(anon-function 3 ruins-obs)": [[16, "event-message-block"]],
  "(event unbroken ruins-breakable-wall)": [[16, "attack-info"]],
  "(method 21 spider-eyes)": [[32, "vector"]],
  "(code mech-lunge grunt-mech)": [[16, "matrix"]],
  "(method 193 grunt-mech)": [[32, "vector"]],
  "(code mech-dismount grunt-mech)": [[16, "matrix"]],
  "(post chase tomb-boulder)": [
    [16, "collide-query"],
    [560, "vector"],
    [576, "vector"],
    [592, "event-message-block"]
  ],
  "(enter chase tomb-boulder)": [[32, "event-message-block"]],
  "(code doors-open tomb-sphinx)": [
    [32, "vector"],
    [48, "vector"],
    [64, "vector"],
    [80, "vector"]
  ],
  "(code active tomb-sphinx)": [[80, "vector"]],
  "(trans wait-for-pools tomb-stair-block)": [[32, "event-message-block"]],
  "drop-pool": [[32, "vector"]],
  "(method 11 tomb-water-trap)": [
    [16, "sync-info-params"],
    [64, "sphere"]
  ],
  "(method 23 tomb-water-trap)": [
    [592, "vector"],
    [608, "event-message-block"],
    [16, "collide-query"],
    [560, "vector"]
  ],
  "(trans show-sequence tomb-plat-simon)": [[16, "event-message-block"]],
  "(event dangerous tomb-simon-block)": [[16, "vector"]],
  "(method 185 tomb-beetle)": [[16, "vector"]],
  "(method 189 bot)": [
    [16, "enemy-best-focus"],
    [32, "sphere"]
  ],
  "(method 190 bot)": [[16, "connection-pers"]],
  "(method 247 sig)": [[16, "projectile-init-by-other-params"]],
  "(method 250 sig)": [[16, "sphere"]],
  "(method 25 sig-shot)": [[32, "vector"]],
  "(method 12 sigt-choose-piston)": [[16, "event-message-block"]],
  "(method 11 sigt-riding-piston)": [[16, "event-message-block"]],
  "(anon-function 48 sig0-course)": [[16, "event-message-block"]],
  "ashelin-shot-move": [[16, "vector"]],
  "(method 25 ashelin-shot)": [[32, "vector"]],
  "(anon-function 97 sig0-course)": [[16, "vector"]],
  "(anon-function 12 ash1-course)": [[16, "event-message-block"]],
  "(anon-function 93 sig0-course)": [[16, ["array", "symbol", 3]]],
  "(code active whack-a-metal)": [
    [16, "vector"],
    [32, "vector"]
  ],
  "(code startup title-control)": [
    [16, ["array", "symbol", 6]],
    [48, "mc-slot-info"]
  ],
<<<<<<< HEAD
  "title-plug-lightning": [[16, "vector"]],
  "(code active lightning-tracker)": [[16, "vector"]]
=======
  "title-plug-lightning": [
    [16, "vector"]
  ],
  "(method 25 juicer-shot)": [
    [16, "vector"],
    [32, "vector"],
    [48, "matrix"]
  ],
  "(method 142 spyder)": [[16, "vector"]],
  "(method 185 spyder)": [
    [640, "vector"],
    [624, "vector"]
  ],
  "(code ambush mantis)": [[16, "vector"]],
  "(anon-function 8 mantis)": [
    [64, "collide-query"],
    [48, "vector"],
    [32, "vector"],
    [16, "vector"]
  ],
  "(anon-function 15 mantis)": [
    [48, "collide-query"],
    [16, "vector"],
    [32, "vector"]
  ],
  "(method 142 mantis)": [[16, "vector"]],
  "(code turning mammoth)": [
    [16, "vector"],
    [48, "vector"]
  ],
  "(method 185 mammoth)": [[608, "matrix"]],
  "mammoth-update-ik": [
    [576, "vector"],
    [592, "vector"],
    [608, "vector"],
    [624, "vector"],
    [640, "vector"]
  ],
  "(method 184 mammoth)": [
    [16, "vector"],
    [48, "vector"],
    [656, "vector"]
  ],
  "(method 55 mammoth)": [[704, ["array", "uint32", 4]]],
  "mammoth-joint-mod-heel": [
    [64, "vector"],
    [48, "vector"]
  ],
  "(method 182 flying-spider)": [[48, "vector"]],
  "(event up nest-switch)": [[16, "event-message-block"]],
  "widow-handler": [[16, "event-message-block"]],
  "widow-bomb-slots-full": [[16, ["array", "int32", 8]]],
  "widow-bomb-launch": [
    [16, "vector"],
    [32, "vector"],
    [48, "vector"],
    [64, ["array", "float", 1]],
    [80, ["array", "int32", 8]]
  ],
  "widow-give-ammo": [
    [16, "vector"],
    [32, "vector"]
  ],
  "spydroid-launch": [
    [16, "event-message-block"],
    [96, "vector"],
    [112, "vector"],
    [128, "matrix3"],
    [176, "vector"],
    [192, "vector"],
    [208, ["array", "int32", 8]]
  ],
  "widow-bomb-handler": [[16, "vector"]],
  "(method 11 widow)": [
    [16, "vector"],
    [112, "vector"]
  ],
  "(method 46 widow)": [
    [32, "vector"],
    [16, "vector"]
  ],
  "(method 74 kid)": [[16, "vector"]],
  "(trans idle vehicle-turret)": [[16, "vector"]],
  "(anon-function 9 hal3-course)": [[96, "transport-params"]],
  "(method 17 turret-control)": [[16, "attack-info"]]
>>>>>>> 7ac22e84
}<|MERGE_RESOLUTION|>--- conflicted
+++ resolved
@@ -1649,10 +1649,6 @@
     [16, ["array", "symbol", 6]],
     [48, "mc-slot-info"]
   ],
-<<<<<<< HEAD
-  "title-plug-lightning": [[16, "vector"]],
-  "(code active lightning-tracker)": [[16, "vector"]]
-=======
   "title-plug-lightning": [
     [16, "vector"]
   ],
@@ -1737,6 +1733,6 @@
   "(method 74 kid)": [[16, "vector"]],
   "(trans idle vehicle-turret)": [[16, "vector"]],
   "(anon-function 9 hal3-course)": [[96, "transport-params"]],
-  "(method 17 turret-control)": [[16, "attack-info"]]
->>>>>>> 7ac22e84
+  "(method 17 turret-control)": [[16, "attack-info"]],
+  "(code active lightning-tracker)": [[16, "vector"]]
 }