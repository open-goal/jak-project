{
  "quaternion-exp!": [[16, "vector"]],
  "quaternion-axis-angle!": [[16, "vector"]],
  "quaternion-vector-angle!": [[16, "vector"]],
  "quaternion-look-at!": [[16, "matrix"]],
  "quaternion-smooth-seek!": [[16, ["inline-array", "quaternion", 2]]],
  // possible for automatic detection:
  "eul->matrix": [[16, "vector"]],
  "vector-sincos!": [[16, "vector"]],
  "vector-reflect-flat-gravity!": [
    [16, "vector"],
    [32, "vector"]
  ],
  "vector-line-distance": [
    [16, "vector"],
    [32, "vector"],
    [48, "vector"],
    [64, "vector"]
  ],
  "vector-line-distance-point!": [
    [16, "vector"],
    [32, "vector"],
    [48, "vector"],
    [64, "vector"]
  ],
  "forward-up-nopitch->inv-matrix": [[16, "vector"]],
  "forward-up-nopitch->quaternion": [[16, "matrix"]],
  "forward-up->quaternion": [
    [16, "matrix"],
    [80, "vector"]
  ],
  "quaternion-from-two-vectors!": [[16, "vector"]],
  "quaternion-from-two-vectors-max-angle!": [[16, "vector"]],
  "matrix-from-two-vectors!": [[16, "vector"]],
  "matrix-from-two-vectors-max-angle!": [[16, "vector"]],
  "matrix-from-two-vectors-max-angle-partial!": [[16, "vector"]],
  "matrix-from-two-vectors-partial-linear!": [[16, "vector"]],
  "matrix-remove-z-rot": [
    [16, "vector"],
    [32, "matrix"]
  ],
  "matrix-rot-diff!": [
    [16, "quaternion"],
    [32, "quaternion"],
    [48, "quaternion"]
  ],
  "quaternion-seek": [
    [16, "matrix"],
    [80, "matrix"],
    [144, "quaternion"]
  ],
  "vector-segment-overlap": [
    [16, "vector"],
    [32, "vector"],
    [48, "vector"],
    [64, "vector"]
  ],
  "line-sphere-intersection?": [
    [16, "vector"],
    [32, "vector"],
    [48, "vector"]
  ],
  "forward-up->inv-matrix": [[16, "vector"]],
  "quaternion-from-two-vectors-partial!": [[16, "vector"]],
  "quaternion-from-two-vectors-max-angle-partial!": [[16, "vector"]],
  "matrix-from-two-vectors-smooth!": [[16, "vector"]],
  "matrix-from-two-vectors-the-long-way-smooth!": [[16, "vector"]],
  "quaternion-from-two-vectors-smooth!": [[16, "matrix"]],
  "vector-deg-seek": [[16, "matrix"]],
  "vector-deg-slerp": [
    [16, "matrix"],
    [80, "vector"],
    [96, "vector"]
  ],
  "circle-test": [
    [16, "sphere"],
    [32, "sphere"],
    [48, "vector"],
    [64, "vector"]
  ],
  "vector-vector-deg-slerp!": [
    [16, "vector"],
    [32, "vector"],
    [48, "quaternion"],
    [64, "quaternion"],
    [80, "quaternion"],
    [96, "vector"]
  ],
  "vector-circle-tangent-new": [
    [16, "sphere"],
    [32, "vector"],
    [48, "vector"]
  ],
  "vector-circle-tangent": [
    [16, "sphere"],
    [32, "vector"],
    [48, "vector"],
    [64, "vector"]
  ],
  "curve-length": [
    [16, "vector"],
    [32, "vector"]
  ],
  "curve-closest-point": [
    [16, "vector"],
    [32, "vector"]
  ],
  "closest-pt-in-triangle": [
    [16, "vector"],
    [32, "vector"],
    [48, "vector"]
  ],
  "vector-plane-distance": [[16, "vector"]],
  "vector-smooth-seek!": [[16, "vector"]],
  "vector-vector-angle-safe": [
    [16, "vector"],
    [32, "vector"]
  ],
  "move-target-from-pad": [
    [16, "vector"],
    [32, "vector"],
    [48, "matrix"]
  ],
  "reverse-transform-point!": [
    [16, "vector"],
    [32, "vector"],
    [48, "vector"]
  ],
  "init-for-transform": [
    [16, "matrix"],
    [80, "matrix"],
    [144, "vector4s-3"],
    [192, "vector"],
    [208, "vector4s-3"]
  ],
  "draw-sprite2d-xy": [[16, "draw-context"]],
  "screen-gradient": [[16, "draw-context"]],
  "play": [
    [16, "event-message-block"],
    [96, ["array", "symbol", 10]]
  ],
  "store-image": [[16, "file-stream"]],
  "joint-mod-blend-world-callback": [[160, "vector"]],
  "joint-mod-rotate-local-callback": [[16, "vector"]],
  "light-hash-get-bucket-index": [[16, "vector4w"]],
  "(method 10 cam-vector-seeker)": [[16, "vector"]],
  "(method 39 nav-mesh)": [
    [16, "vector"],
    [32, "vector"]
  ],
  "(method 41 nav-mesh)": [
    [16, "vector"],
    [32, "vector"]
  ],
  "show-level": [[16, ["array", "symbol", 10]]],
  "(method 17 mood-control)": [[16, "vector"]],
  "(method 9 mood-control)": [[16, "mood-control-work "]],
  "string->sound-name": [[16, "qword"]],
  "doppler-pitch-shift": [[16, ["inline-array", "vector", 2]]],
  "(anon-function 1 gsound)": [
    [16, ["array", "symbol", 4]],
    [32, ["array", "symbol", 4]]
  ],
  "matrix<-parented-transformq!": [[16, "vector"]],
  "(method 9 cylinder)": [
    [48, "cylinder-verts"],
    [432, "cylinder-verts"],
    [816, "matrix"],
    [880, "matrix"]
  ],
  "(method 9 cylinder-flat)": [
    [48, "cylinder-flat-verts"],
    [208, "cylinder-flat-verts"],
    [368, "matrix"],
    [432, "vector"]
  ],
  // debug
  "add-debug-point": [
    [16, "vector4w-2"],
    [48, "vector"]
  ],
  "internal-draw-debug-line": [
    [16, "vector4w-2"],
    [48, "vector4w-2"],
    [80, "vector"],
    [96, "vector"]
  ],
  "internal-draw-debug-text-3d": [
    [16, "vector4w"],
    [32, "font-context"]
  ],
  "add-debug-triangle-normal": [
    [16, "vector"],
    [32, "vector"]
  ],
  "add-debug-flat-triangle": [
    [16, "vector4w-3"],
    [64, "vector4w-3"],
    [112, "vector"],
    [128, "vector"],
    [144, "vector"]
  ],
  "add-debug-line2d": [
    [16, "vector4w"],
    [32, "vector4w"]
  ],
  "add-debug-box": [
    [16, "vector"],
    [32, "vector"]
  ],
  "add-debug-box-with-transform": [
    [16, ["inline-array", "vector", 8]],
    [144, ["inline-array", "vector", 2]],
    [176, "vector"]
  ],
  "add-debug-x": [
    [16, "vector"],
    [32, "vector"]
  ],
  "add-debug-cross": [
    [16, "vector"],
    [32, "vector"],
    [48, "vector"],
    [64, "vector"],
    [80, "vector"],
    [96, "vector"],
    [112, "vector"],
    [128, "vector"]
  ],
  "add-debug-sphere-with-transform": [[16, "vector"]],
  "add-debug-line-sphere": [
    [48, "matrix"],
    [112, "matrix"],
    [128, "vector"],
    [144, "vector"],
    [160, "vector"],
    [176, "vector"],
    [208, "vector"],
    [192, "vector"]
  ],
  "add-debug-circle": [
    [16, "vector"],
    [32, "vector"]
  ],
  "add-debug-vector": [[16, "vector"]],
  "add-debug-quaternion": [[16, "matrix"]],
  "add-debug-yrot-vector": [[16, "vector"]],
  "add-debug-arc": [
    [16, "vector"],
    [32, "vector"]
  ],
  "add-debug-curve": [
    [16, "vector"],
    [32, "vector"]
  ],
  "add-debug-points": [[16, "vector"]],
  "add-debug-light": [[16, "vector"]],
  "add-debug-cursor": [[16, "vector"]],
  "dma-timeout-cam": [
    [16, "vector"],
    [32, "matrix"]
  ],
  // debug-sphere
  "make-debug-sphere-table": [
    [16, "vector"],
    [32, "vector"],
    [48, "vector"],
    [64, "vector"],
    [80, "vector"],
    [96, "vector"],
    [112, "vector"]
  ],
  "add-debug-sphere-from-table": [
    [16, "vector"],
    [48, "vector"],
    [64, "vector"]
  ],
  "matrix-3x3-triple-transpose-product": [[16, ["inline-array", "matrix", 3]]],
  "(method 14 rigid-body)": [[16, "quaternion"]],
  "(method 19 rigid-body)": [
    [16, "vector"],
    [32, "vector"]
  ],
  "(method 22 rigid-body)": [[16, "vector"]],
  "want-to-board?": [
    [16, "collide-query"],
    [560, ["inline-array", "sphere", 3]],
    [608, "vector"]
  ],
  "(method 10 cam-setting-data)": [[16, "event-message-block"]],
  "(method 18 tracking-spline)": [
    [16, "tracking-spline-sampler"],
    [32, "tracking-spline-sampler"]
  ],
  "(method 20 tracking-spline)": [
    [16, "vector"], // hang without!
    [32, "vector"]
  ],
  "cam-calc-follow!": [
    [16, "vector"],
    [32, "vector"],
    [48, "vector"],
    [64, "vector"]
  ],
  "slave-set-rotation!": [
    [96, "vector"],
    [112, "matrix"],
    [176, "vector"]
  ],
  "v-slrp2!": [
    [32, "vector"],
    [64, "matrix"]
  ],
  "v-slrp3!": [[32, "vector"]],
  "cam-state-from-entity": [[16, "curve"]], // decompiler guessed 'symbol' instead!
  "camera-teleport-to-entity": [[16, "transformq"]],
  "(event cam-master-active)": [
    [16, "event-message-block"],
    [96, "vector"],
    [112, "vector"],
    [16, "event-message-block"]
  ],
  "master-choose-entity": [[16, "event-message-block"]],
  "(code cam-pov180)": [
    [16, "vector"],
    [32, "vector"],
    [48, "vector"],
    [64, "vector"]
  ],
  "(code cam-pov-track)": [
    [16, "vector"],
    [32, "matrix"]
  ],
  "(code cam-eye)": [
    [16, "vector"],
    [32, "matrix"],
    [112, "vector"]
  ],
  "los-cw-ccw": [
    [16, "vector"],
    [32, "vector"],
    [48, "matrix"],
    [112, "vector"]
  ],
  "cam-los-spline-collide": [
    [16, "collide-query"],
    [560, "vector"],
    [576, "vector"]
  ],
  "cam-los-collide": [
    [16, "collide-query"],
    [592, "vector"],
    [608, "vector"]
  ],
  "cam-string-joystick": [
    [32, "vector"],
    [48, "matrix"],
    [128, "matrix"],
    [192, "vector"],
    [208, "vector"],
    [224, "matrix"]
  ],
  "cam-string-find-position-rel!": [[48, "collide-query"]],
  "cam-string-find-hidden": [[16, "collide-query"]],
  "cam-string-move": [[80, "collide-query"]],
  "(enter cam-string)": [[32, "collide-query"]],
  "cam-stick-code": [
    [608, "vector"],
    [64, "collide-query"]
  ],
  "(trans cam-stick)": [
    [16, "matrix"],
    [80, "vector"],
    [96, "vector"],
    [112, "vector"]
  ],
  "(code cam-spline)": [[16, "curve"]],
  "(code cam-point-watch)": [
    [16, "vector"],
    [32, "vector"]
  ],
  "cam-free-floating-move": [[16, "camera-free-floating-move-info"]],
  "cam-helper-temp": [
    [16, "matrix"],
    [64, "vector"],
    [80, "matrix"]
  ],
  "update-view-planes": [
    [208, "vector"],
    [224, "vector"],
    [16, "view-frustum"]
  ],
  "camera-slave-debug": [
    [16, "vector"],
    [32, "vector"],
    [48, "matrix"],
    [128, "curve"]
  ],
  "cam-collision-record-draw": [
    [48, "collide-query"],
    [16, "vector4w"],
    [32, "vector4w"]
  ],
  "cam-debug-draw-tris": [[16, "vector4w"]],
  "draw-string-xy": [[16, "font-context"]],
  "(code die gun)": [
    [16, "matrix"],
    [112, "vector"],
    [128, "vector"],
    [144, "vector"]
  ],
  "draw-beam": [
    [16, "vector"],
    [32, "vector"],
    [48, "vector"]
  ],
  "gun-post": [
    [16, "vector"],
    [32, "vector"],
    [48, "matrix"],
    [144, "vector"],
    [160, "vector"],
    [176, "vector"]
  ],
  "(method 9 gun-info)": [
    [16, "collide-query"],
    [560, "vector"],
    [576, "vector"],
    [592, "vector"],
    [608, "vector"],
    [624, "vector"],
    [640, "vector"],
    [656, "vector"]
  ],
  "target-gun-fire-yellow": [
    [16, "matrix"],
    [112, "event-message-block"]
  ],
  "(method 14 collide-cache)": [[16, "bounding-box"]],
  "sp-adjust-launch": [[16, "matrix"]],
  "sp-launch-particles-death": [[16, "matrix"]],
  "sp-relaunch-particle-3d": [[16, "quaternion"]],
  "execute-part-engine": [
    [16, "matrix"],
    [80, "vector"]
  ],
  "sparticle-motion-blur-old": [
    [16, "vector"],
    [32, "vector4w"],
    [48, "vector4w"]
  ],
  "sp-orbiter": [
    [16, "vector"],
    [32, "vector"],
    [48, "matrix"]
  ],
  "joint-mod-ik-callback": [
    [16, "matrix"],
    [80, "matrix"],
    [144, "vector"],
    [160, "vector"],
    [176, "vector"],
    [192, "vector"],
    [208, "vector"],
    [224, "vector"],
    [272, "vector"],
    [256, "vector"],
    [288, "vector"],
    [304, "vector"],
    [320, "quaternion"],
    [336, "quaternion"],
    [352, "vector"],
    [448, "vector"],
    [464, "vector"],
    [480, "vector"],
    [496, "quaternion"],
    [512, "matrix"],
    [576, "vector"],
    [592, "matrix"],
    [656, "matrix"],
    [720, "matrix"]
  ],
  "joint-mod-look-at-handler": [
    [16, "vector"],
    [32, "vector"],
    [48, "vector"],
    [64, "vector"],
    [96, "vector"],
    [112, "vector"],
    [128, "vector"]
  ],
  "joint-mod-polar-look-at-guts": [[32, "vector"]],
  "joint-mod-world-look-at-handler": [[16, "vector"]],
  "joint-mod-joint-set-world-handler": [
    [32, "vector"],
    [48, "vector"]
  ],
  "joint-mod-joint-set*-world-handler": [[16, "matrix"]],
  "(method 11 chain-physics)": [
    [16, "matrix"],
    [80, "vector"],
    [128, "vector"],
    [144, "vector"],
    [160, "vector"],
    [176, "vector"],
    [192, "vector"],
    [208, "vector"],
    [224, "vector"],
    [240, "vector"],
    [256, "vector"]
  ],
  "(method 13 gui-control)": [[16, ["array", "sound-id", 4]]],
  "ja-play-spooled-anim": [[96, "event-message-block"]],
  "update-under-lights": [
    [16, "matrix"],
    [64, "vector"]
  ],
  "poly-find-nearest-edge": [
    [16, "vector"],
    [64, "vector"]
  ],
  "target-print-stats": [
    [32, "vector"],
    [48, "vector"]
  ],
  "build-conversions": [[16, "vector"]],
  "warp-vector-into-surface!": [[16, "matrix"]],
  "vector<-pad-in-matrix!": [[16, "vector"]],
  "target-no-ja-move-post": [[16, "overlaps-others-params"]],
  "do-target-gspot": [[16, "collide-query"]],
  "target-no-move-post": [[16, "overlaps-others-params"]],
  "add-gravity": [
    [16, "vector"],
    [32, "vector"],
    [48, "vector"],
    [64, "vector"]
  ],
  "target-no-stick-post": [[32, "collide-query"]],
  "target-swim-post": [[32, "collide-query"]],
  "target-real-post": [
    [16, "vector"],
    [32, "vector"],
    [48, "vector"],
    [64, "collide-query"]
  ],
  "joint-points": [
    [16, "vector"],
    [32, "vector"]
  ],
  "target-calc-camera-pos": [
    [16, "vector"],
    [32, "vector"]
  ],
  "target-compute-pole": [
    [16, "vector"],
    [32, "vector"],
    [48, "vector"],
    [64, "vector"],
    [80, "event-message-block"]
  ],
  "target-compute-edge-rider": [
    [16, "event-message-block"],
    [96, "bone"]
  ],
  "target-compute-edge": [
    [16, "event-message-block"],
    [96, "bone"]
  ],
  "bend-gravity": [[32, "vector"]],
  "wall-hide?": [
    [16, "collide-query"],
    [560, "vector"],
    [576, "vector"]
  ],
  "target-add-slide-factor": [
    [16, "vector"],
    [32, "vector"],
    [48, "vector"],
    [64, "vector"],
    [80, "vector"],
    [96, "vector"]
  ],
  "add-thrust": [
    [16, "vector"],
    [32, "vector"],
    [48, "vector"],
    [64, "vector"],
    [80, "vector"],
    [96, "vector"],
    [112, "vector"]
  ],
  "do-rotations2": [[16, "vector"]],
  "tobot-init": [[16, "event-message-block"]],
  "target-update-ik": [
    [16, "collide-query"],
    [560, "vector"],
    [576, "vector"],
    [592, "vector"],
    [608, "vector"],
    [624, "vector"],
    [640, "vector"],
    [656, "vector"],
    [672, "vector"]
  ],
  "leg-ik-callback": [
    [16, "vector"],
    [32, "vector"],
    [48, "vector"],
    [64, "vector"],
    [80, "vector"],
    [96, "vector"],
    [112, "vector"]
  ],
  "draw-history": [[16, "history-iterator"]],
  "target-collision-reaction": [
    [16, "vector"],
    [32, "vector"],
    [48, "vector"]
  ],
  "turn-to-vector": [
    [16, "vector"],
    [32, "vector"]
  ],
  "flag-setup": [
    [16, "vector"],
    [32, "event-message-block"],
    [112, "vector"],
    [128, "vector"],
    [144, "vector"]
  ],
  "target-move-dist": [[16, "vector"]],
  "cam-layout-entity-volume-info-create": [
    // needed to prevent hang
    [32, "vector"],
    [48, "vector"],
    [64, "vector"],
    [80, "vector"],
    [96, "vector"],
    [112, "vector"],
    [128, "vector"],
    [144, "vector"]
  ],
  "cam-layout-entity-info": [
    // needed to prevent a hang
    [16, "matrix"],
    [80, "vector"],
    [96, "vector"],
    [112, "vector"],
    [128, "vector"],
    [144, "curve"],
    [176, "vector"],
    [192, "vector"],
    [208, "vector"],
    [224, "curve"],
    [256, "vector"],
    [272, "vector"],
    [288, "vector"],
    [304, "curve"],
    [336, "vector"],
    [352, "vector"],
    [368, "interp-test-info"],
    [432, "vector"]
  ],
  "clmf-pos-rot": [
    // needed to prevent a hang
    [16, "vector"],
    [32, "vector"],
    [48, "matrix"],
    [112, "matrix"],
    [176, "vector"]
  ],
  "(method 9 plane-volume)": [
    // needed to prevent a hang
    [16, "vector"],
    [32, "vector"],
    [48, "vector"],
    [64, "vector"],
    [80, "vector"],
    [96, "vector"],
    [112, "vector"],
    [128, "vector"]
  ],
  "(method 31 entity-actor)": [[16, "nav-find-poly-parms"]],
  "(method 32 entity-actor)": [[32, "nav-find-poly-parms"]],
  "(method 36 nav-mesh)": [[16, "nav-route-portal"]],
  "(method 13 nav-engine)": [[16, "nav-vertex"]],
  "(method 12 nav-mesh)": [[16, "nav-vertex"]],
  "(method 44 nav-mesh)": [[32, "nav-poly"]],
  "(method 15 nav-mesh)": [[16, "vector"]],
  "(method 40 nav-mesh)": [
    [16, "vector"],
    [32, "vector"]
  ],
  "find-nearest-nav-mesh": [[16, "nav-find-poly-parms"]],
  "(method 10 nav-mesh)": [[32, "nav-find-poly-parms"]],
  "(method 34 nav-mesh)": [[16, "nav-poly"]],
  "(method 9 nav-mesh)": [[16, "vector"]],
  "debug-nav-validate-current-poly": [[16, "vector"]],
  "(method 11 nav-control)": [[16, "nav-find-poly-parms"]],
  "(method 15 nav-control)": [[16, "nav-find-poly-parms"]],
  "(method 16 nav-control)": [[16, "nav-find-poly-parms"]],
  "(method 46 nav-control)": [[16, "find-nav-sphere-ids-params"]],
  "circle-tangent-directions": [
    [16, "vector"],
    [32, "vector"],
    [48, "vector"]
  ],
  "(trans close com-airlock)": [[16, "script-context"]],
  "traj3d-calc-initial-velocity-using-tilt": [[16, "traj2d-params"]],
  "(method 9 cubic-curve)": [[16, "trajectory"]],
  "(method 10 cubic-curve)": [[16, "trajectory"]],
  "(method 11 cubic-curve)": [[16, "trajectory"]],
  "(method 12 cubic-curve)": [[16, "trajectory"]],
  "(method 13 cubic-curve)": [[16, "trajectory"]],
  "(method 13 combo-tracker)": [
    [16, "event-message-block"],
    [112, ["array", "collide-shape", 32]]
  ],
  "(anon-function 2 find-nearest)": [[128, "collide-query"]],
  "find-nearest-focusable": [[160, "collide-query"]],
  "(method 11 impact-control)": [
    [16, "touching-shapes-entry"],
    [48, "event-message-block"]
  ],
  "(method 16 collide-cache)": [[16, "collide-cache-tri"]],
  "(method 20 editable)": [
    [16, "vector"],
    [32, "vector"]
  ],
  "(method 31 editable-face)": [[16, "matrix"]],
  "(method 13 editable-face)": [
    [64, ["inline-array", "vector", 6]],
    [160, "vector"],
    [48, "vector"],
    [32, "vector"],
    [16, "vector"]
  ],
  "(method 30 editable-plane)": [
    [16, "vector"],
    [32, "vector"],
    [48, "vector"]
  ],
  "(method 13 editable-plane)": [[128, "transform"]],
  "execute-select": [[16, "vector"]],
  "(method 9 editable-array)": [[16, "vector"]],
  "execute-mouse-move": [
    // TODO - needed or hang occurs
    [80, "vector"],
    [96, "vector"],
    [112, "vector"],
    [64, "vector"],
    [48, "vector"],
    [32, "vector"],
    [16, "vector"]
  ],
  "(method 12 editable-array)": [
    [96, "vector"],
    [160, "vector"]
  ],
  "insert-box": [
    [16, "vector"],
    [32, "transform"]
  ],
  "(method 11 editable-region)": [[16, "vector2h"]],
  "(method 29 editable-face)": [
    [16, ["inline-array", "vector", 6]],
    [304, "matrix"],
    [112, ["inline-array", "vector", 6]],
    [240, ["array", "editable-point", 6]]
  ],
  "(method 10 editable-face)": [[16, ["inline-array", "vector", 6]]],
  "(method 11 editable)": [[16, "collide-query"]],
  "(method 10 editable-plane)": [[16, "matrix"]],
  "(method 9 game-task-node-info)": [[16, ["inline-array", "qword", 8]]],
  "(code retry task-manager)": [[16, "event-message-block"]],
  "(code complete task-manager)": [[16, "event-message-block"]],
  "(method 9 script-context)": [[16, "script-context"]],
  "(anon-function 32 script)": [
    [16, "vector"],
    [32, "vector"]
  ],
  "(method 19 load-state)": [[16, ["inline-array", "level-buffer-state", 6]]],
  "(method 17 load-state)": [[16, "script-context"]],
  "(method 26 level-group)": [
    [64, "vector"],
    [80, "vector"]
  ],
  "(event target-board-halfpipe)": [[16, "vector"]],
  "process-drawable-shock-effect": [[16, "matrix"]],
  "(code target-board-get-on)": [[16, "event-message-block"]],
  "(enter target-board-get-on)": [
    [16, "vector"],
    [32, "vector"],
    [48, "vector"],
    [64, "vector"]
  ],
  "(enter target-board-get-off)": [
    [16, "vector"],
    [32, "vector"]
  ],
  "(trans target-board-ride-edge)": [[16, "vector"]],
  "target-board-compute-edge": [
    [16, "vector"],
    [32, "vector"],
    [128, "vector"]
  ],
  "target-board-spin-check": [
    [16, "vector"],
    [32, "vector"]
  ],
  "(code target-board-hit)": [
    [16, "vector"],
    [32, "vector"],
    [48, "vector"],
    [64, "vector"],
    [80, "event-message-block"]
  ],
  "target-board-ground-check": [
    [16, "vector"],
    [32, "event-message-block"]
  ],
  "(enter target-board-jump)": [
    [48, "vector"],
    [64, "event-message-block"]
  ],
  "(trans target-board-halfpipe)": [
    // stack guess hang
    [16, "vector"],
    [32, "vector"],
    [48, "vector"]
  ],
  "(enter target-board-halfpipe)": [
    // stack guess hang
    [16, "vector"],
    [32, "vector"],
    [48, "vector"]
  ],
  "(enter target-board-grenade)": [[16, "vector"]],
  "(enter target-board-turn-to)": [
    [16, "vector"],
    [32, "vector"]
  ],
  "(code target-board-hold)": [
    [16, "vector"],
    [32, "vector"]
  ],
  "(code target-board-flip)": [[16, "vector"]],
  "(exit target-board-ride-edge)": [[32, "collide-query"]],
  "(code target-board-trickx)": [[16, "vector"]],
  "(method 9 board-info)": [[16, "event-message-block"]],
  "init-var-jump": [
    [16, "event-message-block"],
    [96, "vector"]
  ],
  "(post target-slide-down-to-ground)": [
    // stack guess hang
    [16, "vector"],
    [32, "vector"],
    [48, "vector"],
    [64, "vector"],
    [80, "vector"]
  ],
  "(enter target-attack-air)": [
    // stack guess hang
    [16, "vector"],
    [32, "vector"],
    [48, "vector"]
  ],
  "(event target-attack-uppercut-jump)": [
    // stack guess hang
    [16, "vector"],
    [32, "vector"],
    [48, "vector"]
  ],
  "target-board-ride-post": [
    [48, "vector"],
    [64, "vector"],
    [80, "collide-query"]
  ],
  "probe-test": [[16, "collide-query"]],
  "target-board-real-post": [
    [16, "vector"],
    [128, "vector"]
  ],
  "board-add-thrust": [[16, "vector"]],
  "target-board-collision": [
    [16, "vector"],
    [32, "vector"]
  ],
  "(code target-roll-flip)": [
    [16, "vector"],
    [32, "vector"]
  ],
  "(code target-flop)": [
    [16, "vector"],
    [32, "vector"],
    [48, "vector"]
  ],
  "(trans target-flop)": [[16, "event-message-block"]],
  "(enter target-flop)": [[16, "vector"]],
  "(code target-running-attack)": [[32, "collide-query"]],
  "mod-var-jump": [
    [16, "vector"],
    [32, "vector"]
  ],
  "(trans target-running-attack)": [
    [16, "vector"],
    [32, "vector"],
    [48, "vector"]
  ],
  "target-board-pre-move": [[112, "vector"]],
<<<<<<< HEAD
  "progress-post": [[112, "hud-box"]],
  "(method 10 menu-missions-option)": [[224, "hud-box"]],
  "(method 10 menu-secret-option)": [[64, "hud-box"]],
  "(method 10 menu-highscores-option)": [[16, "hud-box"]],
  "master-track-target": [[16, "vector"]]
=======
  // stack guesser can't handle inline arrays
  "(method 11 blocking-plane)": [[16, ["inline-array", "vector", 2]]],
  // stack guesser can't handle inline arrays
  "blocking-plane-spawn": [[16, ["inline-array", "vector", 2]]],
  // stack guesser can't handle inline arrays
  "(enter active elec-gate)": [[176, ["inline-array", "vector", 2]]],
  "(method 46 elevator)": [
    // bad stack guess (method type was a path-step)
    [16, "path-step"]
  ],
  "(method 10 nav-node)": [[16, "vector"]],
  "(method 9 nav-graph)": [[16, "matrix"]],
  "(method 10 xz-height-map)": [[16, "matrix"]],
  "(method 13 xz-height-map)": [[16, "vector4w-2"]],
  "(method 9 nav-node)": [[48, "nav-graph-link"]],
  "(method 18 drawable-region-face)": [
    [16, "vector"],
    [32, "vector"]
  ]
>>>>>>> 405a1448
}<|MERGE_RESOLUTION|>--- conflicted
+++ resolved
@@ -909,13 +909,6 @@
     [48, "vector"]
   ],
   "target-board-pre-move": [[112, "vector"]],
-<<<<<<< HEAD
-  "progress-post": [[112, "hud-box"]],
-  "(method 10 menu-missions-option)": [[224, "hud-box"]],
-  "(method 10 menu-secret-option)": [[64, "hud-box"]],
-  "(method 10 menu-highscores-option)": [[16, "hud-box"]],
-  "master-track-target": [[16, "vector"]]
-=======
   // stack guesser can't handle inline arrays
   "(method 11 blocking-plane)": [[16, ["inline-array", "vector", 2]]],
   // stack guesser can't handle inline arrays
@@ -934,6 +927,11 @@
   "(method 18 drawable-region-face)": [
     [16, "vector"],
     [32, "vector"]
-  ]
->>>>>>> 405a1448
+  ],
+  "target-board-pre-move": [[112, "vector"]],
+  "progress-post": [[112, "hud-box"]],
+  "(method 10 menu-missions-option)": [[224, "hud-box"]],
+  "(method 10 menu-secret-option)": [[64, "hud-box"]],
+  "(method 10 menu-highscores-option)": [[16, "hud-box"]],
+  "master-track-target": [[16, "vector"]]
 }