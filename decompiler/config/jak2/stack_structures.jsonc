--- conflicted
+++ resolved
@@ -1445,8 +1445,39 @@
   "(method 13 trail-graph)": [[16, ["inline-array", "vector", 2]]],
   "(method 19 trail-graph)": [[16, "trail-vis-work"]],
   "(method 15 trail-graph)": [[16, "trail-conn-search"]],
-<<<<<<< HEAD
-  "(method 13 grid-info)": [[16, "bounding-box"]],
+  "(anon-function 20 sewer-scenes)": [[16, "vector"]],
+  "(method 27 mtn-dice)": [[64, "vector"]],
+  "(method 26 mtn-dice)": [
+    [64, "vector"],
+    [32, "vector"],
+    [48, "vector"],
+    [80, "vector"]
+  ],
+  "dice-joint-callback": [
+    [16, "vector"],
+    [112, "matrix"],
+    [176, "vector"],
+    [192, "vector"],
+    [208, "vector"],
+    [224, "vector"],
+    [240, "matrix"],
+    [304, "vector"],
+    [320, "vector"],
+    [336, "matrix"],
+    [400, "vector"],
+    [480, "vector"]
+  ],
+  "(event idle mtn-dice)": [[16, "matrix"]],
+  "check-drop-level-strip-crate-drop-userdata-nosplat": [[16, "vector"]],
+  "check-drop-level-strip-crate-drop-userdata": [[16, "vector"]],
+  // hang without!
+  "(post idle grenade-point)": [
+    [16, "vector"],
+    [32, "vector"],
+    [48, "vector"],
+    [64, "vector"]
+  ],
+ "(method 13 grid-info)": [[16, "bounding-box"]],
   "(method 20 vehicle-controller)": [[16, "vehicle-control-point"]],
   "(method 16 vehicle-controller)": [[16, "vehicle-control-point"]],
   "(method 104 vehicle)": [[16, "vehicle-control-point"]],
@@ -1529,38 +1560,4 @@
     [48, "vector4w"]
   ],
   "(method 22 traffic-tracker)": [[16, ["inline-array", "vector", 10]]]
-=======
-  "(anon-function 20 sewer-scenes)": [[16, "vector"]],
-  "(method 27 mtn-dice)": [[64, "vector"]],
-  "(method 26 mtn-dice)": [
-    [64, "vector"],
-    [32, "vector"],
-    [48, "vector"],
-    [80, "vector"]
-  ],
-  "dice-joint-callback": [
-    [16, "vector"],
-    [112, "matrix"],
-    [176, "vector"],
-    [192, "vector"],
-    [208, "vector"],
-    [224, "vector"],
-    [240, "matrix"],
-    [304, "vector"],
-    [320, "vector"],
-    [336, "matrix"],
-    [400, "vector"],
-    [480, "vector"]
-  ],
-  "(event idle mtn-dice)": [[16, "matrix"]],
-  "check-drop-level-strip-crate-drop-userdata-nosplat": [[16, "vector"]],
-  "check-drop-level-strip-crate-drop-userdata": [[16, "vector"]],
-  // hang without!
-  "(post idle grenade-point)": [
-    [16, "vector"],
-    [32, "vector"],
-    [48, "vector"],
-    [64, "vector"]
-  ]
->>>>>>> d6f9af7a
 }