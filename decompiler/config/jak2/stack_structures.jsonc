--- conflicted
+++ resolved
@@ -1273,9 +1273,6 @@
   "(method 18 nav-mesh)": [[16, "nav-ray"]],
   "(post idle gun-dummy)": [[16, "event-message-block"]],
   "(method 23 training-manager)": [[16, "vector"]],
-<<<<<<< HEAD
+  "birth-pickup-at-point": [[16, "vector"]],
   "(code notice fodder)": [[112, "vector"]]
-=======
-  "birth-pickup-at-point": [[16, "vector"]]
->>>>>>> 308038a2
 }