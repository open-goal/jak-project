{
  "quaternion-exp!": [[16, "vector"]],
  "quaternion-axis-angle!": [[16, "vector"]],
  "quaternion-vector-angle!": [[16, "vector"]],
  "quaternion-look-at!": [[16, "matrix"]],
  "quaternion-smooth-seek!": [[16, ["inline-array", "quaternion", 2]]],
  // possible for automatic detection:
  "eul->matrix": [[16, "vector"]],
  "vector-sincos!": [[16, "vector"]],
  "vector-reflect-flat-gravity!": [
    [16, "vector"],
    [32, "vector"]
  ],
  "vector-line-distance": [
    [16, "vector"],
    [32, "vector"],
    [48, "vector"],
    [64, "vector"]
  ],
  "vector-line-distance-point!": [
    [16, "vector"],
    [32, "vector"],
    [48, "vector"],
    [64, "vector"]
  ],
  "forward-up-nopitch->inv-matrix": [[16, "vector"]],
  "forward-up-nopitch->quaternion": [[16, "matrix"]],
  "forward-up->quaternion": [
    [16, "matrix"],
    [80, "vector"]
  ],
  "quaternion-from-two-vectors!": [[16, "vector"]],
  "quaternion-from-two-vectors-max-angle!": [[16, "vector"]],
  "matrix-from-two-vectors!": [[16, "vector"]],
  "matrix-from-two-vectors-max-angle!": [[16, "vector"]],
  "matrix-from-two-vectors-max-angle-partial!": [[16, "vector"]],
  "matrix-from-two-vectors-partial-linear!": [[16, "vector"]],
  "matrix-remove-z-rot": [
    [16, "vector"],
    [32, "matrix"]
  ],
  "matrix-rot-diff!": [
    [16, "quaternion"],
    [32, "quaternion"],
    [48, "quaternion"]
  ],
  "quaternion-seek": [
    [16, "matrix"],
    [80, "matrix"],
    [144, "quaternion"]
  ],
  "vector-segment-overlap": [
    [16, "vector"],
    [32, "vector"],
    [48, "vector"],
    [64, "vector"]
  ],
  "line-sphere-intersection?": [
    [16, "vector"],
    [32, "vector"],
    [48, "vector"]
  ],
  "forward-up->inv-matrix": [[16, "vector"]],
  "quaternion-from-two-vectors-partial!": [[16, "vector"]],
  "quaternion-from-two-vectors-max-angle-partial!": [[16, "vector"]],
  "matrix-from-two-vectors-smooth!": [[16, "vector"]],
  "matrix-from-two-vectors-the-long-way-smooth!": [[16, "vector"]],
  "quaternion-from-two-vectors-smooth!": [[16, "matrix"]],
  "vector-deg-seek": [[16, "matrix"]],
  "vector-deg-slerp": [
    [16, "matrix"],
    [80, "vector"],
    [96, "vector"]
  ],
  "circle-test": [
    [16, "sphere"],
    [32, "sphere"],
    [48, "vector"],
    [64, "vector"]
  ],
  "vector-vector-deg-slerp!": [
    [16, "vector"],
    [32, "vector"],
    [48, "quaternion"],
    [64, "quaternion"],
    [80, "quaternion"],
    [96, "vector"]
  ],
  "vector-circle-tangent-new": [
    [16, "sphere"],
    [32, "vector"],
    [48, "vector"]
  ],
  "vector-circle-tangent": [
    [16, "sphere"],
    [32, "vector"],
    [48, "vector"],
    [64, "vector"]
  ],
  "curve-length": [
    [16, "vector"],
    [32, "vector"]
  ],
  "curve-closest-point": [
    [16, "vector"],
    [32, "vector"]
  ],
  "closest-pt-in-triangle": [
    [16, "vector"],
    [32, "vector"],
    [48, "vector"]
  ],
  "vector-plane-distance": [[16, "vector"]],
  "vector-smooth-seek!": [[16, "vector"]],
  "vector-vector-angle-safe": [
    [16, "vector"],
    [32, "vector"]
  ],
  "move-target-from-pad": [
    [16, "vector"],
    [32, "vector"],
    [48, "matrix"]
  ],
  "reverse-transform-point!": [
    [16, "vector"],
    [32, "vector"],
    [48, "vector"]
  ],
  "init-for-transform": [
    [16, "matrix"],
    [80, "matrix"],
    [144, "vector4s-3"],
    [192, "vector"],
    [208, "vector4s-3"]
  ],
  "draw-sprite2d-xy": [[16, "draw-context"]],
  "screen-gradient": [[16, "draw-context"]],
  "play": [
    [16, "event-message-block"],
    [96, ["array", "symbol", 10]]
  ],
  "store-image": [[16, "file-stream"]],
  "joint-mod-blend-world-callback": [[160, "vector"]],
  "joint-mod-rotate-local-callback": [[16, "vector"]],
  "light-hash-get-bucket-index": [[16, "vector4w"]],
  "(method 10 cam-vector-seeker)": [[16, "vector"]],
  "(method 39 nav-mesh)": [
    [16, "vector"],
    [32, "vector"]
  ],
  "(method 41 nav-mesh)": [
    [16, "vector"],
    [32, "vector"]
  ],
  "show-level": [[16, ["array", "symbol", 10]]],
  "(method 17 mood-control)": [[16, "vector"]],
  "(method 9 mood-control)": [[16, "mood-control-work "]],
  "string->sound-name": [[16, "qword"]],
  "doppler-pitch-shift": [[16, ["inline-array", "vector", 2]]],
  "(anon-function 1 gsound)": [
    [16, ["array", "symbol", 4]],
    [32, ["array", "symbol", 4]]
  ],
  "matrix<-parented-transformq!": [[16, "vector"]],
  "(method 9 cylinder)": [
    [48, "cylinder-verts"],
    [432, "cylinder-verts"],
    [816, "matrix"],
    [880, "matrix"]
  ],
  "(method 9 cylinder-flat)": [
    [48, "cylinder-flat-verts"],
    [208, "cylinder-flat-verts"],
    [368, "matrix"],
    [432, "vector"]
  ],
  // debug
  "add-debug-point": [
    [16, "vector4w-2"],
    [48, "vector"]
  ],
  "internal-draw-debug-line": [
    [16, "vector4w-2"],
    [48, "vector4w-2"],
    [80, "vector"],
    [96, "vector"]
  ],
  "internal-draw-debug-text-3d": [
    [16, "vector4w"],
    [32, "font-context"]
  ],
  "add-debug-triangle-normal": [
    [16, "vector"],
    [32, "vector"]
  ],
  "add-debug-flat-triangle": [
    [16, "vector4w-3"],
    [64, "vector4w-3"],
    [112, "vector"],
    [128, "vector"],
    [144, "vector"]
  ],
  "add-debug-line2d": [
    [16, "vector4w"],
    [32, "vector4w"]
  ],
  "add-debug-box": [
    [16, "vector"],
    [32, "vector"]
  ],
  "add-debug-box-with-transform": [
    [16, ["inline-array", "vector", 8]],
    [144, ["inline-array", "vector", 2]],
    [176, "vector"]
  ],
  "add-debug-x": [
    [16, "vector"],
    [32, "vector"]
  ],
  "add-debug-cross": [
    [16, "vector"],
    [32, "vector"],
    [48, "vector"],
    [64, "vector"],
    [80, "vector"],
    [96, "vector"],
    [112, "vector"],
    [128, "vector"]
  ],
  "add-debug-sphere-with-transform": [[16, "vector"]],
  "add-debug-line-sphere": [
    [48, "matrix"],
    [112, "matrix"],
    [128, "vector"],
    [144, "vector"],
    [160, "vector"],
    [176, "vector"],
    [208, "vector"],
    [192, "vector"]
  ],
  "add-debug-circle": [
    [16, "vector"],
    [32, "vector"]
  ],
  "add-debug-vector": [[16, "vector"]],
  "add-debug-quaternion": [[16, "matrix"]],
  "add-debug-yrot-vector": [[16, "vector"]],
  "add-debug-arc": [
    [16, "vector"],
    [32, "vector"]
  ],
  "add-debug-curve": [
    [16, "vector"],
    [32, "vector"]
  ],
  "add-debug-points": [[16, "vector"]],
  "add-debug-light": [[16, "vector"]],
  "add-debug-cursor": [[16, "vector"]],
  "dma-timeout-cam": [
    [16, "vector"],
    [32, "matrix"]
  ],
  // debug-sphere
  "make-debug-sphere-table": [
    [16, "vector"],
    [32, "vector"],
    [48, "vector"],
    [64, "vector"],
    [80, "vector"],
    [96, "vector"],
    [112, "vector"]
  ],
  "add-debug-sphere-from-table": [
    [16, "vector"],
    [48, "vector"],
    [64, "vector"]
  ],
  "matrix-3x3-triple-transpose-product": [[16, ["inline-array", "matrix", 3]]],
  "(method 14 rigid-body)": [[16, "quaternion"]],
  "(method 19 rigid-body)": [
    [16, "vector"],
    [32, "vector"]
  ],
  "(method 22 rigid-body)": [[16, "vector"]],
  "want-to-board?": [
    [16, "collide-query"],
    [560, ["inline-array", "sphere", 3]],
    [608, "vector"]
  ],
  "(method 10 cam-setting-data)": [[16, "event-message-block"]],
  "(method 18 tracking-spline)": [
    [16, "tracking-spline-sampler"],
    [32, "tracking-spline-sampler"]
  ],
  "cam-calc-follow!": [
    [16, "vector"],
    [32, "vector"],
    [48, "vector"],
    [64, "vector"]
  ],
  "slave-set-rotation!": [
    [96, "vector"],
    [112, "matrix"],
    [176, "vector"]
  ],
  "v-slrp2!": [
    [32, "vector"],
    [64, "matrix"]
  ],
  "v-slrp3!": [[32, "vector"]],
  "cam-state-from-entity": [[16, "curve"]], // decompiler guessed 'symbol' instead!
  "camera-teleport-to-entity": [[16, "transformq"]],
  "(event cam-master-active)": [
    [16, "event-message-block"],
    [96, "vector"],
    [112, "vector"],
    [16, "event-message-block"]
  ],
  "master-choose-entity": [[16, "event-message-block"]],
  "(code cam-pov180)": [
    [16, "vector"],
    [32, "vector"],
    [48, "vector"],
    [64, "vector"]
  ],
  "(code cam-pov-track)": [
    [16, "vector"],
    [32, "matrix"]
  ],
  "(code cam-eye)": [
    [16, "vector"],
    [32, "matrix"],
    [112, "vector"]
  ],
  "los-cw-ccw": [
    [16, "vector"],
    [32, "vector"],
    [48, "matrix"],
    [112, "vector"]
  ],
  "cam-los-spline-collide": [
    [16, "collide-query"],
    [560, "vector"],
    [576, "vector"]
  ],
  "cam-los-collide": [
    [16, "collide-query"],
    [592, "vector"],
    [608, "vector"]
  ],
  "cam-string-joystick": [
    [32, "vector"],
    [48, "matrix"],
    [128, "matrix"],
    [192, "vector"],
    [208, "vector"],
    [224, "matrix"]
  ],
  "cam-string-find-position-rel!": [[48, "collide-query"]],
  "cam-string-find-hidden": [[16, "collide-query"]],
  "cam-string-move": [[80, "collide-query"]],
  "(enter cam-string)": [[32, "collide-query"]],
  "cam-stick-code": [[64, "collide-query"]],
  "(trans cam-stick)": [
    [16, "matrix"],
    [80, "vector"],
    [96, "vector"],
    [112, "vector"]
  ],
  "(code cam-spline)": [[16, "curve"]],
  "(code cam-point-watch)": [
    [16, "vector"],
    [32, "vector"]
  ],
  "cam-free-floating-move": [[16, "camera-free-floating-move-info"]],
  "cam-helper-temp": [
    [16, "matrix"],
    [64, "vector"],
    [80, "matrix"]
  ],
  "update-view-planes": [
    [208, "vector"],
    [224, "vector"],
    [16, "view-frustum"]
  ],
  "camera-slave-debug": [
    [16, "vector"],
    [32, "vector"],
    [48, "matrix"],
    [128, "curve"]
  ],
  "cam-collision-record-draw": [
    [48, "collide-query"],
    [16, "vector4w"],
    [32, "vector4w"]
  ],
  "cam-debug-draw-tris": [[16, "vector4w"]],
  "draw-string-xy": [[16, "font-context"]],
  "(code die gun)": [
    [16, "projectile-init-by-other-params"],
    [112, "vector"],
    [128, "vector"],
    [144, "vector"]
  ],
  "draw-beam": [
    [16, "vector"],
    [32, "vector"],
    [48, "vector"]
  ],
  "gun-post": [
    [16, "vector"],
    [32, "vector"],
    [48, "projectile-init-by-other-params"],
    [144, "vector"],
    [160, "vector"],
    [176, "vector"]
  ],
  "(method 9 gun-info)": [
    [16, "collide-query"],
    [560, "vector"],
    [576, "vector"],
    [592, "vector"],
    [608, "vector"],
    [624, "vector"],
    [640, "vector"],
    [656, "vector"]
  ],
  "target-gun-fire-yellow": [[16, "projectile-init-by-other-params"]],
  "(method 14 collide-cache)": [[16, "bounding-box"]],
  "sp-adjust-launch": [[16, "matrix"]],
  "sp-launch-particles-death": [[16, "matrix"]],
  "sp-relaunch-particle-3d": [[16, "quaternion"]],
  "execute-part-engine": [
    [16, "matrix"],
    [80, "vector"]
  ],
  "sparticle-motion-blur-old": [
    [16, "vector"],
    [32, "vector4w"],
    [48, "vector4w"]
  ],
  "sp-orbiter": [
    [16, "vector"],
    [32, "vector"],
    [48, "matrix"]
  ],
  "joint-mod-ik-callback": [
    [16, "matrix"],
    [80, "matrix"],
    [144, "vector"],
    [160, "vector"],
    [176, "vector"],
    [192, "vector"],
    [208, "vector"],
    [224, "vector"],
    [272, "vector"],
    [256, "vector"],
    [288, "vector"],
    [304, "vector"],
    [320, "quaternion"],
    [336, "quaternion"],
    [352, "vector"],
    [448, "vector"],
    [464, "vector"],
    [480, "vector"],
    [496, "quaternion"],
    [512, "matrix"],
    [576, "vector"],
    [592, "matrix"],
    [656, "matrix"],
    [720, "matrix"]
  ],
  "joint-mod-look-at-handler": [
    [16, "vector"],
    [32, "vector"],
    [48, "vector"],
    [64, "vector"],
    [96, "vector"],
    [112, "vector"],
    [128, "vector"]
  ],
  "joint-mod-polar-look-at-guts": [[32, "vector"]],
  "joint-mod-world-look-at-handler": [[16, "vector"]],
  "joint-mod-joint-set-world-handler": [
    [32, "vector"],
    [48, "vector"]
  ],
  "joint-mod-joint-set*-world-handler": [[16, "matrix"]],
  "(method 11 chain-physics)": [
    [16, "matrix"],
    [80, "vector"],
    [128, "vector"],
    [144, "vector"],
    [160, "vector"],
    [176, "vector"],
    [192, "vector"],
    [208, "vector"],
    [224, "vector"],
    [240, "vector"],
    [256, "vector"]
  ],
  "(method 13 gui-control)": [[16, ["array", "sound-id", 4]]],
  "ja-play-spooled-anim": [[96, "event-message-block"]],
  "update-under-lights": [
    [16, "matrix"],
    [64, "vector"]
  ],
  "poly-find-nearest-edge": [
    [16, "vector"],
    [64, "vector"]
  ],
  "target-print-stats": [
    [32, "vector"],
    [48, "vector"]
  ],
  "build-conversions": [[16, "vector"]],
  "warp-vector-into-surface!": [[16, "matrix"]],
  "vector<-pad-in-matrix!": [[16, "vector"]],
  "target-no-ja-move-post": [[16, "overlaps-others-params"]],
  "do-target-gspot": [[16, "collide-query"]],
  "target-no-move-post": [[16, "overlaps-others-params"]],
  "add-gravity": [
    [16, "vector"],
    [32, "vector"],
    [48, "vector"],
    [64, "vector"]
  ],
  "target-no-stick-post": [[32, "collide-query"]],
  "target-swim-post": [[32, "collide-query"]],
  "target-real-post": [
    [16, "vector"],
    [32, "vector"],
    [48, "vector"],
    [64, "collide-query"]
  ],
  "joint-points": [
    [16, "vector"],
    [32, "vector"]
  ],
  "target-calc-camera-pos": [
    [16, "vector"],
    [32, "vector"]
  ],
  "target-compute-pole": [
    [16, "vector"],
    [32, "vector"],
    [48, "vector"],
    [64, "vector"],
    [80, "event-message-block"]
  ],
  "target-compute-edge-rider": [
    [16, "event-message-block"],
    [96, "bone"]
  ],
  "target-compute-edge": [
    [16, "event-message-block"],
    [96, "bone"]
  ],
  "bend-gravity": [[32, "vector"]],
  "wall-hide?": [
    [16, "collide-query"],
    [560, "vector"],
    [576, "vector"]
  ],
  "target-add-slide-factor": [
    [16, "vector"],
    [32, "vector"],
    [48, "vector"],
    [64, "vector"],
    [80, "vector"],
    [96, "vector"]
  ],
  "add-thrust": [
    [16, "vector"],
    [32, "vector"],
    [48, "vector"],
    [64, "vector"],
    [80, "vector"],
    [96, "vector"],
    [112, "vector"]
  ],
  "do-rotations2": [[16, "vector"]],
  "tobot-init": [[16, "event-message-block"]],
  "target-update-ik": [
    [16, "collide-query"],
    [560, "vector"],
    [576, "vector"],
    [592, "vector"],
    [608, "vector"],
    [624, "vector"],
    [640, "vector"],
    [656, "vector"],
    [672, "vector"]
  ],
  "leg-ik-callback": [
    [16, "vector"],
    [32, "vector"],
    [48, "vector"],
    [64, "vector"],
    [80, "vector"],
    [96, "vector"],
    [112, "vector"]
  ],
  "draw-history": [[16, "history-iterator"]],
  "target-collision-reaction": [
    [16, "vector"],
    [32, "vector"],
    [48, "matrix"]
  ],
  "turn-to-vector": [
    [16, "vector"],
    [32, "vector"]
  ],
  "flag-setup": [
    [16, "vector"],
    [32, "event-message-block"],
    [112, "vector"],
    [128, "vector"],
    [144, "vector"]
  ],
  "target-move-dist": [[16, "vector"]],
  "cam-layout-entity-volume-info-create": [
    [32, "vector"],
    [48, "vector"],
    [64, "vector"],
    [80, "vector"],
    [96, "vector"],
    [128, "vector"],
    [144, "vector"]
  ],
  "cam-layout-entity-info": [
    [16, "matrix"],
    [80, "vector"],
    [96, "vector"],
    [112, "vector"],
    [128, "vector"],
    [144, "curve"],
    [176, "vector"],
    [192, "vector"],
    [208, "vector"],
    [224, "curve"],
    [256, "vector"],
    [272, "vector"],
    [288, "vector"],
    [304, "curve"],
    [336, "vector"],
    [352, "vector"],
    [368, "interp-test-info"],
    [432, "vector"]
  ],
  "clmf-pos-rot": [
    [16, "vector"],
    [32, "vector"],
    [48, "matrix"],
    [112, "matrix"],
    [176, "vector"]
  ],
  "(method 9 plane-volume)": [
    [16, "vector"],
    [32, "vector"],
    [48, "vector"],
    [64, "vector"],
    [80, "vector"],
    [96, "vector"],
    [112, "vector"],
    [128, "vector"]
  ],
  "(method 31 entity-actor)": [[16, "nav-find-poly-parms"]],
  "(method 32 entity-actor)": [[32, "nav-find-poly-parms"]],
  "(method 36 nav-mesh)": [[16, ["inline-array", "vector", 3]]],
  "(method 13 nav-engine)": [[16, "nav-vertex"]],
  "(method 12 nav-mesh)": [[16, "nav-vertex"]],
  "(method 44 nav-mesh)": [[32, "nav-find-poly-parms"]],
  "(method 15 nav-mesh)": [[16, "vector"]],
  "(method 40 nav-mesh)": [
    [16, "vector"],
    [32, "vector"]
  ],
  "find-nearest-nav-mesh": [[16, "nav-find-poly-parms"]],
  "(method 10 nav-mesh)": [[32, "nav-find-poly-parms"]],
  "(method 34 nav-mesh)": [[16, "nav-poly"]],
  "(method 9 nav-mesh)": [[16, "vector"]],
  "debug-nav-validate-current-poly": [[16, "vector"]],
  "(method 11 nav-control)": [[16, "nav-find-poly-parms"]],
  "(method 15 nav-control)": [[16, "nav-find-poly-parms"]],
  "(method 16 nav-control)": [[16, "nav-find-poly-parms"]],
  "(method 46 nav-control)": [[16, "find-nav-sphere-ids-params"]],
  "circle-tangent-directions": [
    [16, "vector"],
    [32, "vector"],
    [48, "vector"]
  ],
  "(trans close com-airlock)": [[16, "script-context"]],
  "traj3d-calc-initial-velocity-using-tilt": [[16, "traj2d-params"]],
  "(method 9 cubic-curve)": [[16, "trajectory"]],
  "(method 10 cubic-curve)": [[16, "trajectory"]],
  "(method 11 cubic-curve)": [[16, "trajectory"]],
  "(method 12 cubic-curve)": [[16, "trajectory"]],
  "(method 13 cubic-curve)": [[16, "trajectory"]],
  "(method 13 combo-tracker)": [
    [16, "event-message-block"],
    [112, ["array", "collide-shape", 32]]
  ],
  "(anon-function 2 find-nearest)": [[128, "collide-query"]],
  "find-nearest-focusable": [[160, "collide-query"]],
  "(method 11 impact-control)": [
    [16, "touching-shapes-entry"],
    [48, "event-message-block"]
  ],
  "(method 16 collide-cache)": [[16, "collide-cache-tri"]],
  "(method 20 editable)": [
    [16, "vector"],
    [32, "vector"]
  ],
  "(method 31 editable-face)": [[16, "matrix"]],
  "(method 13 editable-face)": [
    [64, ["inline-array", "vector", 6]],
    [160, "vector"],
    [48, "vector"],
    [32, "vector"],
    [16, "vector"]
  ],
  "(method 30 editable-plane)": [
    [16, "vector"],
    [32, "vector"],
    [48, "vector"]
  ],
  "(method 13 editable-plane)": [[64, ["inline-array", "vector", 4]]],
  "execute-select": [[16, "vector"]],
  "(method 9 editable-array)": [[16, "vector"]],
  "execute-mouse-move": [
    [80, "vector"],
    [96, "vector"],
    [112, "vector"],
    [64, "vector"],
    [48, "vector"],
    [32, "vector"],
    [16, "vector"]
  ],
  "(method 12 editable-array)": [
    [96, "vector"],
    [160, "vector"]
  ],
  "insert-box": [
    [16, "vector"],
    [32, ["array", "int32", 8]]
  ],
  "(method 11 editable-region)": [[16, "vector2h"]],
  "(method 29 editable-face)": [
    [16, ["inline-array", "vector", 6]],
    [304, "matrix"],
    [112, ["inline-array", "vector", 6]],
    [240, ["array", "editable-point", 6]]
  ],
  "(method 10 editable-face)": [[16, ["inline-array", "vector", 6]]],
  "(method 11 editable)": [[16, "collide-query"]],
  "(method 10 editable-plane)": [[16, "matrix"]],
  "(method 9 game-task-node-info)": [[16, ["inline-array", "qword", 8]]],
  "(code retry task-manager)": [[16, "event-message-block"]],
  "(code complete task-manager)": [[16, "event-message-block"]],
  "(method 9 script-context)": [[16, "script-context"]],
  "(anon-function 32 script)": [
    [16, "vector"],
    [32, "vector"]
  ],
  "(method 19 load-state)": [[16, ["inline-array", "level-buffer-state", 6]]],
  "(method 17 load-state)": [[16, "script-context"]],
  "(method 26 level-group)": [
    [64, "vector"],
    [80, "vector"]
  ],
  "(event target-board-halfpipe)": [[16, "vector"]],
  "process-drawable-shock-effect": [
    [16, "matrix"],
    [80, "collide-query"]
  ],
  "(code target-board-get-on)": [[16, "event-message-block"]],
  "(enter target-board-get-on)": [
    [16, "vector"],
    [32, "vector"],
    [48, "vector"],
    [64, "vector"]
  ],
  "(enter target-board-get-off)": [
    [16, "vector"],
    [32, "vector"]
  ],
  "(trans target-board-ride-edge)": [[16, "vector"]],
  "target-board-compute-edge": [
    [16, "vector"],
    [32, "vector"],
    [128, "vector"]
  ],
  "target-board-spin-check": [
    [16, "vector"],
    [32, "vector"]
  ],
  "(code target-board-hit)": [
    [16, "vector"],
    [32, "vector"],
    [48, "vector"],
    [64, "vector"],
    [80, "event-message-block"]
  ],
  "target-board-ground-check": [
    [16, "vector"],
    [32, "event-message-block"]
  ],
  "(enter target-board-jump)": [
    [48, "vector"],
    [64, "event-message-block"]
  ],
  "(enter target-board-grenade)": [[16, "vector"]],
  "(enter target-board-turn-to)": [
    [16, "vector"],
    [32, "vector"]
  ],
  "(code target-board-hold)": [
    [16, "vector"],
    [32, "vector"]
  ],
  "(code target-board-flip)": [[16, "vector"]],
  "(exit target-board-ride-edge)": [[32, "collide-query"]],
  "(code target-board-trickx)": [[16, "vector"]],
  "(method 9 board-info)": [[16, "event-message-block"]],
  "init-var-jump": [
    [16, "event-message-block"],
    [96, "vector"]
  ],
  "(post target-slide-down-to-ground)": [
    [16, "vector"],
    [32, "vector"],
    [48, "vector"],
    [64, "vector"],
    [80, "vector"]
  ],
  "(enter target-attack-air)": [
    [16, "vector"],
    [32, "vector"],
    [48, "vector"]
  ],
  "(event target-attack-uppercut-jump)": [
    [16, "vector"],
    [32, "vector"],
    [48, "vector"]
  ],
  "target-board-ride-post": [
    [48, "vector"],
    [64, "vector"],
    [80, "collide-query"]
  ],
  "probe-test": [[16, "collide-query"]],
  "target-board-real-post": [
    [16, "vector"],
    [128, "vector"]
  ],
  "board-add-thrust": [[16, "vector"]],
  "target-board-collision": [
    [16, "vector"],
    [32, "vector"]
  ],
  "(code target-roll-flip)": [
    [16, "vector"],
    [32, "vector"]
  ],
  "(code target-flop)": [
    [16, "vector"],
    [32, "vector"],
    [48, "vector"]
  ],
  "(trans target-flop)": [[16, "event-message-block"]],
  "(enter target-flop)": [[16, "vector"]],
  "(code target-running-attack)": [[32, "collide-query"]],
  "mod-var-jump": [
    [16, "vector"],
    [32, "vector"]
  ],
  "(trans target-running-attack)": [
    [16, "vector"],
    [32, "vector"],
    [48, "vector"]
  ],
  "target-board-pre-move": [[112, "vector"]],
  // stack guesser can't handle inline arrays
  "(method 11 blocking-plane)": [[16, ["inline-array", "vector", 2]]],
  // stack guesser can't handle inline arrays
  "blocking-plane-spawn": [[16, ["inline-array", "vector", 2]]],
  // stack guesser can't handle inline arrays
  "(enter active elec-gate)": [[176, ["inline-array", "vector", 2]]],
  "(method 46 elevator)": [
    // bad stack guess (method type was a path-step)
    [16, "path-step"]
  ],
  "(method 10 nav-node)": [[16, "vector"]],
  "(method 9 nav-graph)": [[16, "matrix"]],
  "(method 10 xz-height-map)": [[16, "matrix"]],
  "(method 13 xz-height-map)": [[16, "vector4w-2"]],
  "(method 9 nav-node)": [[48, "nav-graph-link"]],
  "(method 18 drawable-region-face)": [
    [16, "vector"],
    [32, "vector"]
  ],
  "particle-adgif-callback": [[16, ["inline-array", "vector", 4]]],
  "sparticle-respawn-heights": [[16, "vector"]],
  "sparticle-respawn-timer": [[16, "vector"]],
  "check-drop-level-rain": [[16, "vector"]],
  "check-water-level-drop": [[16, "vector"]],
  "check-water-level-drop-motion": [[16, "vector"]],
  "water-info<-region": [[16, "script-context"]],
  "(method 52 collide-shape)": [[16, "water-info"]],
  "cshape-reaction-update-state": [
    [16, "vector"],
    [32, "vector"]
  ],
  "(code target-darkjak-giant)": [
    [96, "collide-query"],
    [640, ["inline-array", "sphere", 1]]
  ],
  "(code target-darkjak-bomb1)": [
    [16, "vector"],
    [112, "vector"],
    [128, "event-message-block"]
  ],
  "(code target-darkjak-bomb0)": [
    [32, "vector"],
    [48, "vector"]
  ],
  "set-forward-vel": [
    [16, "vector"],
    [32, "vector"]
  ],
  "delete-back-vel": [
    [16, "vector"],
    [32, "vector"]
  ],
  "(method 16 target)": [[16, "vector"]],
  "can-exit-duck?": [
    [16, "collide-query"],
    [560, ["inline-array", "sphere", 2]]
  ],
  "target-send-attack": [[16, "event-message-block"]],
  "(trans target-pole-cycle)": [[16, "vector"]],
  "(enter target-float)": [[16, "vector"]],
  "(trans target-float)": [
    [16, "vector"],
    [32, "vector"],
    [48, "vector"],
    [64, "vector"],
    [80, "vector"]
  ],
  "(code target-launch)": [[16, "event-message-block"]],
  "(anon-function 11 target2)": [[16, "vector"]],
  "(code target-load-wait)": [[16, "event-message-block"]],
  "target-generic-event-handler": [[16, "event-message-block"]],
  "(code target-swim-jump)": [[16, "vector"]],
  "(code target-swim-down)": [[16, "vector"]],
  "(method 10 water-control)": [
    [16, "water-info"],
    [224, "vector"]
  ],
  "(anon-function 10 water)": [[16, "vector"]],
  "target-bomb1-fire-shot": [
    [96, "vector"],
    [112, "vector"]
  ],
  "water-anim-event-handler": [
    [16, "vector"],
    [32, "event-message-block"]
  ],
  "(post fall crate)": [
    [32, "collide-query"],
    [16, "vector"]
  ],
  "(enter fall crate)": [[16, "event-message-block"]],
  "target-gun-find-track": [[64, "event-message-block"]],
  "target-gun-build-track-list": [
    [16, "vector"],
    [32, "vector"]
  ],
  "target-gun-joint-pre0": [
    [640, ["inline-array", "sphere", 2]],
    [656, "vector"]
  ],
  "cloud-track": [[16, "vector"]],
  "progress-post": [[112, "hud-box"]],
  "(method 10 menu-missions-option)": [[224, "hud-box"]],
  "(method 10 menu-secret-option)": [[64, "hud-box"]],
  "(method 10 menu-highscores-option)": [[16, "hud-box"]],
  "master-track-target": [[16, "vector"]],
  "cam-string-line-of-sight": [[192, "collide-query"]],
  "(enter cam-circular)": [[32, "collide-query"]],
  "(method 26 rigid-body)": [[16, ["inline-array", "vector", 8]]],
  "(method 47 rigid-body-object)": [[16, "rigid-body-impact"]],
  "(method 16 sky-work)": [[16, "vector"]],
  "(method 17 sky-work)": [[16, "vector"]],
  // stack casts can't be guessed in a "run in process" (since the arg numbers are shifted?)
  "lightning-start": [
    [16, "vector"],
    [32, "vector"]
  ],
  "lightning-trail-fractal-gen": [
    [16, "vector"],
    [32, "vector"],
    [48, "vector"],
    [64, "vector"]
  ],
  "(method 24 game-info)": [[16, ["array", "uint16", 512]]],
  "add-a-bunch": [[16, "vector"]],
  "(method 23 grid-hash)": [
    [16, "grid-hash-box"],
    [32, "grid-hash-box"],
    [48, "vector"],
    [64, "vector"]
  ],
  "(method 14 grid-hash)": [
    [16, "vector"],
    [32, "vector"]
  ],
  "(method 15 sphere-hash)": [[16, "vector"]],
  "draw-grid": [
    [16, "vector"],
    [32, "vector"],
    [48, "vector"]
  ],
  "(method 32 sphere-hash)": [[32, "vector"]],
  "(method 37 spatial-hash)": [[48, "vector"]],
  "(method 10 carry-info)": [[16, "vector"]],
  "(method 12 carry-info)": [[16, "vector"]],
  "(method 13 carry-info)": [
    [16, "event-message-block"],
    [144, "matrix"]
  ],
  "(method 16 carry-info)": [[16, "event-message-block"]],
  "(method 23 task-arrow)": [[16, "collide-query-with-vec"]],
  "(method 38 projectile)": [[16, "collide-query"]],
  "projectile-move-fill-all-dirs": [[16, "collide-query"]],
  "projectile-move-fill-line-sphere": [[16, "collide-query"]],
  "projectile-update-velocity-add-gravity": [[16, "vector"]],
  "projectile-bounce-falling-post": [[16, "collide-query"]],
  "cshape-reaction-default": [
    [16, "vector"],
    [32, "vector"]
  ],
  "(method 26 gun-blue-shot)": [[32, "vector"]],
  "(method 38 gun-blue-shot)": [[16, "collide-query"]],
  "someone-fire-yellow": [[16, "projectile-init-by-other-params"]],
  "(method 25 gun-yellow-shot)": [[32, "vector"]],
  "(method 38 gun-yellow-shot)": [[16, "collide-query"]],
  "target-gun-fire-red": [
    // TODO needed to prevent infinite loop
    [16, "vector"]
  ],
  "(method 26 gun-red-shot)": [[16, "vector"]],
  "(method 28 gun-red-shot)": [[16, "collide-query"]],
  "(method 24 gun-red-shot)": [[16, "collide-query"]],
  "(method 52 nav-state)": [
    [16, "nav-avoid-spheres-params"],
    [112, "nav-ray"]
  ],
  "(method 31 nav-state)": [
    [16, "nav-avoid-spheres-params"],
    [112, "nav-ray"]
  ],
  "(method 24 nav-state)": [[16, "vector"]],
  "(method 34 nav-state)": [[16, "vector"]],
  "(method 9 nav-control)": [[16, "vector"]],
  "(method 37 nav-state)": [[16, "vector"]],
  "(method 33 nav-state)": [[16, "clamp-travel-vector-to-mesh-return-info"]],
  "(method 32 nav-state)": [[16, "nav-control-cfs-work"]],
  "(method 28 nav-state)": [[208, "vector"]],
  "(method 11 nav-state)": [
    [16, "vector"],
    [32, "vector"]
  ],
  "(method 49 nav-state)": [[16, "nav-ray"]],
  "check-drop-level-ctysluma-drop-userdata": [[16, "vector"]],
  "(method 54 enemy)": [[80, "vector"]],
  "enemy-falling-post": [[16, "vector"]],
  "enemy-die-falling-post": [[16, "vector"]],
  "(method 100 enemy)": [
    [672, "vector"],
    [688, "vector"]
  ],
  "(method 102 nav-enemy)": [[32, "collide-query"]],
  "(method 100 nav-enemy)": [
    [672, "vector"],
    [688, "vector"]
  ],
  "(method 176 nav-enemy)": [[16, "nav-gap-info"]],
  "(method 143 nav-enemy)": [[16, "vector"]],
  "(code jump nav-enemy)": [[16, "enemy-jump-info"]],
  "(method 145 nav-enemy)": [[16, "vector"]],
  "(method 150 nav-enemy)": [[16, "vector"]],
  "(anon-function 88 nav-enemy)": [[16, "vector"]],
  "(anon-function 93 nav-enemy)": [[16, "vector"]],
  "(method 54 rigid-body-platform)": [[16, "vector"]],
  "target-carry-update": [[560, ["inline-array", "sphere", 1]]],
  "(code target-carry-drop)": [[672, ["inline-array", "sphere", 1]]],
  "(code target-carry-throw)": [[640, ["inline-array", "sphere", 1]]],
  "(code target-hit)": [[16, "vector"]],
  "(method 39 battle)": [[64, "transformq"]],
  "add-collide-debug-box": [[16, "bounding-box"]],
  "collide-list-fill-bg-using-box": [
    [32, "matrix"],
    [96, "collide-query"]
  ],
  "collide-list-fill-bg-using-line-sphere": [
    [32, "matrix"],
    [96, "collide-query"]
  ],
  "(method 11 collide-mesh)": [[16, "spat-work"]],
  "(method 10 collide-mesh)": [[16, "oot-work"]],
  "(method 9 touching-list)": [[16, "add-prims-touching-work"]],
  "(method 12 touching-list)": [[16, "event-message-block"]],
  "(method 20 collide-edge-work)": [[16, "vector"]],
  "(method 13 collide-edge-work)": [[16, "faei-stack-vars"]],
  "(method 9 collide-edge-edge)": [
    [16, "matrix"],
    [80, ["inline-array", "sphere", 6]]
  ],
  "(method 12 ocean)": [[16, "vector"]],
  "(method 18 ocean)": [
    [16, "vector"],
    [32, "vector4"],
    [48, "vector"]
  ],
  "(method 28 ocean)": [[16, "vector"]],
  "(method 33 ocean)": [[16, "vector"]],
  "(method 34 ocean)": [[16, "vector"]],
  "(method 35 ocean)": [[16, "vector"]],
  "(method 36 ocean)": [
    [16, "vector"],
    [32, "vector"]
  ],
  "(method 46 ocean)": [[16, "vector"]],
  "(method 59 ocean)": [[16, "vector"]],
  "(method 60 ocean)": [
    [16, "vector"],
    [32, "vector"]
  ],
  "(method 61 ocean)": [
    [16, "vector"],
    [32, "vector"]
  ],
  "(method 62 ocean)": [
    [16, "vector"],
    [32, "vector"]
  ],
  "(method 63 ocean)": [
    [16, "vector"],
    [32, "vector"]
  ],
  "(method 67 ocean)": [[16, "vector"]],
  "(method 18 collide-shape-prim-mesh)": [[16, "collide-tri-result"]],
  "(method 15 collide-shape-prim-sphere)": [[16, "collide-tri-result"]],
  "target-attack-up": [[16, "event-message-block"]],
  "(method 37 control-info)": [[48, "vector"]],
  "(method 45 collide-shape)": [[16, "do-push-aways-work"]],
  "(method 50 collide-shape)": [[32, "vector"]],
  "(method 44 collide-shape)": [[16, "pull-rider-info"]],
  "(method 25 guard-shot)": [[32, "vector"]],
  "(enter impact guard-shot)": [[16, "traffic-danger-info"]],
  "(method 38 guard-shot)": [[16, "collide-query"]],
  "(method 38 guard-lazer-shot)": [
    [16, "collide-query"],
    [560, "vector"]
  ],
  "(method 25 metalhead-shot)": [
    [16, "vector"],
    [32, "vector"]
  ],
  "spawn-metalhead-grenade": [[16, "projectile-init-by-other-params"]],
  "spawn-metalhead-projectile": [[16, "projectile-init-by-other-params"]],
  "(method 24 grid-hash)": [[16, "vector"]],
  "(method 11 grid-hash)": [
    [16, "vector"],
    [32, "vector"]
  ],
  "(method 11 flow-control)": [
    [80, "vector"],
    [128, "vector"]
  ],
  "(method 9 joint-control)": [[16, "vector"]],
  "check-shell-level1": [[16, "vector"]],
  "check-shell-level2": [[16, "vector"]],
  "birth-func-target-orient": [[48, "vector"]],
  "birth-func-vector-orient": [[32, "vector"]],
  "(enter cam-launcher-longfall)": [[16, "vector"]],
  "explosion-init-by-other": [[16, "traffic-danger-info"]],
  "process-drawable-shock-skel-effect": [
    [176, "matrix"],
    [256, "vector"],
    [272, "vector"],
    [288, "vector"],
    [304, "quaternion"],
    [384, "vector"]
  ],
  "(method 20 collide-cache)": [[16, "matrix"]],
  "col-rend-draw": [[16, "matrix"]],
  "(code jump enemy)": [[16, "enemy-jump-info"]],
  "check-drop-level-flitter-dirt-rubble": [[16, "vector"]],
  "dma-add-process-drawable": [[64, "light-group"]],
  "dark-lightning-handler": [[16, "matrix"]],
  "(method 25 joint-exploder)": [[16, "bounding-box"]],
  "check-drop-level-forexitb-drop-userdata": [[16, "vector"]],
  "check-drop-level-forexitb-drop-water-userdata": [[16, "vector"]],
  "check-drop-level-hide-fireplace-sparks": [[16, "vector"]],
  "check-drop-level-ctyslumb-drop-userdata": [[16, "vector"]],
  "check-drop-level-kiosk-fire-sparks": [[16, "vector"]],
  "(method 25 turret-shot)": [[32, "vector"]],
  "check-drop-level-ruins-tower-userdata": [[16, "vector"]],
  "check-drop-level-ruins-tower-userdata-nosplat": [[16, "vector"]],
  "check-drop-level-ruins-rubble": [[16, "vector"]],
  "update-light-hash": [
    [16, "bounding-box"],
    [48, "vector"],
    [64, "vector"]
  ],
  "check-drop-level-forest-drop-userdata": [[16, "vector"]],
  "check-drop-level-dig-lava-bloops": [[16, "vector"]],
  "check-drop-level-drill-drillbit-rubble-sparks": [[16, "vector"]],
  "check-drop-level-mountain-drop-userdata": [[16, "vector"]],
  "(anon-function 2 atoll-scenes)": [[16, "vector"]],
  "check-drop-level-ctyfarma-drop-userdata": [[16, "vector"]],
  "check-drop-level-ctyfarmb-drop-userdata": [[16, "vector"]],
  "check-drop-level-ecowell-victory-dirt-rubble": [[16, "vector"]],
  "check-drop-level-strip-fencespikes-sparks-10": [[16, "vector"]],
  "check-drop-level-atoll-drop-userdata": [[16, "vector"]],
  "check-drop-level-atoll-drop": [[16, "vector"]],
  "check-drop2-level-sewer-drop": [[16, "vector"]],
  "check-drop-level-sewer-drop": [[16, "vector"]],
  "check-drop-level-palace-roof-rain": [[16, "vector"]],
  "check-drop-level-palroof-drop-userdata": [[16, "vector"]],
  "check-drop-level-stadium-drop-userdata": [[16, "vector"]],
  "check-drop-level-boss-pebble": [[16, "vector"]],
  "birth-func-boss-pebble": [[560, "vector"]],
  "func-widow-damaged-sparks-awake": [[16, "vector"]],
  "check-drop-level-ctypal-drop-userdata": [[16, "vector"]],
  "check-drop-level-under-drip": [[16, "vector"]],
  "check-drop-level-bigdoor-open-pops": [[16, "vector"]],
  "check-split-level-intro-vortex-pop-userdata": [[16, "vector"]],
  "movie-nest-metalkor-shot-draw-moving": [[80, "vector"]],
  "movie-nest-metalkor-shot-draw-impact": [[48, "vector"]],
  "func-squid-damaged-sparks-awake": [[16, "vector"]],
  "check-drop-level-castle-drop-userdata": [[16, "vector"]],
  "castle-green-slime-popper": [[16, "vector"]],
  "movie-consite-metalkor-shot-draw-moving": [[80, "vector"]],
  "movie-consite-metalkor-shot-draw-impact": [[48, "vector"]],
  "mech-spawn-thruster": [[32, "vector"]],
  "check-drop-level-vinroom-piss-drop-userdata": [[16, "vector"]],
  "(anon-function 2 under-scenes)": [
    [16, "vector"],
    [32, "vector"]
  ],
  "check-pop-level-firework-green-userdata": [[16, "vector"]],
  "check-pop-level-firework-red-userdata": [[16, "vector"]],
  "check-pop-level-firework-userdata": [[16, "vector"]],
  "(method 13 nav-mesh)": [[16, ["array", "int8", 4]]],
  "point-to-poly-boundary": [[16, ["inline-array", "vector", 4]]],
  "(method 35 nav-mesh)": [[16, ["inline-array", "nav-poly", 3]]],
  "(method 51 nav-state)": [
    [16, "vector"],
    [32, "nav-route-portal"],
    [80, ["inline-array", "vector", 2]],
    [192, "matrix"]
  ],
  "(method 18 nav-control)": [[16, "nav-control-cfs-work"]],
  "(method 19 nav-control)": [[16, "nav-control-cfs-work"]],
  "(method 19 nav-mesh)": [
    [16, "nav-ray"],
    [96, "vector"]
  ],
  "(method 18 nav-mesh)": [[16, "nav-ray"]],
  "(post idle gun-dummy)": [[16, "event-message-block"]],
  "(method 23 training-manager)": [[16, "vector"]],
  "birth-pickup-at-point": [[16, "vector"]],
  "(code notice fodder)": [[112, "vector"]],
  "target-mech-collision": [
    [704, "vector"],
    [16, "vector"],
    [32, "vector"],
    [48, "event-message-block"],
    [144, "vector"],
    [160, "collide-query"],
    [128, "vector"]
  ],
  "target-mech-add-thrust": [[16, "vector"]],
  "target-mech-get-off?": [[560, "sphere"]],
  "mech-update-ik": [
    [16, "collide-query"],
    [592, "vector"],
    [608, "vector"],
    [624, "vector"],
    [624, "vector"],
    [640, "vector"],
    [656, "vector"]
  ],
  "target-mech-carry-update": [[560, "sphere"]],
  "(code target-mech-carry-throw)": [[640, "sphere"]],
  "(code target-mech-carry-drop)": [
    [96, "vector"],
    [672, "sphere"]
  ],
  "(code target-mech-carry-pickup)": [[16, "event-message-block"]],
  "(trans target-mech-carry-drag)": [[560, "sphere"]],
  "(method 22 krew-collection-item)": [[16, "collide-query-with-2vec"]],
  "(code idle krew-collection-item)": [[64, "vector"]],
  "pegasus-fly-code": [[96, "vector"]],
  "(method 90 amphibian)": [[80, "vector"]],
  "(method 186 amphibian)": [
    [560, "vector"],
    [16, "collide-query"],
    [576, "event-message-block"]
  ],
  "(enter tongue-attack amphibian)": [[16, "amphibian-tongue-attack-info"]],
  "amphibian-joint-mod-callback": [
    [16, ["inline-array", "matrix", 3]],
    [112, "vector"]
  ],
  "(method 178 hopper)": [
    [144, "vector"],
    // unused
    [96, "vector"],
    [176, "vector"]
  ],
  "(method 90 hopper)": [[80, "vector"]],
  "(method 180 ginsu)": [[16, "matrix"]],
  "(trans hostile centurion)": [[16, "vector"]],
  "(method 181 centurion)": [
    [80, "vector"],
    [160, "vector"],
    [176, "vector"]
  ],
  "(method 74 centurion)": [[16, "event-message-block"]],
  "(enter stop-run rhino)": [
    // unused
    [32, "vector"]
  ],
  "(enter attack rhino)": [[32, "vector"]],
  "(method 74 rhino)": [[48, "vector"]],
  "(enter run-away rhino)": [[32, "vector"]],
  "(trans hostile grenadier)": [
    // unused
    [48, "vector"]
  ],
  "(method 115 rapid-gunner)": [[32, "vector"]],
  "(code notice monster-frog)": [[16, "vector"]],
  "(method 184 predator)": [
    [128, "vector"],
    [144, "vector"],
    [176, "vector"]
  ],
  "(method 11 predator-manager)": [
    [32, "transformq"],
    [80, "vector"],
    [112, "vector"]
  ],
  "(method 196 crimson-guard-level)": [
    [32, "vector"],
    [48, "vector"],
    [96, "vector"],
    [160, "vector"],
    [176, "vector"]
  ],
  "(method 199 crimson-guard-level)": [
    [608, "vector"],
    [624, "vector"],
    [640, "vector"],
    [656, "vector"]
  ],
  "(method 198 crimson-guard-level)": [
    [80, "vector"],
    [96, "collide-query"],
    [672, "vector"]
  ],
  "(method 202 crimson-guard-level)": [
    [32, "vector"],
    [656, "vector"],
    [720, "vector"]
  ],
  "(method 192 crimson-guard-level)": [[32, "vector"]],
  "check-drop-level-dig-digger-rubble-sparks": [[16, "vector"]],
  "(method 24 dig-tether)": [[128, "vector"]],
  "(trans idle dig-digger)": [[16, "vector"]],
  "(method 23 dig-digger)": [[16, "vector"]],
  "(code die fort-elec-switch)": [[16, "vector"]],
  "(method 11 fort-elec-switch)": [
    [32, "vector"],
    [48, "vector"]
  ],
  "(method 24 fort-roboscreen)": [[32, "vector"]],
  "fort-robotank-reticle-post": [
    [16, "vector"],
    [32, "vector"]
  ],
  "robotank-turret-handler": [[96, "vector"]],
  "fort-robotank-turret-init-by-other": [[16, "vector"]],
  "(method 11 fort-robotank)": [[32, "vector"]],
  "(method 26 fort-robotank)": [[16, "event-message-block"]],
  "(method 31 fort-robotank-turret)": [[16, "collide-query"]],
  "(method 33 fort-robotank-turret)": [
    [16, ["inline-array", "vector", 2]],
    [48, ["inline-array", "vector", 4]]
  ],
  "draw-2d-hud": [
    [16, ["inline-array", "vector4w", 4]],
    [80, "vector"]
  ],
  "fort-turret-draw-laser-spot": [[16, "vector"]],
  "(method 141 fort-turret)": [[64, "collide-query"]],
  "(method 33 transport-level)": [[16, "crimson-guard-level-params"]],
  "joint-mod-set-y-callback": [[16, "transformq"]],
  "(code die fort-dump-bomb-a)": [[16, "matrix"]],
  "(code die fort-missile)": [[16, "matrix"]],
  "birth-func-dig-digger-collide": [[16, ["inline-array", "vector", 5]]],
  "(method 29 dig-bomb-crate)": [[16, "dig-bomb-crate-cylinder-spawn-params"]],
  "(method 63 collide-shape-moving)": [[16, "rb-work"]],
  "(code active dig-spikey-sphere-door)": [
    [32, "projectile-init-by-other-params"]
  ],
  "(enter idle dig-stomp-block-controller)": [[16, "vector"]],
  "(post idle fish-manager)": [
    [384, "vector"],
    [176, "vector"],
    [192, "vector"],
    [208, "vector"],
    [224, "vector"],
    [256, "vector"],
    [272, "vector"],
    [336, "vector"],
    [368, "vector"],
    [400, "vector"],
    [416, "vector"]
  ],
  "(method 24 minimap)": [[16, "minimap-draw-work"]],
  "(method 15 minimap)": [[16, "minimap-draw-work"]],
  "(method 11 minimap)": [[16, ["inline-array", "vector", 4]]],
  "(method 26 minimap)": [
    [32, "vector"],
    [64, "matrix"],
    [48, "vector"]
  ],
  "(method 23 minimap)": [
    [32, "vector"],
    [48, "vector"],
    [64, "matrix"],
    [80, "matrix"],
    [144, "matrix"]
  ],
  "(method 17 minimap)": [
    [32, "vector"],
    [48, "vector"],
    [64, "matrix"],
    [80, "matrix"],
    [144, "matrix"],
    [240, "vector"],
    [256, "vector"]
  ],
  "(method 18 minimap)": [
    [32, "vector"],
    [48, "vector"],
    [64, "matrix"],
    [80, "matrix"],
    [144, "matrix"],
    [240, "vector"],
    [256, "vector"]
  ],
  "(method 19 minimap)": [
    [16, "vector"],
    [32, "matrix"]
  ],
  "(method 12 trail-graph)": [[16, ["inline-array", "vector", 2]]],
  "(method 14 trail-graph)": [[16, ["inline-array", "vector", 2]]],
  "(method 13 trail-graph)": [[16, ["inline-array", "vector", 2]]],
  "(method 19 trail-graph)": [[16, "trail-vis-work"]],
  "(method 15 trail-graph)": [[16, "trail-conn-search"]],
  "(anon-function 20 sewer-scenes)": [[16, "vector"]],
  "(method 27 mtn-dice)": [[64, "vector"]],
  "(method 26 mtn-dice)": [
    [64, "vector"],
    [32, "vector"],
    [48, "vector"],
    [80, "vector"]
  ],
  "dice-joint-callback": [
    [16, "vector"],
    [112, "matrix"],
    [176, "vector"],
    [192, "vector"],
    [208, "vector"],
    [224, "vector"],
    [240, "matrix"],
    [304, "vector"],
    [320, "vector"],
    [336, "matrix"],
    [400, "vector"],
    [480, "vector"]
  ],
  "(event idle mtn-dice)": [[16, "matrix"]],
  "check-drop-level-strip-crate-drop-userdata-nosplat": [[16, "vector"]],
  "check-drop-level-strip-crate-drop-userdata": [[16, "vector"]],
  // hang without!
  "(post idle grenade-point)": [
    [16, "vector"],
    [32, "vector"],
    [48, "vector"],
    [64, "vector"]
  ],
  "(method 13 grid-info)": [[16, "bounding-box"]],
  "(method 20 vehicle-controller)": [[16, "vehicle-control-point"]],
  "(method 16 vehicle-controller)": [[16, "vehicle-control-point"]],
  "(method 104 vehicle)": [[16, "vehicle-control-point"]],
  "(method 93 vehicle)": [[16, "matrix"]],
  "(method 94 vehicle)": [
    [16, "vector"],
    [32, "vector"]
  ],
  "(method 52 vehicle)": [[16, "vehicle-control-point"]],
  "(method 47 vehicle)": [[16, "matrix"]],
  "(method 97 vehicle)": [[96, "vehicle-control-point"]],
  "(method 107 vehicle)": [[16, "vehicle-control-point"]],
  "(method 20 traffic-engine)": [[16, "traffic-find-segment-struct"]],
  "(method 12 turret-control)": [[16, "vector"]],
  "vehicle-los-clear?": [[16, "collide-query"]],
  "vehicle-draw-laser": [[32, "vector"]],
  "vehicle-draw-beam": [[32, "vector"]],
  "(method 94 vehicle-guard)": [[16, "camera-free-floating-move-info"]],
  "vehicle-explode-post": [[16, "rigid-body-info"]],
  "(method 18 vehicle-controller)": [
    [32, ["inline-array", "vector", 16]],
    [288, ["array", "collide-shape", 12]]
  ],
  "(method 139 vehicle)": [[16, "merc-matrix"]],
  "(method 99 vehicle)": [[16, "vehicle-grab-rail-info"]],
  "(method 29 vehicle)": [
    [16, ["inline-array", "matrix", 9]],
    [640, ["inline-array", "vector", 5]],
    [736, "rigid-body-vehicle-constants"]
  ],
  "vehicle-guard-choose-branch": [[16, ["inline-array", "vector", 5]]],
  "(method 155 vehicle-guard)": [
    [192, "rigid-body-impact"],
    [256, ["inline-array", "vector", 8]]
  ],
  "(method 70 traffic-engine)": [
    [16, ["inline-array", "traffic-suppression-box", 2]]
  ],
  "(method 22 traffic-engine)": [[16, "pilot-edge-grab-info"]],
  "(method 14 traffic-level-data)": [
    [32, "vector"],
    [48, "vector"],
    [64, "vector"]
  ],
  "update-guard-status-spots": [[32, "vector"]],
  "(method 84 vehicle)": [[16, ["inline-array", "vehicle-control-point", 3]]],
  "(method 85 vehicle)": [
    [16, ["inline-array", "matrix", 2]],
    [144, "sprite-glow-data"],
    [208, "sprite-glow-data"]
  ],
  "(method 48 vehicle)": [[16, "rigid-body-impact"]],
  "(method 15 rigid-body)": [
    [16, "collide-query"],
    [560, "vector"],
    [592, "vector"],
    [608, "vector"],
    [640, "vector"],
    [656, "vector"],
    [672, "vector"],
    [688, "vector"]
  ],
  "(method 133 vehicle)": [[16, "mystery-vehicle-type"]],
  "(method 153 vehicle-guard)": [[16, "vector"]],
  "(method 150 vehicle-guard)": [[16, "vehicle-control-point"]],
  "(method 9 turret-control)": [[16, "rigid-body-info"]],
  "(method 21 traffic-manager)": [[16, ["array", "int8", 21]]],
  "(method 71 traffic-engine)": [[16, "vector"]],
  "(method 18 city-level-info)": [[16, "bounding-box"]],
  "(method 49 traffic-engine)": [
    [32, "(array crimson-guard)"],
    [112, "(array float)"],
    [240, "vector"]
  ],
  "(method 68 traffic-engine)": [
    [16, "vector"],
    [32, "vector"]
  ],
  "(method 13 traffic-suppressor)": [
    [16, "bounding-box"],
    [48, "vector4w"]
  ],
  "(method 22 traffic-tracker)": [[16, "mystery-traffic-object-spawn-params"]],
  "(method 10 simple-sprite-system)": [[16, ["array", "texture-id", 4]]],
  "(anon-function 3 ruins-obs)": [[16, "event-message-block"]],
  "(event unbroken ruins-breakable-wall)": [[16, "attack-info"]],
  "(method 21 spider-eyes)": [[32, "vector"]],
  "(code mech-lunge grunt-mech)": [[16, "matrix"]],
  "(method 193 grunt-mech)": [[32, "vector"]],
  "(code mech-dismount grunt-mech)": [[16, "matrix"]],
  "(post chase tomb-boulder)": [
    [16, "collide-query"],
    [560, "vector"],
    [576, "vector"],
    [592, "event-message-block"]
  ],
  "(enter chase tomb-boulder)": [[32, "event-message-block"]],
  "(code doors-open tomb-sphinx)": [
    [32, "vector"],
    [48, "vector"],
    [64, "vector"],
    [80, "vector"]
  ],
  "(code active tomb-sphinx)": [[80, "vector"]],
  "(trans wait-for-pools tomb-stair-block)": [[32, "event-message-block"]],
  "drop-pool": [[32, "vector"]],
  "(method 11 tomb-water-trap)": [
    [16, "sync-info-params"],
    [64, "sphere"]
  ],
  "(method 23 tomb-water-trap)": [
    [592, "vector"],
    [608, "event-message-block"],
    [16, "collide-query"],
    [560, "vector"]
  ],
  "(trans show-sequence tomb-plat-simon)": [[16, "event-message-block"]],
  "(event dangerous tomb-simon-block)": [[16, "vector"]],
  "(method 185 tomb-beetle)": [[16, "vector"]],
  "(method 189 bot)": [
    [16, "enemy-best-focus"],
    [32, "sphere"]
  ],
  "(method 190 bot)": [[16, "connection-pers"]],
  "(method 247 sig)": [[16, "projectile-init-by-other-params"]],
  "(method 250 sig)": [[16, "sphere"]],
  "(method 25 sig-shot)": [[32, "vector"]],
  "(method 12 sigt-choose-piston)": [[16, "event-message-block"]],
  "(method 11 sigt-riding-piston)": [[16, "event-message-block"]],
  "(anon-function 48 sig0-course)": [[16, "event-message-block"]],
  "ashelin-shot-move": [[16, "vector"]],
  "(method 25 ashelin-shot)": [[32, "vector"]],
  "(anon-function 97 sig0-course)": [[16, "vector"]],
  "(anon-function 12 ash1-course)": [[16, "event-message-block"]],
  "(anon-function 93 sig0-course)": [[16, ["array", "symbol", 3]]],
  "(code active whack-a-metal)": [
    [16, "vector"],
    [32, "vector"]
  ],
  "(code startup title-control)": [
    [16, ["array", "symbol", 6]],
    [48, "mc-slot-info"]
  ],
  "(method 25 juicer-shot)": [
    [16, "vector"],
    [32, "vector"],
    [48, "matrix"]
  ],
  "(method 142 spyder)": [[16, "vector"]],
  "(method 185 spyder)": [
    [640, "vector"],
    [624, "vector"]
  ],
  "(code ambush mantis)": [[16, "vector"]],
  "(anon-function 8 mantis)": [
    [64, "collide-query"],
    [48, "vector"],
    [32, "vector"],
    [16, "vector"]
  ],
  "(anon-function 15 mantis)": [
    [48, "collide-query"],
    [16, "vector"],
    [32, "vector"]
  ],
  "(method 142 mantis)": [[16, "vector"]],
  "(code turning mammoth)": [
    [16, "vector"],
    [48, "vector"]
  ],
  "(method 185 mammoth)": [[608, "matrix"]],
  "mammoth-update-ik": [
    [576, "vector"],
    [592, "vector"],
    [608, "vector"],
    [624, "vector"],
    [640, "vector"]
  ],
  "(method 184 mammoth)": [
    [16, "vector"],
    [48, "vector"],
    [656, "vector"]
  ],
  "(method 55 mammoth)": [[704, ["array", "uint32", 4]]],
  "mammoth-joint-mod-heel": [
    [64, "vector"],
    [48, "vector"]
  ],
  "(method 182 flying-spider)": [[48, "vector"]],
  "(event up nest-switch)": [[16, "event-message-block"]],
  "widow-handler": [[16, "event-message-block"]],
  "widow-bomb-slots-full": [[16, ["array", "int32", 8]]],
  "widow-bomb-launch": [
    [16, "vector"],
    [32, "vector"],
    [48, "vector"],
    [64, ["array", "float", 1]],
    [80, ["array", "int32", 8]]
  ],
  "widow-give-ammo": [
    [16, "vector"],
    [32, "vector"]
  ],
  "spydroid-launch": [
    [16, "event-message-block"],
    [96, "vector"],
    [112, "vector"],
    [128, "matrix3"],
    [176, "vector"],
    [192, "vector"],
    [208, ["array", "int32", 8]]
  ],
  "widow-bomb-handler": [[16, "vector"]],
  "(method 11 widow)": [
    [16, "vector"],
    [112, "vector"]
  ],
  "(method 46 widow)": [
    [32, "vector"],
    [16, "vector"]
  ],
  "(method 74 kid)": [[16, "vector"]],
  "(trans idle vehicle-turret)": [[16, "vector"]],
  "(anon-function 9 hal3-course)": [[96, "transport-params"]],
  "(method 17 turret-control)": [[16, "attack-info"]],
  "(code active lightning-tracker)": [[16, "vector"]],
  "title-plug-lightning": [[16, "vector"]],
  "(anon-function 18 ctywide-bbush)": [
    [64, "vector"],
    [128, "vector"]
  ],
<<<<<<< HEAD
  "(method 24 security-wall)": [[16, ["inline-array", "vector", 1]]],
  "(method 35 cty-guard-turret)": [
    [144, "vector"],
    [80, "vector"]
  ],
  "(method 24 parking-spot)": [[16, "collide-query-with-2vec"]],
  "(method 23 parking-spot)": [
    [16, ["inline-array", "collide-query", 1]],
    [560, ["inline-array", "vector", 1]]
  ],
  "(event idle propa)": [[16, "vector"]],
  "(post idle propa)": [[16, "vector"]],
  "(trans talking burning-bush)": [
    [32, "vector"],
    [64, "vector"]
  ],
  "(trans menu burning-bush)": [[128, "vector"]],
  "fruit-check-ground-bounce": [[16, "vector"]],
  "(method 120 boat-base)": [[80, "vector"]],
  "(method 29 boat-base)": [[16, "matrix"]],
  "(method 23 ctyport-mine)": [
    [32, "vector"],
    [48, "vector"]
  ]
=======
  "(method 9 city-level-info)": [
    [192, "vector"],
    [208, "vector"],
    [224, "vector"],
    [16, "vis-ray"],
    [128, "vector"],
    [144, "vector"]
  ],
  "(method 11 city-level-info)": [[16, "vector"]],
  "(method 17 city-level-info)": [[16, ["inline-array", "vis-grid-pos", 2]]],
  "(method 16 city-level-info)": [
    [48, "vis-grid-box"],
    [64, "vis-grid-box"]
  ],
  "(method 15 city-level-info)": [
    [32, "vis-grid-box"],
    [16, "vis-grid-box"]
  ],
  "(method 9 grid-info)": [[16, "vector"]],
  "(method 11 grid-info)": [[16, "bounding-box"]],
  "(method 12 city-level-info)": [[16, ["inline-array", "vector", 7]]]
>>>>>>> 42780e8f
}<|MERGE_RESOLUTION|>--- conflicted
+++ resolved
@@ -1738,32 +1738,6 @@
     [64, "vector"],
     [128, "vector"]
   ],
-<<<<<<< HEAD
-  "(method 24 security-wall)": [[16, ["inline-array", "vector", 1]]],
-  "(method 35 cty-guard-turret)": [
-    [144, "vector"],
-    [80, "vector"]
-  ],
-  "(method 24 parking-spot)": [[16, "collide-query-with-2vec"]],
-  "(method 23 parking-spot)": [
-    [16, ["inline-array", "collide-query", 1]],
-    [560, ["inline-array", "vector", 1]]
-  ],
-  "(event idle propa)": [[16, "vector"]],
-  "(post idle propa)": [[16, "vector"]],
-  "(trans talking burning-bush)": [
-    [32, "vector"],
-    [64, "vector"]
-  ],
-  "(trans menu burning-bush)": [[128, "vector"]],
-  "fruit-check-ground-bounce": [[16, "vector"]],
-  "(method 120 boat-base)": [[80, "vector"]],
-  "(method 29 boat-base)": [[16, "matrix"]],
-  "(method 23 ctyport-mine)": [
-    [32, "vector"],
-    [48, "vector"]
-  ]
-=======
   "(method 9 city-level-info)": [
     [192, "vector"],
     [208, "vector"],
@@ -1784,6 +1758,29 @@
   ],
   "(method 9 grid-info)": [[16, "vector"]],
   "(method 11 grid-info)": [[16, "bounding-box"]],
-  "(method 12 city-level-info)": [[16, ["inline-array", "vector", 7]]]
->>>>>>> 42780e8f
+  "(method 12 city-level-info)": [[16, ["inline-array", "vector", 7]]],
+  "(method 24 security-wall)": [[16, ["inline-array", "vector", 1]]],
+  "(method 35 cty-guard-turret)": [
+    [144, "vector"],
+    [80, "vector"]
+  ],
+  "(method 24 parking-spot)": [[16, "collide-query-with-2vec"]],
+  "(method 23 parking-spot)": [
+    [16, ["inline-array", "collide-query", 1]],
+    [560, ["inline-array", "vector", 1]]
+  ],
+  "(event idle propa)": [[16, "vector"]],
+  "(post idle propa)": [[16, "vector"]],
+  "(trans talking burning-bush)": [
+    [32, "vector"],
+    [64, "vector"]
+  ],
+  "(trans menu burning-bush)": [[128, "vector"]],
+  "fruit-check-ground-bounce": [[16, "vector"]],
+  "(method 120 boat-base)": [[80, "vector"]],
+  "(method 29 boat-base)": [[16, "matrix"]],
+  "(method 23 ctyport-mine)": [
+    [32, "vector"],
+    [48, "vector"]
+  ]
 }