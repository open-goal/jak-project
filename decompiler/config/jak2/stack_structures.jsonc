--- conflicted
+++ resolved
@@ -928,7 +928,18 @@
     [16, "vector"],
     [32, "vector"]
   ],
-<<<<<<< HEAD
+  "particle-adgif-callback": [
+    [16, ["inline-array", "vector", 4]]
+  ],
+  "sparticle-respawn-heights": [
+    [16, "vector"]
+  ],
+  "sparticle-respawn-timer": [
+    [16, "vector"]
+  ],
+  "check-drop-level-rain": [
+    [16, "vector"]
+  ],
   "check-water-level-drop": [[16, "vector"]],
   "check-water-level-drop-motion": [[16, "vector"]],
   "water-info<-region": [[16, "script-context"]],
@@ -999,18 +1010,4 @@
   "(enter fall crate)": [[16, "event-message-block"]],
   // placeholder
   "placeholder-do-not-add-below": []
-=======
-  "particle-adgif-callback": [
-    [16, ["inline-array", "vector", 4]]
-  ],
-  "sparticle-respawn-heights": [
-    [16, "vector"]
-  ],
-  "sparticle-respawn-timer": [
-    [16, "vector"]
-  ],
-  "check-drop-level-rain": [
-    [16, "vector"]
-  ]
->>>>>>> 9a04c7e3
 }