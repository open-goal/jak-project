{
  "quaternion-exp!": [[16, "vector"]],
  "quaternion-axis-angle!": [[16, "vector"]],
  "quaternion-vector-angle!": [[16, "vector"]],
  "quaternion-look-at!": [[16, "matrix"]],
  "quaternion-smooth-seek!": [[16, ["inline-array", "quaternion", 2]]],
  // possible for automatic detection:
  "eul->matrix": [[16, "vector"]],
  "vector-sincos!": [[16, "vector"]],
  "vector-reflect-flat-gravity!": [
    [16, "vector"],
    [32, "vector"]
  ],
  "vector-line-distance": [
    [16, "vector"],
    [32, "vector"],
    [48, "vector"],
    [64, "vector"]
  ],
  "vector-line-distance-point!": [
    [16, "vector"],
    [32, "vector"],
    [48, "vector"],
    [64, "vector"]
  ],
  "forward-up-nopitch->inv-matrix": [[16, "vector"]],
  "forward-up-nopitch->quaternion": [[16, "matrix"]],
  "forward-up->quaternion": [
    [16, "matrix"],
    [80, "vector"]
  ],
  "quaternion-from-two-vectors!": [[16, "vector"]],
  "quaternion-from-two-vectors-max-angle!": [[16, "vector"]],
  "matrix-from-two-vectors!": [[16, "vector"]],
  "matrix-from-two-vectors-max-angle!": [[16, "vector"]],
  "matrix-from-two-vectors-max-angle-partial!": [[16, "vector"]],
  "matrix-from-two-vectors-partial-linear!": [[16, "vector"]],
  "matrix-remove-z-rot": [
    [16, "vector"],
    [32, "matrix"]
  ],
  "matrix-rot-diff!": [
    [16, "quaternion"],
    [32, "quaternion"],
    [48, "quaternion"]
  ],
  "quaternion-seek": [
    [16, "matrix"],
    [80, "matrix"],
    [144, "quaternion"]
  ],
  "vector-segment-overlap": [
    [16, "vector"],
    [32, "vector"],
    [48, "vector"],
    [64, "vector"]
  ],
  "line-sphere-intersection?": [
    [16, "vector"],
    [32, "vector"],
    [48, "vector"]
  ],
  "forward-up->inv-matrix": [[16, "vector"]],
  "quaternion-from-two-vectors-partial!": [[16, "vector"]],
  "quaternion-from-two-vectors-max-angle-partial!": [[16, "vector"]],
  "matrix-from-two-vectors-smooth!": [[16, "vector"]],
  "matrix-from-two-vectors-the-long-way-smooth!": [[16, "vector"]],
  "quaternion-from-two-vectors-smooth!": [[16, "matrix"]],
  "vector-deg-seek": [[16, "matrix"]],
  "vector-deg-slerp": [
    [16, "matrix"],
    [80, "vector"],
    [96, "vector"]
  ],
  "circle-test": [
    [16, "sphere"],
    [32, "sphere"],
    [48, "vector"],
    [64, "vector"]
  ],
  "vector-vector-deg-slerp!": [
    [16, "vector"],
    [32, "vector"],
    [48, "quaternion"],
    [64, "quaternion"],
    [80, "quaternion"],
    [96, "vector"]
  ],
  "vector-circle-tangent-new": [
    [16, "sphere"],
    [32, "vector"],
    [48, "vector"]
  ],
  "vector-circle-tangent": [
    [16, "sphere"],
    [32, "vector"],
    [48, "vector"],
    [64, "vector"]
  ],
  "curve-length": [
    [16, "vector"],
    [32, "vector"]
  ],
  "curve-closest-point": [
    [16, "vector"],
    [32, "vector"]
  ],
  "closest-pt-in-triangle": [
    [16, "vector"],
    [32, "vector"],
    [48, "vector"]
  ],
  "vector-plane-distance": [[16, "vector"]],
  "vector-smooth-seek!": [[16, "vector"]],
  "vector-vector-angle-safe": [
    [16, "vector"],
    [32, "vector"]
  ],
  "move-target-from-pad": [
    [16, "vector"],
    [32, "vector"],
    [48, "matrix"]
  ],
  "reverse-transform-point!": [
    [16, "vector"],
    [32, "vector"],
    [48, "vector"]
  ],
  "init-for-transform": [
    [16, "matrix"],
    [80, "matrix"],
    [144, "vector4s-3"],
    [192, "vector"],
    [208, "vector4s-3"]
  ],
  "draw-sprite2d-xy": [[16, "draw-context"]],
  "screen-gradient": [[16, "draw-context"]],
  "play": [
    [16, "event-message-block"],
    [96, ["array", "symbol", 10]]
  ],
  "store-image": [[16, "file-stream"]],
  "joint-mod-blend-world-callback": [[160, "vector"]],
  "joint-mod-rotate-local-callback": [[16, "vector"]],
  "light-hash-get-bucket-index": [[16, "vector4w"]],
  "(method 10 cam-vector-seeker)": [[16, "vector"]],
  "(method 39 nav-mesh)": [
    [16, "vector"],
    [32, "vector"]
  ],
  "(method 41 nav-mesh)": [
    [16, "vector"],
    [32, "vector"]
  ],
  "show-level": [[16, ["array", "symbol", 10]]],
  "(method 17 mood-control)": [[16, "vector"]],
  "(method 9 mood-control)": [[16, "mood-control-work "]],
  "string->sound-name": [[16, "qword"]],
  "doppler-pitch-shift": [[16, ["inline-array", "vector", 2]]],
  "(anon-function 1 gsound)": [
    [16, ["array", "symbol", 4]],
    [32, ["array", "symbol", 4]]
  ],
  "matrix<-parented-transformq!": [[16, "vector"]],
  "(method 9 cylinder)": [
    [48, "cylinder-verts"],
    [432, "cylinder-verts"],
    [816, "matrix"],
    [880, "matrix"]
  ],
  "(method 9 cylinder-flat)": [
    [48, "cylinder-flat-verts"],
    [208, "cylinder-flat-verts"],
    [368, "matrix"],
    [432, "vector"]
  ],
  // debug
  "add-debug-point": [
    [16, "vector4w-2"],
    [48, "vector"]
  ],
  "internal-draw-debug-line": [
    [16, "vector4w-2"],
    [48, "vector4w-2"],
    [80, "vector"],
    [96, "vector"]
  ],
  "internal-draw-debug-text-3d": [
    [16, "vector4w"],
    [32, "font-context"]
  ],
  "add-debug-triangle-normal": [
    [16, "vector"],
    [32, "vector"]
  ],
  "add-debug-flat-triangle": [
    [16, "vector4w-3"],
    [64, "vector4w-3"],
    [112, "vector"],
    [128, "vector"],
    [144, "vector"]
  ],
  "add-debug-line2d": [
    [16, "vector4w"],
    [32, "vector4w"]
  ],
  "add-debug-box": [
    [16, "vector"],
    [32, "vector"]
  ],
  "add-debug-box-with-transform": [
    [16, ["inline-array", "vector", 8]],
    [144, ["inline-array", "vector", 2]],
    [176, "vector"]
  ],
  "add-debug-x": [
    [16, "vector"],
    [32, "vector"]
  ],
  "add-debug-cross": [
    [16, "vector"],
    [32, "vector"],
    [48, "vector"],
    [64, "vector"],
    [80, "vector"],
    [96, "vector"],
    [112, "vector"],
    [128, "vector"]
  ],
  "add-debug-sphere-with-transform": [[16, "vector"]],
  "add-debug-line-sphere": [
    [48, "matrix"],
    [112, "matrix"],
    [128, "vector"],
    [144, "vector"],
    [160, "vector"],
    [176, "vector"],
    [208, "vector"],
    [192, "vector"]
  ],
  "add-debug-circle": [
    [16, "vector"],
    [32, "vector"]
  ],
  "add-debug-vector": [[16, "vector"]],
  "add-debug-quaternion": [[16, "matrix"]],
  "add-debug-yrot-vector": [[16, "vector"]],
  "add-debug-arc": [
    [16, "vector"],
    [32, "vector"]
  ],
  "add-debug-curve": [
    [16, "vector"],
    [32, "vector"]
  ],
  "add-debug-points": [[16, "vector"]],
  "add-debug-light": [[16, "vector"]],
  "add-debug-cursor": [[16, "vector"]],
  "dma-timeout-cam": [
    [16, "vector"],
    [32, "matrix"]
  ],
  // debug-sphere
  "make-debug-sphere-table": [
    [16, "vector"],
    [32, "vector"],
    [48, "vector"],
    [64, "vector"],
    [80, "vector"],
    [96, "vector"],
    [112, "vector"]
  ],
  "add-debug-sphere-from-table": [
    [16, "vector"],
    [48, "vector"],
    [64, "vector"]
  ],
  "matrix-3x3-triple-transpose-product": [[16, ["inline-array", "matrix", 3]]],
  "(method 14 rigid-body)": [[16, "quaternion"]],
  "(method 19 rigid-body)": [
    [16, "vector"],
    [32, "vector"]
  ],
  "(method 22 rigid-body)": [[16, "vector"]],
  "want-to-board?": [
    [16, "collide-query"],
    [560, ["inline-array", "sphere", 3]],
    [608, "vector"]
  ],
  "(method 10 cam-setting-data)": [[16, "event-message-block"]],
  "(method 18 tracking-spline)": [
    [16, "tracking-spline-sampler"],
    [32, "tracking-spline-sampler"]
  ],
  "cam-calc-follow!": [
    [16, "vector"],
    [32, "vector"],
    [48, "vector"],
    [64, "vector"]
  ],
  "slave-set-rotation!": [
    [96, "vector"],
    [112, "matrix"],
    [176, "vector"]
  ],
  "v-slrp2!": [
    [32, "vector"],
    [64, "matrix"]
  ],
  "v-slrp3!": [[32, "vector"]],
  "cam-state-from-entity": [[16, "curve"]], // decompiler guessed 'symbol' instead!
  "camera-teleport-to-entity": [[16, "transformq"]],
  "(event cam-master-active)": [
    [16, "event-message-block"],
    [96, "vector"],
    [112, "vector"],
    [16, "event-message-block"]
  ],
  "master-choose-entity": [[16, "event-message-block"]],
  "(code cam-pov180)": [
    [16, "vector"],
    [32, "vector"],
    [48, "vector"],
    [64, "vector"]
  ],
  "(code cam-pov-track)": [
    [16, "vector"],
    [32, "matrix"]
  ],
  "(code cam-eye)": [
    [16, "vector"],
    [32, "matrix"],
    [112, "vector"]
  ],
  "los-cw-ccw": [
    [16, "vector"],
    [32, "vector"],
    [48, "matrix"],
    [112, "vector"]
  ],
  "cam-los-spline-collide": [
    [16, "collide-query"],
    [560, "vector"],
    [576, "vector"]
  ],
  "cam-los-collide": [
    [16, "collide-query"],
    [592, "vector"],
    [608, "vector"]
  ],
  "cam-string-joystick": [
    [32, "vector"],
    [48, "matrix"],
    [128, "matrix"],
    [192, "vector"],
    [208, "vector"],
    [224, "matrix"]
  ],
  "cam-string-find-position-rel!": [[48, "collide-query"]],
  "cam-string-find-hidden": [[16, "collide-query"]],
  "cam-string-move": [[80, "collide-query"]],
  "(enter cam-string)": [[32, "collide-query"]],
  "cam-stick-code": [[64, "collide-query"]],
  "(trans cam-stick)": [
    [16, "matrix"],
    [80, "vector"],
    [96, "vector"],
    [112, "vector"]
  ],
  "(code cam-spline)": [[16, "curve"]],
  "(code cam-point-watch)": [
    [16, "vector"],
    [32, "vector"]
  ],
  "cam-free-floating-move": [[16, "camera-free-floating-move-info"]],
  "cam-helper-temp": [
    [16, "matrix"],
    [64, "vector"],
    [80, "matrix"]
  ],
  "update-view-planes": [
    [208, "vector"],
    [224, "vector"],
    [16, "view-frustum"]
  ],
  "camera-slave-debug": [
    [16, "vector"],
    [32, "vector"],
    [48, "matrix"],
    [128, "curve"]
  ],
  "cam-collision-record-draw": [
    [48, "collide-query"],
    [16, "vector4w"],
    [32, "vector4w"]
  ],
  "cam-debug-draw-tris": [[16, "vector4w"]],
  "draw-string-xy": [[16, "font-context"]],
  "(code die gun)": [
    [16, "projectile-init-by-other-params"],
    [112, "vector"],
    [128, "vector"],
    [144, "vector"]
  ],
  "draw-beam": [
    [16, "vector"],
    [32, "vector"],
    [48, "vector"]
  ],
  "gun-post": [
    [16, "vector"],
    [32, "vector"],
    [48, "projectile-init-by-other-params"],
    [144, "vector"],
    [160, "vector"],
    [176, "vector"]
  ],
  "(method 9 gun-info)": [
    [16, "collide-query"],
    [560, "vector"],
    [576, "vector"],
    [592, "vector"],
    [608, "vector"],
    [624, "vector"],
    [640, "vector"],
    [656, "vector"]
  ],
  "target-gun-fire-yellow": [[16, "projectile-init-by-other-params"]],
  "(method 14 collide-cache)": [[16, "bounding-box"]],
  "sp-adjust-launch": [[16, "matrix"]],
  "sp-launch-particles-death": [[16, "matrix"]],
  "sp-relaunch-particle-3d": [[16, "quaternion"]],
  "execute-part-engine": [
    [16, "matrix"],
    [80, "vector"]
  ],
  "sparticle-motion-blur-old": [
    [16, "vector"],
    [32, "vector4w"],
    [48, "vector4w"]
  ],
  "sp-orbiter": [
    [16, "vector"],
    [32, "vector"],
    [48, "matrix"]
  ],
  "joint-mod-ik-callback": [
    [16, "matrix"],
    [80, "matrix"],
    [144, "vector"],
    [160, "vector"],
    [176, "vector"],
    [192, "vector"],
    [208, "vector"],
    [224, "vector"],
    [272, "vector"],
    [256, "vector"],
    [288, "vector"],
    [304, "vector"],
    [320, "quaternion"],
    [336, "quaternion"],
    [352, "vector"],
    [448, "vector"],
    [464, "vector"],
    [480, "vector"],
    [496, "quaternion"],
    [512, "matrix"],
    [576, "vector"],
    [592, "matrix"],
    [656, "matrix"],
    [720, "matrix"]
  ],
  "joint-mod-look-at-handler": [
    [16, "vector"],
    [32, "vector"],
    [48, "vector"],
    [64, "vector"],
    [96, "vector"],
    [112, "vector"],
    [128, "vector"]
  ],
  "joint-mod-polar-look-at-guts": [[32, "vector"]],
  "joint-mod-world-look-at-handler": [[16, "vector"]],
  "joint-mod-joint-set-world-handler": [
    [32, "vector"],
    [48, "vector"]
  ],
  "joint-mod-joint-set*-world-handler": [[16, "matrix"]],
  "(method 11 chain-physics)": [
    [16, "matrix"],
    [80, "vector"],
    [128, "vector"],
    [144, "vector"],
    [160, "vector"],
    [176, "vector"],
    [192, "vector"],
    [208, "vector"],
    [224, "vector"],
    [240, "vector"],
    [256, "vector"]
  ],
  "(method 13 gui-control)": [[16, ["array", "sound-id", 4]]],
  "ja-play-spooled-anim": [[96, "event-message-block"]],
  "update-under-lights": [
    [16, "matrix"],
    [64, "vector"]
  ],
  "poly-find-nearest-edge": [
    [16, "vector"],
    [64, "vector"]
  ],
  "target-print-stats": [
    [32, "vector"],
    [48, "vector"]
  ],
  "build-conversions": [[16, "vector"]],
  "warp-vector-into-surface!": [[16, "matrix"]],
  "vector<-pad-in-matrix!": [[16, "vector"]],
  "target-no-ja-move-post": [[16, "overlaps-others-params"]],
  "do-target-gspot": [[16, "collide-query"]],
  "target-no-move-post": [[16, "overlaps-others-params"]],
  "add-gravity": [
    [16, "vector"],
    [32, "vector"],
    [48, "vector"],
    [64, "vector"]
  ],
  "target-no-stick-post": [[32, "collide-query"]],
  "target-swim-post": [[32, "collide-query"]],
  "target-real-post": [
    [16, "vector"],
    [32, "vector"],
    [48, "vector"],
    [64, "collide-query"]
  ],
  "joint-points": [
    [16, "vector"],
    [32, "vector"]
  ],
  "target-calc-camera-pos": [
    [16, "vector"],
    [32, "vector"]
  ],
  "target-compute-pole": [
    [16, "vector"],
    [32, "vector"],
    [48, "vector"],
    [64, "vector"],
    [80, "event-message-block"]
  ],
  "target-compute-edge-rider": [
    [16, "event-message-block"],
    [96, "bone"]
  ],
  "target-compute-edge": [
    [16, "event-message-block"],
    [96, "bone"]
  ],
  "bend-gravity": [[32, "vector"]],
  "wall-hide?": [
    [16, "collide-query"],
    [560, "vector"],
    [576, "vector"]
  ],
  "target-add-slide-factor": [
    [16, "vector"],
    [32, "vector"],
    [48, "vector"],
    [64, "vector"],
    [80, "vector"],
    [96, "vector"]
  ],
  "add-thrust": [
    [16, "vector"],
    [32, "vector"],
    [48, "vector"],
    [64, "vector"],
    [80, "vector"],
    [96, "vector"],
    [112, "vector"]
  ],
  "do-rotations2": [[16, "vector"]],
  "tobot-init": [[16, "event-message-block"]],
  "target-update-ik": [
    [16, "collide-query"],
    [560, "vector"],
    [576, "vector"],
    [592, "vector"],
    [608, "vector"],
    [624, "vector"],
    [640, "vector"],
    [656, "vector"],
    [672, "vector"]
  ],
  "leg-ik-callback": [
    [16, "vector"],
    [32, "vector"],
    [48, "vector"],
    [64, "vector"],
    [80, "vector"],
    [96, "vector"],
    [112, "vector"]
  ],
  "draw-history": [[16, "history-iterator"]],
  "target-collision-reaction": [
    [16, "vector"],
    [32, "vector"],
    [48, "matrix"]
  ],
  "turn-to-vector": [
    [16, "vector"],
    [32, "vector"]
  ],
  "flag-setup": [
    [16, "vector"],
    [32, "event-message-block"],
    [112, "vector"],
    [128, "vector"],
    [144, "vector"]
  ],
  "target-move-dist": [[16, "vector"]],
  "cam-layout-entity-volume-info-create": [
    [32, "vector"],
    [48, "vector"],
    [64, "vector"],
    [80, "vector"],
    [96, "vector"],
    [128, "vector"],
    [144, "vector"]
  ],
  "cam-layout-entity-info": [
    [16, "matrix"],
    [80, "vector"],
    [96, "vector"],
    [112, "vector"],
    [128, "vector"],
    [144, "curve"],
    [176, "vector"],
    [192, "vector"],
    [208, "vector"],
    [224, "curve"],
    [256, "vector"],
    [272, "vector"],
    [288, "vector"],
    [304, "curve"],
    [336, "vector"],
    [352, "vector"],
    [368, "interp-test-info"],
    [432, "vector"]
  ],
  "clmf-pos-rot": [
    [16, "vector"],
    [32, "vector"],
    [48, "matrix"],
    [112, "matrix"],
    [176, "vector"]
  ],
  "(method 9 plane-volume)": [
    [16, "vector"],
    [32, "vector"],
    [48, "vector"],
    [64, "vector"],
    [80, "vector"],
    [96, "vector"],
    [112, "vector"],
    [128, "vector"]
  ],
  "(method 31 entity-actor)": [[16, "nav-find-poly-parms"]],
  "(method 32 entity-actor)": [[32, "nav-find-poly-parms"]],
  "(method 36 nav-mesh)": [[16, ["inline-array", "vector", 3]]],
  "(method 13 nav-engine)": [[16, "nav-vertex"]],
  "(method 12 nav-mesh)": [[16, "nav-vertex"]],
  "(method 44 nav-mesh)": [[32, "nav-find-poly-parms"]],
  "(method 15 nav-mesh)": [[16, "vector"]],
  "(method 40 nav-mesh)": [
    [16, "vector"],
    [32, "vector"]
  ],
  "find-nearest-nav-mesh": [[16, "nav-find-poly-parms"]],
  "(method 10 nav-mesh)": [[32, "nav-find-poly-parms"]],
  "(method 34 nav-mesh)": [[16, "nav-poly"]],
  "(method 9 nav-mesh)": [[16, "vector"]],
  "debug-nav-validate-current-poly": [[16, "vector"]],
  "(method 11 nav-control)": [[16, "nav-find-poly-parms"]],
  "(method 15 nav-control)": [[16, "nav-find-poly-parms"]],
  "(method 16 nav-control)": [[16, "nav-find-poly-parms"]],
  "(method 46 nav-control)": [[16, "find-nav-sphere-ids-params"]],
  "circle-tangent-directions": [
    [16, "vector"],
    [32, "vector"],
    [48, "vector"]
  ],
  "(trans close com-airlock)": [[16, "script-context"]],
  "traj3d-calc-initial-velocity-using-tilt": [[16, "traj2d-params"]],
  "(method 9 cubic-curve)": [[16, "trajectory"]],
  "(method 10 cubic-curve)": [[16, "trajectory"]],
  "(method 11 cubic-curve)": [[16, "trajectory"]],
  "(method 12 cubic-curve)": [[16, "trajectory"]],
  "(method 13 cubic-curve)": [[16, "trajectory"]],
  "(method 13 combo-tracker)": [
    [16, "event-message-block"],
    [112, ["array", "collide-shape", 32]]
  ],
  "(anon-function 2 find-nearest)": [[128, "collide-query"]],
  "find-nearest-focusable": [[160, "collide-query"]],
  "(method 11 impact-control)": [
    [16, "touching-shapes-entry"],
    [48, "event-message-block"]
  ],
  "(method 16 collide-cache)": [[16, "collide-cache-tri"]],
  "(method 20 editable)": [
    [16, "vector"],
    [32, "vector"]
  ],
  "(method 31 editable-face)": [[16, "matrix"]],
  "(method 13 editable-face)": [
    [64, ["inline-array", "vector", 6]],
    [160, "vector"],
    [48, "vector"],
    [32, "vector"],
    [16, "vector"]
  ],
  "(method 30 editable-plane)": [
    [16, "vector"],
    [32, "vector"],
    [48, "vector"]
  ],
  "(method 13 editable-plane)": [[64, ["inline-array", "vector", 4]]],
  "execute-select": [[16, "vector"]],
  "(method 9 editable-array)": [[16, "vector"]],
  "execute-mouse-move": [
    [80, "vector"],
    [96, "vector"],
    [112, "vector"],
    [64, "vector"],
    [48, "vector"],
    [32, "vector"],
    [16, "vector"]
  ],
  "(method 12 editable-array)": [
    [96, "vector"],
    [160, "vector"]
  ],
  "insert-box": [
    [16, "vector"],
    [32, ["array", "int32", 8]]
  ],
  "(method 11 editable-region)": [[16, "vector2h"]],
  "(method 29 editable-face)": [
    [16, ["inline-array", "vector", 6]],
    [304, "matrix"],
    [112, ["inline-array", "vector", 6]],
    [240, ["array", "editable-point", 6]]
  ],
  "(method 10 editable-face)": [[16, ["inline-array", "vector", 6]]],
  "(method 11 editable)": [[16, "collide-query"]],
  "(method 10 editable-plane)": [[16, "matrix"]],
  "(method 9 game-task-node-info)": [[16, ["inline-array", "qword", 8]]],
  "(code retry task-manager)": [[16, "event-message-block"]],
  "(code complete task-manager)": [[16, "event-message-block"]],
  "(method 9 script-context)": [[16, "script-context"]],
  "(anon-function 32 script)": [
    [16, "vector"],
    [32, "vector"]
  ],
  "(method 19 load-state)": [[16, ["inline-array", "level-buffer-state", 6]]],
  "(method 17 load-state)": [[16, "script-context"]],
  "(method 26 level-group)": [
    [64, "vector"],
    [80, "vector"]
  ],
  "(event target-board-halfpipe)": [[16, "vector"]],
  "process-drawable-shock-effect": [
    [16, "matrix"],
    [80, "collide-query"]
  ],
  "(code target-board-get-on)": [[16, "event-message-block"]],
  "(enter target-board-get-on)": [
    [16, "vector"],
    [32, "vector"],
    [48, "vector"],
    [64, "vector"]
  ],
  "(enter target-board-get-off)": [
    [16, "vector"],
    [32, "vector"]
  ],
  "(trans target-board-ride-edge)": [[16, "vector"]],
  "target-board-compute-edge": [
    [16, "vector"],
    [32, "vector"],
    [128, "vector"]
  ],
  "target-board-spin-check": [
    [16, "vector"],
    [32, "vector"]
  ],
  "(code target-board-hit)": [
    [16, "vector"],
    [32, "vector"],
    [48, "vector"],
    [64, "vector"],
    [80, "event-message-block"]
  ],
  "target-board-ground-check": [
    [16, "vector"],
    [32, "event-message-block"]
  ],
  "(enter target-board-jump)": [
    [48, "vector"],
    [64, "event-message-block"]
  ],
  "(enter target-board-grenade)": [[16, "vector"]],
  "(enter target-board-turn-to)": [
    [16, "vector"],
    [32, "vector"]
  ],
  "(code target-board-hold)": [
    [16, "vector"],
    [32, "vector"]
  ],
  "(code target-board-flip)": [[16, "vector"]],
  "(exit target-board-ride-edge)": [[32, "collide-query"]],
  "(code target-board-trickx)": [[16, "vector"]],
  "(method 9 board-info)": [[16, "event-message-block"]],
  "init-var-jump": [
    [16, "event-message-block"],
    [96, "vector"]
  ],
  "(post target-slide-down-to-ground)": [
    [16, "vector"],
    [32, "vector"],
    [48, "vector"],
    [64, "vector"],
    [80, "vector"]
  ],
  "(enter target-attack-air)": [
    [16, "vector"],
    [32, "vector"],
    [48, "vector"]
  ],
  "(event target-attack-uppercut-jump)": [
    [16, "vector"],
    [32, "vector"],
    [48, "vector"]
  ],
  "target-board-ride-post": [
    [48, "vector"],
    [64, "vector"],
    [80, "collide-query"]
  ],
  "probe-test": [[16, "collide-query"]],
  "target-board-real-post": [
    [16, "vector"],
    [128, "vector"]
  ],
  "board-add-thrust": [[16, "vector"]],
  "target-board-collision": [
    [16, "vector"],
    [32, "vector"]
  ],
  "(code target-roll-flip)": [
    [16, "vector"],
    [32, "vector"]
  ],
  "(code target-flop)": [
    [16, "vector"],
    [32, "vector"],
    [48, "vector"]
  ],
  "(trans target-flop)": [[16, "event-message-block"]],
  "(enter target-flop)": [[16, "vector"]],
  "(code target-running-attack)": [[32, "collide-query"]],
  "mod-var-jump": [
    [16, "vector"],
    [32, "vector"]
  ],
  "(trans target-running-attack)": [
    [16, "vector"],
    [32, "vector"],
    [48, "vector"]
  ],
  "target-board-pre-move": [[112, "vector"]],
  // stack guesser can't handle inline arrays
  "(method 11 blocking-plane)": [[16, ["inline-array", "vector", 2]]],
  // stack guesser can't handle inline arrays
  "blocking-plane-spawn": [[16, ["inline-array", "vector", 2]]],
  // stack guesser can't handle inline arrays
  "(enter active elec-gate)": [[176, ["inline-array", "vector", 2]]],
  "(method 46 elevator)": [
    // bad stack guess (method type was a path-step)
    [16, "path-step"]
  ],
  "(method 10 nav-node)": [[16, "vector"]],
  "(method 9 nav-graph)": [[16, "matrix"]],
  "(method 10 xz-height-map)": [[16, "matrix"]],
  "(method 13 xz-height-map)": [[16, "vector4w-2"]],
  "(method 9 nav-node)": [[48, "nav-graph-link"]],
  "(method 18 drawable-region-face)": [
    [16, "vector"],
    [32, "vector"]
  ],
  "particle-adgif-callback": [[16, ["inline-array", "vector", 4]]],
  "sparticle-respawn-heights": [[16, "vector"]],
  "sparticle-respawn-timer": [[16, "vector"]],
  "check-drop-level-rain": [[16, "vector"]],
  "check-water-level-drop": [[16, "vector"]],
  "check-water-level-drop-motion": [[16, "vector"]],
  "water-info<-region": [[16, "script-context"]],
  "(method 52 collide-shape)": [[16, "water-info"]],
  "cshape-reaction-update-state": [
    [16, "vector"],
    [32, "vector"]
  ],
  "(code target-darkjak-giant)": [
    [96, "collide-query"],
    [640, ["inline-array", "sphere", 1]]
  ],
  "(code target-darkjak-bomb1)": [
    [16, "vector"],
    [112, "vector"],
    [128, "event-message-block"]
  ],
  "(code target-darkjak-bomb0)": [
    [32, "vector"],
    [48, "vector"]
  ],
  "set-forward-vel": [
    [16, "vector"],
    [32, "vector"]
  ],
  "delete-back-vel": [
    [16, "vector"],
    [32, "vector"]
  ],
  "(method 16 target)": [[16, "vector"]],
  "can-exit-duck?": [
    [16, "collide-query"],
    [560, ["inline-array", "sphere", 2]]
  ],
  "target-send-attack": [[16, "event-message-block"]],
  "(trans target-pole-cycle)": [[16, "vector"]],
  "(enter target-float)": [[16, "vector"]],
  "(trans target-float)": [
    [16, "vector"],
    [32, "vector"],
    [48, "vector"],
    [64, "vector"],
    [80, "vector"]
  ],
  "(code target-launch)": [[16, "event-message-block"]],
  "(anon-function 11 target2)": [[16, "vector"]],
  "(code target-load-wait)": [[16, "event-message-block"]],
  "target-generic-event-handler": [[16, "event-message-block"]],
  "(code target-swim-jump)": [[16, "vector"]],
  "(code target-swim-down)": [[16, "vector"]],
  "(method 10 water-control)": [
    [16, "water-info"],
    [224, "vector"]
  ],
  "(anon-function 10 water)": [[16, "vector"]],
  "target-bomb1-fire-shot": [
    [96, "vector"],
    [112, "vector"]
  ],
  "water-anim-event-handler": [
    [16, "vector"],
    [32, "event-message-block"]
  ],
  "(post fall crate)": [
    [32, "collide-query"],
    [16, "vector"]
  ],
  "(enter fall crate)": [[16, "event-message-block"]],
  "target-gun-find-track": [[64, "event-message-block"]],
  "target-gun-build-track-list": [
    [16, "vector"],
    [32, "vector"]
  ],
  "target-gun-joint-pre0": [
    [640, ["inline-array", "sphere", 2]],
    [656, "vector"]
  ],
  "cloud-track": [[16, "vector"]],
  "progress-post": [[112, "hud-box"]],
  "(method 10 menu-missions-option)": [[224, "hud-box"]],
  "(method 10 menu-secret-option)": [[64, "hud-box"]],
  "(method 10 menu-highscores-option)": [[16, "hud-box"]],
  "master-track-target": [[16, "vector"]],
  "cam-string-line-of-sight": [[192, "collide-query"]],
  "(enter cam-circular)": [[32, "collide-query"]],
  "(method 26 rigid-body)": [[16, ["inline-array", "vector", 8]]],
  "(method 47 rigid-body-object)": [[16, "rigid-body-impact"]],
  "(method 16 sky-work)": [[16, "vector"]],
  "(method 17 sky-work)": [[16, "vector"]],
  // stack casts can't be guessed in a "run in process" (since the arg numbers are shifted?)
  "lightning-start": [
    [16, "vector"],
    [32, "vector"]
  ],
  "lightning-trail-fractal-gen": [
    [16, "vector"],
    [32, "vector"],
    [48, "vector"],
    [64, "vector"]
  ],
  "(method 24 game-info)": [[16, ["array", "uint16", 512]]],
  "add-a-bunch": [[16, "vector"]],
  "(method 23 grid-hash)": [
    [16, "grid-hash-box"],
    [32, "grid-hash-box"],
    [48, "vector"],
    [64, "vector"]
  ],
  "(method 14 grid-hash)": [
    [16, "vector"],
    [32, "vector"]
  ],
  "(method 15 sphere-hash)": [[16, "vector"]],
  "draw-grid": [
    [16, "vector"],
    [32, "vector"],
    [48, "vector"]
  ],
  "(method 32 sphere-hash)": [[32, "vector"]],
  "(method 37 spatial-hash)": [[48, "vector"]],
  "(method 10 carry-info)": [[16, "vector"]],
  "(method 12 carry-info)": [[16, "vector"]],
  "(method 13 carry-info)": [
    [16, "event-message-block"],
    [144, "matrix"]
  ],
  "(method 16 carry-info)": [[16, "event-message-block"]],
  "(method 23 task-arrow)": [[16, "collide-query-with-vec"]],
  "(method 38 projectile)": [[16, "collide-query"]],
  "projectile-move-fill-all-dirs": [[16, "collide-query"]],
  "projectile-move-fill-line-sphere": [[16, "collide-query"]],
  "projectile-update-velocity-add-gravity": [[16, "vector"]],
  "projectile-bounce-falling-post": [[16, "collide-query"]],
  "cshape-reaction-default": [
    [16, "vector"],
    [32, "vector"]
  ],
  "(method 26 gun-blue-shot)": [[32, "vector"]],
  "(method 38 gun-blue-shot)": [[16, "collide-query"]],
  "someone-fire-yellow": [[16, "projectile-init-by-other-params"]],
  "(method 25 gun-yellow-shot)": [[32, "vector"]],
  "(method 38 gun-yellow-shot)": [[16, "collide-query"]],
  "target-gun-fire-red": [
    // TODO needed to prevent infinite loop
    [16, "vector"]
  ],
  "(method 26 gun-red-shot)": [[16, "vector"]],
  "(method 28 gun-red-shot)": [[16, "collide-query"]],
  "(method 24 gun-red-shot)": [[16, "collide-query"]],
  "(method 52 nav-state)": [
    [16, "nav-avoid-spheres-params"],
    [112, "nav-ray"]
  ],
  "(method 31 nav-state)": [
    [16, "nav-avoid-spheres-params"],
    [112, "nav-ray"]
  ],
  "(method 24 nav-state)": [[16, "vector"]],
  "(method 34 nav-state)": [[16, "vector"]],
  "(method 9 nav-control)": [[16, "vector"]],
  "(method 37 nav-state)": [[16, "vector"]],
  "(method 33 nav-state)": [[16, "clamp-travel-vector-to-mesh-return-info"]],
  "(method 32 nav-state)": [[16, "nav-control-cfs-work"]],
  "(method 28 nav-state)": [[208, "vector"]],
  "(method 11 nav-state)": [
    [16, "vector"],
    [32, "vector"]
  ],
  "(method 49 nav-state)": [[16, "nav-ray"]],
  "check-drop-level-ctysluma-drop-userdata": [[16, "vector"]],
  "(method 54 enemy)": [[80, "vector"]],
  "enemy-falling-post": [[16, "vector"]],
  "enemy-die-falling-post": [[16, "vector"]],
  "(method 100 enemy)": [
    [672, "vector"],
    [688, "vector"]
  ],
  "(method 102 nav-enemy)": [[32, "collide-query"]],
  "(method 100 nav-enemy)": [
    [672, "vector"],
    [688, "vector"]
  ],
  "(method 176 nav-enemy)": [[16, "nav-gap-info"]],
  "(method 143 nav-enemy)": [[16, "vector"]],
  "(code jump nav-enemy)": [[16, "enemy-jump-info"]],
  "(method 145 nav-enemy)": [[16, "vector"]],
  "(method 150 nav-enemy)": [[16, "vector"]],
  "(anon-function 88 nav-enemy)": [[16, "vector"]],
  "(anon-function 93 nav-enemy)": [[16, "vector"]],
  "(method 54 rigid-body-platform)": [[16, "vector"]],
  "target-carry-update": [[560, ["inline-array", "sphere", 1]]],
  "(code target-carry-drop)": [[672, ["inline-array", "sphere", 1]]],
  "(code target-carry-throw)": [[640, ["inline-array", "sphere", 1]]],
  "(code target-hit)": [[16, "vector"]],
  "(method 39 battle)": [[64, "transformq"]],
  "add-collide-debug-box": [[16, "bounding-box"]],
  "collide-list-fill-bg-using-box": [
    [32, "matrix"],
    [96, "collide-query"]
  ],
  "collide-list-fill-bg-using-line-sphere": [
    [32, "matrix"],
    [96, "collide-query"]
  ],
  "(method 11 collide-mesh)": [[16, "spat-work"]],
  "(method 10 collide-mesh)": [[16, "oot-work"]],
  "(method 9 touching-list)": [[16, "add-prims-touching-work"]],
  "(method 12 touching-list)": [[16, "event-message-block"]],
  "(method 20 collide-edge-work)": [[16, "vector"]],
  "(method 13 collide-edge-work)": [[16, "faei-stack-vars"]],
  "(method 9 collide-edge-edge)": [
    [16, "matrix"],
    [80, ["inline-array", "sphere", 6]]
  ],
  "(method 12 ocean)": [[16, "vector"]],
  "(method 18 ocean)": [
    [16, "vector"],
    [32, "vector4"],
    [48, "vector"]
  ],
  "(method 28 ocean)": [[16, "vector"]],
  "(method 33 ocean)": [[16, "vector"]],
  "(method 34 ocean)": [[16, "vector"]],
  "(method 35 ocean)": [[16, "vector"]],
  "(method 36 ocean)": [
    [16, "vector"],
    [32, "vector"]
  ],
  "(method 46 ocean)": [[16, "vector"]],
  "(method 59 ocean)": [[16, "vector"]],
  "(method 60 ocean)": [
    [16, "vector"],
    [32, "vector"]
  ],
  "(method 61 ocean)": [
    [16, "vector"],
    [32, "vector"]
  ],
  "(method 62 ocean)": [
    [16, "vector"],
    [32, "vector"]
  ],
  "(method 63 ocean)": [
    [16, "vector"],
    [32, "vector"]
  ],
  "(method 67 ocean)": [[16, "vector"]],
  "(method 18 collide-shape-prim-mesh)": [[16, "collide-tri-result"]],
  "(method 15 collide-shape-prim-sphere)": [[16, "collide-tri-result"]],
  "target-attack-up": [[16, "event-message-block"]],
  "(method 37 control-info)": [[48, "vector"]],
  "(method 45 collide-shape)": [[16, "do-push-aways-work"]],
  "(method 50 collide-shape)": [[32, "vector"]],
  "(method 44 collide-shape)": [[16, "pull-rider-info"]],
  "(method 25 guard-shot)": [[32, "vector"]],
  "(enter impact guard-shot)": [[16, "traffic-danger-info"]],
  "(method 38 guard-shot)": [[16, "collide-query"]],
  "(method 38 guard-lazer-shot)": [
    [16, "collide-query"],
    [560, "vector"]
  ],
  "(method 25 metalhead-shot)": [
    [16, "vector"],
    [32, "vector"]
  ],
  "spawn-metalhead-grenade": [[16, "projectile-init-by-other-params"]],
  "spawn-metalhead-projectile": [[16, "projectile-init-by-other-params"]],
  "(method 24 grid-hash)": [[16, "vector"]],
  "(method 11 grid-hash)": [
    [16, "vector"],
    [32, "vector"]
  ],
  "(method 11 flow-control)": [
    [80, "vector"],
    [128, "vector"]
  ],
  "(method 9 joint-control)": [[16, "vector"]],
  "check-shell-level1": [[16, "vector"]],
  "check-shell-level2": [[16, "vector"]],
  "birth-func-target-orient": [[48, "vector"]],
  "birth-func-vector-orient": [[32, "vector"]],
  "(enter cam-launcher-longfall)": [[16, "vector"]],
  "explosion-init-by-other": [[16, "traffic-danger-info"]],
  "process-drawable-shock-skel-effect": [
    [176, "matrix"],
    [256, "vector"],
    [272, "vector"],
    [288, "vector"],
    [304, "quaternion"],
    [384, "vector"]
  ],
  "(method 20 collide-cache)": [[16, "matrix"]],
  "col-rend-draw": [[16, "matrix"]],
  "(code jump enemy)": [[16, "enemy-jump-info"]],
  "check-drop-level-flitter-dirt-rubble": [[16, "vector"]],
  "dma-add-process-drawable": [[64, "light-group"]],
  "dark-lightning-handler": [[16, "matrix"]],
  "(method 25 joint-exploder)": [[16, "bounding-box"]],
  "check-drop-level-forexitb-drop-userdata": [[16, "vector"]],
  "check-drop-level-forexitb-drop-water-userdata": [[16, "vector"]],
  "check-drop-level-hide-fireplace-sparks": [[16, "vector"]],
  "check-drop-level-ctyslumb-drop-userdata": [[16, "vector"]],
  "check-drop-level-kiosk-fire-sparks": [[16, "vector"]],
  "(method 25 turret-shot)": [[32, "vector"]],
  "check-drop-level-ruins-tower-userdata": [[16, "vector"]],
  "check-drop-level-ruins-tower-userdata-nosplat": [[16, "vector"]],
  "check-drop-level-ruins-rubble": [[16, "vector"]],
  "update-light-hash": [
    [16, "bounding-box"],
    [48, "vector"],
    [64, "vector"]
  ],
  "check-drop-level-forest-drop-userdata": [[16, "vector"]],
  "check-drop-level-dig-lava-bloops": [[16, "vector"]],
  "check-drop-level-drill-drillbit-rubble-sparks": [[16, "vector"]],
  "check-drop-level-mountain-drop-userdata": [[16, "vector"]],
  "(anon-function 2 atoll-scenes)": [[16, "vector"]],
  "check-drop-level-ctyfarma-drop-userdata": [[16, "vector"]],
  "check-drop-level-ctyfarmb-drop-userdata": [[16, "vector"]],
  "check-drop-level-ecowell-victory-dirt-rubble": [[16, "vector"]],
  "check-drop-level-strip-fencespikes-sparks-10": [[16, "vector"]],
  "check-drop-level-atoll-drop-userdata": [[16, "vector"]],
  "check-drop-level-atoll-drop": [[16, "vector"]],
  "check-drop2-level-sewer-drop": [[16, "vector"]],
  "check-drop-level-sewer-drop": [[16, "vector"]],
  "check-drop-level-palace-roof-rain": [[16, "vector"]],
  "check-drop-level-palroof-drop-userdata": [[16, "vector"]],
  "check-drop-level-stadium-drop-userdata": [[16, "vector"]],
  "check-drop-level-boss-pebble": [[16, "vector"]],
  "birth-func-boss-pebble": [[560, "vector"]],
  "func-widow-damaged-sparks-awake": [[16, "vector"]],
  "check-drop-level-ctypal-drop-userdata": [[16, "vector"]],
  "check-drop-level-under-drip": [[16, "vector"]],
  "check-drop-level-bigdoor-open-pops": [[16, "vector"]],
  "check-split-level-intro-vortex-pop-userdata": [[16, "vector"]],
  "movie-nest-metalkor-shot-draw-moving": [[80, "vector"]],
  "movie-nest-metalkor-shot-draw-impact": [[48, "vector"]],
  "func-squid-damaged-sparks-awake": [[16, "vector"]],
  "check-drop-level-castle-drop-userdata": [[16, "vector"]],
  "castle-green-slime-popper": [[16, "vector"]],
  "movie-consite-metalkor-shot-draw-moving": [[80, "vector"]],
  "movie-consite-metalkor-shot-draw-impact": [[48, "vector"]],
  "mech-spawn-thruster": [[32, "vector"]],
  "check-drop-level-vinroom-piss-drop-userdata": [[16, "vector"]],
  "(anon-function 2 under-scenes)": [
    [16, "vector"],
    [32, "vector"]
  ],
  "check-pop-level-firework-green-userdata": [[16, "vector"]],
  "check-pop-level-firework-red-userdata": [[16, "vector"]],
  "check-pop-level-firework-userdata": [[16, "vector"]],
  "(method 13 nav-mesh)": [[16, ["array", "int8", 4]]],
  "point-to-poly-boundary": [[16, ["inline-array", "vector", 4]]],
  "(method 35 nav-mesh)": [[16, ["inline-array", "nav-poly", 3]]],
  "(method 51 nav-state)": [
    [16, "vector"],
    [32, "nav-route-portal"],
    [80, ["inline-array", "vector", 2]],
    [192, "matrix"]
  ],
  "(method 18 nav-control)": [[16, "nav-control-cfs-work"]],
  "(method 19 nav-control)": [[16, "nav-control-cfs-work"]],
  "(method 19 nav-mesh)": [
    [16, "nav-ray"],
    [96, "vector"]
  ],
  "(method 18 nav-mesh)": [[16, "nav-ray"]],
  "(post idle gun-dummy)": [[16, "event-message-block"]],
  "(method 23 training-manager)": [[16, "vector"]],
  "birth-pickup-at-point": [[16, "vector"]],
  "(code notice fodder)": [[112, "vector"]],
  "target-mech-collision": [
    [704, "vector"],
    [16, "vector"],
    [32, "vector"],
    [48, "event-message-block"],
    [144, "vector"],
    [160, "collide-query"],
    [128, "vector"]
  ],
  "target-mech-add-thrust": [[16, "vector"]],
  "target-mech-get-off?": [[560, "sphere"]],
  "mech-update-ik": [
    [16, "collide-query"],
    [592, "vector"],
    [608, "vector"],
    [624, "vector"],
    [624, "vector"],
    [640, "vector"],
    [656, "vector"]
  ],
  "target-mech-carry-update": [[560, "sphere"]],
  "(code target-mech-carry-throw)": [[640, "sphere"]],
  "(code target-mech-carry-drop)": [
    [96, "vector"],
    [672, "sphere"]
  ],
  "(code target-mech-carry-pickup)": [[16, "event-message-block"]],
  "(trans target-mech-carry-drag)": [[560, "sphere"]],
  "(method 22 krew-collection-item)": [[16, "collide-query-with-2vec"]],
  "(code idle krew-collection-item)": [[64, "vector"]],
  "pegasus-fly-code": [[96, "vector"]],
  "(method 90 amphibian)": [[80, "vector"]],
  "(method 186 amphibian)": [
    [560, "vector"],
    [16, "collide-query"],
    [576, "event-message-block"]
  ],
  "(enter tongue-attack amphibian)": [[16, "amphibian-tongue-attack-info"]],
  "amphibian-joint-mod-callback": [
    [16, ["inline-array", "matrix", 3]],
    [112, "vector"]
  ],
  "(method 178 hopper)": [
    [144, "vector"],
    // unused
    [96, "vector"],
    [176, "vector"]
  ],
  "(method 90 hopper)": [[80, "vector"]],
  "(method 180 ginsu)": [[16, "matrix"]],
  "(trans hostile centurion)": [[16, "vector"]],
  "(method 181 centurion)": [
    [80, "vector"],
    [160, "vector"],
    [176, "vector"]
  ],
  "(method 74 centurion)": [[16, "event-message-block"]],
  "(enter stop-run rhino)": [
    // unused
    [32, "vector"]
  ],
  "(enter attack rhino)": [[32, "vector"]],
  "(method 74 rhino)": [[48, "vector"]],
  "(enter run-away rhino)": [[32, "vector"]],
  "(trans hostile grenadier)": [
    // unused
    [48, "vector"]
  ],
  "(method 115 rapid-gunner)": [[32, "vector"]],
  "(code notice monster-frog)": [[16, "vector"]],
  "(method 184 predator)": [
    [128, "vector"],
    [144, "vector"],
    [176, "vector"]
  ],
  "(method 11 predator-manager)": [
    [32, "transformq"],
    [80, "vector"],
    [112, "vector"]
  ],
  "(method 196 crimson-guard-level)": [
    [32, "vector"],
    [48, "vector"],
    [96, "vector"],
    [160, "vector"],
    [176, "vector"]
  ],
  "(method 199 crimson-guard-level)": [
    [608, "vector"],
    [624, "vector"],
    [640, "vector"],
    [656, "vector"]
  ],
  "(method 198 crimson-guard-level)": [
    [80, "vector"],
    [96, "collide-query"],
    [672, "vector"]
  ],
  "(method 202 crimson-guard-level)": [
    [32, "vector"],
    [656, "vector"],
    [720, "vector"]
  ],
  "(method 192 crimson-guard-level)": [[32, "vector"]],
  "check-drop-level-dig-digger-rubble-sparks": [[16, "vector"]],
  "(method 24 dig-tether)": [[128, "vector"]],
  "(trans idle dig-digger)": [[16, "vector"]],
  "(method 23 dig-digger)": [[16, "vector"]],
  "(code die fort-elec-switch)": [[16, "vector"]],
  "(method 11 fort-elec-switch)": [
    [32, "vector"],
    [48, "vector"]
  ],
  "(method 24 fort-roboscreen)": [[32, "vector"]],
  "fort-robotank-reticle-post": [
    [16, "vector"],
    [32, "vector"]
  ],
  "robotank-turret-handler": [[96, "vector"]],
  "fort-robotank-turret-init-by-other": [[16, "vector"]],
  "(method 11 fort-robotank)": [[32, "vector"]],
  "(method 26 fort-robotank)": [[16, "event-message-block"]],
  "(method 31 fort-robotank-turret)": [[16, "collide-query"]],
  "(method 33 fort-robotank-turret)": [
    [16, ["inline-array", "vector", 2]],
    [48, ["inline-array", "vector", 4]]
  ],
  "draw-2d-hud": [
    [16, ["inline-array", "vector4w", 4]],
    [80, "vector"]
  ],
  "fort-turret-draw-laser-spot": [[16, "vector"]],
  "(method 141 fort-turret)": [[64, "collide-query"]],
  "(method 33 transport-level)": [[16, "crimson-guard-level-params"]],
  "joint-mod-set-y-callback": [[16, "transformq"]],
  "(code die fort-dump-bomb-a)": [[16, "matrix"]],
  "(code die fort-missile)": [[16, "matrix"]],
  "birth-func-dig-digger-collide": [[16, ["inline-array", "vector", 5]]],
  "(method 29 dig-bomb-crate)": [[16, "dig-bomb-crate-cylinder-spawn-params"]],
  "(method 63 collide-shape-moving)": [[16, "rb-work"]],
  "(code active dig-spikey-sphere-door)": [
    [32, "projectile-init-by-other-params"]
  ],
  "(enter idle dig-stomp-block-controller)": [[16, "vector"]],
  "(post idle fish-manager)": [
    [384, "vector"],
    [176, "vector"],
    [192, "vector"],
    [208, "vector"],
    [224, "vector"],
    [256, "vector"],
    [272, "vector"],
    [336, "vector"],
    [368, "vector"],
    [400, "vector"],
    [416, "vector"]
  ],
  "(method 24 minimap)": [[16, "minimap-draw-work"]],
  "(method 15 minimap)": [[16, "minimap-draw-work"]],
  "(method 11 minimap)": [[16, ["inline-array", "vector", 4]]],
  "(method 26 minimap)": [
    [32, "vector"],
    [64, "matrix"],
    [48, "vector"]
  ],
  "(method 23 minimap)": [
    [32, "vector"],
    [48, "vector"],
    [64, "matrix"],
    [80, "matrix"],
    [144, "matrix"]
  ],
  "(method 17 minimap)": [
    [32, "vector"],
    [48, "vector"],
    [64, "matrix"],
    [80, "matrix"],
    [144, "matrix"],
    [240, "vector"],
    [256, "vector"]
  ],
  "(method 18 minimap)": [
    [32, "vector"],
    [48, "vector"],
    [64, "matrix"],
    [80, "matrix"],
    [144, "matrix"],
    [240, "vector"],
    [256, "vector"]
  ],
  "(method 19 minimap)": [
    [16, "vector"],
    [32, "matrix"]
  ],
  "(method 12 trail-graph)": [[16, ["inline-array", "vector", 2]]],
  "(method 14 trail-graph)": [[16, ["inline-array", "vector", 2]]],
  "(method 13 trail-graph)": [[16, ["inline-array", "vector", 2]]],
  "(method 19 trail-graph)": [[16, "trail-vis-work"]],
  "(method 15 trail-graph)": [[16, "trail-conn-search"]],
  "(anon-function 20 sewer-scenes)": [[16, "vector"]],
  "(method 27 mtn-dice)": [[64, "vector"]],
  "(method 26 mtn-dice)": [
    [64, "vector"],
    [32, "vector"],
    [48, "vector"],
    [80, "vector"]
  ],
  "dice-joint-callback": [
    [16, "vector"],
    [112, "matrix"],
    [176, "vector"],
    [192, "vector"],
    [208, "vector"],
    [224, "vector"],
    [240, "matrix"],
    [304, "vector"],
    [320, "vector"],
    [336, "matrix"],
    [400, "vector"],
    [480, "vector"]
  ],
  "(event idle mtn-dice)": [[16, "matrix"]],
  "check-drop-level-strip-crate-drop-userdata-nosplat": [[16, "vector"]],
  "check-drop-level-strip-crate-drop-userdata": [[16, "vector"]],
  // hang without!
  "(post idle grenade-point)": [
    [16, "vector"],
    [32, "vector"],
    [48, "vector"],
    [64, "vector"]
  ],
  "(method 13 grid-info)": [[16, "bounding-box"]],
  "(method 20 vehicle-controller)": [[16, "vehicle-control-point"]],
  "(method 16 vehicle-controller)": [[16, "vehicle-control-point"]],
  "(method 104 vehicle)": [[16, "vehicle-control-point"]],
  "(method 93 vehicle)": [[16, "matrix"]],
  "(method 94 vehicle)": [
    [16, "vector"],
    [32, "vector"]
  ],
  "(method 52 vehicle)": [[16, "vehicle-control-point"]],
  "(method 47 vehicle)": [[16, "matrix"]],
  "(method 97 vehicle)": [[96, "vehicle-control-point"]],
  "(method 107 vehicle)": [[16, "vehicle-control-point"]],
  "(method 20 traffic-engine)": [[16, "traffic-find-segment-struct"]],
  "(method 12 turret-control)": [[16, "vector"]],
  "vehicle-los-clear?": [[16, "collide-query"]],
  "vehicle-draw-laser": [[32, "vector"]],
  "vehicle-draw-beam": [[32, "vector"]],
  "(method 94 vehicle-guard)": [[16, "camera-free-floating-move-info"]],
  "vehicle-explode-post": [[16, "rigid-body-info"]],
  "(method 18 vehicle-controller)": [
    [32, ["inline-array", "vector", 16]],
    [288, ["array", "collide-shape", 12]]
  ],
  "(method 139 vehicle)": [[16, "merc-matrix"]],
  "(method 99 vehicle)": [[16, "vehicle-grab-rail-info"]],
  "(method 29 vehicle)": [
    [16, ["inline-array", "matrix", 9]],
    [640, ["inline-array", "vector", 5]],
    [736, "rigid-body-vehicle-constants"]
  ],
  "vehicle-guard-choose-branch": [[16, ["inline-array", "vector", 5]]],
  "(method 155 vehicle-guard)": [
    [192, "rigid-body-impact"],
    [256, ["inline-array", "vector", 8]]
  ],
  "(method 70 traffic-engine)": [
    [16, ["inline-array", "traffic-suppression-box", 2]]
  ],
  "(method 22 traffic-engine)": [[16, "pilot-edge-grab-info"]],
  "(method 14 traffic-level-data)": [
    [32, "vector"],
    [48, "vector"],
    [64, "vector"]
  ],
  "update-guard-status-spots": [[32, "vector"]],
  "(method 84 vehicle)": [[16, ["inline-array", "vehicle-control-point", 3]]],
  "(method 85 vehicle)": [
    [16, ["inline-array", "matrix", 2]],
    [144, "sprite-glow-data"],
    [208, "sprite-glow-data"]
  ],
  "(method 48 vehicle)": [[16, "rigid-body-impact"]],
  "(method 15 rigid-body)": [
    [16, "collide-query"],
    [560, "vector"],
    [592, "vector"],
    [608, "vector"],
    [640, "vector"],
    [656, "vector"],
    [672, "vector"],
    [688, "vector"]
  ],
  "(method 133 vehicle)": [[16, "mystery-vehicle-type"]],
  "(method 153 vehicle-guard)": [[16, "vector"]],
  "(method 150 vehicle-guard)": [[16, "vehicle-control-point"]],
  "(method 9 turret-control)": [[16, "rigid-body-info"]],
  "(method 21 traffic-manager)": [[16, ["array", "int8", 21]]],
  "(method 71 traffic-engine)": [[16, "vector"]],
  "(method 18 city-level-info)": [[16, "bounding-box"]],
  "(method 49 traffic-engine)": [
    [32, "(array crimson-guard)"],
    [112, "(array float)"],
    [240, "vector"]
  ],
  "(method 68 traffic-engine)": [
    [16, "vector"],
    [32, "vector"]
  ],
  "(method 13 traffic-suppressor)": [
    [16, "bounding-box"],
    [48, "vector4w"]
  ],
  "(method 22 traffic-tracker)": [[16, "mystery-traffic-object-spawn-params"]],
  "(method 10 simple-sprite-system)": [[16, ["array", "texture-id", 4]]],
  "(anon-function 3 ruins-obs)": [[16, "event-message-block"]],
  "(event unbroken ruins-breakable-wall)": [[16, "attack-info"]],
  "(method 21 spider-eyes)": [[32, "vector"]],
  "(code mech-lunge grunt-mech)": [[16, "matrix"]],
  "(method 193 grunt-mech)": [[32, "vector"]],
  "(code mech-dismount grunt-mech)": [[16, "matrix"]],
  "(post chase tomb-boulder)": [
    [16, "collide-query"],
    [560, "vector"],
    [576, "vector"],
    [592, "event-message-block"]
  ],
  "(enter chase tomb-boulder)": [[32, "event-message-block"]],
  "(code doors-open tomb-sphinx)": [
    [32, "vector"],
    [48, "vector"],
    [64, "vector"],
    [80, "vector"]
  ],
  "(code active tomb-sphinx)": [[80, "vector"]],
  "(trans wait-for-pools tomb-stair-block)": [[32, "event-message-block"]],
  "drop-pool": [[32, "vector"]],
  "(method 11 tomb-water-trap)": [
    [16, "sync-info-params"],
    [64, "sphere"]
  ],
  "(method 23 tomb-water-trap)": [
    [592, "vector"],
    [608, "event-message-block"],
    [16, "collide-query"],
    [560, "vector"]
  ],
  "(trans show-sequence tomb-plat-simon)": [[16, "event-message-block"]],
  "(event dangerous tomb-simon-block)": [[16, "vector"]],
  "(method 185 tomb-beetle)": [[16, "vector"]],
  "(method 189 bot)": [
    [16, "enemy-best-focus"],
    [32, "sphere"]
  ],
  "(method 190 bot)": [[16, "connection-pers"]],
  "(method 247 sig)": [[16, "projectile-init-by-other-params"]],
  "(method 250 sig)": [[16, "sphere"]],
  "(method 25 sig-shot)": [[32, "vector"]],
  "(method 12 sigt-choose-piston)": [[16, "event-message-block"]],
  "(method 11 sigt-riding-piston)": [[16, "event-message-block"]],
  "(anon-function 48 sig0-course)": [[16, "event-message-block"]],
  "ashelin-shot-move": [[16, "vector"]],
  "(method 25 ashelin-shot)": [[32, "vector"]],
  "(anon-function 97 sig0-course)": [[16, "vector"]],
  "(anon-function 12 ash1-course)": [[16, "event-message-block"]],
  "(anon-function 93 sig0-course)": [[16, ["array", "symbol", 3]]],
  "(code active whack-a-metal)": [
    [16, "vector"],
    [32, "vector"]
  ],
  "(code startup title-control)": [
    [16, ["array", "symbol", 6]],
    [48, "mc-slot-info"]
  ],
<<<<<<< HEAD
  "title-plug-lightning": [[16, "vector"]],
  "(method 9 city-level-info)": [
    [192, "vector"],
    [208, "vector"],
    [224, "vector"],
    [16, "vis-ray"],
    [128, "vector"],
    [144, "vector"]
  ],
  "(method 11 city-level-info)": [[16, "vector"]],
  "(method 17 city-level-info)": [[16, ["inline-array", "vis-grid-pos", 2]]],
  "(method 16 city-level-info)": [
    [48, "vis-grid-box"],
    [64, "vis-grid-box"]
  ],
  "(method 15 city-level-info)": [
    [32, "vis-grid-box"],
    [16, "vis-grid-box"]
  ],
  "(method 9 grid-info)": [[16, "vector"]],
  "(method 11 grid-info)": [[16, "bounding-box"]],
  "(method 12 city-level-info)": [[16, ["inline-array", "vector", 7]]]
=======
  "title-plug-lightning": [
    [16, "vector"]
  ],
  "(method 25 juicer-shot)": [
    [16, "vector"],
    [32, "vector"],
    [48, "matrix"]
  ],
  "(method 142 spyder)": [[16, "vector"]],
  "(method 185 spyder)": [
    [640, "vector"],
    [624, "vector"]
  ],
  "(code ambush mantis)": [[16, "vector"]],
  "(anon-function 8 mantis)": [
    [64, "collide-query"],
    [48, "vector"],
    [32, "vector"],
    [16, "vector"]
  ],
  "(anon-function 15 mantis)": [
    [48, "collide-query"],
    [16, "vector"],
    [32, "vector"]
  ],
  "(method 142 mantis)": [[16, "vector"]],
  "(code turning mammoth)": [
    [16, "vector"],
    [48, "vector"]
  ],
  "(method 185 mammoth)": [[608, "matrix"]],
  "mammoth-update-ik": [
    [576, "vector"],
    [592, "vector"],
    [608, "vector"],
    [624, "vector"],
    [640, "vector"]
  ],
  "(method 184 mammoth)": [
    [16, "vector"],
    [48, "vector"],
    [656, "vector"]
  ],
  "(method 55 mammoth)": [[704, ["array", "uint32", 4]]],
  "mammoth-joint-mod-heel": [
    [64, "vector"],
    [48, "vector"]
  ],
  "(method 182 flying-spider)": [[48, "vector"]],
  "(event up nest-switch)": [[16, "event-message-block"]],
  "widow-handler": [[16, "event-message-block"]],
  "widow-bomb-slots-full": [[16, ["array", "int32", 8]]],
  "widow-bomb-launch": [
    [16, "vector"],
    [32, "vector"],
    [48, "vector"],
    [64, ["array", "float", 1]],
    [80, ["array", "int32", 8]]
  ],
  "widow-give-ammo": [
    [16, "vector"],
    [32, "vector"]
  ],
  "spydroid-launch": [
    [16, "event-message-block"],
    [96, "vector"],
    [112, "vector"],
    [128, "matrix3"],
    [176, "vector"],
    [192, "vector"],
    [208, ["array", "int32", 8]]
  ],
  "widow-bomb-handler": [[16, "vector"]],
  "(method 11 widow)": [
    [16, "vector"],
    [112, "vector"]
  ],
  "(method 46 widow)": [
    [32, "vector"],
    [16, "vector"]
  ],
  "(method 74 kid)": [[16, "vector"]],
  "(trans idle vehicle-turret)": [[16, "vector"]],
  "(anon-function 9 hal3-course)": [[96, "transport-params"]],
  "(method 17 turret-control)": [[16, "attack-info"]],
  "(code active lightning-tracker)": [[16, "vector"]]
>>>>>>> abf61a94
}<|MERGE_RESOLUTION|>--- conflicted
+++ resolved
@@ -1650,30 +1650,6 @@
     [16, ["array", "symbol", 6]],
     [48, "mc-slot-info"]
   ],
-<<<<<<< HEAD
-  "title-plug-lightning": [[16, "vector"]],
-  "(method 9 city-level-info)": [
-    [192, "vector"],
-    [208, "vector"],
-    [224, "vector"],
-    [16, "vis-ray"],
-    [128, "vector"],
-    [144, "vector"]
-  ],
-  "(method 11 city-level-info)": [[16, "vector"]],
-  "(method 17 city-level-info)": [[16, ["inline-array", "vis-grid-pos", 2]]],
-  "(method 16 city-level-info)": [
-    [48, "vis-grid-box"],
-    [64, "vis-grid-box"]
-  ],
-  "(method 15 city-level-info)": [
-    [32, "vis-grid-box"],
-    [16, "vis-grid-box"]
-  ],
-  "(method 9 grid-info)": [[16, "vector"]],
-  "(method 11 grid-info)": [[16, "bounding-box"]],
-  "(method 12 city-level-info)": [[16, ["inline-array", "vector", 7]]]
-=======
   "title-plug-lightning": [
     [16, "vector"]
   ],
@@ -1759,6 +1735,26 @@
   "(trans idle vehicle-turret)": [[16, "vector"]],
   "(anon-function 9 hal3-course)": [[96, "transport-params"]],
   "(method 17 turret-control)": [[16, "attack-info"]],
-  "(code active lightning-tracker)": [[16, "vector"]]
->>>>>>> abf61a94
+  "(code active lightning-tracker)": [[16, "vector"]],
+  "(method 9 city-level-info)": [
+    [192, "vector"],
+    [208, "vector"],
+    [224, "vector"],
+    [16, "vis-ray"],
+    [128, "vector"],
+    [144, "vector"]
+  ],
+  "(method 11 city-level-info)": [[16, "vector"]],
+  "(method 17 city-level-info)": [[16, ["inline-array", "vis-grid-pos", 2]]],
+  "(method 16 city-level-info)": [
+    [48, "vis-grid-box"],
+    [64, "vis-grid-box"]
+  ],
+  "(method 15 city-level-info)": [
+    [32, "vis-grid-box"],
+    [16, "vis-grid-box"]
+  ],
+  "(method 9 grid-info)": [[16, "vector"]],
+  "(method 11 grid-info)": [[16, "bounding-box"]],
+  "(method 12 city-level-info)": [[16, ["inline-array", "vector", 7]]]
 }