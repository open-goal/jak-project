{
  "quaternion-exp!": [[16, "vector"]],
  "quaternion-axis-angle!": [[16, "vector"]],
  "quaternion-vector-angle!": [[16, "vector"]],
  "quaternion-look-at!": [[16, "matrix"]],
  "quaternion-smooth-seek!": [[16, ["inline-array", "quaternion", 2]]],

  // possible for automatic detection:
  "eul->matrix": [[16, "vector"]],

  "vector-sincos!": [[16, "vector"]],
  "vector-reflect-flat-gravity!": [
    [16, "vector"],
    [32, "vector"]
  ],
  "vector-line-distance": [
    [16, "vector"],
    [32, "vector"],
    [48, "vector"],
    [64, "vector"]
  ],
  "vector-line-distance-point!": [
    [16, "vector"],
    [32, "vector"],
    [48, "vector"],
    [64, "vector"]
  ],
  "forward-up-nopitch->inv-matrix": [[16, "vector"]],
  "forward-up-nopitch->quaternion": [[16, "matrix"]],
  "forward-up->quaternion": [
    [16, "matrix"],
    [80, "vector"]
  ],
  "quaternion-from-two-vectors!": [[16, "vector"]],
  "quaternion-from-two-vectors-max-angle!": [[16, "vector"]],
  "matrix-from-two-vectors!": [[16, "vector"]],
  "matrix-from-two-vectors-max-angle!": [[16, "vector"]],
  "matrix-from-two-vectors-max-angle-partial!": [[16, "vector"]],
  "matrix-from-two-vectors-partial-linear!": [[16, "vector"]],
  "matrix-remove-z-rot": [
    [16, "vector"],
    [32, "matrix"]
  ],
  "matrix-rot-diff!": [
    [16, "quaternion"],
    [32, "quaternion"],
    [48, "quaternion"]
  ],
  "quaternion-seek": [
    [16, "matrix"],
    [80, "matrix"],
    [144, "quaternion"]
  ],
  "vector-segment-overlap": [
    [16, "vector"],
    [32, "vector"],
    [48, "vector"],
    [64, "vector"]
  ],
  "line-sphere-intersection?": [
    [16, "vector"],
    [32, "vector"],
    [48, "vector"]
  ],
  "forward-up->inv-matrix": [[16, "vector"]],
  "quaternion-from-two-vectors-partial!": [[16, "vector"]],
  "quaternion-from-two-vectors-max-angle-partial!": [[16, "vector"]],
  "matrix-from-two-vectors-smooth!": [[16, "vector"]],
  "matrix-from-two-vectors-the-long-way-smooth!": [[16, "vector"]],
  "quaternion-from-two-vectors-smooth!": [[16, "matrix"]],
  "vector-deg-seek": [[16, "matrix"]],
  "vector-deg-slerp": [
    [16, "matrix"],
    [80, "vector"],
    [96, "vector"]
  ],
  "circle-test": [
    [16, "sphere"],
    [32, "sphere"],
    [48, "vector"],
    [64, "vector"]
  ],
  "vector-vector-deg-slerp!": [
    [16, "vector"],
    [32, "vector"],
    [48, "quaternion"],
    [64, "quaternion"],
    [80, "quaternion"],
    [96, "vector"]
  ],
  "vector-circle-tangent-new": [
    [16, "sphere"],
    [32, "vector"],
    [48, "vector"]
  ],
  "vector-circle-tangent": [
    [16, "sphere"],
    [32, "vector"],
    [48, "vector"],
    [64, "vector"]
  ],
  "curve-length": [
    [16, "vector"],
    [32, "vector"]
  ],
  "curve-closest-point": [
    [16, "vector"],
    [32, "vector"]
  ],
  "closest-pt-in-triangle": [
    [16, "vector"],
    [32, "vector"],
    [48, "vector"]
  ],
  "vector-plane-distance": [[16, "vector"]],
  "vector-smooth-seek!": [[16, "vector"]],
  "vector-vector-angle-safe": [
    [16, "vector"],
    [32, "vector"]
  ],
  "move-target-from-pad": [
    [16, "vector"],
    [32, "vector"],
    [48, "matrix"]
  ],
  "reverse-transform-point!": [
    [16, "vector"],
    [32, "vector"],
    [48, "vector"]
  ],
  "init-for-transform": [
    [16, "matrix"],
    [80, "matrix"],
    [144, "vector4s-3"],
    [192, "vector"],
    [208, "vector4s-3"]
  ],
  "draw-sprite2d-xy": [[16, "draw-context"]],
  "screen-gradient": [[16, "draw-context"]],
  "play": [
    [16, "event-message-block"],
    [96, ["array", "symbol", 10]]
  ],
  "store-image": [[16, "file-stream"]],

  "joint-mod-blend-world-callback": [[160, "vector"]],
  "joint-mod-rotate-local-callback": [[16, "vector"]],
  "light-hash-get-bucket-index": [[16, "vector4w"]],
  "(method 10 cam-vector-seeker)": [[16, "vector"]],

  "(method 39 nav-mesh)": [
    [16, "vector"],
    [32, "vector"]
  ],

  "(method 41 nav-mesh)": [
    [16, "vector"],
    [32, "vector"]
  ],

  "show-level": [[16, ["array", "symbol", 10]]],

  "(method 17 mood-control)": [[16, "vector"]],

  "(method 9 mood-control)": [[16, "mood-control-work "]],

  "string->sound-name": [[16, "qword"]],

  "doppler-pitch-shift": [[16, ["inline-array", "vector", 2]]],

  "(anon-function 1 gsound)": [
    [16, ["array", "symbol", 4]],
    [32, ["array", "symbol", 4]]
  ],
  "matrix<-parented-transformq!": [[16, "vector"]],

<<<<<<< HEAD
  "matrix-3x3-triple-transpose-product": [
    [16, ["inline-array", "matrix", 3]]
  ],

  "(method 14 rigid-body)": [
    [16, "quaternion"]
  ],
  "(method 19 rigid-body)": [
    [16, "vector"],
    [32, "vector"]
  ],
  "(method 22 rigid-body)": [
    [16, "vector"]
=======
  "(method 9 cylinder)": [
    [48, "cylinder-verts"],
    [432, "cylinder-verts"],
    [816, "matrix"],
    [880, "matrix"]
  ],

  "(method 9 cylinder-flat)": [
    [48, "cylinder-flat-verts"],
    [208, "cylinder-flat-verts"],
    [368, "matrix"],
    [432, "vector"]
>>>>>>> 799e10a0
  ],

  "want-to-board?": [
    [16, "vector"],
    [560, "matrix"],
    [608, "vector"]
  ],

  "placeholder-do-not-add-below!": []
}<|MERGE_RESOLUTION|>--- conflicted
+++ resolved
@@ -174,21 +174,6 @@
   ],
   "matrix<-parented-transformq!": [[16, "vector"]],
 
-<<<<<<< HEAD
-  "matrix-3x3-triple-transpose-product": [
-    [16, ["inline-array", "matrix", 3]]
-  ],
-
-  "(method 14 rigid-body)": [
-    [16, "quaternion"]
-  ],
-  "(method 19 rigid-body)": [
-    [16, "vector"],
-    [32, "vector"]
-  ],
-  "(method 22 rigid-body)": [
-    [16, "vector"]
-=======
   "(method 9 cylinder)": [
     [48, "cylinder-verts"],
     [432, "cylinder-verts"],
@@ -201,7 +186,21 @@
     [208, "cylinder-flat-verts"],
     [368, "matrix"],
     [432, "vector"]
->>>>>>> 799e10a0
+  ],
+
+  "matrix-3x3-triple-transpose-product": [
+    [16, ["inline-array", "matrix", 3]]
+  ],
+
+  "(method 14 rigid-body)": [
+    [16, "quaternion"]
+  ],
+  "(method 19 rigid-body)": [
+    [16, "vector"],
+    [32, "vector"]
+  ],
+  "(method 22 rigid-body)": [
+    [16, "vector"]
   ],
 
   "want-to-board?": [
