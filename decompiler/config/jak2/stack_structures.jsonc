--- conflicted
+++ resolved
@@ -1275,52 +1275,6 @@
   "(method 23 training-manager)": [[16, "vector"]],
   "birth-pickup-at-point": [[16, "vector"]],
   "(code notice fodder)": [[112, "vector"]],
-<<<<<<< HEAD
-  "(method 90 amphibian)": [[80, "vector"]],
-  "(method 186 amphibian)": [
-    [560, "vector"],
-    [16, "collide-query"],
-    [576, "event-message-block"]
-  ],
-  "(enter tongue-attack amphibian)": [[16, "amphibian-tongue-attack-info"]],
-  "amphibian-joint-mod-callback": [
-    [16, "bone"],
-    [112, "vector"]
-  ],
-  "(method 178 hopper)": [
-    [144, "vector"],
-    // unused
-    [96, "vector"],
-    [176, "vector"]
-  ],
-  "(method 90 hopper)": [[80, "vector"]],
-  "(method 180 ginsu)": [[16, "matrix"]],
-  "(trans hostile centurion)": [[16, "vector"]],
-  "(method 181 centurion)": [
-    [80, "vector"],
-    [160, "vector"],
-    [176, "vector"]
-  ],
-  "(method 74 centurion)": [[16, "event-message-block"]],
-  "(enter stop-run rhino)": [
-    // unused
-    [32, "vector"]
-  ],
-  "(enter attack rhino)": [[32, "vector"]],
-  "(method 74 rhino)": [[48, "vector"]],
-  "(enter run-away rhino)": [[32, "vector"]],
-  "(trans hostile grenadier)": [
-    // unused
-    [48, "vector"]
-  ],
-  "(method 115 rapid-gunner)": [[32, "vector"]],
-  "(code notice monster-frog)": [[16, "vector"]],
-  "(method 184 predator)": [
-    [128, "vector"],
-    [144, "vector"],
-    [176, "vector"]
-  ]
-=======
   "target-mech-collision": [
     [704, "vector"],
     [16, "vector"],
@@ -1351,6 +1305,49 @@
   "(trans target-mech-carry-drag)": [[560, "sphere"]],
   "(method 22 krew-collection-item)": [[16, "collide-query-with-2vec"]],
   "(code idle krew-collection-item)": [[64, "vector"]],
-  "pegasus-fly-code": [[96, "vector"]]
->>>>>>> 5095b867
+  "pegasus-fly-code": [[96, "vector"]],
+  "(method 90 amphibian)": [[80, "vector"]],
+  "(method 186 amphibian)": [
+    [560, "vector"],
+    [16, "collide-query"],
+    [576, "event-message-block"]
+  ],
+  "(enter tongue-attack amphibian)": [[16, "amphibian-tongue-attack-info"]],
+  "amphibian-joint-mod-callback": [
+    [16, "bone"],
+    [112, "vector"]
+  ],
+  "(method 178 hopper)": [
+    [144, "vector"],
+    // unused
+    [96, "vector"],
+    [176, "vector"]
+  ],
+  "(method 90 hopper)": [[80, "vector"]],
+  "(method 180 ginsu)": [[16, "matrix"]],
+  "(trans hostile centurion)": [[16, "vector"]],
+  "(method 181 centurion)": [
+    [80, "vector"],
+    [160, "vector"],
+    [176, "vector"]
+  ],
+  "(method 74 centurion)": [[16, "event-message-block"]],
+  "(enter stop-run rhino)": [
+    // unused
+    [32, "vector"]
+  ],
+  "(enter attack rhino)": [[32, "vector"]],
+  "(method 74 rhino)": [[48, "vector"]],
+  "(enter run-away rhino)": [[32, "vector"]],
+  "(trans hostile grenadier)": [
+    // unused
+    [48, "vector"]
+  ],
+  "(method 115 rapid-gunner)": [[32, "vector"]],
+  "(code notice monster-frog)": [[16, "vector"]],
+  "(method 184 predator)": [
+    [128, "vector"],
+    [144, "vector"],
+    [176, "vector"]
+  ]
 }