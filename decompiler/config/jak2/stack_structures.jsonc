--- conflicted
+++ resolved
@@ -1255,7 +1255,26 @@
   "check-pop-level-firework-green-userdata": [[16, "vector"]],
   "check-pop-level-firework-red-userdata": [[16, "vector"]],
   "check-pop-level-firework-userdata": [[16, "vector"]],
-<<<<<<< HEAD
+  "(method 13 nav-mesh)": [[16, ["array", "int8", 4]]],
+  "point-to-poly-boundary": [[16, ["inline-array", "vector", 4]]],
+  "(method 35 nav-mesh)": [[16, ["inline-array", "nav-poly", 3]]],
+  "(method 51 nav-state)": [
+    [16, "vector"],
+    [32, "nav-route-portal"],
+    [80, ["inline-array", "vector", 2]],
+    [192, "matrix"]
+  ],
+  "(method 18 nav-control)": [[16, "nav-control-cfs-work"]],
+  "(method 19 nav-control)": [[16, "nav-control-cfs-work"]],
+  "(method 19 nav-mesh)": [
+    [16, "nav-ray"],
+    [96, "vector"]
+  ],
+  "(method 18 nav-mesh)": [[16, "nav-ray"]],
+  "(post idle gun-dummy)": [[16, "event-message-block"]],
+  "(method 23 training-manager)": [[16, "vector"]],
+  "birth-pickup-at-point": [[16, "vector"]],
+  "(code notice fodder)": [[112, "vector"]],
   "(method 189 bot)": [
     [16, "enemy-best-focus"],
     [32, "sphere"]
@@ -1266,26 +1285,4 @@
   "(method 25 sig-shot)": [[32, "vector"]],
   "(method 12 sigt-choose-piston)": [[16, "event-message-block"]],
   "(method 11 sigt-riding-piston)": [[16, "event-message-block"]]
-=======
-  "(method 13 nav-mesh)": [[16, ["array", "int8", 4]]],
-  "point-to-poly-boundary": [[16, ["inline-array", "vector", 4]]],
-  "(method 35 nav-mesh)": [[16, ["inline-array", "nav-poly", 3]]],
-  "(method 51 nav-state)": [
-    [16, "vector"],
-    [32, "nav-route-portal"],
-    [80, ["inline-array", "vector", 2]],
-    [192, "matrix"]
-  ],
-  "(method 18 nav-control)": [[16, "nav-control-cfs-work"]],
-  "(method 19 nav-control)": [[16, "nav-control-cfs-work"]],
-  "(method 19 nav-mesh)": [
-    [16, "nav-ray"],
-    [96, "vector"]
-  ],
-  "(method 18 nav-mesh)": [[16, "nav-ray"]],
-  "(post idle gun-dummy)": [[16, "event-message-block"]],
-  "(method 23 training-manager)": [[16, "vector"]],
-  "birth-pickup-at-point": [[16, "vector"]],
-  "(code notice fodder)": [[112, "vector"]]
->>>>>>> 284fb099
 }