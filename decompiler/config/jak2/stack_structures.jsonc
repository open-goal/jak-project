--- conflicted
+++ resolved
@@ -1445,7 +1445,7 @@
   "(method 13 trail-graph)": [[16, ["inline-array", "vector", 2]]],
   "(method 19 trail-graph)": [[16, "trail-vis-work"]],
   "(method 15 trail-graph)": [[16, "trail-conn-search"]],
-<<<<<<< HEAD
+  "(anon-function 20 sewer-scenes)": [[16, "vector"]],
   "(method 27 mtn-dice)": [[64, "vector"]],
   "(method 26 mtn-dice)": [
     [64, "vector"],
@@ -1468,7 +1468,4 @@
     [480, "vector"]
   ],
   "(event idle mtn-dice)": [[16, "matrix"]]
-=======
-  "(anon-function 20 sewer-scenes)": [[16, "vector"]]
->>>>>>> d65a1c36
 }