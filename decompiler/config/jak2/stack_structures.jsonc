{
  "quaternion-exp!": [[16, "vector"]],
  "quaternion-axis-angle!": [[16, "vector"]],
  "quaternion-vector-angle!": [[16, "vector"]],
  "quaternion-look-at!": [[16, "matrix"]],
  "quaternion-smooth-seek!": [[16, ["inline-array", "quaternion", 2]]],
  // possible for automatic detection:
  "eul->matrix": [[16, "vector"]],
  "vector-sincos!": [[16, "vector"]],
  "vector-reflect-flat-gravity!": [
    [16, "vector"],
    [32, "vector"]
  ],
  "vector-line-distance": [
    [16, "vector"],
    [32, "vector"],
    [48, "vector"],
    [64, "vector"]
  ],
  "vector-line-distance-point!": [
    [16, "vector"],
    [32, "vector"],
    [48, "vector"],
    [64, "vector"]
  ],
  "forward-up-nopitch->inv-matrix": [[16, "vector"]],
  "forward-up-nopitch->quaternion": [[16, "matrix"]],
  "forward-up->quaternion": [
    [16, "matrix"],
    [80, "vector"]
  ],
  "quaternion-from-two-vectors!": [[16, "vector"]],
  "quaternion-from-two-vectors-max-angle!": [[16, "vector"]],
  "matrix-from-two-vectors!": [[16, "vector"]],
  "matrix-from-two-vectors-max-angle!": [[16, "vector"]],
  "matrix-from-two-vectors-max-angle-partial!": [[16, "vector"]],
  "matrix-from-two-vectors-partial-linear!": [[16, "vector"]],
  "matrix-remove-z-rot": [
    [16, "vector"],
    [32, "matrix"]
  ],
  "matrix-rot-diff!": [
    [16, "quaternion"],
    [32, "quaternion"],
    [48, "quaternion"]
  ],
  "quaternion-seek": [
    [16, "matrix"],
    [80, "matrix"],
    [144, "quaternion"]
  ],
  "vector-segment-overlap": [
    [16, "vector"],
    [32, "vector"],
    [48, "vector"],
    [64, "vector"]
  ],
  "line-sphere-intersection?": [
    [16, "vector"],
    [32, "vector"],
    [48, "vector"]
  ],
  "forward-up->inv-matrix": [[16, "vector"]],
  "quaternion-from-two-vectors-partial!": [[16, "vector"]],
  "quaternion-from-two-vectors-max-angle-partial!": [[16, "vector"]],
  "matrix-from-two-vectors-smooth!": [[16, "vector"]],
  "matrix-from-two-vectors-the-long-way-smooth!": [[16, "vector"]],
  "quaternion-from-two-vectors-smooth!": [[16, "matrix"]],
  "vector-deg-seek": [[16, "matrix"]],
  "vector-deg-slerp": [
    [16, "matrix"],
    [80, "vector"],
    [96, "vector"]
  ],
  "circle-test": [
    [16, "sphere"],
    [32, "sphere"],
    [48, "vector"],
    [64, "vector"]
  ],
  "vector-vector-deg-slerp!": [
    [16, "vector"],
    [32, "vector"],
    [48, "quaternion"],
    [64, "quaternion"],
    [80, "quaternion"],
    [96, "vector"]
  ],
  "vector-circle-tangent-new": [
    [16, "sphere"],
    [32, "vector"],
    [48, "vector"]
  ],
  "vector-circle-tangent": [
    [16, "sphere"],
    [32, "vector"],
    [48, "vector"],
    [64, "vector"]
  ],
  "curve-length": [
    [16, "vector"],
    [32, "vector"]
  ],
  "curve-closest-point": [
    [16, "vector"],
    [32, "vector"]
  ],
  "closest-pt-in-triangle": [
    [16, "vector"],
    [32, "vector"],
    [48, "vector"]
  ],
  "vector-plane-distance": [[16, "vector"]],
  "vector-smooth-seek!": [[16, "vector"]],
  "vector-vector-angle-safe": [
    [16, "vector"],
    [32, "vector"]
  ],
  "move-target-from-pad": [
    [16, "vector"],
    [32, "vector"],
    [48, "matrix"]
  ],
  "reverse-transform-point!": [
    [16, "vector"],
    [32, "vector"],
    [48, "vector"]
  ],
  "init-for-transform": [
    [16, "matrix"],
    [80, "matrix"],
    [144, "vector4s-3"],
    [192, "vector"],
    [208, "vector4s-3"]
  ],
  "draw-sprite2d-xy": [[16, "draw-context"]],
  "screen-gradient": [[16, "draw-context"]],
  "play": [
    [16, "event-message-block"],
    [96, ["array", "symbol", 10]]
  ],
  "store-image": [[16, "file-stream"]],
  "joint-mod-blend-world-callback": [[160, "vector"]],
  "joint-mod-rotate-local-callback": [[16, "vector"]],
  "light-hash-get-bucket-index": [[16, "vector4w"]],
  "(method 10 cam-vector-seeker)": [[16, "vector"]],
  "(method 39 nav-mesh)": [
    [16, "vector"],
    [32, "vector"]
  ],
  "(method 41 nav-mesh)": [
    [16, "vector"],
    [32, "vector"]
  ],
  "show-level": [[16, ["array", "symbol", 10]]],
  "(method 17 mood-control)": [[16, "vector"]],
  "(method 9 mood-control)": [[16, "mood-control-work "]],
  "string->sound-name": [[16, "qword"]],
  "doppler-pitch-shift": [[16, ["inline-array", "vector", 2]]],
  "(anon-function 1 gsound)": [
    [16, ["array", "symbol", 4]],
    [32, ["array", "symbol", 4]]
  ],
  "matrix<-parented-transformq!": [[16, "vector"]],
  "(method 9 cylinder)": [
    [48, "cylinder-verts"],
    [432, "cylinder-verts"],
    [816, "matrix"],
    [880, "matrix"]
  ],
  "(method 9 cylinder-flat)": [
    [48, "cylinder-flat-verts"],
    [208, "cylinder-flat-verts"],
    [368, "matrix"],
    [432, "vector"]
  ],
  // debug
  "add-debug-point": [
    [16, "vector4w-2"],
    [48, "vector"]
  ],
  "internal-draw-debug-line": [
    [16, "vector4w-2"],
    [48, "vector4w-2"],
    [80, "vector"],
    [96, "vector"]
  ],
  "internal-draw-debug-text-3d": [
    [16, "vector4w"],
    [32, "font-context"]
  ],
  "add-debug-triangle-normal": [
    [16, "vector"],
    [32, "vector"]
  ],
  "add-debug-flat-triangle": [
    [16, "vector4w-3"],
    [64, "vector4w-3"],
    [112, "vector"],
    [128, "vector"],
    [144, "vector"]
  ],
  "add-debug-line2d": [
    [16, "vector4w"],
    [32, "vector4w"]
  ],
  "add-debug-box": [
    [16, "vector"],
    [32, "vector"]
  ],
  "add-debug-box-with-transform": [
    [16, ["inline-array", "vector", 8]],
    [144, ["inline-array", "vector", 2]],
    [176, "vector"]
  ],
  "add-debug-x": [
    [16, "vector"],
    [32, "vector"]
  ],
  "add-debug-cross": [
    [16, "vector"],
    [32, "vector"],
    [48, "vector"],
    [64, "vector"],
    [80, "vector"],
    [96, "vector"],
    [112, "vector"],
    [128, "vector"]
  ],
  "add-debug-sphere-with-transform": [[16, "vector"]],
  "add-debug-line-sphere": [
    [48, "matrix"],
    [112, "matrix"],
    [128, "vector"],
    [144, "vector"],
    [160, "vector"],
    [176, "vector"],
    [208, "vector"],
    [192, "vector"]
  ],
  "add-debug-circle": [
    [16, "vector"],
    [32, "vector"]
  ],
  "add-debug-vector": [[16, "vector"]],
  "add-debug-quaternion": [[16, "matrix"]],
  "add-debug-yrot-vector": [[16, "vector"]],
  "add-debug-arc": [
    [16, "vector"],
    [32, "vector"]
  ],
  "add-debug-curve": [
    [16, "vector"],
    [32, "vector"]
  ],
  "add-debug-points": [[16, "vector"]],
  "add-debug-light": [[16, "vector"]],
  "add-debug-cursor": [[16, "vector"]],
  "dma-timeout-cam": [
    [16, "vector"],
    [32, "matrix"]
  ],
  // debug-sphere
  "make-debug-sphere-table": [
    [16, "vector"],
    [32, "vector"],
    [48, "vector"],
    [64, "vector"],
    [80, "vector"],
    [96, "vector"],
    [112, "vector"]
  ],
  "add-debug-sphere-from-table": [
    [16, "vector"],
    [48, "vector"],
    [64, "vector"]
  ],
  "matrix-3x3-triple-transpose-product": [[16, ["inline-array", "matrix", 3]]],
  "(method 14 rigid-body)": [[16, "quaternion"]],
  "(method 19 rigid-body)": [
    [16, "vector"],
    [32, "vector"]
  ],
  "(method 22 rigid-body)": [[16, "vector"]],
  "want-to-board?": [
    [16, "collide-query"],
    [560, ["inline-array", "sphere", 3]],
    [608, "vector"]
  ],
  "(method 10 cam-setting-data)": [[16, "event-message-block"]],
  "(method 18 tracking-spline)": [
    [16, "tracking-spline-sampler"],
    [32, "tracking-spline-sampler"]
  ],
  "cam-calc-follow!": [
    [16, "vector"],
    [32, "vector"],
    [48, "vector"],
    [64, "vector"]
  ],
  "slave-set-rotation!": [
    [96, "vector"],
    [112, "matrix"],
    [176, "vector"]
  ],
  "v-slrp2!": [
    [32, "vector"],
    [64, "matrix"]
  ],
  "v-slrp3!": [[32, "vector"]],
  "cam-state-from-entity": [[16, "curve"]], // decompiler guessed 'symbol' instead!
  "camera-teleport-to-entity": [[16, "transformq"]],
  "(event cam-master-active)": [
    [16, "event-message-block"],
    [96, "vector"],
    [112, "vector"],
    [16, "event-message-block"]
  ],
  "master-choose-entity": [[16, "event-message-block"]],
  "(code cam-pov180)": [
    [16, "vector"],
    [32, "vector"],
    [48, "vector"],
    [64, "vector"]
  ],
  "(code cam-pov-track)": [
    [16, "vector"],
    [32, "matrix"]
  ],
  "(code cam-eye)": [
    [16, "vector"],
    [32, "matrix"],
    [112, "vector"]
  ],
  "los-cw-ccw": [
    [16, "vector"],
    [32, "vector"],
    [48, "matrix"],
    [112, "vector"]
  ],
  "cam-los-spline-collide": [
    [16, "collide-query"],
    [560, "vector"],
    [576, "vector"]
  ],
  "cam-los-collide": [
    [16, "collide-query"],
    [592, "vector"],
    [608, "vector"]
  ],
  "cam-string-joystick": [
    [32, "vector"],
    [48, "matrix"],
    [128, "matrix"],
    [192, "vector"],
    [208, "vector"],
    [224, "matrix"]
  ],
  "cam-string-find-position-rel!": [[48, "collide-query"]],
  "cam-string-find-hidden": [[16, "collide-query"]],
  "cam-string-move": [[80, "collide-query"]],
  "(enter cam-string)": [[32, "collide-query"]],
  "cam-stick-code": [[64, "collide-query"]],
  "(trans cam-stick)": [
    [16, "matrix"],
    [80, "vector"],
    [96, "vector"],
    [112, "vector"]
  ],
  "(code cam-spline)": [[16, "curve"]],
  "(code cam-point-watch)": [
    [16, "vector"],
    [32, "vector"]
  ],
  "cam-free-floating-move": [[16, "camera-free-floating-move-info"]],
  "cam-helper-temp": [
    [16, "matrix"],
    [64, "vector"],
    [80, "matrix"]
  ],
  "update-view-planes": [
    [208, "vector"],
    [224, "vector"],
    [16, "view-frustum"]
  ],
  "camera-slave-debug": [
    [16, "vector"],
    [32, "vector"],
    [48, "matrix"],
    [128, "curve"]
  ],
  "cam-collision-record-draw": [
    [48, "collide-query"],
    [16, "vector4w"],
    [32, "vector4w"]
  ],
  "cam-debug-draw-tris": [[16, "vector4w"]],
  "draw-string-xy": [[16, "font-context"]],
  "(code die gun)": [
    [16, "projectile-init-by-other-params"],
    [112, "vector"],
    [128, "vector"],
    [144, "vector"]
  ],
  "draw-beam": [
    [16, "vector"],
    [32, "vector"],
    [48, "vector"]
  ],
  "gun-post": [
    [16, "vector"],
    [32, "vector"],
    [48, "projectile-init-by-other-params"],
    [144, "vector"],
    [160, "vector"],
    [176, "vector"]
  ],
  "(method 9 gun-info)": [
    [16, "collide-query"],
    [560, "vector"],
    [576, "vector"],
    [592, "vector"],
    [608, "vector"],
    [624, "vector"],
    [640, "vector"],
    [656, "vector"]
  ],
  "target-gun-fire-yellow": [[16, "projectile-init-by-other-params"]],
  "(method 14 collide-cache)": [[16, "bounding-box"]],
  "sp-adjust-launch": [[16, "matrix"]],
  "sp-launch-particles-death": [[16, "matrix"]],
  "sp-relaunch-particle-3d": [[16, "quaternion"]],
  "execute-part-engine": [
    [16, "matrix"],
    [80, "vector"]
  ],
  "sparticle-motion-blur-old": [
    [16, "vector"],
    [32, "vector4w"],
    [48, "vector4w"]
  ],
  "sp-orbiter": [
    [16, "vector"],
    [32, "vector"],
    [48, "matrix"]
  ],
  "joint-mod-ik-callback": [
    [16, "matrix"],
    [80, "matrix"],
    [144, "vector"],
    [160, "vector"],
    [176, "vector"],
    [192, "vector"],
    [208, "vector"],
    [224, "vector"],
    [272, "vector"],
    [256, "vector"],
    [288, "vector"],
    [304, "vector"],
    [320, "quaternion"],
    [336, "quaternion"],
    [352, "vector"],
    [448, "vector"],
    [464, "vector"],
    [480, "vector"],
    [496, "quaternion"],
    [512, "matrix"],
    [576, "vector"],
    [592, "matrix"],
    [656, "matrix"],
    [720, "matrix"]
  ],
  "joint-mod-look-at-handler": [
    [16, "vector"],
    [32, "vector"],
    [48, "vector"],
    [64, "vector"],
    [96, "vector"],
    [112, "vector"],
    [128, "vector"]
  ],
  "joint-mod-polar-look-at-guts": [[32, "vector"]],
  "joint-mod-world-look-at-handler": [[16, "vector"]],
  "joint-mod-joint-set-world-handler": [
    [32, "vector"],
    [48, "vector"]
  ],
  "joint-mod-joint-set*-world-handler": [[16, "matrix"]],
  "(method 11 chain-physics)": [
    [16, "matrix"],
    [80, "vector"],
    [128, "vector"],
    [144, "vector"],
    [160, "vector"],
    [176, "vector"],
    [192, "vector"],
    [208, "vector"],
    [224, "vector"],
    [240, "vector"],
    [256, "vector"]
  ],
  "(method 13 gui-control)": [[16, ["array", "sound-id", 4]]],
  "ja-play-spooled-anim": [[96, "event-message-block"]],
  "update-under-lights": [
    [16, "matrix"],
    [64, "vector"]
  ],
  "poly-find-nearest-edge": [
    [16, "vector"],
    [64, "vector"]
  ],
  "target-print-stats": [
    [32, "vector"],
    [48, "vector"]
  ],
  "build-conversions": [[16, "vector"]],
  "warp-vector-into-surface!": [[16, "matrix"]],
  "vector<-pad-in-matrix!": [[16, "vector"]],
  "target-no-ja-move-post": [[16, "overlaps-others-params"]],
  "do-target-gspot": [[16, "collide-query"]],
  "target-no-move-post": [[16, "overlaps-others-params"]],
  "add-gravity": [
    [16, "vector"],
    [32, "vector"],
    [48, "vector"],
    [64, "vector"]
  ],
  "target-no-stick-post": [[32, "collide-query"]],
  "target-swim-post": [[32, "collide-query"]],
  "target-real-post": [
    [16, "vector"],
    [32, "vector"],
    [48, "vector"],
    [64, "collide-query"]
  ],
  "joint-points": [
    [16, "vector"],
    [32, "vector"]
  ],
  "target-calc-camera-pos": [
    [16, "vector"],
    [32, "vector"]
  ],
  "target-compute-pole": [
    [16, "vector"],
    [32, "vector"],
    [48, "vector"],
    [64, "vector"],
    [80, "event-message-block"]
  ],
  "target-compute-edge-rider": [
    [16, "event-message-block"],
    [96, "bone"]
  ],
  "target-compute-edge": [
    [16, "event-message-block"],
    [96, "bone"]
  ],
  "bend-gravity": [[32, "vector"]],
  "wall-hide?": [
    [16, "collide-query"],
    [560, "vector"],
    [576, "vector"]
  ],
  "target-add-slide-factor": [
    [16, "vector"],
    [32, "vector"],
    [48, "vector"],
    [64, "vector"],
    [80, "vector"],
    [96, "vector"]
  ],
  "add-thrust": [
    [16, "vector"],
    [32, "vector"],
    [48, "vector"],
    [64, "vector"],
    [80, "vector"],
    [96, "vector"],
    [112, "vector"]
  ],
  "do-rotations2": [[16, "vector"]],
  "tobot-init": [[16, "event-message-block"]],
  "target-update-ik": [
    [16, "collide-query"],
    [560, "vector"],
    [576, "vector"],
    [592, "vector"],
    [608, "vector"],
    [624, "vector"],
    [640, "vector"],
    [656, "vector"],
    [672, "vector"]
  ],
  "leg-ik-callback": [
    [16, "vector"],
    [32, "vector"],
    [48, "vector"],
    [64, "vector"],
    [80, "vector"],
    [96, "vector"],
    [112, "vector"]
  ],
  "draw-history": [[16, "history-iterator"]],
  "target-collision-reaction": [
    [16, "vector"],
    [32, "vector"],
    [48, "matrix"]
  ],
  "turn-to-vector": [
    [16, "vector"],
    [32, "vector"]
  ],
  "flag-setup": [
    [16, "vector"],
    [32, "event-message-block"],
    [112, "vector"],
    [128, "vector"],
    [144, "vector"]
  ],
  "target-move-dist": [[16, "vector"]],
  "cam-layout-entity-volume-info-create": [
    [32, "vector"],
    [48, "vector"],
    [64, "vector"],
    [80, "vector"],
    [96, "vector"],
    [128, "vector"],
    [144, "vector"]
  ],
  "cam-layout-entity-info": [
    [16, "matrix"],
    [80, "vector"],
    [96, "vector"],
    [112, "vector"],
    [128, "vector"],
    [144, "curve"],
    [176, "vector"],
    [192, "vector"],
    [208, "vector"],
    [224, "curve"],
    [256, "vector"],
    [272, "vector"],
    [288, "vector"],
    [304, "curve"],
    [336, "vector"],
    [352, "vector"],
    [368, "interp-test-info"],
    [432, "vector"]
  ],
  "clmf-pos-rot": [
    [16, "vector"],
    [32, "vector"],
    [48, "matrix"],
    [112, "matrix"],
    [176, "vector"]
  ],
  "(method 9 plane-volume)": [
    [16, "vector"],
    [32, "vector"],
    [48, "vector"],
    [64, "vector"],
    [80, "vector"],
    [96, "vector"],
    [112, "vector"],
    [128, "vector"]
  ],
  "(method 31 entity-actor)": [[16, "nav-find-poly-parms"]],
  "(method 32 entity-actor)": [[32, "nav-find-poly-parms"]],
  "(method 36 nav-mesh)": [[16, ["inline-array", "vector", 3]]],
  "(method 13 nav-engine)": [[16, "nav-vertex"]],
  "(method 12 nav-mesh)": [[16, "nav-vertex"]],
  "(method 44 nav-mesh)": [[32, "nav-find-poly-parms"]],
  "(method 15 nav-mesh)": [[16, "vector"]],
  "(method 40 nav-mesh)": [
    [16, "vector"],
    [32, "vector"]
  ],
  "find-nearest-nav-mesh": [[16, "nav-find-poly-parms"]],
  "(method 10 nav-mesh)": [[32, "nav-find-poly-parms"]],
  "(method 34 nav-mesh)": [[16, "nav-poly"]],
  "(method 9 nav-mesh)": [[16, "vector"]],
  "debug-nav-validate-current-poly": [[16, "vector"]],
  "(method 11 nav-control)": [[16, "nav-find-poly-parms"]],
  "(method 15 nav-control)": [[16, "nav-find-poly-parms"]],
  "(method 16 nav-control)": [[16, "nav-find-poly-parms"]],
  "(method 46 nav-control)": [[16, "find-nav-sphere-ids-params"]],
  "circle-tangent-directions": [
    [16, "vector"],
    [32, "vector"],
    [48, "vector"]
  ],
  "(trans close com-airlock)": [[16, "script-context"]],
  "traj3d-calc-initial-velocity-using-tilt": [[16, "traj2d-params"]],
  "(method 9 cubic-curve)": [[16, "trajectory"]],
  "(method 10 cubic-curve)": [[16, "trajectory"]],
  "(method 11 cubic-curve)": [[16, "trajectory"]],
  "(method 12 cubic-curve)": [[16, "trajectory"]],
  "(method 13 cubic-curve)": [[16, "trajectory"]],
  "(method 13 combo-tracker)": [
    [16, "event-message-block"],
    [112, ["array", "collide-shape", 32]]
  ],
  "(anon-function 2 find-nearest)": [[128, "collide-query"]],
  "find-nearest-focusable": [[160, "collide-query"]],
  "(method 11 impact-control)": [
    [16, "touching-shapes-entry"],
    [48, "event-message-block"]
  ],
  "(method 16 collide-cache)": [[16, "collide-cache-tri"]],
  "(method 20 editable)": [
    [16, "vector"],
    [32, "vector"]
  ],
  "(method 31 editable-face)": [[16, "matrix"]],
  "(method 13 editable-face)": [
    [64, ["inline-array", "vector", 6]],
    [160, "vector"],
    [48, "vector"],
    [32, "vector"],
    [16, "vector"]
  ],
  "(method 30 editable-plane)": [
    [16, "vector"],
    [32, "vector"],
    [48, "vector"]
  ],
  "(method 13 editable-plane)": [[64, ["inline-array", "vector", 4]]],
  "execute-select": [[16, "vector"]],
  "(method 9 editable-array)": [[16, "vector"]],
  "execute-mouse-move": [
    [80, "vector"],
    [96, "vector"],
    [112, "vector"],
    [64, "vector"],
    [48, "vector"],
    [32, "vector"],
    [16, "vector"]
  ],
  "(method 12 editable-array)": [
    [96, "vector"],
    [160, "vector"]
  ],
  "insert-box": [
    [16, "vector"],
    [32, ["array", "int32", 8]]
  ],
  "(method 11 editable-region)": [[16, "vector2h"]],
  "(method 29 editable-face)": [
    [16, ["inline-array", "vector", 6]],
    [304, "matrix"],
    [112, ["inline-array", "vector", 6]],
    [240, ["array", "editable-point", 6]]
  ],
  "(method 10 editable-face)": [[16, ["inline-array", "vector", 6]]],
  "(method 11 editable)": [[16, "collide-query"]],
  "(method 10 editable-plane)": [[16, "matrix"]],
  "(method 9 game-task-node-info)": [[16, ["inline-array", "qword", 8]]],
  "(code retry task-manager)": [[16, "event-message-block"]],
  "(code complete task-manager)": [[16, "event-message-block"]],
  "(method 9 script-context)": [[16, "script-context"]],
  "(anon-function 32 script)": [
    [16, "vector"],
    [32, "vector"]
  ],
  "(method 19 load-state)": [[16, ["inline-array", "level-buffer-state", 6]]],
  "(method 17 load-state)": [[16, "script-context"]],
  "(method 26 level-group)": [
    [64, "vector"],
    [80, "vector"]
  ],
  "(event target-board-halfpipe)": [[16, "vector"]],
  "process-drawable-shock-effect": [
    [16, "matrix"],
    [80, "collide-query"]
  ],
  "(code target-board-get-on)": [[16, "event-message-block"]],
  "(enter target-board-get-on)": [
    [16, "vector"],
    [32, "vector"],
    [48, "vector"],
    [64, "vector"]
  ],
  "(enter target-board-get-off)": [
    [16, "vector"],
    [32, "vector"]
  ],
  "(trans target-board-ride-edge)": [[16, "vector"]],
  "target-board-compute-edge": [
    [16, "vector"],
    [32, "vector"],
    [128, "vector"]
  ],
  "target-board-spin-check": [
    [16, "vector"],
    [32, "vector"]
  ],
  "(code target-board-hit)": [
    [16, "vector"],
    [32, "vector"],
    [48, "vector"],
    [64, "vector"],
    [80, "event-message-block"]
  ],
  "target-board-ground-check": [
    [16, "vector"],
    [32, "event-message-block"]
  ],
  "(enter target-board-jump)": [
    [48, "vector"],
    [64, "event-message-block"]
  ],
  "(enter target-board-grenade)": [[16, "vector"]],
  "(enter target-board-turn-to)": [
    [16, "vector"],
    [32, "vector"]
  ],
  "(code target-board-hold)": [
    [16, "vector"],
    [32, "vector"]
  ],
  "(code target-board-flip)": [[16, "vector"]],
  "(exit target-board-ride-edge)": [[32, "collide-query"]],
  "(code target-board-trickx)": [[16, "vector"]],
  "(method 9 board-info)": [[16, "event-message-block"]],
  "init-var-jump": [
    [16, "event-message-block"],
    [96, "vector"]
  ],
  "(post target-slide-down-to-ground)": [
    [16, "vector"],
    [32, "vector"],
    [48, "vector"],
    [64, "vector"],
    [80, "vector"]
  ],
  "(enter target-attack-air)": [
    [16, "vector"],
    [32, "vector"],
    [48, "vector"]
  ],
  "(event target-attack-uppercut-jump)": [
    [16, "vector"],
    [32, "vector"],
    [48, "vector"]
  ],
  "target-board-ride-post": [
    [48, "vector"],
    [64, "vector"],
    [80, "collide-query"]
  ],
  "probe-test": [[16, "collide-query"]],
  "target-board-real-post": [
    [16, "vector"],
    [128, "vector"]
  ],
  "board-add-thrust": [[16, "vector"]],
  "target-board-collision": [
    [16, "vector"],
    [32, "vector"]
  ],
  "(code target-roll-flip)": [
    [16, "vector"],
    [32, "vector"]
  ],
  "(code target-flop)": [
    [16, "vector"],
    [32, "vector"],
    [48, "vector"]
  ],
  "(trans target-flop)": [[16, "event-message-block"]],
  "(enter target-flop)": [[16, "vector"]],
  "(code target-running-attack)": [[32, "collide-query"]],
  "mod-var-jump": [
    [16, "vector"],
    [32, "vector"]
  ],
  "(trans target-running-attack)": [
    [16, "vector"],
    [32, "vector"],
    [48, "vector"]
  ],
  "target-board-pre-move": [[112, "vector"]],
  // stack guesser can't handle inline arrays
  "(method 11 blocking-plane)": [[16, ["inline-array", "vector", 2]]],
  // stack guesser can't handle inline arrays
  "blocking-plane-spawn": [[16, ["inline-array", "vector", 2]]],
  // stack guesser can't handle inline arrays
  "(enter active elec-gate)": [[176, ["inline-array", "vector", 2]]],
  "(method 46 elevator)": [
    // bad stack guess (method type was a path-step)
    [16, "path-step"]
  ],
  "(method 10 nav-node)": [[16, "vector"]],
  "(method 9 nav-graph)": [[16, "matrix"]],
  "(method 10 xz-height-map)": [[16, "matrix"]],
  "(method 13 xz-height-map)": [[16, "vector4w-2"]],
  "(method 9 nav-node)": [[48, "nav-graph-link"]],
  "(method 18 drawable-region-face)": [
    [16, "vector"],
    [32, "vector"]
  ],
  "particle-adgif-callback": [[16, ["inline-array", "vector", 4]]],
  "sparticle-respawn-heights": [[16, "vector"]],
  "sparticle-respawn-timer": [[16, "vector"]],
  "check-drop-level-rain": [[16, "vector"]],
  "check-water-level-drop": [[16, "vector"]],
  "check-water-level-drop-motion": [[16, "vector"]],
  "water-info<-region": [[16, "script-context"]],
  "(method 52 collide-shape)": [[16, "water-info"]],
  "cshape-reaction-update-state": [
    [16, "vector"],
    [32, "vector"]
  ],
  "(code target-darkjak-giant)": [
    [96, "collide-query"],
    [640, ["inline-array", "sphere", 1]]
  ],
  "(code target-darkjak-bomb1)": [
    [16, "vector"],
    [112, "vector"],
    [128, "event-message-block"]
  ],
  "(code target-darkjak-bomb0)": [
    [32, "vector"],
    [48, "vector"]
  ],
  "set-forward-vel": [
    [16, "vector"],
    [32, "vector"]
  ],
  "delete-back-vel": [
    [16, "vector"],
    [32, "vector"]
  ],
  "(method 16 target)": [[16, "vector"]],
  "can-exit-duck?": [
    [16, "collide-query"],
    [560, ["inline-array", "sphere", 2]]
  ],
  "target-send-attack": [[16, "event-message-block"]],
  "(trans target-pole-cycle)": [[16, "vector"]],
  "(enter target-float)": [[16, "vector"]],
  "(trans target-float)": [
    [16, "vector"],
    [32, "vector"],
    [48, "vector"],
    [64, "vector"],
    [80, "vector"]
  ],
  "(code target-launch)": [[16, "event-message-block"]],
  "(anon-function 11 target2)": [[16, "vector"]],
  "(code target-load-wait)": [[16, "event-message-block"]],
  "target-generic-event-handler": [[16, "event-message-block"]],
  "(code target-swim-jump)": [[16, "vector"]],
  "(code target-swim-down)": [[16, "vector"]],
  "(method 10 water-control)": [
    [16, "water-info"],
    [224, "vector"]
  ],
  "(anon-function 10 water)": [[16, "vector"]],
  "target-bomb1-fire-shot": [
    [96, "vector"],
    [112, "vector"]
  ],
  "water-anim-event-handler": [
    [16, "vector"],
    [32, "event-message-block"]
  ],
  "(post fall crate)": [
    [32, "collide-query"],
    [16, "vector"]
  ],
  "(enter fall crate)": [[16, "event-message-block"]],
  "target-gun-find-track": [[64, "event-message-block"]],
  "target-gun-build-track-list": [
    [16, "vector"],
    [32, "vector"]
  ],
  "target-gun-joint-pre0": [
    [640, ["inline-array", "sphere", 2]],
    [656, "vector"]
  ],
  "cloud-track": [[16, "vector"]],
  "progress-post": [[112, "hud-box"]],
  "(method 10 menu-missions-option)": [[224, "hud-box"]],
  "(method 10 menu-secret-option)": [[64, "hud-box"]],
  "(method 10 menu-highscores-option)": [[16, "hud-box"]],
  "master-track-target": [[16, "vector"]],
  "cam-string-line-of-sight": [[192, "collide-query"]],
  "(enter cam-circular)": [[32, "collide-query"]],
  "(method 26 rigid-body)": [[16, ["inline-array", "vector", 8]]],
  "(method 47 rigid-body-object)": [[16, "rigid-body-impact"]],
  "(method 16 sky-work)": [[16, "vector"]],
  "(method 17 sky-work)": [[16, "vector"]],
  // stack casts can't be guessed in a "run in process" (since the arg numbers are shifted?)
  "lightning-start": [
    [16, "vector"],
    [32, "vector"]
  ],
  "lightning-trail-fractal-gen": [
    [16, "vector"],
    [32, "vector"],
    [48, "vector"],
    [64, "vector"]
  ],
  "(method 24 game-info)": [[16, ["array", "uint16", 512]]],
  "add-a-bunch": [[16, "vector"]],
  "(method 23 grid-hash)": [
    [16, "grid-hash-box"],
    [32, "grid-hash-box"],
    [48, "vector"],
    [64, "vector"]
  ],
  "(method 14 grid-hash)": [
    [16, "vector"],
    [32, "vector"]
  ],
  "(method 15 sphere-hash)": [[16, "vector"]],
  "draw-grid": [
    [16, "vector"],
    [32, "vector"],
    [48, "vector"]
  ],
  "(method 32 sphere-hash)": [[32, "vector"]],
  "(method 37 spatial-hash)": [[48, "vector"]],
  "(method 10 carry-info)": [[16, "vector"]],
  "(method 12 carry-info)": [[16, "vector"]],
  "(method 13 carry-info)": [
    [16, "event-message-block"],
    [144, "matrix"]
  ],
  "(method 16 carry-info)": [[16, "event-message-block"]],
  "(method 23 task-arrow)": [[16, "collide-query-with-vec"]],
  "(method 38 projectile)": [[16, "collide-query"]],
  "projectile-move-fill-all-dirs": [[16, "collide-query"]],
  "projectile-move-fill-line-sphere": [[16, "collide-query"]],
  "projectile-update-velocity-add-gravity": [[16, "vector"]],
  "projectile-bounce-falling-post": [[16, "collide-query"]],
  "cshape-reaction-default": [
    [16, "vector"],
    [32, "vector"]
  ],
  "(method 26 gun-blue-shot)": [[32, "vector"]],
  "(method 38 gun-blue-shot)": [[16, "collide-query"]],
  "someone-fire-yellow": [[16, "projectile-init-by-other-params"]],
  "(method 25 gun-yellow-shot)": [[32, "vector"]],
  "(method 38 gun-yellow-shot)": [[16, "collide-query"]],
  "target-gun-fire-red": [
    // TODO needed to prevent infinite loop
    [16, "vector"]
  ],
  "(method 26 gun-red-shot)": [[16, "vector"]],
  "(method 28 gun-red-shot)": [[16, "collide-query"]],
  "(method 24 gun-red-shot)": [[16, "collide-query"]],
  "(method 52 nav-state)": [
    [16, "nav-avoid-spheres-params"],
    [112, "nav-ray"]
  ],
  "(method 31 nav-state)": [
    [16, "nav-avoid-spheres-params"],
    [112, "nav-ray"]
  ],
  "(method 24 nav-state)": [[16, "vector"]],
  "(method 34 nav-state)": [[16, "vector"]],
  "(method 9 nav-control)": [[16, "vector"]],
  "(method 37 nav-state)": [[16, "vector"]],
  "(method 33 nav-state)": [[16, "clamp-travel-vector-to-mesh-return-info"]],
  "(method 32 nav-state)": [[16, "nav-control-cfs-work"]],
  "(method 28 nav-state)": [[208, "vector"]],
  "(method 11 nav-state)": [
    [16, "vector"],
    [32, "vector"]
  ],
  "(method 49 nav-state)": [[16, "nav-ray"]],
  "check-drop-level-ctysluma-drop-userdata": [[16, "vector"]],
  "(method 54 enemy)": [[80, "vector"]],
  "enemy-falling-post": [[16, "vector"]],
  "enemy-die-falling-post": [[16, "vector"]],
  "(method 100 enemy)": [
    [672, "vector"],
    [688, "vector"]
  ],
  "(method 102 nav-enemy)": [[32, "collide-query"]],
  "(method 100 nav-enemy)": [
    [672, "vector"],
    [688, "vector"]
  ],
  "(method 176 nav-enemy)": [[16, "nav-gap-info"]],
  "(method 143 nav-enemy)": [[16, "vector"]],
  "(code jump nav-enemy)": [[16, "enemy-jump-info"]],
  "(method 145 nav-enemy)": [[16, "vector"]],
  "(method 150 nav-enemy)": [[16, "vector"]],
  "(anon-function 88 nav-enemy)": [[16, "vector"]],
  "(anon-function 93 nav-enemy)": [[16, "vector"]],
  "(method 54 rigid-body-platform)": [[16, "vector"]],
  "target-carry-update": [[560, ["inline-array", "sphere", 1]]],
  "(code target-carry-drop)": [[672, ["inline-array", "sphere", 1]]],
  "(code target-carry-throw)": [[640, ["inline-array", "sphere", 1]]],
  "(code target-hit)": [[16, "vector"]],
  "(method 39 battle)": [[64, "transformq"]],
  "add-collide-debug-box": [[16, "bounding-box"]],
  "collide-list-fill-bg-using-box": [
    [32, "matrix"],
    [96, "collide-query"]
  ],
  "collide-list-fill-bg-using-line-sphere": [
    [32, "matrix"],
    [96, "collide-query"]
  ],
  "(method 11 collide-mesh)": [[16, "spat-work"]],
  "(method 10 collide-mesh)": [[16, "oot-work"]],
  "(method 9 touching-list)": [[16, "add-prims-touching-work"]],
  "(method 12 touching-list)": [[16, "event-message-block"]],
  "(method 20 collide-edge-work)": [[16, "vector"]],
  "(method 13 collide-edge-work)": [[16, "faei-stack-vars"]],
  "(method 9 collide-edge-edge)": [
    [16, "matrix"],
    [80, ["inline-array", "sphere", 6]]
  ],
  "(method 12 ocean)": [[16, "vector"]],
  "(method 18 ocean)": [
    [16, "vector"],
    [32, "vector4"],
    [48, "vector"]
  ],
  "(method 28 ocean)": [[16, "vector"]],
  "(method 33 ocean)": [[16, "vector"]],
  "(method 34 ocean)": [[16, "vector"]],
  "(method 35 ocean)": [[16, "vector"]],
  "(method 36 ocean)": [
    [16, "vector"],
    [32, "vector"]
  ],
  "(method 46 ocean)": [[16, "vector"]],
  "(method 59 ocean)": [[16, "vector"]],
  "(method 60 ocean)": [
    [16, "vector"],
    [32, "vector"]
  ],
  "(method 61 ocean)": [
    [16, "vector"],
    [32, "vector"]
  ],
  "(method 62 ocean)": [
    [16, "vector"],
    [32, "vector"]
  ],
  "(method 63 ocean)": [
    [16, "vector"],
    [32, "vector"]
  ],
  "(method 67 ocean)": [[16, "vector"]],
  "(method 18 collide-shape-prim-mesh)": [[16, "collide-tri-result"]],
  "(method 15 collide-shape-prim-sphere)": [[16, "collide-tri-result"]],
  "target-attack-up": [[16, "event-message-block"]],
  "(method 37 control-info)": [[48, "vector"]],
  "(method 45 collide-shape)": [[16, "do-push-aways-work"]],
  "(method 50 collide-shape)": [[32, "vector"]],
  "(method 44 collide-shape)": [[16, "pull-rider-info"]],
  "(method 25 guard-shot)": [[32, "vector"]],
  "(enter impact guard-shot)": [[16, "traffic-danger-info"]],
  "(method 38 guard-shot)": [[16, "collide-query"]],
  "(method 38 guard-lazer-shot)": [
    [16, "collide-query"],
    [560, "vector"]
  ],
  "(method 25 metalhead-shot)": [
    [16, "vector"],
    [32, "vector"]
  ],
  "spawn-metalhead-grenade": [[16, "projectile-init-by-other-params"]],
  "spawn-metalhead-projectile": [[16, "projectile-init-by-other-params"]],
  "(method 24 grid-hash)": [[16, "vector"]],
  "(method 11 grid-hash)": [
    [16, "vector"],
    [32, "vector"]
  ],
  "(method 11 flow-control)": [
    [80, "vector"],
    [128, "vector"]
  ],
  "(method 9 joint-control)": [[16, "vector"]],
  "check-shell-level1": [[16, "vector"]],
  "check-shell-level2": [[16, "vector"]],
  "birth-func-target-orient": [[48, "vector"]],
  "birth-func-vector-orient": [[32, "vector"]],
  "(enter cam-launcher-longfall)": [[16, "vector"]],
  "explosion-init-by-other": [[16, "traffic-danger-info"]],
  "process-drawable-shock-skel-effect": [
    [176, "matrix"],
    [256, "vector"],
    [272, "vector"],
    [288, "vector"],
    [304, "quaternion"],
    [384, "vector"]
  ],
  "(method 20 collide-cache)": [[16, "matrix"]],
  "col-rend-draw": [[16, "matrix"]],
  "(code jump enemy)": [[16, "enemy-jump-info"]],
  "check-drop-level-flitter-dirt-rubble": [[16, "vector"]],
  "dma-add-process-drawable": [[64, "light-group"]],
  "dark-lightning-handler": [[16, "matrix"]],
  "(method 25 joint-exploder)": [[16, "bounding-box"]],
  "check-drop-level-forexitb-drop-userdata": [[16, "vector"]],
  "check-drop-level-forexitb-drop-water-userdata": [[16, "vector"]],
  "check-drop-level-hide-fireplace-sparks": [[16, "vector"]],
  "check-drop-level-ctyslumb-drop-userdata": [[16, "vector"]],
  "check-drop-level-kiosk-fire-sparks": [[16, "vector"]],
  "(method 25 turret-shot)": [[32, "vector"]],
  "check-drop-level-ruins-tower-userdata": [[16, "vector"]],
  "check-drop-level-ruins-tower-userdata-nosplat": [[16, "vector"]],
  "check-drop-level-ruins-rubble": [[16, "vector"]],
  "update-light-hash": [
    [16, "bounding-box"],
    [48, "vector"],
    [64, "vector"]
  ],
  "check-drop-level-forest-drop-userdata": [[16, "vector"]],
  "check-drop-level-dig-lava-bloops": [[16, "vector"]],
  "check-drop-level-drill-drillbit-rubble-sparks": [[16, "vector"]],
  "check-drop-level-mountain-drop-userdata": [[16, "vector"]],
  "(anon-function 2 atoll-scenes)": [[16, "vector"]],
  "check-drop-level-ctyfarma-drop-userdata": [[16, "vector"]],
  "check-drop-level-ctyfarmb-drop-userdata": [[16, "vector"]],
  "check-drop-level-ecowell-victory-dirt-rubble": [[16, "vector"]],
  "check-drop-level-strip-fencespikes-sparks-10": [[16, "vector"]],
  "check-drop-level-atoll-drop-userdata": [[16, "vector"]],
  "check-drop-level-atoll-drop": [[16, "vector"]],
  "check-drop2-level-sewer-drop": [[16, "vector"]],
  "check-drop-level-sewer-drop": [[16, "vector"]],
  "check-drop-level-palace-roof-rain": [[16, "vector"]],
  "check-drop-level-palroof-drop-userdata": [[16, "vector"]],
  "check-drop-level-stadium-drop-userdata": [[16, "vector"]],
  "check-drop-level-boss-pebble": [[16, "vector"]],
  "birth-func-boss-pebble": [[560, "vector"]],
  "func-widow-damaged-sparks-awake": [[16, "vector"]],
  "check-drop-level-ctypal-drop-userdata": [[16, "vector"]],
  "check-drop-level-under-drip": [[16, "vector"]],
  "check-drop-level-bigdoor-open-pops": [[16, "vector"]],
  "check-split-level-intro-vortex-pop-userdata": [[16, "vector"]],
  "movie-nest-metalkor-shot-draw-moving": [[80, "vector"]],
  "movie-nest-metalkor-shot-draw-impact": [[48, "vector"]],
  "func-squid-damaged-sparks-awake": [[16, "vector"]],
  "check-drop-level-castle-drop-userdata": [[16, "vector"]],
  "castle-green-slime-popper": [[16, "vector"]],
  "movie-consite-metalkor-shot-draw-moving": [[80, "vector"]],
  "movie-consite-metalkor-shot-draw-impact": [[48, "vector"]],
  "mech-spawn-thruster": [[32, "vector"]],
  "check-drop-level-vinroom-piss-drop-userdata": [[16, "vector"]],
  "(anon-function 2 under-scenes)": [
    [16, "vector"],
    [32, "vector"]
  ],
  "check-pop-level-firework-green-userdata": [[16, "vector"]],
  "check-pop-level-firework-red-userdata": [[16, "vector"]],
  "check-pop-level-firework-userdata": [[16, "vector"]],
  "(method 13 nav-mesh)": [[16, ["array", "int8", 4]]],
  "point-to-poly-boundary": [[16, ["inline-array", "vector", 4]]],
  "(method 35 nav-mesh)": [[16, ["inline-array", "nav-poly", 3]]],
  "(method 51 nav-state)": [
    [16, "vector"],
    [32, "nav-route-portal"],
    [80, ["inline-array", "vector", 2]],
    [192, "matrix"]
  ],
  "(method 18 nav-control)": [[16, "nav-control-cfs-work"]],
  "(method 19 nav-control)": [[16, "nav-control-cfs-work"]],
  "(method 19 nav-mesh)": [
    [16, "nav-ray"],
    [96, "vector"]
  ],
  "(method 18 nav-mesh)": [[16, "nav-ray"]],
  "(post idle gun-dummy)": [[16, "event-message-block"]],
  "(method 23 training-manager)": [[16, "vector"]],
  "birth-pickup-at-point": [[16, "vector"]],
  "(code notice fodder)": [[112, "vector"]],
  "target-mech-collision": [
    [704, "vector"],
    [16, "vector"],
    [32, "vector"],
    [48, "event-message-block"],
    [144, "vector"],
    [160, "collide-query"],
    [128, "vector"]
  ],
  "target-mech-add-thrust": [[16, "vector"]],
  "target-mech-get-off?": [[560, "sphere"]],
  "mech-update-ik": [
    [16, "collide-query"],
    [592, "vector"],
    [608, "vector"],
    [624, "vector"],
    [624, "vector"],
    [640, "vector"],
    [656, "vector"]
  ],
  "target-mech-carry-update": [[560, "sphere"]],
  "(code target-mech-carry-throw)": [[640, "sphere"]],
  "(code target-mech-carry-drop)": [
    [96, "vector"],
    [672, "sphere"]
  ],
  "(code target-mech-carry-pickup)": [[16, "event-message-block"]],
  "(trans target-mech-carry-drag)": [[560, "sphere"]],
  "(method 22 krew-collection-item)": [[16, "collide-query-with-2vec"]],
  "(code idle krew-collection-item)": [[64, "vector"]],
  "pegasus-fly-code": [[96, "vector"]],
  "(method 90 amphibian)": [[80, "vector"]],
  "(method 186 amphibian)": [
    [560, "vector"],
    [16, "collide-query"],
    [576, "event-message-block"]
  ],
  "(enter tongue-attack amphibian)": [[16, "amphibian-tongue-attack-info"]],
  "amphibian-joint-mod-callback": [
    [16, ["inline-array", "matrix", 3]],
    [112, "vector"]
  ],
  "(method 178 hopper)": [
    [144, "vector"],
    // unused
    [96, "vector"],
    [176, "vector"]
  ],
  "(method 90 hopper)": [[80, "vector"]],
  "(method 180 ginsu)": [[16, "matrix"]],
  "(trans hostile centurion)": [[16, "vector"]],
  "(method 181 centurion)": [
    [80, "vector"],
    [160, "vector"],
    [176, "vector"]
  ],
  "(method 74 centurion)": [[16, "event-message-block"]],
  "(enter stop-run rhino)": [
    // unused
    [32, "vector"]
  ],
  "(enter attack rhino)": [[32, "vector"]],
  "(method 74 rhino)": [[48, "vector"]],
  "(enter run-away rhino)": [[32, "vector"]],
  "(trans hostile grenadier)": [
    // unused
    [48, "vector"]
  ],
  "(method 115 rapid-gunner)": [[32, "vector"]],
  "(code notice monster-frog)": [[16, "vector"]],
  "(method 184 predator)": [
    [128, "vector"],
    [144, "vector"],
    [176, "vector"]
  ],
  "(method 11 predator-manager)": [
    [32, "transformq"],
    [80, "vector"],
    [112, "vector"]
  ],
  "(method 196 crimson-guard-level)": [
    [32, "vector"],
    [48, "vector"],
    [96, "vector"],
    [160, "vector"],
    [176, "vector"]
  ],
  "(method 199 crimson-guard-level)": [
    [608, "vector"],
    [624, "vector"],
    [640, "vector"],
    [656, "vector"]
  ],
  "(method 198 crimson-guard-level)": [
    [80, "vector"],
    [96, "collide-query"],
    [672, "vector"]
  ],
  "(method 202 crimson-guard-level)": [
    [32, "vector"],
    [656, "vector"],
    [720, "vector"]
  ],
  "(method 192 crimson-guard-level)": [[32, "vector"]],
  "check-drop-level-dig-digger-rubble-sparks": [[16, "vector"]],
  "(method 24 dig-tether)": [[128, "vector"]],
  "(trans idle dig-digger)": [[16, "vector"]],
  "(method 23 dig-digger)": [[16, "vector"]],
  "(code die fort-elec-switch)": [[16, "vector"]],
  "(method 11 fort-elec-switch)": [
    [32, "vector"],
    [48, "vector"]
  ],
  "(method 24 fort-roboscreen)": [[32, "vector"]],
  "fort-robotank-reticle-post": [
    [16, "vector"],
    [32, "vector"]
  ],
  "robotank-turret-handler": [[96, "vector"]],
  "fort-robotank-turret-init-by-other": [[16, "vector"]],
  "(method 11 fort-robotank)": [[32, "vector"]],
  "(method 26 fort-robotank)": [[16, "event-message-block"]],
  "(method 31 fort-robotank-turret)": [[16, "collide-query"]],
  "(method 33 fort-robotank-turret)": [
    [16, ["inline-array", "vector", 2]],
    [48, ["inline-array", "vector", 4]]
  ],
  "draw-2d-hud": [
    [16, ["inline-array", "vector4w", 4]],
    [80, "vector"]
  ],
  "fort-turret-draw-laser-spot": [[16, "vector"]],
  "(method 141 fort-turret)": [[64, "collide-query"]],
  "(method 33 transport-level)": [[16, "crimson-guard-level-params"]],
  "joint-mod-set-y-callback": [[16, "transformq"]],
  "(code die fort-dump-bomb-a)": [[16, "matrix"]],
  "(code die fort-missile)": [[16, "matrix"]],
  "birth-func-dig-digger-collide": [[16, ["inline-array", "vector", 5]]],
  "(method 29 dig-bomb-crate)": [[16, "dig-bomb-crate-cylinder-spawn-params"]],
  "(method 63 collide-shape-moving)": [[16, "rb-work"]],
  "(code active dig-spikey-sphere-door)": [
    [32, "projectile-init-by-other-params"]
  ],
  "(enter idle dig-stomp-block-controller)": [[16, "vector"]],
  "(post idle fish-manager)": [
    [384, "vector"],
    [176, "vector"],
    [192, "vector"],
    [208, "vector"],
    [224, "vector"],
    [256, "vector"],
    [272, "vector"],
    [336, "vector"],
    [368, "vector"],
    [400, "vector"],
    [416, "vector"]
  ],
  "(method 24 minimap)": [[16, "minimap-draw-work"]],
  "(method 15 minimap)": [[16, "minimap-draw-work"]],
  "(method 11 minimap)": [[16, ["inline-array", "vector", 4]]],
  "(method 26 minimap)": [
    [32, "vector"],
    [64, "matrix"],
    [48, "vector"]
  ],
  "(method 23 minimap)": [
    [32, "vector"],
    [48, "vector"],
    [64, "matrix"],
    [80, "matrix"],
    [144, "matrix"]
  ],
  "(method 17 minimap)": [
    [32, "vector"],
    [48, "vector"],
    [64, "matrix"],
    [80, "matrix"],
    [144, "matrix"],
    [240, "vector"],
    [256, "vector"]
  ],
  "(method 18 minimap)": [
    [32, "vector"],
    [48, "vector"],
    [64, "matrix"],
    [80, "matrix"],
    [144, "matrix"],
    [240, "vector"],
    [256, "vector"]
  ],
  "(method 19 minimap)": [
    [16, "vector"],
    [32, "matrix"]
  ],
  "(method 12 trail-graph)": [[16, ["inline-array", "vector", 2]]],
  "(method 14 trail-graph)": [[16, ["inline-array", "vector", 2]]],
  "(method 13 trail-graph)": [[16, ["inline-array", "vector", 2]]],
  "(method 19 trail-graph)": [[16, "trail-vis-work"]],
  "(method 15 trail-graph)": [[16, "trail-conn-search"]],
  "(anon-function 20 sewer-scenes)": [[16, "vector"]],
  "(method 27 mtn-dice)": [[64, "vector"]],
  "(method 26 mtn-dice)": [
    [64, "vector"],
    [32, "vector"],
    [48, "vector"],
    [80, "vector"]
  ],
  "dice-joint-callback": [
    [16, "vector"],
    [112, "matrix"],
    [176, "vector"],
    [192, "vector"],
    [208, "vector"],
    [224, "vector"],
    [240, "matrix"],
    [304, "vector"],
    [320, "vector"],
    [336, "matrix"],
    [400, "vector"],
    [480, "vector"]
  ],
  "(event idle mtn-dice)": [[16, "matrix"]],
  "check-drop-level-strip-crate-drop-userdata-nosplat": [[16, "vector"]],
  "check-drop-level-strip-crate-drop-userdata": [[16, "vector"]],
  // hang without!
  "(post idle grenade-point)": [
    [16, "vector"],
    [32, "vector"],
    [48, "vector"],
    [64, "vector"]
  ],
  "(method 13 grid-info)": [[16, "bounding-box"]],
  "(method 20 vehicle-controller)": [[16, "vehicle-control-point"]],
  "(method 16 vehicle-controller)": [[16, "vehicle-control-point"]],
  "(method 104 vehicle)": [[16, "vehicle-control-point"]],
  "(method 93 vehicle)": [[16, "matrix"]],
  "(method 94 vehicle)": [
    [16, "vector"],
    [32, "vector"]
  ],
  "(method 52 vehicle)": [[16, "vehicle-control-point"]],
  "(method 47 vehicle)": [[16, "matrix"]],
  "(method 97 vehicle)": [[96, "vehicle-control-point"]],
  "(method 107 vehicle)": [[16, "vehicle-control-point"]],
  "(method 20 traffic-engine)": [[16, "traffic-find-segment-struct"]],
  "(method 12 turret-control)": [[16, "vector"]],
  "vehicle-los-clear?": [[16, "collide-query"]],
  "vehicle-draw-laser": [[32, "vector"]],
  "vehicle-draw-beam": [[32, "vector"]],
  "(method 94 vehicle-guard)": [[16, "camera-free-floating-move-info"]],
  "vehicle-explode-post": [[16, "rigid-body-info"]],
  "(method 18 vehicle-controller)": [
    [32, ["inline-array", "vector", 16]],
    [288, ["array", "collide-shape", 12]]
  ],
  "(method 139 vehicle)": [[16, "merc-matrix"]],
  "(method 99 vehicle)": [[16, "vehicle-grab-rail-info"]],
  "(method 29 vehicle)": [
    [16, ["inline-array", "matrix", 9]],
    [640, ["inline-array", "vector", 5]],
    [736, ["inline-array", "vehicle-control-point", 24]]
  ],
  "vehicle-guard-choose-branch": [[16, ["inline-array", "vector", 5]]],
  "(method 155 vehicle-guard)": [
    [192, "traffic-danger-info"],
    [256, "turret-unknown-stack-structure2"]
  ],
  "(method 70 traffic-engine)": [
    [16, ["inline-array", "traffic-suppression-box", 2]],
    [80, ["array", "collide-shape", 40]]
  ],
  "(method 22 traffic-engine)": [[16, "traffic-suppression-params"]],
  "(method 14 traffic-level-data)": [
    [32, "vector"],
    [48, "vector"],
    [64, "vector"]
  ],
  "update-guard-status-spots": [[32, "vector"]],
  "(method 84 vehicle)": [[16, ["inline-array", "vehicle-control-point", 3]]],
  "(method 85 vehicle)": [
    [16, ["inline-array", "matrix", 2]],
    [144, "sprite-glow-data"],
    [208, "sprite-glow-data"]
  ],
  "(method 48 vehicle)": [[16, "rigid-body-impact"]],
  "(method 15 rigid-body)": [
    [16, "collide-query"],
    [560, "vector"],
    [592, "vector"],
    [608, "vector"],
    [640, "vector"],
    [656, "vector"],
    [672, "vector"],
    [688, "vector"]
  ],
  "(method 133 vehicle)": [[16, "mystery-vehicle-type"]],
  "(method 153 vehicle-guard)": [[16, "vector"]],
  "(method 150 vehicle-guard)": [[16, "vehicle-control-point"]],
  "(method 9 turret-control)": [[16, "turret-unknown-stack-structure"]],
  "(method 21 traffic-manager)": [[16, ["array", "int8", 21]]],
  "(method 71 traffic-engine)": [[16, "vector"]],
  "(method 18 city-level-info)": [[16, "bounding-box"]],
  "(method 49 traffic-engine)": [
    [32, "(array crimson-guard)"],
    [112, "(array float)"],
    [240, "vector"]
  ],
  "(method 68 traffic-engine)": [
    [16, "vector"],
    [32, "vector"]
  ],
  "(method 13 traffic-suppressor)": [
    [16, "bounding-box"],
    [48, "vector4w"]
  ],
  "(method 22 traffic-tracker)": [[16, "mystery-traffic-object-spawn-params"]],
  "(method 10 simple-sprite-system)": [[16, ["array", "texture-id", 4]]],
  "(anon-function 3 ruins-obs)": [[16, "event-message-block"]],
  "(event unbroken ruins-breakable-wall)": [[16, "attack-info"]],
  "(method 21 spider-eyes)": [[32, "vector"]],
  "(code mech-lunge grunt-mech)": [[16, "matrix"]],
  "(method 193 grunt-mech)": [[32, "vector"]],
  "(code mech-dismount grunt-mech)": [[16, "matrix"]],
  "(post chase tomb-boulder)": [
    [16, "collide-query"],
    [560, "vector"],
    [576, "vector"],
    [592, "event-message-block"]
  ],
  "(enter chase tomb-boulder)": [[32, "event-message-block"]],
  "(code doors-open tomb-sphinx)": [
    [32, "vector"],
    [48, "vector"],
    [64, "vector"],
    [80, "vector"]
  ],
  "(code active tomb-sphinx)": [[80, "vector"]],
  "(trans wait-for-pools tomb-stair-block)": [[32, "event-message-block"]],
  "drop-pool": [[32, "vector"]],
  "(method 11 tomb-water-trap)": [
    [16, "sync-info-params"],
    [64, "sphere"]
  ],
  "(method 23 tomb-water-trap)": [
    [592, "vector"],
    [608, "event-message-block"],
    [16, "collide-query"],
    [560, "vector"]
  ],
  "(trans show-sequence tomb-plat-simon)": [[16, "event-message-block"]],
  "(event dangerous tomb-simon-block)": [[16, "vector"]],
  "(method 185 tomb-beetle)": [[16, "vector"]],
  "(method 189 bot)": [
    [16, "enemy-best-focus"],
    [32, "sphere"]
  ],
  "(method 190 bot)": [[16, "connection-pers"]],
  "(method 247 sig)": [[16, "projectile-init-by-other-params"]],
  "(method 250 sig)": [[16, "sphere"]],
  "(method 25 sig-shot)": [[32, "vector"]],
  "(method 12 sigt-choose-piston)": [[16, "event-message-block"]],
  "(method 11 sigt-riding-piston)": [[16, "event-message-block"]],
  "(anon-function 48 sig0-course)": [[16, "event-message-block"]],
  "ashelin-shot-move": [[16, "vector"]],
  "(method 25 ashelin-shot)": [[32, "vector"]],
  "(anon-function 97 sig0-course)": [[16, "vector"]],
  "(anon-function 12 ash1-course)": [[16, "event-message-block"]],
  "(anon-function 93 sig0-course)": [[16, ["array", "symbol", 3]]],
  "(code active whack-a-metal)": [
    [16, "vector"],
    [32, "vector"]
  ],
  "(code startup title-control)": [
    [16, ["array", "symbol", 6]],
    [48, "mc-slot-info"]
  ],
  "title-plug-lightning": [[16, "vector"]],
  "(method 25 juicer-shot)": [
    [16, "vector"],
    [32, "vector"],
    [48, "matrix"]
  ],
  "(method 142 spyder)": [[16, "vector"]],
  "(method 185 spyder)": [
    [640, "vector"],
    [624, "vector"]
  ],
  "(code ambush mantis)": [[16, "vector"]],
  "(anon-function 8 mantis)": [
    [64, "collide-query"],
    [48, "vector"],
    [32, "vector"],
    [16, "vector"]
  ],
  "(anon-function 15 mantis)": [
    [48, "collide-query"],
    [16, "vector"],
    [32, "vector"]
  ],
  "(method 142 mantis)": [[16, "vector"]],
  "(code turning mammoth)": [
    [16, "vector"],
    [48, "vector"]
  ],
  "(method 185 mammoth)": [[608, "matrix"]],
  "mammoth-update-ik": [
    [576, "vector"],
    [592, "vector"],
    [608, "vector"],
    [624, "vector"],
    [640, "vector"]
  ],
  "(method 184 mammoth)": [
    [16, "vector"],
    [48, "vector"],
    [656, "vector"]
  ],
  "(method 55 mammoth)": [[704, ["array", "uint32", 4]]],
  "mammoth-joint-mod-heel": [
    [64, "vector"],
    [48, "vector"]
  ],
  "(method 182 flying-spider)": [[48, "vector"]],
  "(event up nest-switch)": [[16, "event-message-block"]],
  "widow-handler": [[16, "event-message-block"]],
  "widow-bomb-slots-full": [[16, ["array", "int32", 8]]],
  "widow-bomb-launch": [
    [16, "vector"],
    [32, "vector"],
    [48, "vector"],
    [64, ["array", "float", 1]],
    [80, ["array", "int32", 8]]
  ],
  "widow-give-ammo": [
    [16, "vector"],
    [32, "vector"]
  ],
  "spydroid-launch": [
    [16, "event-message-block"],
    [96, "vector"],
    [112, "vector"],
    [128, "matrix3"],
    [176, "vector"],
    [192, "vector"],
    [208, ["array", "int32", 8]]
  ],
  "widow-bomb-handler": [[16, "vector"]],
  "(method 11 widow)": [
    [16, "vector"],
    [112, "vector"]
  ],
  "(method 46 widow)": [
    [32, "vector"],
    [16, "vector"]
  ],
  "(method 74 kid)": [[16, "vector"]],
  "(trans idle vehicle-turret)": [[16, "vector"]],
  "(anon-function 9 hal3-course)": [[96, "transport-params"]],
  "(method 17 turret-control)": [[16, "turret-unknown-stack-structure2"]],
  "(code active lightning-tracker)": [[16, "vector"]],
  "(anon-function 18 ctywide-bbush)": [
    [64, "vector"],
    [128, "vector"]
  ],
  "(method 9 city-level-info)": [
    [192, "vector"],
    [208, "vector"],
    [224, "vector"],
    [16, "vis-ray"],
    [128, "vector"],
    [144, "vector"]
  ],
  "(method 11 city-level-info)": [[16, "vector"]],
  "(method 17 city-level-info)": [[16, ["inline-array", "vis-grid-pos", 2]]],
  "(method 16 city-level-info)": [
    [48, "vis-grid-box"],
    [64, "vis-grid-box"]
  ],
  "(method 15 city-level-info)": [
    [32, "vis-grid-box"],
    [16, "vis-grid-box"]
  ],
  "(method 9 grid-info)": [[16, "vector"]],
  "(method 11 grid-info)": [[16, "bounding-box"]],
  "(method 12 city-level-info)": [[16, ["inline-array", "vector", 7]]],
  "(anon-function 1 drill-mech-master)": [[16, "event-message-block"]],
  "(enter hit drill-control-panel)": [[16, "event-message-block"]],
  "drill-plat-falling-trans": [[16, "quaternion"]],
  "(method 11 fire-floor)": [[64, "matrix3"]],
  "(trans drill-laser-idle drill-laser)": [[16, "vector"]],
  "(code die drill-metalhead-eggs)": [[16, "vector"]],
  "drill-falling-door-handler": [[16, "attack-info"]],
  "(method 25 under-shoot-block)": [[16, "matrix"]],
  "(code victory under-block)": [[16, "matrix"]],
  "(code sink-partially under-block)": [[16, "matrix"]],
  "(code rock under-block)": [[16, "matrix"]],
  "(code flip under-block)": [[16, "matrix"]],
  "(code follow under-block)": [[16, "matrix"]],
  "(code rise-up under-block)": [[16, "matrix"]],
  "underb-master-event-handler": [[32, "vector"]],
  "(method 22 under-warp)": [[32, "vector"]],
  "(method 13 under-mine-chain-physics)": [[16, "vector"]],
  "(method 22 under-laser)": [
    [16, "collide-query"],
    [576, "event-message-block"],
    [560, "vector"]
  ],
  "(enter idle under-laser)": [[32, "vector"]],
  "merc-blend-shape": [[16, ["array", "int16", 128]]],
  "(method 55 centipede)": [[64, "collide-query"]],
  "(post hostile centipede)": [[16, "vector"]],
  "(code intro-shooting sig-under)": [[16, "vector"]],
  "(enter flee squid)": [[48, "vector"]],
  "(enter fire squid)": [[48, "vector"]],
  "(method 45 squid)": [
    [16, ["inline-array", "vector", 13]],
    [224, "vector"],
    [240, "vector"],
    [576, "vector"]
  ],
  "(method 50 squid)": [
    [16, "script-context"],
    [256, "vector"]
  ],
  "(method 51 squid)": [[16, "vector"]],
  "(method 23 squid-tentacle)": [
    [736, "vector"],
    [752, "vector"],
    [768, "vector"],
    [784, "vector"],
    [800, "vector"],
    [816, "vector"],
    [832, "collide-query"],
    [1376, "vector"],
    [1392, "vector"],
    [1408, "vector"],
    [1424, "vector"],
    [1440, "vector"],
    [16, "collide-query"],
    [560, "bounding-box"]
  ],
  "squid-grenade-move": [[48, "matrix"]],
  "(method 24 security-wall)": [[16, ["inline-array", "vector", 1]]],
  "(method 35 cty-guard-turret)": [
    [144, "vector"],
    [80, "vector"]
  ],
  "(method 24 parking-spot)": [[16, "collide-query-with-2vec"]],
  "(method 23 parking-spot)": [
    [16, ["inline-array", "collide-query", 1]],
    [560, ["inline-array", "vector", 1]]
  ],
  "(event idle propa)": [[16, "vector"]],
  "(post idle propa)": [[16, "vector"]],
  "(trans talking burning-bush)": [
    [32, "vector"],
    [64, "vector"]
  ],
  "(trans menu burning-bush)": [[128, "vector"]],
  "fruit-check-ground-bounce": [[16, "vector"]],
  "(method 120 boat-base)": [[80, "vector"]],
  "(method 29 boat-base)": [[16, "matrix"]],
  "(method 23 ctyport-mine)": [
    [32, "vector"],
    [48, "vector"]
  ],
  "(post idle intro-flamer)": [
    [160, "vector"],
    [176, "vector"]
  ],
  "demo-plug-lightning": [[16, "vector"]],
  "(code idle demo-control)": [
    [16, ["array", "symbol", 6]],
    [48, ["array", "symbol", 6]]
  ],
  "(anon-function 2 delivery-task)": [[96, ["inline-array", "vector", 1]]],
  "(post move-rift-rider stad-samos)": [
    [96, "vector"],
    [128, "vector"]
  ],
  "(trans idle palent-turret)": [[32, "vector"]],
  "(post idle fort-elec-belt-inst)": [[96, "event-message-block"]],
  "(post running fort-elec-belt-inst)": [
    [1120, "collide-query"],
    [144, "vector"],
    [1680, "vector"],
    [96, "event-message-block"],
    [816, "bounding-box"],
    [848, ["inline-array", "sphere", 17]]
  ],
  "(post idle cas-conveyor-switch)": [[592, "vector"]],
  "(post idle cas-electric-fence)": [[688, "vector"]],
  "(method 11 cas-switch)": [[32, "vector"]],
  "(trans roll-hostile roboguard-level)": [[80, "vector"]],
  "(code roll-hostile roboguard-level)": [[16, "vector"]],
  "(method 74 roboguard-level)": [
    [16, "vector"],
    [32, "vector"]
  ],
  "(method 76 roboguard-level)": [[32, "vector"]],
  "(code spawning cas-robot-door)": [[16, "enemy-init-by-other-params"]],
  "(method 179 bombbot)": [
    [592, "vector"],
    [624, "vector"],
    [672, "vector"],
    [720, "vector"]
  ],
  "(method 182 bombbot)": [
    [144, "collide-query"],
    [16, "matrix"],
    [80, "matrix"],
    [752, "quaternion"]
  ],
  "(trans hostile bombbot)": [[48, "vector"]],
  "(enter explode bombbot)": [
    [112, "vector"],
    [128, "vector"],
    [144, "vector"],
    [224, "vector"],
    [240, "vector"]
  ],
  "(method 183 bombbot)": [
    [48, "vector"],
    [64, "vector"],
    [144, "vector"]
  ],
  "bombbot-spread-lightning-lazer": [
    [96, "vector"],
    [64, "vector"]
  ],
  "bombbot-callback": [[64, "vector"]],
  "bombbot-gun-swivel-callback": [
    [16, "vector"],
    [80, "vector"]
  ],
  "bombbot-gun-callback": [
    [32, "vector"],
    [80, "vector"]
  ],
  "(method 181 bombbot)": [[16, ["array", "collide-shape", 64]]],
  "test-gen-perms": [[16, "gen-perms-context"]],
  "gen-perms": [[16, "gen-perms-context"]],
  "(method 11 hover-formation-control)": [[16, ["inline-array", "vector", 16]]],
  "(method 11 hover-formation)": [[16, "vector"]],
  "birth-func-onin-bubble-birth-pop": [[16, "vector"]],
  "birth-func-onin-bubble-pop": [[16, "vector"]],
  "(exit active onin-game)": [[96, ["array", "pointer", 3]]],
  "(enter active onin-game)": [[16, ["array", "pointer", 3]]],
  "check-drop-level-ctyport-drop-userdata": [[16, "vector"]],
  "update-height": [[16, "vector"]],
  "(method 30 nav-graph-editor)": [[16, "matrix"]],
  "(method 31 nav-graph-editor)": [[16, "vector"]],
  "(method 28 nav-graph-editor)": [
    [16, "vector"],
    [32, "vector"],
    [48, ["inline-array", "vector", 2]]
  ],
  "(method 34 nav-graph-editor)": [
    [880, "matrix"],
    [80, "vector"]
  ],
  "(method 42 nav-graph-editor)": [[16, "vector"]],
  "(method 45 nav-graph-editor)": [[16, "vector"]],
  "(method 43 nav-graph-editor)": [[96, "vector"]],
  "(method 32 nav-graph-editor)": [
    [16, "vector"],
    [32, "vector"]
  ],
  "(post draw-closest-minimap nav-graph-editor)": [
    [16, ["inline-array", "vector", 5]]
  ],
<<<<<<< HEAD
  "(method 194 citizen)": [
    [80, "vector"],
    [32, "iter-seg"],
    [16, "vector"]
  ],
  "(method 191 citizen)": [[32, "iter-seg"]],
  "(method 189 citizen)": [
    [64, "vector"],
    [80, "vector"]
  ],
  "(method 190 citizen)": [
    [80, "vector"],
    [96, "vector"]
  ],
  "iter-seg-clear-path": [
    [16, "vector"],
    [32, "vector"],
    [48, "vector"],
    [64, "vector"]
  ],
  "(method 202 citizen-enemy)": [
    [32, ["array", "collide-shape", 64]],
    [16, "vector"]
  ],
  "(trans move-to-vehicle civilian)": [
    [32, "vector"],
    [128, "vector"]
  ],
  "civilian-flee-post": [
    [48, "vector"],
    [16, "vector"],
    [32, "vector"],
    [80, "vector"]
  ],
  "civilian-avoid-danger-post": [[112, "vector"]],
  "civilian-clear-path-post": [[96, "vector"]],
  "(method 224 crimson-guard)": [
    [32, "vector"],
    [656, "vector"],
    [720, "vector"]
  ],
  "(method 218 crimson-guard)": [
    [32, "vector"],
    [48, "vector"],
    [96, "vector"],
    [160, "vector"],
    [176, "vector"],
    [16, "vector"]
  ],
  "(method 220 crimson-guard)": [[16, "vector"]],
  "(post hostile crimson-guard)": [
    [16, "vector"],
    [96, "vector"]
=======
  "(method 69 traffic-engine)": [
    [16, ["array", "collide-shape", 40]]
  ],
  "(method 60 traffic-engine)": [
    [16, ["array", "collide-shape", 64]]
  ],
  "(method 85 bike-base)": [
    [16, ["inline-array", "matrix", 3]]
  ],
  "target-pilot-post": [
    [48, "collide-query-with-5vec"],
    [640, "matrix"]
  ],
  "target-pilot-trans": [
    [16, ["inline-array", "vector", 10]]
  ],
  "(code target-pilot-get-off)": [
    [96, ["inline-array", "vector", 10]]
>>>>>>> 45f7770c
  ]
}<|MERGE_RESOLUTION|>--- conflicted
+++ resolved
@@ -1946,7 +1946,25 @@
   "(post draw-closest-minimap nav-graph-editor)": [
     [16, ["inline-array", "vector", 5]]
   ],
-<<<<<<< HEAD
+  "(method 69 traffic-engine)": [
+    [16, ["array", "collide-shape", 40]]
+  ],
+  "(method 60 traffic-engine)": [
+    [16, ["array", "collide-shape", 64]]
+  ],
+  "(method 85 bike-base)": [
+    [16, ["inline-array", "matrix", 3]]
+  ],
+  "target-pilot-post": [
+    [48, "collide-query-with-5vec"],
+    [640, "matrix"]
+  ],
+  "target-pilot-trans": [
+    [16, ["inline-array", "vector", 10]]
+  ],
+  "(code target-pilot-get-off)": [
+    [96, ["inline-array", "vector", 10]]
+  ],
   "(method 194 citizen)": [
     [80, "vector"],
     [32, "iter-seg"],
@@ -2000,25 +2018,5 @@
   "(post hostile crimson-guard)": [
     [16, "vector"],
     [96, "vector"]
-=======
-  "(method 69 traffic-engine)": [
-    [16, ["array", "collide-shape", 40]]
-  ],
-  "(method 60 traffic-engine)": [
-    [16, ["array", "collide-shape", 64]]
-  ],
-  "(method 85 bike-base)": [
-    [16, ["inline-array", "matrix", 3]]
-  ],
-  "target-pilot-post": [
-    [48, "collide-query-with-5vec"],
-    [640, "matrix"]
-  ],
-  "target-pilot-trans": [
-    [16, ["inline-array", "vector", 10]]
-  ],
-  "(code target-pilot-get-off)": [
-    [96, ["inline-array", "vector", 10]]
->>>>>>> 45f7770c
   ]
 }