--- conflicted
+++ resolved
@@ -785,8 +785,6 @@
     [64, "vector"],
     [80, "vector"]
   ],
-<<<<<<< HEAD
-=======
   "(event target-board-halfpipe)": [[16, "vector"]],
   "process-drawable-shock-effect": [[16, "matrix"]],
   "(code target-board-get-on)": [[16, "event-message-block"]],
@@ -910,8 +908,5 @@
     [32, "vector"],
     [48, "vector"]
   ],
-  "target-board-pre-move": [[112, "vector"]],
->>>>>>> b5705bde
-  // placeholder
-  "placeholder-do-not-add-below": []
+  "target-board-pre-move": [[112, "vector"]]
 }