--- conflicted
+++ resolved
@@ -2138,16 +2138,6 @@
     [208, "mystery-traffic-object-spawn-params-1"]
   ],
   "choose-next-branch-no-exit-level": [[32, "pw-iter-seg"]],
-<<<<<<< HEAD
-  "(post spin pal-rot-gun)": [[16, "matrix"]],
-  "(method 11 pal-electric-fan)": [[16, "vector"]],
-  "(post idle pal-electric-fan)": [
-    [16, "vector"],
-    [64, "vector"],
-    [80, "vector"]
-  ],
-  "(method 23 pal-rot-gun)": [[16, "projectile-init-by-other-params"]]
-=======
   "(method 235 kid-escort)": [[16, "vector"]],
   "(trans move-to-vehicle kid-escort)": [[16, ["inline-array", "matrix", 2]]],
   "(code board-vehicle kid-escort)": [[16, "matrix"]],
@@ -2199,6 +2189,13 @@
   ],
   "(method 15 race-state)": [[16, "matrix"]],
   "(method 20 race-manager)": [[16, ["inline-array", "vector", 5]]],
-  "(method 16 race-state)": [[16, "mystery-race-manager-type"]]
->>>>>>> b7cfd80b
+  "(method 16 race-state)": [[16, "mystery-race-manager-type"]],
+  "(post spin pal-rot-gun)": [[16, "matrix"]],
+  "(method 11 pal-electric-fan)": [[16, "vector"]],
+  "(post idle pal-electric-fan)": [
+    [16, "vector"],
+    [64, "vector"],
+    [80, "vector"]
+  ],
+  "(method 23 pal-rot-gun)": [[16, "projectile-init-by-other-params"]]
 }