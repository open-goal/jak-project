{
  "quaternion-exp!": [[16, "vector"]],
  "quaternion-axis-angle!": [[16, "vector"]],
  "quaternion-vector-angle!": [[16, "vector"]],
  "quaternion-look-at!": [[16, "matrix"]],
  "quaternion-smooth-seek!": [[16, ["inline-array", "quaternion", 2]]],
  // possible for automatic detection:
  "eul->matrix": [[16, "vector"]],
  "vector-sincos!": [[16, "vector"]],
  "vector-reflect-flat-gravity!": [
    [16, "vector"],
    [32, "vector"]
  ],
  "vector-line-distance": [
    [16, "vector"],
    [32, "vector"],
    [48, "vector"],
    [64, "vector"]
  ],
  "vector-line-distance-point!": [
    [16, "vector"],
    [32, "vector"],
    [48, "vector"],
    [64, "vector"]
  ],
  "forward-up-nopitch->inv-matrix": [[16, "vector"]],
  "forward-up-nopitch->quaternion": [[16, "matrix"]],
  "forward-up->quaternion": [
    [16, "matrix"],
    [80, "vector"]
  ],
  "quaternion-from-two-vectors!": [[16, "vector"]],
  "quaternion-from-two-vectors-max-angle!": [[16, "vector"]],
  "matrix-from-two-vectors!": [[16, "vector"]],
  "matrix-from-two-vectors-max-angle!": [[16, "vector"]],
  "matrix-from-two-vectors-max-angle-partial!": [[16, "vector"]],
  "matrix-from-two-vectors-partial-linear!": [[16, "vector"]],
  "matrix-remove-z-rot": [
    [16, "vector"],
    [32, "matrix"]
  ],
  "matrix-rot-diff!": [
    [16, "quaternion"],
    [32, "quaternion"],
    [48, "quaternion"]
  ],
  "quaternion-seek": [
    [16, "matrix"],
    [80, "matrix"],
    [144, "quaternion"]
  ],
  "vector-segment-overlap": [
    [16, "vector"],
    [32, "vector"],
    [48, "vector"],
    [64, "vector"]
  ],
  "line-sphere-intersection?": [
    [16, "vector"],
    [32, "vector"],
    [48, "vector"]
  ],
  "forward-up->inv-matrix": [[16, "vector"]],
  "quaternion-from-two-vectors-partial!": [[16, "vector"]],
  "quaternion-from-two-vectors-max-angle-partial!": [[16, "vector"]],
  "matrix-from-two-vectors-smooth!": [[16, "vector"]],
  "matrix-from-two-vectors-the-long-way-smooth!": [[16, "vector"]],
  "quaternion-from-two-vectors-smooth!": [[16, "matrix"]],
  "vector-deg-seek": [[16, "matrix"]],
  "vector-deg-slerp": [
    [16, "matrix"],
    [80, "vector"],
    [96, "vector"]
  ],
  "circle-test": [
    [16, "sphere"],
    [32, "sphere"],
    [48, "vector"],
    [64, "vector"]
  ],
  "vector-vector-deg-slerp!": [
    [16, "vector"],
    [32, "vector"],
    [48, "quaternion"],
    [64, "quaternion"],
    [80, "quaternion"],
    [96, "vector"]
  ],
  "vector-circle-tangent-new": [
    [16, "sphere"],
    [32, "vector"],
    [48, "vector"]
  ],
  "vector-circle-tangent": [
    [16, "sphere"],
    [32, "vector"],
    [48, "vector"],
    [64, "vector"]
  ],
  "curve-length": [
    [16, "vector"],
    [32, "vector"]
  ],
  "curve-closest-point": [
    [16, "vector"],
    [32, "vector"]
  ],
  "closest-pt-in-triangle": [
    [16, "vector"],
    [32, "vector"],
    [48, "vector"]
  ],
  "vector-plane-distance": [[16, "vector"]],
  "vector-smooth-seek!": [[16, "vector"]],
  "vector-vector-angle-safe": [
    [16, "vector"],
    [32, "vector"]
  ],
  "move-target-from-pad": [
    [16, "vector"],
    [32, "vector"],
    [48, "matrix"]
  ],
  "reverse-transform-point!": [
    [16, "vector"],
    [32, "vector"],
    [48, "vector"]
  ],
  "init-for-transform": [
    [16, "matrix"],
    [80, "matrix"],
    [144, "vector4s-3"],
    [192, "vector"],
    [208, "vector4s-3"]
  ],
  "draw-sprite2d-xy": [[16, "draw-context"]],
  "screen-gradient": [[16, "draw-context"]],
  "play": [
    [16, "event-message-block"],
    [96, ["array", "symbol", 10]]
  ],
  "store-image": [[16, "file-stream"]],
  "joint-mod-blend-world-callback": [[160, "vector"]],
  "joint-mod-rotate-local-callback": [[16, "vector"]],
  "light-hash-get-bucket-index": [[16, "vector4w"]],
  "(method 10 cam-vector-seeker)": [[16, "vector"]],
  "(method 39 nav-mesh)": [
    [16, "vector"],
    [32, "vector"]
  ],
  "(method 41 nav-mesh)": [
    [16, "vector"],
    [32, "vector"]
  ],
  "show-level": [[16, ["array", "symbol", 10]]],
  "(method 17 mood-control)": [[16, "vector"]],
  "(method 9 mood-control)": [[16, "mood-control-work "]],
  "string->sound-name": [[16, "qword"]],
  "doppler-pitch-shift": [[16, ["inline-array", "vector", 2]]],
  "(anon-function 1 gsound)": [
    [16, ["array", "symbol", 4]],
    [32, ["array", "symbol", 4]]
  ],
  "matrix<-parented-transformq!": [[16, "vector"]],
  "(method 9 cylinder)": [
    [48, "cylinder-verts"],
    [432, "cylinder-verts"],
    [816, "matrix"],
    [880, "matrix"]
  ],
  "(method 9 cylinder-flat)": [
    [48, "cylinder-flat-verts"],
    [208, "cylinder-flat-verts"],
    [368, "matrix"],
    [432, "vector"]
  ],
  // debug
  "add-debug-point": [
    [16, "vector4w-2"],
    [48, "vector"]
  ],
  "internal-draw-debug-line": [
    [16, "vector4w-2"],
    [48, "vector4w-2"],
    [80, "vector"],
    [96, "vector"]
  ],
  "internal-draw-debug-text-3d": [
    [16, "vector4w"],
    [32, "font-context"]
  ],
  "add-debug-triangle-normal": [
    [16, "vector"],
    [32, "vector"]
  ],
  "add-debug-flat-triangle": [
    [16, "vector4w-3"],
    [64, "vector4w-3"],
    [112, "vector"],
    [128, "vector"],
    [144, "vector"]
  ],
  "add-debug-line2d": [
    [16, "vector4w"],
    [32, "vector4w"]
  ],
  "add-debug-box": [
    [16, "vector"],
    [32, "vector"]
  ],
  "add-debug-box-with-transform": [
    [16, ["inline-array", "vector", 8]],
    [144, ["inline-array", "vector", 2]],
    [176, "vector"]
  ],
  "add-debug-x": [
    [16, "vector"],
    [32, "vector"]
  ],
  "add-debug-cross": [
    [16, "vector"],
    [32, "vector"],
    [48, "vector"],
    [64, "vector"],
    [80, "vector"],
    [96, "vector"],
    [112, "vector"],
    [128, "vector"]
  ],
  "add-debug-sphere-with-transform": [[16, "vector"]],
  "add-debug-line-sphere": [
    [48, "matrix"],
    [112, "matrix"],
    [128, "vector"],
    [144, "vector"],
    [160, "vector"],
    [176, "vector"],
    [208, "vector"],
    [192, "vector"]
  ],
  "add-debug-circle": [
    [16, "vector"],
    [32, "vector"]
  ],
  "add-debug-vector": [[16, "vector"]],
  "add-debug-quaternion": [[16, "matrix"]],
  "add-debug-yrot-vector": [[16, "vector"]],
  "add-debug-arc": [
    [16, "vector"],
    [32, "vector"]
  ],
  "add-debug-curve": [
    [16, "vector"],
    [32, "vector"]
  ],
  "add-debug-points": [[16, "vector"]],
  "add-debug-light": [[16, "vector"]],
  "add-debug-cursor": [[16, "vector"]],
  "dma-timeout-cam": [
    [16, "vector"],
    [32, "matrix"]
  ],
  // debug-sphere
  "make-debug-sphere-table": [
    [16, "vector"],
    [32, "vector"],
    [48, "vector"],
    [64, "vector"],
    [80, "vector"],
    [96, "vector"],
    [112, "vector"]
  ],
  "add-debug-sphere-from-table": [
    [16, "vector"],
    [48, "vector"],
    [64, "vector"]
  ],
  "matrix-3x3-triple-transpose-product": [[16, ["inline-array", "matrix", 3]]],
  "(method 14 rigid-body)": [[16, "quaternion"]],
  "(method 19 rigid-body)": [
    [16, "vector"],
    [32, "vector"]
  ],
  "(method 22 rigid-body)": [[16, "vector"]],
  "want-to-board?": [
    [16, "collide-query"],
    [560, ["inline-array", "sphere", 3]],
    [608, "vector"]
  ],
  "(method 10 cam-setting-data)": [[16, "event-message-block"]],
  "(method 18 tracking-spline)": [
    [16, "tracking-spline-sampler"],
    [32, "tracking-spline-sampler"]
  ],
  "cam-calc-follow!": [
    [16, "vector"],
    [32, "vector"],
    [48, "vector"],
    [64, "vector"]
  ],
  "slave-set-rotation!": [
    [96, "vector"],
    [112, "matrix"],
    [176, "vector"]
  ],
  "v-slrp2!": [
    [32, "vector"],
    [64, "matrix"]
  ],
  "v-slrp3!": [[32, "vector"]],
  "cam-state-from-entity": [[16, "curve"]], // decompiler guessed 'symbol' instead!
  "camera-teleport-to-entity": [[16, "transformq"]],
  "(event cam-master-active)": [
    [16, "event-message-block"],
    [96, "vector"],
    [112, "vector"],
    [16, "event-message-block"]
  ],
  "master-choose-entity": [[16, "event-message-block"]],
  "(code cam-pov180)": [
    [16, "vector"],
    [32, "vector"],
    [48, "vector"],
    [64, "vector"]
  ],
  "(code cam-pov-track)": [
    [16, "vector"],
    [32, "matrix"]
  ],
  "(code cam-eye)": [
    [16, "vector"],
    [32, "matrix"],
    [112, "vector"]
  ],
  "los-cw-ccw": [
    [16, "vector"],
    [32, "vector"],
    [48, "matrix"],
    [112, "vector"]
  ],
  "cam-los-spline-collide": [
    [16, "collide-query"],
    [560, "vector"],
    [576, "vector"]
  ],
  "cam-los-collide": [
    [16, "collide-query"],
    [592, "vector"],
    [608, "vector"]
  ],
  "cam-string-joystick": [
    [32, "vector"],
    [48, "matrix"],
    [128, "matrix"],
    [192, "vector"],
    [208, "vector"],
    [224, "matrix"]
  ],
  "cam-string-find-position-rel!": [[48, "collide-query"]],
  "cam-string-find-hidden": [[16, "collide-query"]],
  "cam-string-move": [[80, "collide-query"]],
  "(enter cam-string)": [[32, "collide-query"]],
  "cam-stick-code": [[64, "collide-query"]],
  "(trans cam-stick)": [
    [16, "matrix"],
    [80, "vector"],
    [96, "vector"],
    [112, "vector"]
  ],
  "(code cam-spline)": [[16, "curve"]],
  "(code cam-point-watch)": [
    [16, "vector"],
    [32, "vector"]
  ],
  "cam-free-floating-move": [[16, "camera-free-floating-move-info"]],
  "cam-helper-temp": [
    [16, "matrix"],
    [64, "vector"],
    [80, "matrix"]
  ],
  "update-view-planes": [
    [208, "vector"],
    [224, "vector"],
    [16, "view-frustum"]
  ],
  "camera-slave-debug": [
    [16, "vector"],
    [32, "vector"],
    [48, "matrix"],
    [128, "curve"]
  ],
  "cam-collision-record-draw": [
    [48, "collide-query"],
    [16, "vector4w"],
    [32, "vector4w"]
  ],
  "cam-debug-draw-tris": [[16, "vector4w"]],
  "draw-string-xy": [[16, "font-context"]],
  "(code die gun)": [
    [16, "projectile-init-by-other-params"],
    [112, "vector"],
    [128, "vector"],
    [144, "vector"]
  ],
  "draw-beam": [
    [16, "vector"],
    [32, "vector"],
    [48, "vector"]
  ],
  "gun-post": [
    [16, "vector"],
    [32, "vector"],
    [48, "projectile-init-by-other-params"],
    [144, "vector"],
    [160, "vector"],
    [176, "vector"]
  ],
  "(method 9 gun-info)": [
    [16, "collide-query"],
    [560, "vector"],
    [576, "vector"],
    [592, "vector"],
    [608, "vector"],
    [624, "vector"],
    [640, "vector"],
    [656, "vector"]
  ],
  "target-gun-fire-yellow": [[16, "projectile-init-by-other-params"]],
  "(method 14 collide-cache)": [[16, "bounding-box"]],
  "sp-adjust-launch": [[16, "matrix"]],
  "sp-launch-particles-death": [[16, "matrix"]],
  "sp-relaunch-particle-3d": [[16, "quaternion"]],
  "execute-part-engine": [
    [16, "matrix"],
    [80, "vector"]
  ],
  "sparticle-motion-blur-old": [
    [16, "vector"],
    [32, "vector4w"],
    [48, "vector4w"]
  ],
  "sp-orbiter": [
    [16, "vector"],
    [32, "vector"],
    [48, "matrix"]
  ],
  "joint-mod-ik-callback": [
    [16, "matrix"],
    [80, "matrix"],
    [144, "vector"],
    [160, "vector"],
    [176, "vector"],
    [192, "vector"],
    [208, "vector"],
    [224, "vector"],
    [272, "vector"],
    [256, "vector"],
    [288, "vector"],
    [304, "vector"],
    [320, "quaternion"],
    [336, "quaternion"],
    [352, "vector"],
    [448, "vector"],
    [464, "vector"],
    [480, "vector"],
    [496, "quaternion"],
    [512, "matrix"],
    [576, "vector"],
    [592, "matrix"],
    [656, "matrix"],
    [720, "matrix"]
  ],
  "joint-mod-look-at-handler": [
    [16, "vector"],
    [32, "vector"],
    [48, "vector"],
    [64, "vector"],
    [96, "vector"],
    [112, "vector"],
    [128, "vector"]
  ],
  "joint-mod-polar-look-at-guts": [[32, "vector"]],
  "joint-mod-world-look-at-handler": [[16, "vector"]],
  "joint-mod-joint-set-world-handler": [
    [32, "vector"],
    [48, "vector"]
  ],
  "joint-mod-joint-set*-world-handler": [[16, "matrix"]],
  "(method 11 chain-physics)": [
    [16, "matrix"],
    [80, "vector"],
    [128, "vector"],
    [144, "vector"],
    [160, "vector"],
    [176, "vector"],
    [192, "vector"],
    [208, "vector"],
    [224, "vector"],
    [240, "vector"],
    [256, "vector"]
  ],
  "(method 13 gui-control)": [[16, ["array", "sound-id", 4]]],
  "ja-play-spooled-anim": [[96, "event-message-block"]],
  "update-under-lights": [
    [16, "matrix"],
    [64, "vector"]
  ],
  "poly-find-nearest-edge": [
    [16, "vector"],
    [64, "vector"]
  ],
  "target-print-stats": [
    [32, "vector"],
    [48, "vector"]
  ],
  "build-conversions": [[16, "vector"]],
  "warp-vector-into-surface!": [[16, "matrix"]],
  "vector<-pad-in-matrix!": [[16, "vector"]],
  "target-no-ja-move-post": [[16, "overlaps-others-params"]],
  "do-target-gspot": [[16, "collide-query"]],
  "target-no-move-post": [[16, "overlaps-others-params"]],
  "add-gravity": [
    [16, "vector"],
    [32, "vector"],
    [48, "vector"],
    [64, "vector"]
  ],
  "target-no-stick-post": [[32, "collide-query"]],
  "target-swim-post": [[32, "collide-query"]],
  "target-real-post": [
    [16, "vector"],
    [32, "vector"],
    [48, "vector"],
    [64, "collide-query"]
  ],
  "joint-points": [
    [16, "vector"],
    [32, "vector"]
  ],
  "target-calc-camera-pos": [
    [16, "vector"],
    [32, "vector"]
  ],
  "target-compute-pole": [
    [16, "vector"],
    [32, "vector"],
    [48, "vector"],
    [64, "vector"],
    [80, "event-message-block"]
  ],
  "target-compute-edge-rider": [
    [16, "event-message-block"],
    [96, "bone"]
  ],
  "target-compute-edge": [
    [16, "event-message-block"],
    [96, "bone"]
  ],
  "bend-gravity": [[32, "vector"]],
  "wall-hide?": [
    [16, "collide-query"],
    [560, "vector"],
    [576, "vector"]
  ],
  "target-add-slide-factor": [
    [16, "vector"],
    [32, "vector"],
    [48, "vector"],
    [64, "vector"],
    [80, "vector"],
    [96, "vector"]
  ],
  "add-thrust": [
    [16, "vector"],
    [32, "vector"],
    [48, "vector"],
    [64, "vector"],
    [80, "vector"],
    [96, "vector"],
    [112, "vector"]
  ],
  "do-rotations2": [[16, "vector"]],
  "tobot-init": [[16, "event-message-block"]],
  "target-update-ik": [
    [16, "collide-query"],
    [560, "vector"],
    [576, "vector"],
    [592, "vector"],
    [608, "vector"],
    [624, "vector"],
    [640, "vector"],
    [656, "vector"],
    [672, "vector"]
  ],
  "leg-ik-callback": [
    [16, "vector"],
    [32, "vector"],
    [48, "vector"],
    [64, "vector"],
    [80, "vector"],
    [96, "vector"],
    [112, "vector"]
  ],
  "draw-history": [[16, "history-iterator"]],
  "target-collision-reaction": [
    [16, "vector"],
    [32, "vector"],
    [48, "matrix"]
  ],
  "turn-to-vector": [
    [16, "vector"],
    [32, "vector"]
  ],
  "flag-setup": [
    [16, "vector"],
    [32, "event-message-block"],
    [112, "vector"],
    [128, "vector"],
    [144, "vector"]
  ],
  "target-move-dist": [[16, "vector"]],
  "cam-layout-entity-volume-info-create": [
    [32, "vector"],
    [48, "vector"],
    [64, "vector"],
    [80, "vector"],
    [96, "vector"],
    [128, "vector"],
    [144, "vector"]
  ],
  "cam-layout-entity-info": [
    [16, "matrix"],
    [80, "vector"],
    [96, "vector"],
    [112, "vector"],
    [128, "vector"],
    [144, "curve"],
    [176, "vector"],
    [192, "vector"],
    [208, "vector"],
    [224, "curve"],
    [256, "vector"],
    [272, "vector"],
    [288, "vector"],
    [304, "curve"],
    [336, "vector"],
    [352, "vector"],
    [368, "interp-test-info"],
    [432, "vector"]
  ],
  "clmf-pos-rot": [
    [16, "vector"],
    [32, "vector"],
    [48, "matrix"],
    [112, "matrix"],
    [176, "vector"]
  ],
  "(method 9 plane-volume)": [
    [16, "vector"],
    [32, "vector"],
    [48, "vector"],
    [64, "vector"],
    [80, "vector"],
    [96, "vector"],
    [112, "vector"],
    [128, "vector"]
  ],
  "(method 31 entity-actor)": [[16, "nav-find-poly-parms"]],
  "(method 32 entity-actor)": [[32, "nav-find-poly-parms"]],
  "(method 36 nav-mesh)": [[16, "nav-route-portal"]],
  "(method 13 nav-engine)": [[16, "nav-vertex"]],
  "(method 12 nav-mesh)": [[16, "nav-vertex"]],
  "(method 44 nav-mesh)": [[32, "nav-poly"]],
  "(method 15 nav-mesh)": [[16, "vector"]],
  "(method 40 nav-mesh)": [
    [16, "vector"],
    [32, "vector"]
  ],
  "find-nearest-nav-mesh": [[16, "nav-find-poly-parms"]],
  "(method 10 nav-mesh)": [[32, "nav-find-poly-parms"]],
  "(method 34 nav-mesh)": [[16, "nav-poly"]],
  "(method 9 nav-mesh)": [[16, "vector"]],
  "debug-nav-validate-current-poly": [[16, "vector"]],
  "(method 11 nav-control)": [[16, "nav-find-poly-parms"]],
  "(method 15 nav-control)": [[16, "nav-find-poly-parms"]],
  "(method 16 nav-control)": [[16, "nav-find-poly-parms"]],
  "(method 46 nav-control)": [[16, "find-nav-sphere-ids-params"]],
  "circle-tangent-directions": [
    [16, "vector"],
    [32, "vector"],
    [48, "vector"]
  ],
  "(trans close com-airlock)": [[16, "script-context"]],
  "traj3d-calc-initial-velocity-using-tilt": [[16, "traj2d-params"]],
  "(method 9 cubic-curve)": [[16, "trajectory"]],
  "(method 10 cubic-curve)": [[16, "trajectory"]],
  "(method 11 cubic-curve)": [[16, "trajectory"]],
  "(method 12 cubic-curve)": [[16, "trajectory"]],
  "(method 13 cubic-curve)": [[16, "trajectory"]],
  "(method 13 combo-tracker)": [
    [16, "event-message-block"],
    [112, ["array", "collide-shape", 32]]
  ],
  "(anon-function 2 find-nearest)": [[128, "collide-query"]],
  "find-nearest-focusable": [[160, "collide-query"]],
  "(method 11 impact-control)": [
    [16, "touching-shapes-entry"],
    [48, "event-message-block"]
  ],
  "(method 16 collide-cache)": [[16, "collide-cache-tri"]],
  "(method 20 editable)": [
    [16, "vector"],
    [32, "vector"]
  ],
  "(method 31 editable-face)": [[16, "matrix"]],
  "(method 13 editable-face)": [
    [64, ["inline-array", "vector", 6]],
    [160, "vector"],
    [48, "vector"],
    [32, "vector"],
    [16, "vector"]
  ],
  "(method 30 editable-plane)": [
    [16, "vector"],
    [32, "vector"],
    [48, "vector"]
  ],
  "(method 13 editable-plane)": [[64, ["inline-array", "vector", 4]]],
  "execute-select": [[16, "vector"]],
  "(method 9 editable-array)": [[16, "vector"]],
  "execute-mouse-move": [
    [80, "vector"],
    [96, "vector"],
    [112, "vector"],
    [64, "vector"],
    [48, "vector"],
    [32, "vector"],
    [16, "vector"]
  ],
  "(method 12 editable-array)": [
    [96, "vector"],
    [160, "vector"]
  ],
  "insert-box": [
    [16, "vector"],
    [32, ["array", "int32", 8]]
  ],
  "(method 11 editable-region)": [[16, "vector2h"]],
  "(method 29 editable-face)": [
    [16, ["inline-array", "vector", 6]],
    [304, "matrix"],
    [112, ["inline-array", "vector", 6]],
    [240, ["array", "editable-point", 6]]
  ],
  "(method 10 editable-face)": [[16, ["inline-array", "vector", 6]]],
  "(method 11 editable)": [[16, "collide-query"]],
  "(method 10 editable-plane)": [[16, "matrix"]],
  "(method 9 game-task-node-info)": [[16, ["inline-array", "qword", 8]]],
  "(code retry task-manager)": [[16, "event-message-block"]],
  "(code complete task-manager)": [[16, "event-message-block"]],
  "(method 9 script-context)": [[16, "script-context"]],
  "(anon-function 32 script)": [
    [16, "vector"],
    [32, "vector"]
  ],
  "(method 19 load-state)": [[16, ["inline-array", "level-buffer-state", 6]]],
  "(method 17 load-state)": [[16, "script-context"]],
  "(method 26 level-group)": [
    [64, "vector"],
    [80, "vector"]
  ],
  "(event target-board-halfpipe)": [[16, "vector"]],
  "process-drawable-shock-effect": [
    [16, "matrix"],
    [80, "collide-query"]
  ],
  "(code target-board-get-on)": [[16, "event-message-block"]],
  "(enter target-board-get-on)": [
    [16, "vector"],
    [32, "vector"],
    [48, "vector"],
    [64, "vector"]
  ],
  "(enter target-board-get-off)": [
    [16, "vector"],
    [32, "vector"]
  ],
  "(trans target-board-ride-edge)": [[16, "vector"]],
  "target-board-compute-edge": [
    [16, "vector"],
    [32, "vector"],
    [128, "vector"]
  ],
  "target-board-spin-check": [
    [16, "vector"],
    [32, "vector"]
  ],
  "(code target-board-hit)": [
    [16, "vector"],
    [32, "vector"],
    [48, "vector"],
    [64, "vector"],
    [80, "event-message-block"]
  ],
  "target-board-ground-check": [
    [16, "vector"],
    [32, "event-message-block"]
  ],
  "(enter target-board-jump)": [
    [48, "vector"],
    [64, "event-message-block"]
  ],
  "(enter target-board-grenade)": [[16, "vector"]],
  "(enter target-board-turn-to)": [
    [16, "vector"],
    [32, "vector"]
  ],
  "(code target-board-hold)": [
    [16, "vector"],
    [32, "vector"]
  ],
  "(code target-board-flip)": [[16, "vector"]],
  "(exit target-board-ride-edge)": [[32, "collide-query"]],
  "(code target-board-trickx)": [[16, "vector"]],
  "(method 9 board-info)": [[16, "event-message-block"]],
  "init-var-jump": [
    [16, "event-message-block"],
    [96, "vector"]
  ],
  "(post target-slide-down-to-ground)": [
    [16, "vector"],
    [32, "vector"],
    [48, "vector"],
    [64, "vector"],
    [80, "vector"]
  ],
  "(enter target-attack-air)": [
    [16, "vector"],
    [32, "vector"],
    [48, "vector"]
  ],
  "(event target-attack-uppercut-jump)": [
    [16, "vector"],
    [32, "vector"],
    [48, "vector"]
  ],
  "target-board-ride-post": [
    [48, "vector"],
    [64, "vector"],
    [80, "collide-query"]
  ],
  "probe-test": [[16, "collide-query"]],
  "target-board-real-post": [
    [16, "vector"],
    [128, "vector"]
  ],
  "board-add-thrust": [[16, "vector"]],
  "target-board-collision": [
    [16, "vector"],
    [32, "vector"]
  ],
  "(code target-roll-flip)": [
    [16, "vector"],
    [32, "vector"]
  ],
  "(code target-flop)": [
    [16, "vector"],
    [32, "vector"],
    [48, "vector"]
  ],
  "(trans target-flop)": [[16, "event-message-block"]],
  "(enter target-flop)": [[16, "vector"]],
  "(code target-running-attack)": [[32, "collide-query"]],
  "mod-var-jump": [
    [16, "vector"],
    [32, "vector"]
  ],
  "(trans target-running-attack)": [
    [16, "vector"],
    [32, "vector"],
    [48, "vector"]
  ],
  "target-board-pre-move": [[112, "vector"]],
  // stack guesser can't handle inline arrays
  "(method 11 blocking-plane)": [[16, ["inline-array", "vector", 2]]],
  // stack guesser can't handle inline arrays
  "blocking-plane-spawn": [[16, ["inline-array", "vector", 2]]],
  // stack guesser can't handle inline arrays
  "(enter active elec-gate)": [[176, ["inline-array", "vector", 2]]],
  "(method 46 elevator)": [
    // bad stack guess (method type was a path-step)
    [16, "path-step"]
  ],
  "(method 10 nav-node)": [[16, "vector"]],
  "(method 9 nav-graph)": [[16, "matrix"]],
  "(method 10 xz-height-map)": [[16, "matrix"]],
  "(method 13 xz-height-map)": [[16, "vector4w-2"]],
  "(method 9 nav-node)": [[48, "nav-graph-link"]],
  "(method 18 drawable-region-face)": [
    [16, "vector"],
    [32, "vector"]
  ],
  "particle-adgif-callback": [[16, ["inline-array", "vector", 4]]],
  "sparticle-respawn-heights": [[16, "vector"]],
  "sparticle-respawn-timer": [[16, "vector"]],
  "check-drop-level-rain": [[16, "vector"]],
  "check-water-level-drop": [[16, "vector"]],
  "check-water-level-drop-motion": [[16, "vector"]],
  "water-info<-region": [[16, "script-context"]],
  "(method 52 collide-shape)": [[16, "water-info"]],
  "cshape-reaction-update-state": [
    [16, "vector"],
    [32, "vector"]
  ],
  "(code target-darkjak-giant)": [
    [96, "collide-query"],
    [640, ["inline-array", "sphere", 1]]
  ],
  "(code target-darkjak-bomb1)": [
    [16, "vector"],
    [112, "vector"],
    [128, "event-message-block"]
  ],
  "(code target-darkjak-bomb0)": [
    [32, "vector"],
    [48, "vector"]
  ],
  "set-forward-vel": [
    [16, "vector"],
    [32, "vector"]
  ],
  "delete-back-vel": [
    [16, "vector"],
    [32, "vector"]
  ],
  "(method 16 target)": [[16, "vector"]],
  "can-exit-duck?": [
    [16, "collide-query"],
    [560, ["inline-array", "sphere", 2]]
  ],
  "target-send-attack": [[16, "event-message-block"]],
  "(trans target-pole-cycle)": [[16, "vector"]],
  "(enter target-float)": [[16, "vector"]],
  "(trans target-float)": [
    [16, "vector"],
    [32, "vector"],
    [48, "vector"],
    [64, "vector"],
    [80, "vector"]
  ],
  "(code target-launch)": [[16, "event-message-block"]],
  "(anon-function 11 target2)": [[16, "vector"]],
  "(code target-load-wait)": [[16, "event-message-block"]],
  "target-generic-event-handler": [[16, "event-message-block"]],
  "(code target-swim-jump)": [[16, "vector"]],
  "(code target-swim-down)": [[16, "vector"]],
  "(method 10 water-control)": [
    [16, "water-info"],
    [224, "vector"]
  ],
  "(anon-function 10 water)": [[16, "vector"]],
  "target-bomb1-fire-shot": [
    [96, "vector"],
    [112, "vector"]
  ],
  "water-anim-event-handler": [
    [16, "vector"],
    [32, "event-message-block"]
  ],
  "(post fall crate)": [
    [32, "collide-query"],
    [16, "vector"]
  ],
  "(enter fall crate)": [[16, "event-message-block"]],
  "target-gun-find-track": [[64, "event-message-block"]],
  "target-gun-build-track-list": [
    [16, "vector"],
    [32, "vector"]
  ],
  "target-gun-joint-pre0": [
    [640, ["inline-array", "sphere", 2]],
    [656, "vector"]
  ],
  "cloud-track": [[16, "vector"]],
  "progress-post": [[112, "hud-box"]],
  "(method 10 menu-missions-option)": [[224, "hud-box"]],
  "(method 10 menu-secret-option)": [[64, "hud-box"]],
  "(method 10 menu-highscores-option)": [[16, "hud-box"]],
  "master-track-target": [[16, "vector"]],
  "cam-string-line-of-sight": [[192, "collide-query"]],
  "(enter cam-circular)": [[32, "collide-query"]],
  "(method 26 rigid-body)": [[16, ["inline-array", "vector", 8]]],
  "(method 47 rigid-body-object)": [[16, "matrix"]],
  "(method 16 sky-work)": [[16, "vector"]],
  "(method 17 sky-work)": [[16, "vector"]],
  // stack casts can't be guessed in a "run in process" (since the arg numbers are shifted?)
  "lightning-start": [
    [16, "vector"],
    [32, "vector"]
  ],
  "lightning-trail-fractal-gen": [
    [16, "vector"],
    [32, "vector"],
    [48, "vector"],
    [64, "vector"]
  ],
  "(method 24 game-info)": [[16, ["array", "uint16", 512]]],
  "add-a-bunch": [[16, "vector"]],
  "(method 23 grid-hash)": [
    [16, "grid-hash-box"],
    [32, "grid-hash-box"],
    [48, "vector"],
    [64, "vector"]
  ],
  "(method 14 grid-hash)": [
    [16, "vector"],
    [32, "vector"]
  ],
  "(method 15 sphere-hash)": [[16, "vector"]],
  "draw-grid": [
    [16, "vector"],
    [32, "vector"],
    [48, "vector"]
  ],
  "(method 32 sphere-hash)": [[32, "vector"]],
  "(method 37 spatial-hash)": [[48, "vector"]],
  "(method 10 carry-info)": [[16, "vector"]],
  "(method 12 carry-info)": [[16, "vector"]],
  "(method 13 carry-info)": [
    [16, "event-message-block"],
    [144, "matrix"]
  ],
  "(method 16 carry-info)": [[16, "event-message-block"]],
  "(method 23 task-arrow)": [[16, "collide-query-with-vec"]],
  "(method 38 projectile)": [[16, "collide-query"]],
  "projectile-move-fill-all-dirs": [[16, "collide-query"]],
  "projectile-move-fill-line-sphere": [[16, "collide-query"]],
  "projectile-update-velocity-add-gravity": [[16, "vector"]],
  "projectile-bounce-falling-post": [[16, "collide-query"]],
  "cshape-reaction-default": [
    [16, "vector"],
    [32, "vector"]
  ],
  "(method 26 gun-blue-shot)": [[32, "vector"]],
  "(method 38 gun-blue-shot)": [[16, "collide-query"]],
  "someone-fire-yellow": [[16, "projectile-init-by-other-params"]],
  "(method 25 gun-yellow-shot)": [[32, "vector"]],
  "(method 38 gun-yellow-shot)": [[16, "collide-query"]],
  "target-gun-fire-red": [
    // TODO needed to prevent infinite loop
    [16, "vector"]
  ],
  "(method 26 gun-red-shot)": [[16, "vector"]],
  "(method 28 gun-red-shot)": [[16, "collide-query"]],
  "(method 24 gun-red-shot)": [[16, "collide-query"]],
  "(method 52 nav-state)": [
    [16, "nav-avoid-spheres-params"],
    [112, "nav-ray"]
  ],
  "(method 31 nav-state)": [
    [16, "nav-avoid-spheres-params"],
    [112, "nav-ray"]
  ],
  "(method 24 nav-state)": [[16, "vector"]],
  "(method 34 nav-state)": [[16, "vector"]],
  "(method 9 nav-control)": [[16, "vector"]],
  "(method 37 nav-state)": [[16, "vector"]],
  "(method 33 nav-state)": [[16, "clamp-travel-vector-to-mesh-return-info"]],
  "(method 32 nav-state)": [
    [16, "check-vector-collision-with-nav-spheres-info"]
  ],
  "(method 28 nav-state)": [[208, "vector"]],
  "(method 11 nav-state)": [
    [16, "vector"],
    [32, "vector"]
  ],
  "(method 49 nav-state)": [[16, "nav-ray"]],
  "check-drop-level-ctysluma-drop-userdata": [[16, "vector"]],
  "(method 54 enemy)": [[80, "vector"]],
  "enemy-falling-post": [[16, "vector"]],
  "enemy-die-falling-post": [[16, "vector"]],
  "(method 100 enemy)": [
    [672, "vector"],
    [688, "vector"]
  ],
  "(method 102 nav-enemy)": [[32, "collide-query"]],
  "(method 100 nav-enemy)": [
    [672, "vector"],
    [688, "vector"]
  ],
  "(method 176 nav-enemy)": [[16, "nav-gap-info"]],
  "(method 143 nav-enemy)": [[16, "vector"]],
  "(code jump nav-enemy)": [[16, "enemy-jump-info"]],
  "(method 145 nav-enemy)": [[16, "vector"]],
  "(method 150 nav-enemy)": [[16, "vector"]],
  "(anon-function 88 nav-enemy)": [[16, "vector"]],
  "(anon-function 93 nav-enemy)": [[16, "vector"]],
  "(method 54 rigid-body-platform)": [[16, "vector"]],
  "target-carry-update": [[560, ["inline-array", "sphere", 1]]],
  "(code target-carry-drop)": [[672, ["inline-array", "sphere", 1]]],
  "(code target-carry-throw)": [[640, ["inline-array", "sphere", 1]]],
  "(code target-hit)": [[16, "vector"]],
  "(method 39 battle)": [[64, "transformq"]],
  "add-collide-debug-box": [[16, "bounding-box"]],
  "collide-list-fill-bg-using-box": [
    [32, "matrix"],
    [96, "collide-query"]
  ],
  "collide-list-fill-bg-using-line-sphere": [
    [32, "matrix"],
    [96, "collide-query"]
  ],
  "(method 11 collide-mesh)": [[16, "spat-work"]],
  "(method 10 collide-mesh)": [[16, "oot-work"]],
  "(method 9 touching-list)": [[16, "add-prims-touching-work"]],
  "(method 12 touching-list)": [[16, "event-message-block"]],
  "(method 20 collide-edge-work)": [[16, "vector"]],
  "(method 13 collide-edge-work)": [[16, "faei-stack-vars"]],
  "(method 9 collide-edge-edge)": [
    [16, "matrix"],
    [80, ["inline-array", "sphere", 6]]
  ],
  "(method 12 ocean)": [[16, "vector"]],
  "(method 18 ocean)": [
    [16, "vector"],
    [32, "vector4"],
    [48, "vector"]
  ],
  "(method 28 ocean)": [[16, "vector"]],
  "(method 33 ocean)": [[16, "vector"]],
  "(method 34 ocean)": [[16, "vector"]],
  "(method 35 ocean)": [[16, "vector"]],
  "(method 36 ocean)": [
    [16, "vector"],
    [32, "vector"]
  ],
  "(method 46 ocean)": [[16, "vector"]],
  "(method 59 ocean)": [[16, "vector"]],
  "(method 60 ocean)": [
    [16, "vector"],
    [32, "vector"]
  ],
  "(method 61 ocean)": [
    [16, "vector"],
    [32, "vector"]
  ],
  "(method 62 ocean)": [
    [16, "vector"],
    [32, "vector"]
  ],
  "(method 63 ocean)": [
    [16, "vector"],
    [32, "vector"]
  ],
  "(method 67 ocean)": [[16, "vector"]],
  "(method 18 collide-shape-prim-mesh)": [[16, "collide-tri-result"]],
  "(method 15 collide-shape-prim-sphere)": [[16, "collide-tri-result"]],
  "target-attack-up": [[16, "event-message-block"]],
  "(method 37 control-info)": [[48, "vector"]],
  "(method 45 collide-shape)": [[16, "do-push-aways-work"]],
  "(method 50 collide-shape)": [[32, "vector"]],
  "(method 44 collide-shape)": [[16, "pull-rider-info"]],
  // placeholder
  "placeholder-do-not-add-below": [],
  "(method 25 guard-shot)": [[32, "vector"]],
  "(enter impact guard-shot)": [[16, "traffic-danger-info"]],
  "(method 38 guard-shot)": [[16, "collide-query"]],
  "(method 38 guard-lazer-shot)": [
    [16, "collide-query"],
    [560, "vector"]
  ],
  "(method 25 metalhead-shot)": [
    [16, "vector"],
    [32, "vector"]
  ],
  "spawn-metalhead-grenade": [[16, "projectile-init-by-other-params"]],
  "spawn-metalhead-projectile": [[16, "projectile-init-by-other-params"]],
  "(method 24 grid-hash)": [[16, "vector"]],
  "(method 11 grid-hash)": [
    [16, "vector"],
    [32, "vector"]
  ],
  "(method 11 flow-control)": [
    [80, "vector"],
    [128, "vector"]
  ],
  "(method 9 joint-control)": [[16, "vector"]],
  "check-shell-level1": [[16, "vector"]],
  "check-shell-level2": [[16, "vector"]],
  "birth-func-target-orient": [[48, "vector"]],
  "birth-func-vector-orient": [[32, "vector"]],
  "(enter cam-launcher-longfall)": [[16, "vector"]],
  "explosion-init-by-other": [[16, "traffic-danger-info"]],
  "process-drawable-shock-skel-effect": [
    [176, "matrix"],
    [256, "vector"],
    [272, "vector"],
    [288, "vector"],
    [304, "quaternion"],
    [384, "vector"]
  ],
  "(method 20 collide-cache)": [[16, "matrix"]],
<<<<<<< HEAD
  "col-rend-draw": [
    [16, "matrix"]
  ],
  "dma-add-process-drawable": [
    [64, "light-group"]
  ],
  "dark-lightning-handler": [
    [16, "matrix"]
  ],
  "(method 25 joint-exploder)": [
    [16, "matrix"]
  ],
  "check-drop-level-forexitb-drop-userdata": [
    [16, "vector"]
  ],
  "check-drop-level-forexitb-drop-water-userdata": [
    [16, "vector"]
  ]
=======
  "col-rend-draw": [[16, "matrix"]],
  "(code jump enemy)": [[16, "enemy-jump-info"]],
  "check-drop-level-flitter-dirt-rubble": [[16, "vector"]]
>>>>>>> ac3c4e59
}<|MERGE_RESOLUTION|>--- conflicted
+++ resolved
@@ -1200,7 +1200,9 @@
     [384, "vector"]
   ],
   "(method 20 collide-cache)": [[16, "matrix"]],
-<<<<<<< HEAD
+  "col-rend-draw": [[16, "matrix"]],
+  "(code jump enemy)": [[16, "enemy-jump-info"]],
+  "check-drop-level-flitter-dirt-rubble": [[16, "vector"]],
   "col-rend-draw": [
     [16, "matrix"]
   ],
@@ -1219,9 +1221,4 @@
   "check-drop-level-forexitb-drop-water-userdata": [
     [16, "vector"]
   ]
-=======
-  "col-rend-draw": [[16, "matrix"]],
-  "(code jump enemy)": [[16, "enemy-jump-info"]],
-  "check-drop-level-flitter-dirt-rubble": [[16, "vector"]]
->>>>>>> ac3c4e59
 }