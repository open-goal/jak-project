--- conflicted
+++ resolved
@@ -1474,24 +1474,6 @@
   "(method 13 trail-graph)": [[16, ["inline-array", "vector", 2]]],
   "(method 19 trail-graph)": [[16, "trail-vis-work"]],
   "(method 15 trail-graph)": [[16, "trail-conn-search"]],
-<<<<<<< HEAD
-  "test-gen-perms": [
-    [16, "gen-perms-context"]
-  ],
-  "gen-perms": [
-    [16, "gen-perms-context"]
-  ],
-  "(method 11 hover-formation-control)": [
-    [16, "hover-formation-control"],
-    [288, "hover-formation-control"]
-  ],
-  "(method 13 hover-formation-control)": [
-    [16, "vector"]
-  ],
-  "(method 14 hover-formation-control)": [
-    [16, "hover-formation-control"]
-  ]
-=======
   "(anon-function 20 sewer-scenes)": [[16, "vector"]],
   "(method 27 mtn-dice)": [[64, "vector"]],
   "(method 26 mtn-dice)": [
@@ -1779,6 +1761,21 @@
   ],
   "(method 9 grid-info)": [[16, "vector"]],
   "(method 11 grid-info)": [[16, "bounding-box"]],
-  "(method 12 city-level-info)": [[16, ["inline-array", "vector", 7]]]
->>>>>>> fdcd67b0
+  "(method 12 city-level-info)": [[16, ["inline-array", "vector", 7]]],
+  "test-gen-perms": [
+    [16, "gen-perms-context"]
+  ],
+  "gen-perms": [
+    [16, "gen-perms-context"]
+  ],
+  "(method 11 hover-formation-control)": [
+    [16, "hover-formation-control"],
+    [288, "hover-formation-control"]
+  ],
+  "(method 13 hover-formation-control)": [
+    [16, "vector"]
+  ],
+  "(method 14 hover-formation-control)": [
+    [16, "hover-formation-control"]
+  ]
 }