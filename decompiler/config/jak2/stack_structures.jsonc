--- conflicted
+++ resolved
@@ -156,21 +156,13 @@
   "(method 17 mood-control)": [[16, "vector"]],
   "(method 9 mood-control)": [[16, "mood-control-work "]],
   "string->sound-name": [[16, "qword"]],
-<<<<<<< HEAD
-
   "doppler-pitch-shift": [[16, ["inline-array", "vector", 2]]],
-
-=======
-  "doppler-pitch-shift": [[16, ["inline-array", "vector", 2]]],
->>>>>>> 2bead6db
   "(anon-function 1 gsound)": [
     [16, ["array", "symbol", 4]],
     [32, ["array", "symbol", 4]]
   ],
   "matrix<-parented-transformq!": [[16, "vector"]],
 
-<<<<<<< HEAD
-=======
   "(method 9 cylinder)": [
     [48, "cylinder-verts"],
     [432, "cylinder-verts"],
@@ -194,7 +186,6 @@
   ],
   "(method 22 rigid-body)": [[16, "vector"]],
 
->>>>>>> 2bead6db
   "want-to-board?": [
     [16, "vector"],
     [560, "matrix"],
