--- conflicted
+++ resolved
@@ -928,25 +928,22 @@
     [16, "vector"],
     [32, "vector"]
   ],
-<<<<<<< HEAD
+  "particle-adgif-callback": [
+    [16, ["inline-array", "vector", 4]]
+  ],
+  "sparticle-respawn-heights": [
+    [16, "vector"]
+  ],
+  "sparticle-respawn-timer": [
+    [16, "vector"]
+  ],
+  "check-drop-level-rain": [
+    [16, "vector"]
+  ],
   "target-board-pre-move": [[112, "vector"]],
   "(method 26 rigid-body)": [
     // TODO - probably wrong....but something with a matrix at 16 and a vector at 0?
     [16, "rigid-body-impact"]
   ],
   "(method 47 rigid-body-object)": [[16, "matrix"]]
-=======
-  "particle-adgif-callback": [
-    [16, ["inline-array", "vector", 4]]
-  ],
-  "sparticle-respawn-heights": [
-    [16, "vector"]
-  ],
-  "sparticle-respawn-timer": [
-    [16, "vector"]
-  ],
-  "check-drop-level-rain": [
-    [16, "vector"]
-  ]
->>>>>>> 9a04c7e3
 }