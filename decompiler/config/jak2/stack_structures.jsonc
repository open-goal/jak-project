--- conflicted
+++ resolved
@@ -908,7 +908,6 @@
     [32, "vector"],
     [48, "vector"]
   ],
-<<<<<<< HEAD
   "target-board-pre-move": [[112, "vector"]],
   "check-water-level-drop": [[16, "vector"]],
   "check-water-level-drop-motion": [[16, "vector"]],
@@ -973,7 +972,4 @@
   ],
   // placeholder
   "placeholder-do-not-add-below": []
-=======
-  "target-board-pre-move": [[112, "vector"]]
->>>>>>> f1682867
 }