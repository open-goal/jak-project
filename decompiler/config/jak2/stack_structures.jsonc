--- conflicted
+++ resolved
@@ -1191,7 +1191,6 @@
   "birth-func-vector-orient": [[32, "vector"]],
   "(enter cam-launcher-longfall)": [[16, "vector"]],
   "explosion-init-by-other": [[16, "traffic-danger-info"]],
-<<<<<<< HEAD
   "process-drawable-shock-skel-effect": [
     [176, "matrix"],
     [256, "vector"],
@@ -1199,11 +1198,6 @@
     [288, "vector"],
     [304, "quaternion"],
     [384, "vector"]
-=======
-  "process-drawable-shock-skel-effect": [[176, "matrix"], [256, "vector"], [272, "vector"],
-   [288, "vector"], [304, "quaternion"], [384, "vector"]],
-  "(method 20 collide-cache)": [
-    [16, "matrix"]
->>>>>>> 6298533e
-  ]
+  ],
+  "(method 20 collide-cache)": [[16, "matrix"]]
 }