--- conflicted
+++ resolved
@@ -1840,21 +1840,6 @@
     [32, "vector"],
     [48, "vector"]
   ],
-<<<<<<< HEAD
-  "(method 194 citizen)": [
-    [80, "vector"],
-    [32, "iter-seg"],
-    [16, "vector"]
-  ],
-  "(method 191 citizen)": [[32, "iter-seg"]],
-  "(method 189 citizen)": [
-    [64, "vector"],
-    [80, "vector"]
-  ],
-  "(method 190 citizen)": [
-    [80, "vector"],
-    [96, "vector"]
-=======
   "(post idle intro-flamer)": [
     [160, "vector"],
     [176, "vector"]
@@ -1959,6 +1944,19 @@
   ],
   "(post draw-closest-minimap nav-graph-editor)": [
     [16, ["inline-array", "vector", 5]]
->>>>>>> a83bd494
+  ],
+  "(method 194 citizen)": [
+    [80, "vector"],
+    [32, "iter-seg"],
+    [16, "vector"]
+  ],
+  "(method 191 citizen)": [[32, "iter-seg"]],
+  "(method 189 citizen)": [
+    [64, "vector"],
+    [80, "vector"]
+  ],
+  "(method 190 citizen)": [
+    [80, "vector"],
+    [96, "vector"]
   ]
 }