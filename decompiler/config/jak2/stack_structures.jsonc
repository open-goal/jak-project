{
  "quaternion-exp!": [[16, "vector"]],
  "quaternion-axis-angle!": [[16, "vector"]],
  "quaternion-vector-angle!": [[16, "vector"]],
  "quaternion-look-at!": [[16, "matrix"]],
  "quaternion-smooth-seek!": [[16, ["inline-array", "quaternion", 2]]],
  // possible for automatic detection:
  "eul->matrix": [[16, "vector"]],
  "vector-sincos!": [[16, "vector"]],
  "vector-reflect-flat-gravity!": [
    [16, "vector"],
    [32, "vector"]
  ],
  "vector-line-distance": [
    [16, "vector"],
    [32, "vector"],
    [48, "vector"],
    [64, "vector"]
  ],
  "vector-line-distance-point!": [
    [16, "vector"],
    [32, "vector"],
    [48, "vector"],
    [64, "vector"]
  ],
  "forward-up-nopitch->inv-matrix": [[16, "vector"]],
  "forward-up-nopitch->quaternion": [[16, "matrix"]],
  "forward-up->quaternion": [
    [16, "matrix"],
    [80, "vector"]
  ],
  "quaternion-from-two-vectors!": [[16, "vector"]],
  "quaternion-from-two-vectors-max-angle!": [[16, "vector"]],
  "matrix-from-two-vectors!": [[16, "vector"]],
  "matrix-from-two-vectors-max-angle!": [[16, "vector"]],
  "matrix-from-two-vectors-max-angle-partial!": [[16, "vector"]],
  "matrix-from-two-vectors-partial-linear!": [[16, "vector"]],
  "matrix-remove-z-rot": [
    [16, "vector"],
    [32, "matrix"]
  ],
  "matrix-rot-diff!": [
    [16, "quaternion"],
    [32, "quaternion"],
    [48, "quaternion"]
  ],
  "quaternion-seek": [
    [16, "matrix"],
    [80, "matrix"],
    [144, "quaternion"]
  ],
  "vector-segment-overlap": [
    [16, "vector"],
    [32, "vector"],
    [48, "vector"],
    [64, "vector"]
  ],
  "line-sphere-intersection?": [
    [16, "vector"],
    [32, "vector"],
    [48, "vector"]
  ],
  "forward-up->inv-matrix": [[16, "vector"]],
  "quaternion-from-two-vectors-partial!": [[16, "vector"]],
  "quaternion-from-two-vectors-max-angle-partial!": [[16, "vector"]],
  "matrix-from-two-vectors-smooth!": [[16, "vector"]],
  "matrix-from-two-vectors-the-long-way-smooth!": [[16, "vector"]],
  "quaternion-from-two-vectors-smooth!": [[16, "matrix"]],
  "vector-deg-seek": [[16, "matrix"]],
  "vector-deg-slerp": [
    [16, "matrix"],
    [80, "vector"],
    [96, "vector"]
  ],
  "circle-test": [
    [16, "sphere"],
    [32, "sphere"],
    [48, "vector"],
    [64, "vector"]
  ],
  "vector-vector-deg-slerp!": [
    [16, "vector"],
    [32, "vector"],
    [48, "quaternion"],
    [64, "quaternion"],
    [80, "quaternion"],
    [96, "vector"]
  ],
  "vector-circle-tangent-new": [
    [16, "sphere"],
    [32, "vector"],
    [48, "vector"]
  ],
  "vector-circle-tangent": [
    [16, "sphere"],
    [32, "vector"],
    [48, "vector"],
    [64, "vector"]
  ],
  "curve-length": [
    [16, "vector"],
    [32, "vector"]
  ],
  "curve-closest-point": [
    [16, "vector"],
    [32, "vector"]
  ],
  "closest-pt-in-triangle": [
    [16, "vector"],
    [32, "vector"],
    [48, "vector"]
  ],
  "vector-plane-distance": [[16, "vector"]],
  "vector-smooth-seek!": [[16, "vector"]],
  "vector-vector-angle-safe": [
    [16, "vector"],
    [32, "vector"]
  ],
  "move-target-from-pad": [
    [16, "vector"],
    [32, "vector"],
    [48, "matrix"]
  ],
  "reverse-transform-point!": [
    [16, "vector"],
    [32, "vector"],
    [48, "vector"]
  ],
  "init-for-transform": [
    [16, "matrix"],
    [80, "matrix"],
    [144, "vector4s-3"],
    [192, "vector"],
    [208, "vector4s-3"]
  ],
  "draw-sprite2d-xy": [[16, "draw-context"]],
  "screen-gradient": [[16, "draw-context"]],
  "play": [
    [16, "event-message-block"],
    [96, ["array", "symbol", 10]]
  ],
  "store-image": [[16, "file-stream"]],
  "joint-mod-blend-world-callback": [[160, "vector"]],
  "joint-mod-rotate-local-callback": [[16, "vector"]],
  "light-hash-get-bucket-index": [[16, "vector4w"]],
  "(method 10 cam-vector-seeker)": [[16, "vector"]],
  "(method 39 nav-mesh)": [
    [16, "vector"],
    [32, "vector"]
  ],
  "(method 41 nav-mesh)": [
    [16, "vector"],
    [32, "vector"]
  ],
  "show-level": [[16, ["array", "symbol", 10]]],
  "(method 17 mood-control)": [[16, "vector"]],
  "(method 9 mood-control)": [[16, "mood-control-work "]],
  "string->sound-name": [[16, "qword"]],
  "doppler-pitch-shift": [[16, ["inline-array", "vector", 2]]],
  "(anon-function 1 gsound)": [
    [16, ["array", "symbol", 4]],
    [32, ["array", "symbol", 4]]
  ],
  "matrix<-parented-transformq!": [[16, "vector"]],
  "(method 9 cylinder)": [
    [48, "cylinder-verts"],
    [432, "cylinder-verts"],
    [816, "matrix"],
    [880, "matrix"]
  ],
  "(method 9 cylinder-flat)": [
    [48, "cylinder-flat-verts"],
    [208, "cylinder-flat-verts"],
    [368, "matrix"],
    [432, "vector"]
  ],
  // debug
  "add-debug-point": [
    [16, "vector4w-2"],
    [48, "vector"]
  ],
  "internal-draw-debug-line": [
    [16, "vector4w-2"],
    [48, "vector4w-2"],
    [80, "vector"],
    [96, "vector"]
  ],
  "internal-draw-debug-text-3d": [
    [16, "vector4w"],
    [32, "font-context"]
  ],
  "add-debug-triangle-normal": [
    [16, "vector"],
    [32, "vector"]
  ],
  "add-debug-flat-triangle": [
    [16, "vector4w-3"],
    [64, "vector4w-3"],
    [112, "vector"],
    [128, "vector"],
    [144, "vector"]
  ],
  "add-debug-line2d": [
    [16, "vector4w"],
    [32, "vector4w"]
  ],
  "add-debug-box": [
    [16, "vector"],
    [32, "vector"]
  ],
  "add-debug-box-with-transform": [
    [16, ["inline-array", "vector", 8]],
    [144, ["inline-array", "vector", 2]],
    [176, "vector"]
  ],
  "add-debug-x": [
    [16, "vector"],
    [32, "vector"]
  ],
  "add-debug-cross": [
    [16, "vector"],
    [32, "vector"],
    [48, "vector"],
    [64, "vector"],
    [80, "vector"],
    [96, "vector"],
    [112, "vector"],
    [128, "vector"]
  ],
  "add-debug-sphere-with-transform": [[16, "vector"]],
  "add-debug-line-sphere": [
    [48, "matrix"],
    [112, "matrix"],
    [128, "vector"],
    [144, "vector"],
    [160, "vector"],
    [176, "vector"],
    [208, "vector"],
    [192, "vector"]
  ],
  "add-debug-circle": [
    [16, "vector"],
    [32, "vector"]
  ],
  "add-debug-vector": [[16, "vector"]],
  "add-debug-quaternion": [[16, "matrix"]],
  "add-debug-yrot-vector": [[16, "vector"]],
  "add-debug-arc": [
    [16, "vector"],
    [32, "vector"]
  ],
  "add-debug-curve": [
    [16, "vector"],
    [32, "vector"]
  ],
  "add-debug-points": [[16, "vector"]],
  "add-debug-light": [[16, "vector"]],
  "add-debug-cursor": [[16, "vector"]],
  "dma-timeout-cam": [
    [16, "vector"],
    [32, "matrix"]
  ],
  // debug-sphere
  "make-debug-sphere-table": [
    [16, "vector"],
    [32, "vector"],
    [48, "vector"],
    [64, "vector"],
    [80, "vector"],
    [96, "vector"],
    [112, "vector"]
  ],
  "add-debug-sphere-from-table": [
    [16, "vector"],
    [48, "vector"],
    [64, "vector"]
  ],
  "matrix-3x3-triple-transpose-product": [[16, ["inline-array", "matrix", 3]]],
  "(method 14 rigid-body)": [[16, "quaternion"]],
  "(method 19 rigid-body)": [
    [16, "vector"],
    [32, "vector"]
  ],
  "(method 22 rigid-body)": [[16, "vector"]],
  "want-to-board?": [
    [16, "collide-query"],
    [560, ["inline-array", "sphere", 3]],
    [608, "vector"]
  ],
  "(method 10 cam-setting-data)": [[16, "event-message-block"]],
  "(method 18 tracking-spline)": [
    [16, "tracking-spline-sampler"],
    [32, "tracking-spline-sampler"]
  ],
  "cam-calc-follow!": [
    [16, "vector"],
    [32, "vector"],
    [48, "vector"],
    [64, "vector"]
  ],
  "slave-set-rotation!": [
    [96, "vector"],
    [112, "matrix"],
    [176, "vector"]
  ],
  "v-slrp2!": [
    [32, "vector"],
    [64, "matrix"]
  ],
  "v-slrp3!": [[32, "vector"]],
  "cam-state-from-entity": [[16, "curve"]], // decompiler guessed 'symbol' instead!
  "camera-teleport-to-entity": [[16, "transformq"]],
  "(event cam-master-active)": [
    [16, "event-message-block"],
    [96, "vector"],
    [112, "vector"],
    [16, "event-message-block"]
  ],
  "master-choose-entity": [[16, "event-message-block"]],
  "(code cam-pov180)": [
    [16, "vector"],
    [32, "vector"],
    [48, "vector"],
    [64, "vector"]
  ],
  "(code cam-pov-track)": [
    [16, "vector"],
    [32, "matrix"]
  ],
  "(code cam-eye)": [
    [16, "vector"],
    [32, "matrix"],
    [112, "vector"]
  ],
  "los-cw-ccw": [
    [16, "vector"],
    [32, "vector"],
    [48, "matrix"],
    [112, "vector"]
  ],
  "cam-los-spline-collide": [
    [16, "collide-query"],
    [560, "vector"],
    [576, "vector"]
  ],
  "cam-los-collide": [
    [16, "collide-query"],
    [592, "vector"],
    [608, "vector"]
  ],
  "cam-string-joystick": [
    [32, "vector"],
    [48, "matrix"],
    [128, "matrix"],
    [192, "vector"],
    [208, "vector"],
    [224, "matrix"]
  ],
  "cam-string-find-position-rel!": [[48, "collide-query"]],
  "cam-string-find-hidden": [[16, "collide-query"]],
  "cam-string-move": [[80, "collide-query"]],
  "(enter cam-string)": [[32, "collide-query"]],
  "cam-stick-code": [[64, "collide-query"]],
  "(trans cam-stick)": [
    [16, "matrix"],
    [80, "vector"],
    [96, "vector"],
    [112, "vector"]
  ],
  "(code cam-spline)": [[16, "curve"]],
  "(code cam-point-watch)": [
    [16, "vector"],
    [32, "vector"]
  ],
  "cam-free-floating-move": [[16, "camera-free-floating-move-info"]],
  "cam-helper-temp": [
    [16, "matrix"],
    [64, "vector"],
    [80, "matrix"]
  ],
  "update-view-planes": [
    [208, "vector"],
    [224, "vector"],
    [16, "view-frustum"]
  ],
  "camera-slave-debug": [
    [16, "vector"],
    [32, "vector"],
    [48, "matrix"],
    [128, "curve"]
  ],
  "cam-collision-record-draw": [
    [48, "collide-query"],
    [16, "vector4w"],
    [32, "vector4w"]
  ],
  "cam-debug-draw-tris": [[16, "vector4w"]],
  "draw-string-xy": [[16, "font-context"]],
  "(code die gun)": [
    [16, "projectile-init-by-other-params"],
    [112, "vector"],
    [128, "vector"],
    [144, "vector"]
  ],
  "draw-beam": [
    [16, "vector"],
    [32, "vector"],
    [48, "vector"]
  ],
  "gun-post": [
    [16, "vector"],
    [32, "vector"],
    [48, "projectile-init-by-other-params"],
    [144, "vector"],
    [160, "vector"],
    [176, "vector"]
  ],
  "(method 9 gun-info)": [
    [16, "collide-query"],
    [560, "vector"],
    [576, "vector"],
    [592, "vector"],
    [608, "vector"],
    [624, "vector"],
    [640, "vector"],
    [656, "vector"]
  ],
  "target-gun-fire-yellow": [[16, "projectile-init-by-other-params"]],
  "(method 14 collide-cache)": [[16, "bounding-box"]],
  "sp-adjust-launch": [[16, "matrix"]],
  "sp-launch-particles-death": [[16, "matrix"]],
  "sp-relaunch-particle-3d": [[16, "quaternion"]],
  "execute-part-engine": [
    [16, "matrix"],
    [80, "vector"]
  ],
  "sparticle-motion-blur-old": [
    [16, "vector"],
    [32, "vector4w"],
    [48, "vector4w"]
  ],
  "sp-orbiter": [
    [16, "vector"],
    [32, "vector"],
    [48, "matrix"]
  ],
  "joint-mod-ik-callback": [
    [16, "matrix"],
    [80, "matrix"],
    [144, "vector"],
    [160, "vector"],
    [176, "vector"],
    [192, "vector"],
    [208, "vector"],
    [224, "vector"],
    [272, "vector"],
    [256, "vector"],
    [288, "vector"],
    [304, "vector"],
    [320, "quaternion"],
    [336, "quaternion"],
    [352, "vector"],
    [448, "vector"],
    [464, "vector"],
    [480, "vector"],
    [496, "quaternion"],
    [512, "matrix"],
    [576, "vector"],
    [592, "matrix"],
    [656, "matrix"],
    [720, "matrix"]
  ],
  "joint-mod-look-at-handler": [
    [16, "vector"],
    [32, "vector"],
    [48, "vector"],
    [64, "vector"],
    [96, "vector"],
    [112, "vector"],
    [128, "vector"]
  ],
  "joint-mod-polar-look-at-guts": [[32, "vector"]],
  "joint-mod-world-look-at-handler": [[16, "vector"]],
  "joint-mod-joint-set-world-handler": [
    [32, "vector"],
    [48, "vector"]
  ],
  "joint-mod-joint-set*-world-handler": [[16, "matrix"]],
  "(method 11 chain-physics)": [
    [16, "matrix"],
    [80, "vector"],
    [128, "vector"],
    [144, "vector"],
    [160, "vector"],
    [176, "vector"],
    [192, "vector"],
    [208, "vector"],
    [224, "vector"],
    [240, "vector"],
    [256, "vector"]
  ],
  "(method 13 gui-control)": [[16, ["array", "sound-id", 4]]],
  "ja-play-spooled-anim": [[96, "event-message-block"]],
  "update-under-lights": [
    [16, "matrix"],
    [64, "vector"]
  ],
  "poly-find-nearest-edge": [
    [16, "vector"],
    [64, "vector"]
  ],
  "target-print-stats": [
    [32, "vector"],
    [48, "vector"]
  ],
  "build-conversions": [[16, "vector"]],
  "warp-vector-into-surface!": [[16, "matrix"]],
  "vector<-pad-in-matrix!": [[16, "vector"]],
  "target-no-ja-move-post": [[16, "overlaps-others-params"]],
  "do-target-gspot": [[16, "collide-query"]],
  "target-no-move-post": [[16, "overlaps-others-params"]],
  "add-gravity": [
    [16, "vector"],
    [32, "vector"],
    [48, "vector"],
    [64, "vector"]
  ],
  "target-no-stick-post": [[32, "collide-query"]],
  "target-swim-post": [[32, "collide-query"]],
  "target-real-post": [
    [16, "vector"],
    [32, "vector"],
    [48, "vector"],
    [64, "collide-query"]
  ],
  "joint-points": [
    [16, "vector"],
    [32, "vector"]
  ],
  "target-calc-camera-pos": [
    [16, "vector"],
    [32, "vector"]
  ],
  "target-compute-pole": [
    [16, "vector"],
    [32, "vector"],
    [48, "vector"],
    [64, "vector"],
    [80, "event-message-block"]
  ],
  "target-compute-edge-rider": [
    [16, "event-message-block"],
    [96, "bone"]
  ],
  "target-compute-edge": [
    [16, "event-message-block"],
    [96, "bone"]
  ],
  "bend-gravity": [[32, "vector"]],
  "wall-hide?": [
    [16, "collide-query"],
    [560, "vector"],
    [576, "vector"]
  ],
  "target-add-slide-factor": [
    [16, "vector"],
    [32, "vector"],
    [48, "vector"],
    [64, "vector"],
    [80, "vector"],
    [96, "vector"]
  ],
  "add-thrust": [
    [16, "vector"],
    [32, "vector"],
    [48, "vector"],
    [64, "vector"],
    [80, "vector"],
    [96, "vector"],
    [112, "vector"]
  ],
  "do-rotations2": [[16, "vector"]],
  "tobot-init": [[16, "event-message-block"]],
  "target-update-ik": [
    [16, "collide-query"],
    [560, "vector"],
    [576, "vector"],
    [592, "vector"],
    [608, "vector"],
    [624, "vector"],
    [640, "vector"],
    [656, "vector"],
    [672, "vector"]
  ],
  "leg-ik-callback": [
    [16, "vector"],
    [32, "vector"],
    [48, "vector"],
    [64, "vector"],
    [80, "vector"],
    [96, "vector"],
    [112, "vector"]
  ],
  "draw-history": [[16, "history-iterator"]],
  "target-collision-reaction": [
    [16, "vector"],
    [32, "vector"],
    [48, "matrix"]
  ],
  "turn-to-vector": [
    [16, "vector"],
    [32, "vector"]
  ],
  "flag-setup": [
    [16, "vector"],
    [32, "event-message-block"],
    [112, "vector"],
    [128, "vector"],
    [144, "vector"]
  ],
  "target-move-dist": [[16, "vector"]],
  "cam-layout-entity-volume-info-create": [
    [32, "vector"],
    [48, "vector"],
    [64, "vector"],
    [80, "vector"],
    [96, "vector"],
    [128, "vector"],
    [144, "vector"]
  ],
  "cam-layout-entity-info": [
    [16, "matrix"],
    [80, "vector"],
    [96, "vector"],
    [112, "vector"],
    [128, "vector"],
    [144, "curve"],
    [176, "vector"],
    [192, "vector"],
    [208, "vector"],
    [224, "curve"],
    [256, "vector"],
    [272, "vector"],
    [288, "vector"],
    [304, "curve"],
    [336, "vector"],
    [352, "vector"],
    [368, "interp-test-info"],
    [432, "vector"]
  ],
  "clmf-pos-rot": [
    [16, "vector"],
    [32, "vector"],
    [48, "matrix"],
    [112, "matrix"],
    [176, "vector"]
  ],
  "(method 9 plane-volume)": [
    [16, "vector"],
    [32, "vector"],
    [48, "vector"],
    [64, "vector"],
    [80, "vector"],
    [96, "vector"],
    [112, "vector"],
    [128, "vector"]
  ],
  "(method 31 entity-actor)": [[16, "nav-find-poly-parms"]],
  "(method 32 entity-actor)": [[32, "nav-find-poly-parms"]],
  "(method 36 nav-mesh)": [[16, ["inline-array", "vector", 3]]],
  "(method 13 nav-engine)": [[16, "nav-vertex"]],
  "(method 12 nav-mesh)": [[16, "nav-vertex"]],
  "(method 44 nav-mesh)": [[32, "nav-find-poly-parms"]],
  "(method 15 nav-mesh)": [[16, "vector"]],
  "(method 40 nav-mesh)": [
    [16, "vector"],
    [32, "vector"]
  ],
  "find-nearest-nav-mesh": [[16, "nav-find-poly-parms"]],
  "(method 10 nav-mesh)": [[32, "nav-find-poly-parms"]],
  "(method 34 nav-mesh)": [[16, "nav-poly"]],
  "(method 9 nav-mesh)": [[16, "vector"]],
  "debug-nav-validate-current-poly": [[16, "vector"]],
  "(method 11 nav-control)": [[16, "nav-find-poly-parms"]],
  "(method 15 nav-control)": [[16, "nav-find-poly-parms"]],
  "(method 16 nav-control)": [[16, "nav-find-poly-parms"]],
  "(method 46 nav-control)": [[16, "find-nav-sphere-ids-params"]],
  "circle-tangent-directions": [
    [16, "vector"],
    [32, "vector"],
    [48, "vector"]
  ],
  "(trans close com-airlock)": [[16, "script-context"]],
  "traj3d-calc-initial-velocity-using-tilt": [[16, "traj2d-params"]],
  "(method 9 cubic-curve)": [[16, "trajectory"]],
  "(method 10 cubic-curve)": [[16, "trajectory"]],
  "(method 11 cubic-curve)": [[16, "trajectory"]],
  "(method 12 cubic-curve)": [[16, "trajectory"]],
  "(method 13 cubic-curve)": [[16, "trajectory"]],
  "(method 13 combo-tracker)": [
    [16, "event-message-block"],
    [112, ["array", "collide-shape", 32]]
  ],
  "(anon-function 2 find-nearest)": [[128, "collide-query"]],
  "find-nearest-focusable": [[160, "collide-query"]],
  "(method 11 impact-control)": [
    [16, "touching-shapes-entry"],
    [48, "event-message-block"]
  ],
  "(method 16 collide-cache)": [[16, "collide-cache-tri"]],
  "(method 20 editable)": [
    [16, "vector"],
    [32, "vector"]
  ],
  "(method 31 editable-face)": [[16, "matrix"]],
  "(method 13 editable-face)": [
    [64, ["inline-array", "vector", 6]],
    [160, "vector"],
    [48, "vector"],
    [32, "vector"],
    [16, "vector"]
  ],
  "(method 30 editable-plane)": [
    [16, "vector"],
    [32, "vector"],
    [48, "vector"]
  ],
  "(method 13 editable-plane)": [[64, ["inline-array", "vector", 4]]],
  "execute-select": [[16, "vector"]],
  "(method 9 editable-array)": [[16, "vector"]],
  "execute-mouse-move": [
    [80, "vector"],
    [96, "vector"],
    [112, "vector"],
    [64, "vector"],
    [48, "vector"],
    [32, "vector"],
    [16, "vector"]
  ],
  "(method 12 editable-array)": [
    [96, "vector"],
    [160, "vector"]
  ],
  "insert-box": [
    [16, "vector"],
    [32, ["array", "int32", 8]]
  ],
  "(method 11 editable-region)": [[16, "vector2h"]],
  "(method 29 editable-face)": [
    [16, ["inline-array", "vector", 6]],
    [304, "matrix"],
    [112, ["inline-array", "vector", 6]],
    [240, ["array", "editable-point", 6]]
  ],
  "(method 10 editable-face)": [[16, ["inline-array", "vector", 6]]],
  "(method 11 editable)": [[16, "collide-query"]],
  "(method 10 editable-plane)": [[16, "matrix"]],
  "(method 9 game-task-node-info)": [[16, ["inline-array", "qword", 8]]],
  "(code retry task-manager)": [[16, "event-message-block"]],
  "(code complete task-manager)": [[16, "event-message-block"]],
  "(method 9 script-context)": [[16, "script-context"]],
  "(anon-function 32 script)": [
    [16, "vector"],
    [32, "vector"]
  ],
  "(method 19 load-state)": [[16, ["inline-array", "level-buffer-state", 6]]],
  "(method 17 load-state)": [[16, "script-context"]],
  "(method 26 level-group)": [
    [64, "vector"],
    [80, "vector"]
  ],
  "(event target-board-halfpipe)": [[16, "vector"]],
  "process-drawable-shock-effect": [
    [16, "matrix"],
    [80, "collide-query"]
  ],
  "(code target-board-get-on)": [[16, "event-message-block"]],
  "(enter target-board-get-on)": [
    [16, "vector"],
    [32, "vector"],
    [48, "vector"],
    [64, "vector"]
  ],
  "(enter target-board-get-off)": [
    [16, "vector"],
    [32, "vector"]
  ],
  "(trans target-board-ride-edge)": [[16, "vector"]],
  "target-board-compute-edge": [
    [16, "vector"],
    [32, "vector"],
    [128, "vector"]
  ],
  "target-board-spin-check": [
    [16, "vector"],
    [32, "vector"]
  ],
  "(code target-board-hit)": [
    [16, "vector"],
    [32, "vector"],
    [48, "vector"],
    [64, "vector"],
    [80, "event-message-block"]
  ],
  "target-board-ground-check": [
    [16, "vector"],
    [32, "event-message-block"]
  ],
  "(enter target-board-jump)": [
    [48, "vector"],
    [64, "event-message-block"]
  ],
  "(enter target-board-grenade)": [[16, "vector"]],
  "(enter target-board-turn-to)": [
    [16, "vector"],
    [32, "vector"]
  ],
  "(code target-board-hold)": [
    [16, "vector"],
    [32, "vector"]
  ],
  "(code target-board-flip)": [[16, "vector"]],
  "(exit target-board-ride-edge)": [[32, "collide-query"]],
  "(code target-board-trickx)": [[16, "vector"]],
  "(method 9 board-info)": [[16, "event-message-block"]],
  "init-var-jump": [
    [16, "event-message-block"],
    [96, "vector"]
  ],
  "(post target-slide-down-to-ground)": [
    [16, "vector"],
    [32, "vector"],
    [48, "vector"],
    [64, "vector"],
    [80, "vector"]
  ],
  "(enter target-attack-air)": [
    [16, "vector"],
    [32, "vector"],
    [48, "vector"]
  ],
  "(event target-attack-uppercut-jump)": [
    [16, "vector"],
    [32, "vector"],
    [48, "vector"]
  ],
  "target-board-ride-post": [
    [48, "vector"],
    [64, "vector"],
    [80, "collide-query"]
  ],
  "probe-test": [[16, "collide-query"]],
  "target-board-real-post": [
    [16, "vector"],
    [128, "vector"]
  ],
  "board-add-thrust": [[16, "vector"]],
  "target-board-collision": [
    [16, "vector"],
    [32, "vector"]
  ],
  "(code target-roll-flip)": [
    [16, "vector"],
    [32, "vector"]
  ],
  "(code target-flop)": [
    [16, "vector"],
    [32, "vector"],
    [48, "vector"]
  ],
  "(trans target-flop)": [[16, "event-message-block"]],
  "(enter target-flop)": [[16, "vector"]],
  "(code target-running-attack)": [[32, "collide-query"]],
  "mod-var-jump": [
    [16, "vector"],
    [32, "vector"]
  ],
  "(trans target-running-attack)": [
    [16, "vector"],
    [32, "vector"],
    [48, "vector"]
  ],
  "target-board-pre-move": [[112, "vector"]],
  // stack guesser can't handle inline arrays
  "(method 11 blocking-plane)": [[16, ["inline-array", "vector", 2]]],
  // stack guesser can't handle inline arrays
  "blocking-plane-spawn": [[16, ["inline-array", "vector", 2]]],
  // stack guesser can't handle inline arrays
  "(enter active elec-gate)": [[176, ["inline-array", "vector", 2]]],
  "(method 46 elevator)": [
    // bad stack guess (method type was a path-step)
    [16, "path-step"]
  ],
  "(method 10 nav-node)": [[16, "vector"]],
  "(method 9 nav-graph)": [[16, "matrix"]],
  "(method 10 xz-height-map)": [[16, "matrix"]],
  "(method 13 xz-height-map)": [[16, "vector4w-2"]],
  "(method 9 nav-node)": [[48, "nav-graph-link"]],
  "(method 18 drawable-region-face)": [
    [16, "vector"],
    [32, "vector"]
  ],
  "particle-adgif-callback": [[16, ["inline-array", "vector", 4]]],
  "sparticle-respawn-heights": [[16, "vector"]],
  "sparticle-respawn-timer": [[16, "vector"]],
  "check-drop-level-rain": [[16, "vector"]],
  "check-water-level-drop": [[16, "vector"]],
  "check-water-level-drop-motion": [[16, "vector"]],
  "water-info<-region": [[16, "script-context"]],
  "(method 52 collide-shape)": [[16, "water-info"]],
  "cshape-reaction-update-state": [
    [16, "vector"],
    [32, "vector"]
  ],
  "(code target-darkjak-giant)": [
    [96, "collide-query"],
    [640, ["inline-array", "sphere", 1]]
  ],
  "(code target-darkjak-bomb1)": [
    [16, "vector"],
    [112, "vector"],
    [128, "event-message-block"]
  ],
  "(code target-darkjak-bomb0)": [
    [32, "vector"],
    [48, "vector"]
  ],
  "set-forward-vel": [
    [16, "vector"],
    [32, "vector"]
  ],
  "delete-back-vel": [
    [16, "vector"],
    [32, "vector"]
  ],
  "(method 16 target)": [[16, "vector"]],
  "can-exit-duck?": [
    [16, "collide-query"],
    [560, ["inline-array", "sphere", 2]]
  ],
  "target-send-attack": [[16, "event-message-block"]],
  "(trans target-pole-cycle)": [[16, "vector"]],
  "(enter target-float)": [[16, "vector"]],
  "(trans target-float)": [
    [16, "vector"],
    [32, "vector"],
    [48, "vector"],
    [64, "vector"],
    [80, "vector"]
  ],
  "(code target-launch)": [[16, "event-message-block"]],
  "(anon-function 11 target2)": [[16, "vector"]],
  "(code target-load-wait)": [[16, "event-message-block"]],
  "target-generic-event-handler": [[16, "event-message-block"]],
  "(code target-swim-jump)": [[16, "vector"]],
  "(code target-swim-down)": [[16, "vector"]],
  "(method 10 water-control)": [
    [16, "water-info"],
    [224, "vector"]
  ],
  "(anon-function 10 water)": [[16, "vector"]],
  "target-bomb1-fire-shot": [
    [96, "vector"],
    [112, "vector"]
  ],
  "water-anim-event-handler": [
    [16, "vector"],
    [32, "event-message-block"]
  ],
  "(post fall crate)": [
    [32, "collide-query"],
    [16, "vector"]
  ],
  "(enter fall crate)": [[16, "event-message-block"]],
  "target-gun-find-track": [[64, "event-message-block"]],
  "target-gun-build-track-list": [
    [16, "vector"],
    [32, "vector"]
  ],
  "target-gun-joint-pre0": [
    [640, ["inline-array", "sphere", 2]],
    [656, "vector"]
  ],
  "cloud-track": [[16, "vector"]],
  "progress-post": [[112, "hud-box"]],
  "(method 10 menu-missions-option)": [[224, "hud-box"]],
  "(method 10 menu-secret-option)": [[64, "hud-box"]],
  "(method 10 menu-highscores-option)": [[16, "hud-box"]],
  "master-track-target": [[16, "vector"]],
  "cam-string-line-of-sight": [[192, "collide-query"]],
  "(enter cam-circular)": [[32, "collide-query"]],
  "(method 26 rigid-body)": [[16, ["inline-array", "vector", 8]]],
  "(method 47 rigid-body-object)": [[16, "rigid-body-impact"]],
  "(method 16 sky-work)": [[16, "vector"]],
  "(method 17 sky-work)": [[16, "vector"]],
  // stack casts can't be guessed in a "run in process" (since the arg numbers are shifted?)
  "lightning-start": [
    [16, "vector"],
    [32, "vector"]
  ],
  "lightning-trail-fractal-gen": [
    [16, "vector"],
    [32, "vector"],
    [48, "vector"],
    [64, "vector"]
  ],
  "(method 24 game-info)": [[16, ["array", "uint16", 512]]],
  "add-a-bunch": [[16, "vector"]],
  "(method 23 grid-hash)": [
    [16, "grid-hash-box"],
    [32, "grid-hash-box"],
    [48, "vector"],
    [64, "vector"]
  ],
  "(method 14 grid-hash)": [
    [16, "vector"],
    [32, "vector"]
  ],
  "(method 15 sphere-hash)": [[16, "vector"]],
  "draw-grid": [
    [16, "vector"],
    [32, "vector"],
    [48, "vector"]
  ],
  "(method 32 sphere-hash)": [[32, "vector"]],
  "(method 37 spatial-hash)": [[48, "vector"]],
  "(method 10 carry-info)": [[16, "vector"]],
  "(method 12 carry-info)": [[16, "vector"]],
  "(method 13 carry-info)": [
    [16, "event-message-block"],
    [144, "matrix"]
  ],
  "(method 16 carry-info)": [[16, "event-message-block"]],
  "(method 23 task-arrow)": [[16, "collide-query-with-vec"]],
  "(method 38 projectile)": [[16, "collide-query"]],
  "projectile-move-fill-all-dirs": [[16, "collide-query"]],
  "projectile-move-fill-line-sphere": [[16, "collide-query"]],
  "projectile-update-velocity-add-gravity": [[16, "vector"]],
  "projectile-bounce-falling-post": [[16, "collide-query"]],
  "cshape-reaction-default": [
    [16, "vector"],
    [32, "vector"]
  ],
  "(method 26 gun-blue-shot)": [[32, "vector"]],
  "(method 38 gun-blue-shot)": [[16, "collide-query"]],
  "someone-fire-yellow": [[16, "projectile-init-by-other-params"]],
  "(method 25 gun-yellow-shot)": [[32, "vector"]],
  "(method 38 gun-yellow-shot)": [[16, "collide-query"]],
  "target-gun-fire-red": [
    // TODO needed to prevent infinite loop
    [16, "vector"]
  ],
  "(method 26 gun-red-shot)": [[16, "vector"]],
  "(method 28 gun-red-shot)": [[16, "collide-query"]],
  "(method 24 gun-red-shot)": [[16, "collide-query"]],
  "(method 52 nav-state)": [
    [16, "nav-avoid-spheres-params"],
    [112, "nav-ray"]
  ],
  "(method 31 nav-state)": [
    [16, "nav-avoid-spheres-params"],
    [112, "nav-ray"]
  ],
  "(method 24 nav-state)": [[16, "vector"]],
  "(method 34 nav-state)": [[16, "vector"]],
  "(method 9 nav-control)": [[16, "vector"]],
  "(method 37 nav-state)": [[16, "vector"]],
  "(method 33 nav-state)": [[16, "clamp-travel-vector-to-mesh-return-info"]],
  "(method 32 nav-state)": [[16, "nav-control-cfs-work"]],
  "(method 28 nav-state)": [[208, "vector"]],
  "(method 11 nav-state)": [
    [16, "vector"],
    [32, "vector"]
  ],
  "(method 49 nav-state)": [[16, "nav-ray"]],
  "check-drop-level-ctysluma-drop-userdata": [[16, "vector"]],
  "(method 54 enemy)": [[80, "vector"]],
  "enemy-falling-post": [[16, "vector"]],
  "enemy-die-falling-post": [[16, "vector"]],
  "(method 100 enemy)": [
    [672, "vector"],
    [688, "vector"]
  ],
  "(method 102 nav-enemy)": [[32, "collide-query"]],
  "(method 100 nav-enemy)": [
    [672, "vector"],
    [688, "vector"]
  ],
  "(method 176 nav-enemy)": [[16, "nav-gap-info"]],
  "(method 143 nav-enemy)": [[16, "vector"]],
  "(code jump nav-enemy)": [[16, "enemy-jump-info"]],
  "(method 145 nav-enemy)": [[16, "vector"]],
  "(method 150 nav-enemy)": [[16, "vector"]],
  "(anon-function 88 nav-enemy)": [[16, "vector"]],
  "(anon-function 93 nav-enemy)": [[16, "vector"]],
  "(method 54 rigid-body-platform)": [[16, "vector"]],
  "target-carry-update": [[560, ["inline-array", "sphere", 1]]],
  "(code target-carry-drop)": [[672, ["inline-array", "sphere", 1]]],
  "(code target-carry-throw)": [[640, ["inline-array", "sphere", 1]]],
  "(code target-hit)": [[16, "vector"]],
  "(method 39 battle)": [[64, "transformq"]],
  "add-collide-debug-box": [[16, "bounding-box"]],
  "collide-list-fill-bg-using-box": [
    [32, "matrix"],
    [96, "collide-query"]
  ],
  "collide-list-fill-bg-using-line-sphere": [
    [32, "matrix"],
    [96, "collide-query"]
  ],
  "(method 11 collide-mesh)": [[16, "spat-work"]],
  "(method 10 collide-mesh)": [[16, "oot-work"]],
  "(method 9 touching-list)": [[16, "add-prims-touching-work"]],
  "(method 12 touching-list)": [[16, "event-message-block"]],
  "(method 20 collide-edge-work)": [[16, "vector"]],
  "(method 13 collide-edge-work)": [[16, "faei-stack-vars"]],
  "(method 9 collide-edge-edge)": [
    [16, "matrix"],
    [80, ["inline-array", "sphere", 6]]
  ],
  "(method 12 ocean)": [[16, "vector"]],
  "(method 18 ocean)": [
    [16, "vector"],
    [32, "vector4"],
    [48, "vector"]
  ],
  "(method 28 ocean)": [[16, "vector"]],
  "(method 33 ocean)": [[16, "vector"]],
  "(method 34 ocean)": [[16, "vector"]],
  "(method 35 ocean)": [[16, "vector"]],
  "(method 36 ocean)": [
    [16, "vector"],
    [32, "vector"]
  ],
  "(method 46 ocean)": [[16, "vector"]],
  "(method 59 ocean)": [[16, "vector"]],
  "(method 60 ocean)": [
    [16, "vector"],
    [32, "vector"]
  ],
  "(method 61 ocean)": [
    [16, "vector"],
    [32, "vector"]
  ],
  "(method 62 ocean)": [
    [16, "vector"],
    [32, "vector"]
  ],
  "(method 63 ocean)": [
    [16, "vector"],
    [32, "vector"]
  ],
  "(method 67 ocean)": [[16, "vector"]],
  "(method 18 collide-shape-prim-mesh)": [[16, "collide-tri-result"]],
  "(method 15 collide-shape-prim-sphere)": [[16, "collide-tri-result"]],
  "target-attack-up": [[16, "event-message-block"]],
  "(method 37 control-info)": [[48, "vector"]],
  "(method 45 collide-shape)": [[16, "do-push-aways-work"]],
  "(method 50 collide-shape)": [[32, "vector"]],
  "(method 44 collide-shape)": [[16, "pull-rider-info"]],
  "(method 25 guard-shot)": [[32, "vector"]],
  "(enter impact guard-shot)": [[16, "traffic-danger-info"]],
  "(method 38 guard-shot)": [[16, "collide-query"]],
  "(method 38 guard-lazer-shot)": [
    [16, "collide-query"],
    [560, "vector"]
  ],
  "(method 25 metalhead-shot)": [
    [16, "vector"],
    [32, "vector"]
  ],
  "spawn-metalhead-grenade": [[16, "projectile-init-by-other-params"]],
  "spawn-metalhead-projectile": [[16, "projectile-init-by-other-params"]],
  "(method 24 grid-hash)": [[16, "vector"]],
  "(method 11 grid-hash)": [
    [16, "vector"],
    [32, "vector"]
  ],
  "(method 11 flow-control)": [
    [80, "vector"],
    [128, "vector"]
  ],
  "(method 9 joint-control)": [[16, "vector"]],
  "check-shell-level1": [[16, "vector"]],
  "check-shell-level2": [[16, "vector"]],
  "birth-func-target-orient": [[48, "vector"]],
  "birth-func-vector-orient": [[32, "vector"]],
  "(enter cam-launcher-longfall)": [[16, "vector"]],
  "explosion-init-by-other": [[16, "traffic-danger-info"]],
  "process-drawable-shock-skel-effect": [
    [176, "matrix"],
    [256, "vector"],
    [272, "vector"],
    [288, "vector"],
    [304, "quaternion"],
    [384, "vector"]
  ],
  "(method 20 collide-cache)": [[16, "matrix"]],
  "col-rend-draw": [[16, "matrix"]],
  "(code jump enemy)": [[16, "enemy-jump-info"]],
  "check-drop-level-flitter-dirt-rubble": [[16, "vector"]],
  "dma-add-process-drawable": [[64, "light-group"]],
  "dark-lightning-handler": [[16, "matrix"]],
  "(method 25 joint-exploder)": [[16, "bounding-box"]],
  "check-drop-level-forexitb-drop-userdata": [[16, "vector"]],
  "check-drop-level-forexitb-drop-water-userdata": [[16, "vector"]],
  "check-drop-level-hide-fireplace-sparks": [[16, "vector"]],
  "check-drop-level-ctyslumb-drop-userdata": [[16, "vector"]],
  "check-drop-level-kiosk-fire-sparks": [[16, "vector"]],
  "(method 25 turret-shot)": [[32, "vector"]],
  "check-drop-level-ruins-tower-userdata": [[16, "vector"]],
  "check-drop-level-ruins-tower-userdata-nosplat": [[16, "vector"]],
  "check-drop-level-ruins-rubble": [[16, "vector"]],
  "update-light-hash": [
    [16, "bounding-box"],
    [48, "vector"],
    [64, "vector"]
  ],
  "check-drop-level-forest-drop-userdata": [[16, "vector"]],
  "check-drop-level-dig-lava-bloops": [[16, "vector"]],
  "check-drop-level-drill-drillbit-rubble-sparks": [[16, "vector"]],
  "check-drop-level-mountain-drop-userdata": [[16, "vector"]],
  "(anon-function 2 atoll-scenes)": [[16, "vector"]],
  "check-drop-level-ctyfarma-drop-userdata": [[16, "vector"]],
  "check-drop-level-ctyfarmb-drop-userdata": [[16, "vector"]],
  "check-drop-level-ecowell-victory-dirt-rubble": [[16, "vector"]],
  "check-drop-level-strip-fencespikes-sparks-10": [[16, "vector"]],
  "check-drop-level-atoll-drop-userdata": [[16, "vector"]],
  "check-drop-level-atoll-drop": [[16, "vector"]],
  "check-drop2-level-sewer-drop": [[16, "vector"]],
  "check-drop-level-sewer-drop": [[16, "vector"]],
  "check-drop-level-palace-roof-rain": [[16, "vector"]],
  "check-drop-level-palroof-drop-userdata": [[16, "vector"]],
  "check-drop-level-stadium-drop-userdata": [[16, "vector"]],
  "check-drop-level-boss-pebble": [[16, "vector"]],
  "birth-func-boss-pebble": [[560, "vector"]],
  "func-widow-damaged-sparks-awake": [[16, "vector"]],
  "check-drop-level-ctypal-drop-userdata": [[16, "vector"]],
  "check-drop-level-under-drip": [[16, "vector"]],
  "check-drop-level-bigdoor-open-pops": [[16, "vector"]],
  "check-split-level-intro-vortex-pop-userdata": [[16, "vector"]],
  "movie-nest-metalkor-shot-draw-moving": [[80, "vector"]],
  "movie-nest-metalkor-shot-draw-impact": [[48, "vector"]],
  "func-squid-damaged-sparks-awake": [[16, "vector"]],
  "check-drop-level-castle-drop-userdata": [[16, "vector"]],
  "castle-green-slime-popper": [[16, "vector"]],
  "movie-consite-metalkor-shot-draw-moving": [[80, "vector"]],
  "movie-consite-metalkor-shot-draw-impact": [[48, "vector"]],
  "mech-spawn-thruster": [[32, "vector"]],
  "check-drop-level-vinroom-piss-drop-userdata": [[16, "vector"]],
  "(anon-function 2 under-scenes)": [
    [16, "vector"],
    [32, "vector"]
  ],
  "check-pop-level-firework-green-userdata": [[16, "vector"]],
  "check-pop-level-firework-red-userdata": [[16, "vector"]],
  "check-pop-level-firework-userdata": [[16, "vector"]],
  "(method 13 nav-mesh)": [[16, ["array", "int8", 4]]],
  "point-to-poly-boundary": [[16, ["inline-array", "vector", 4]]],
  "(method 35 nav-mesh)": [[16, ["inline-array", "nav-poly", 3]]],
  "(method 51 nav-state)": [
    [16, "vector"],
    [32, "nav-route-portal"],
    [80, ["inline-array", "vector", 2]],
    [192, "matrix"]
  ],
  "(method 18 nav-control)": [[16, "nav-control-cfs-work"]],
  "(method 19 nav-control)": [[16, "nav-control-cfs-work"]],
  "(method 19 nav-mesh)": [
    [16, "nav-ray"],
    [96, "vector"]
  ],
  "(method 18 nav-mesh)": [[16, "nav-ray"]],
  "(post idle gun-dummy)": [[16, "event-message-block"]],
  "(method 23 training-manager)": [[16, "vector"]],
  "birth-pickup-at-point": [[16, "vector"]],
  "(code notice fodder)": [[112, "vector"]],
  "target-mech-collision": [
    [704, "vector"],
    [16, "vector"],
    [32, "vector"],
    [48, "event-message-block"],
    [144, "vector"],
    [160, "collide-query"],
    [128, "vector"]
  ],
  "target-mech-add-thrust": [[16, "vector"]],
  "target-mech-get-off?": [[560, "sphere"]],
  "mech-update-ik": [
    [16, "collide-query"],
    [592, "vector"],
    [608, "vector"],
    [624, "vector"],
    [624, "vector"],
    [640, "vector"],
    [656, "vector"]
  ],
  "target-mech-carry-update": [[560, "sphere"]],
  "(code target-mech-carry-throw)": [[640, "sphere"]],
  "(code target-mech-carry-drop)": [
    [96, "vector"],
    [672, "sphere"]
  ],
  "(code target-mech-carry-pickup)": [[16, "event-message-block"]],
  "(trans target-mech-carry-drag)": [[560, "sphere"]],
  "(method 22 krew-collection-item)": [[16, "collide-query-with-2vec"]],
  "(code idle krew-collection-item)": [[64, "vector"]],
  "pegasus-fly-code": [[96, "vector"]],
  "(method 90 amphibian)": [[80, "vector"]],
  "(method 186 amphibian)": [
    [560, "vector"],
    [16, "collide-query"],
    [576, "event-message-block"]
  ],
  "(enter tongue-attack amphibian)": [[16, "amphibian-tongue-attack-info"]],
  "amphibian-joint-mod-callback": [
    [16, ["inline-array", "matrix", 3]],
    [112, "vector"]
  ],
  "(method 178 hopper)": [
    [144, "vector"],
    // unused
    [96, "vector"],
    [176, "vector"]
  ],
  "(method 90 hopper)": [[80, "vector"]],
  "(method 180 ginsu)": [[16, "matrix"]],
  "(trans hostile centurion)": [[16, "vector"]],
  "(method 181 centurion)": [
    [80, "vector"],
    [160, "vector"],
    [176, "vector"]
  ],
  "(method 74 centurion)": [[16, "event-message-block"]],
  "(enter stop-run rhino)": [
    // unused
    [32, "vector"]
  ],
  "(enter attack rhino)": [[32, "vector"]],
  "(method 74 rhino)": [[48, "vector"]],
  "(enter run-away rhino)": [[32, "vector"]],
  "(trans hostile grenadier)": [
    // unused
    [48, "vector"]
  ],
  "(method 115 rapid-gunner)": [[32, "vector"]],
  "(code notice monster-frog)": [[16, "vector"]],
  "(method 184 predator)": [
    [128, "vector"],
    [144, "vector"],
    [176, "vector"]
  ],
  "(method 11 predator-manager)": [
    [32, "transformq"],
    [80, "vector"],
    [112, "vector"]
  ],
  "(method 196 crimson-guard-level)": [
    [32, "vector"],
    [48, "vector"],
    [96, "vector"],
    [160, "vector"],
    [176, "vector"]
  ],
  "(method 199 crimson-guard-level)": [
    [608, "vector"],
    [624, "vector"],
    [640, "vector"],
    [656, "vector"]
  ],
  "(method 198 crimson-guard-level)": [
    [80, "vector"],
    [96, "collide-query"],
    [672, "vector"]
  ],
  "(method 202 crimson-guard-level)": [
    [32, "vector"],
    [656, "vector"],
    [720, "vector"]
  ],
  "(method 192 crimson-guard-level)": [[32, "vector"]],
  "check-drop-level-dig-digger-rubble-sparks": [[16, "vector"]],
  "(method 24 dig-tether)": [[128, "vector"]],
  "(trans idle dig-digger)": [[16, "vector"]],
  "(method 23 dig-digger)": [[16, "vector"]],
  "(code die fort-elec-switch)": [[16, "vector"]],
  "(method 11 fort-elec-switch)": [
    [32, "vector"],
    [48, "vector"]
  ],
  "(method 24 fort-roboscreen)": [[32, "vector"]],
  "fort-robotank-reticle-post": [
    [16, "vector"],
    [32, "vector"]
  ],
  "robotank-turret-handler": [[96, "vector"]],
  "fort-robotank-turret-init-by-other": [[16, "vector"]],
  "(method 11 fort-robotank)": [[32, "vector"]],
  "(method 26 fort-robotank)": [[16, "event-message-block"]],
  "(method 31 fort-robotank-turret)": [[16, "collide-query"]],
  "(method 33 fort-robotank-turret)": [
    [16, ["inline-array", "vector", 2]],
    [48, ["inline-array", "vector", 4]]
  ],
  "draw-2d-hud": [
    [16, ["inline-array", "vector4w", 4]],
    [80, "vector"]
  ],
  "fort-turret-draw-laser-spot": [[16, "vector"]],
  "(method 141 fort-turret)": [[64, "collide-query"]],
  "(method 33 transport-level)": [[16, "crimson-guard-level-params"]],
  "joint-mod-set-y-callback": [[16, "transformq"]],
  "(code die fort-dump-bomb-a)": [[16, "matrix"]],
  "(code die fort-missile)": [[16, "matrix"]],
  "birth-func-dig-digger-collide": [[16, ["inline-array", "vector", 5]]],
  "(method 29 dig-bomb-crate)": [[16, "dig-bomb-crate-cylinder-spawn-params"]],
  "(method 63 collide-shape-moving)": [[16, "rb-work"]],
  "(code active dig-spikey-sphere-door)": [
    [32, "projectile-init-by-other-params"]
  ],
  "(enter idle dig-stomp-block-controller)": [[16, "vector"]],
  "(post idle fish-manager)": [
    [384, "vector"],
    [176, "vector"],
    [192, "vector"],
    [208, "vector"],
    [224, "vector"],
    [256, "vector"],
    [272, "vector"],
    [336, "vector"],
    [368, "vector"],
    [400, "vector"],
    [416, "vector"]
  ],
  "(method 24 minimap)": [[16, "minimap-draw-work"]],
  "(method 15 minimap)": [[16, "minimap-draw-work"]],
  "(method 11 minimap)": [[16, ["inline-array", "vector", 4]]],
  "(method 26 minimap)": [
    [32, "vector"],
    [64, "matrix"],
    [48, "vector"]
  ],
  "(method 23 minimap)": [
    [32, "vector"],
    [48, "vector"],
    [64, "matrix"],
    [80, "matrix"],
    [144, "matrix"]
  ],
  "(method 17 minimap)": [
    [32, "vector"],
    [48, "vector"],
    [64, "matrix"],
    [80, "matrix"],
    [144, "matrix"],
    [240, "vector"],
    [256, "vector"]
  ],
  "(method 18 minimap)": [
    [32, "vector"],
    [48, "vector"],
    [64, "matrix"],
    [80, "matrix"],
    [144, "matrix"],
    [240, "vector"],
    [256, "vector"]
  ],
  "(method 19 minimap)": [
    [16, "vector"],
    [32, "matrix"]
  ],
  "(method 12 trail-graph)": [[16, ["inline-array", "vector", 2]]],
  "(method 14 trail-graph)": [[16, ["inline-array", "vector", 2]]],
  "(method 13 trail-graph)": [[16, ["inline-array", "vector", 2]]],
  "(method 19 trail-graph)": [[16, "trail-vis-work"]],
  "(method 15 trail-graph)": [[16, "trail-conn-search"]],
  "(anon-function 20 sewer-scenes)": [[16, "vector"]],
  "(method 27 mtn-dice)": [[64, "vector"]],
  "(method 26 mtn-dice)": [
    [64, "vector"],
    [32, "vector"],
    [48, "vector"],
    [80, "vector"]
  ],
  "dice-joint-callback": [
    [16, "vector"],
    [112, "matrix"],
    [176, "vector"],
    [192, "vector"],
    [208, "vector"],
    [224, "vector"],
    [240, "matrix"],
    [304, "vector"],
    [320, "vector"],
    [336, "matrix"],
    [400, "vector"],
    [480, "vector"]
  ],
  "(event idle mtn-dice)": [[16, "matrix"]],
  "check-drop-level-strip-crate-drop-userdata-nosplat": [[16, "vector"]],
  "check-drop-level-strip-crate-drop-userdata": [[16, "vector"]],
  // hang without!
  "(post idle grenade-point)": [
    [16, "vector"],
    [32, "vector"],
    [48, "vector"],
    [64, "vector"]
  ],
  "(method 13 grid-info)": [[16, "bounding-box"]],
  "(method 20 vehicle-controller)": [[16, "vehicle-control-point"]],
  "(method 16 vehicle-controller)": [[16, "vehicle-control-point"]],
  "(method 104 vehicle)": [[16, "vehicle-control-point"]],
  "(method 93 vehicle)": [[16, "matrix"]],
  "(method 94 vehicle)": [
    [16, "vector"],
    [32, "vector"]
  ],
  "(method 52 vehicle)": [[16, "vehicle-control-point"]],
  "(method 47 vehicle)": [[16, "matrix"]],
  "(method 97 vehicle)": [[96, "vehicle-control-point"]],
  "(method 107 vehicle)": [[16, "vehicle-control-point"]],
  "(method 20 traffic-engine)": [[16, "traffic-find-segment-struct"]],
  "(method 12 turret-control)": [[16, "vector"]],
  "vehicle-los-clear?": [[16, "collide-query"]],
  "vehicle-draw-laser": [[32, "vector"]],
  "vehicle-draw-beam": [[32, "vector"]],
  "(method 94 vehicle-guard)": [[16, "camera-free-floating-move-info"]],
  "vehicle-explode-post": [[16, "rigid-body-info"]],
  "(method 18 vehicle-controller)": [
    [32, ["inline-array", "vector", 16]],
    [288, ["array", "collide-shape", 12]]
  ],
  "(method 139 vehicle)": [[16, "merc-matrix"]],
  "(method 99 vehicle)": [[16, "vehicle-grab-rail-info"]],
  "(method 29 vehicle)": [
    [16, ["inline-array", "matrix", 9]],
    [640, ["inline-array", "vector", 5]],
    [736, ["inline-array", "vehicle-control-point", 24]]
  ],
  "vehicle-guard-choose-branch": [[16, ["inline-array", "vector", 5]]],
  "(method 155 vehicle-guard)": [
    [192, "traffic-danger-info"],
    [256, "turret-unknown-stack-structure2"]
  ],
  "(method 70 traffic-engine)": [
    [16, ["inline-array", "traffic-suppression-box", 2]],
    [80, ["array", "collide-shape", 40]]
  ],
  "(method 22 traffic-engine)": [[16, "traffic-suppression-params"]],
  "(method 14 traffic-level-data)": [
    [32, "vector"],
    [48, "vector"],
    [64, "vector"]
  ],
  "update-guard-status-spots": [[32, "vector"]],
  "(method 84 vehicle)": [[16, ["inline-array", "vehicle-control-point", 3]]],
  "(method 85 vehicle)": [
    [16, ["inline-array", "matrix", 2]],
    [144, "sprite-glow-data"],
    [208, "sprite-glow-data"]
  ],
  "(method 48 vehicle)": [[16, "rigid-body-impact"]],
  "(method 15 rigid-body)": [
    [16, "collide-query"],
    [560, "vector"],
    [592, "vector"],
    [608, "vector"],
    [640, "vector"],
    [656, "vector"],
    [672, "vector"],
    [688, "vector"]
  ],
  "(method 133 vehicle)": [[16, "mystery-vehicle-type"]],
  "(method 153 vehicle-guard)": [[16, "vector"]],
  "(method 150 vehicle-guard)": [[16, "vehicle-control-point"]],
  "(method 9 turret-control)": [[16, "turret-unknown-stack-structure"]],
  "(method 21 traffic-manager)": [[16, ["array", "int8", 21]]],
  "(method 71 traffic-engine)": [[16, "vector"]],
  "(method 18 city-level-info)": [[16, "bounding-box"]],
  "(method 49 traffic-engine)": [
    [32, "(array crimson-guard)"],
    [112, "(array float)"],
    [240, "vector"]
  ],
  "(method 68 traffic-engine)": [
    [16, "vector"],
    [32, "vector"]
  ],
  "(method 13 traffic-suppressor)": [
    [16, "bounding-box"],
    [48, "vector4w"]
  ],
  "(method 22 traffic-tracker)": [[16, "mystery-traffic-object-spawn-params"]],
  "(method 10 simple-sprite-system)": [[16, ["array", "texture-id", 4]]],
  "(anon-function 3 ruins-obs)": [[16, "event-message-block"]],
  "(event unbroken ruins-breakable-wall)": [[16, "attack-info"]],
  "(method 21 spider-eyes)": [[32, "vector"]],
  "(code mech-lunge grunt-mech)": [[16, "matrix"]],
  "(method 193 grunt-mech)": [[32, "vector"]],
  "(code mech-dismount grunt-mech)": [[16, "matrix"]],
  "(post chase tomb-boulder)": [
    [16, "collide-query"],
    [560, "vector"],
    [576, "vector"],
    [592, "event-message-block"]
  ],
  "(enter chase tomb-boulder)": [[32, "event-message-block"]],
  "(code doors-open tomb-sphinx)": [
    [32, "vector"],
    [48, "vector"],
    [64, "vector"],
    [80, "vector"]
  ],
  "(code active tomb-sphinx)": [[80, "vector"]],
  "(trans wait-for-pools tomb-stair-block)": [[32, "event-message-block"]],
  "drop-pool": [[32, "vector"]],
  "(method 11 tomb-water-trap)": [
    [16, "sync-info-params"],
    [64, "sphere"]
  ],
  "(method 23 tomb-water-trap)": [
    [592, "vector"],
    [608, "event-message-block"],
    [16, "collide-query"],
    [560, "vector"]
  ],
  "(trans show-sequence tomb-plat-simon)": [[16, "event-message-block"]],
  "(event dangerous tomb-simon-block)": [[16, "vector"]],
  "(method 185 tomb-beetle)": [[16, "vector"]],
  "(method 189 bot)": [
    [16, "enemy-best-focus"],
    [32, "sphere"]
  ],
  "(method 190 bot)": [[16, "connection-pers"]],
  "(method 247 sig)": [[16, "projectile-init-by-other-params"]],
  "(method 250 sig)": [[16, "sphere"]],
  "(method 25 sig-shot)": [[32, "vector"]],
  "(method 12 sigt-choose-piston)": [[16, "event-message-block"]],
  "(method 11 sigt-riding-piston)": [[16, "event-message-block"]],
  "(anon-function 48 sig0-course)": [[16, "event-message-block"]],
  "ashelin-shot-move": [[16, "vector"]],
  "(method 25 ashelin-shot)": [[32, "vector"]],
  "(anon-function 97 sig0-course)": [[16, "vector"]],
  "(anon-function 12 ash1-course)": [[16, "event-message-block"]],
  "(anon-function 93 sig0-course)": [[16, ["array", "symbol", 3]]],
  "(code active whack-a-metal)": [
    [16, "vector"],
    [32, "vector"]
  ],
  "(code startup title-control)": [
    [16, ["array", "symbol", 6]],
    [48, "mc-slot-info"]
  ],
  "title-plug-lightning": [[16, "vector"]],
  "(method 25 juicer-shot)": [
    [16, "vector"],
    [32, "vector"],
    [48, "matrix"]
  ],
  "(method 142 spyder)": [[16, "vector"]],
  "(method 185 spyder)": [
    [640, "vector"],
    [624, "vector"]
  ],
  "(code ambush mantis)": [[16, "vector"]],
  "(anon-function 8 mantis)": [
    [64, "collide-query"],
    [48, "vector"],
    [32, "vector"],
    [16, "vector"]
  ],
  "(anon-function 15 mantis)": [
    [48, "collide-query"],
    [16, "vector"],
    [32, "vector"]
  ],
  "(method 142 mantis)": [[16, "vector"]],
  "(code turning mammoth)": [
    [16, "vector"],
    [48, "vector"]
  ],
  "(method 185 mammoth)": [[608, "matrix"]],
  "mammoth-update-ik": [
    [576, "vector"],
    [592, "vector"],
    [608, "vector"],
    [624, "vector"],
    [640, "vector"]
  ],
  "(method 184 mammoth)": [
    [16, "vector"],
    [48, "vector"],
    [656, "vector"]
  ],
  "(method 55 mammoth)": [[704, ["array", "uint32", 4]]],
  "mammoth-joint-mod-heel": [
    [64, "vector"],
    [48, "vector"]
  ],
  "(method 182 flying-spider)": [[48, "vector"]],
  "(event up nest-switch)": [[16, "event-message-block"]],
  "widow-handler": [[16, "event-message-block"]],
  "widow-bomb-slots-full": [[16, ["array", "int32", 8]]],
  "widow-bomb-launch": [
    [16, "vector"],
    [32, "vector"],
    [48, "vector"],
    [64, ["array", "float", 1]],
    [80, ["array", "int32", 8]]
  ],
  "widow-give-ammo": [
    [16, "vector"],
    [32, "vector"]
  ],
  "spydroid-launch": [
    [16, "event-message-block"],
    [96, "vector"],
    [112, "vector"],
    [128, "matrix3"],
    [176, "vector"],
    [192, "vector"],
    [208, ["array", "int32", 8]]
  ],
  "widow-bomb-handler": [[16, "vector"]],
  "(method 11 widow)": [
    [16, "vector"],
    [112, "vector"]
  ],
  "(method 46 widow)": [
    [32, "vector"],
    [16, "vector"]
  ],
  "(method 74 kid)": [[16, "vector"]],
  "(trans idle vehicle-turret)": [[16, "vector"]],
  "(anon-function 9 hal3-course)": [[96, "transport-params"]],
  "(method 17 turret-control)": [[16, "turret-unknown-stack-structure2"]],
  "(code active lightning-tracker)": [[16, "vector"]],
  "(anon-function 18 ctywide-bbush)": [
    [64, "vector"],
    [128, "vector"]
  ],
  "(method 9 city-level-info)": [
    [192, "vector"],
    [208, "vector"],
    [224, "vector"],
    [16, "vis-ray"],
    [128, "vector"],
    [144, "vector"]
  ],
  "(method 11 city-level-info)": [[16, "vector"]],
  "(method 17 city-level-info)": [[16, ["inline-array", "vis-grid-pos", 2]]],
  "(method 16 city-level-info)": [
    [48, "vis-grid-box"],
    [64, "vis-grid-box"]
  ],
  "(method 15 city-level-info)": [
    [32, "vis-grid-box"],
    [16, "vis-grid-box"]
  ],
  "(method 9 grid-info)": [[16, "vector"]],
  "(method 11 grid-info)": [[16, "bounding-box"]],
  "(method 12 city-level-info)": [[16, ["inline-array", "vector", 7]]],
  "(anon-function 1 drill-mech-master)": [[16, "event-message-block"]],
  "(enter hit drill-control-panel)": [[16, "event-message-block"]],
  "drill-plat-falling-trans": [[16, "quaternion"]],
  "(method 11 fire-floor)": [[64, "matrix3"]],
  "(trans drill-laser-idle drill-laser)": [[16, "vector"]],
  "(code die drill-metalhead-eggs)": [[16, "vector"]],
  "drill-falling-door-handler": [[16, "attack-info"]],
  "(method 25 under-shoot-block)": [[16, "matrix"]],
  "(code victory under-block)": [[16, "matrix"]],
  "(code sink-partially under-block)": [[16, "matrix"]],
  "(code rock under-block)": [[16, "matrix"]],
  "(code flip under-block)": [[16, "matrix"]],
  "(code follow under-block)": [[16, "matrix"]],
  "(code rise-up under-block)": [[16, "matrix"]],
  "underb-master-event-handler": [[32, "vector"]],
  "(method 22 under-warp)": [[32, "vector"]],
  "(method 13 under-mine-chain-physics)": [[16, "vector"]],
  "(method 22 under-laser)": [
    [16, "collide-query"],
    [576, "event-message-block"],
    [560, "vector"]
  ],
  "(enter idle under-laser)": [[32, "vector"]],
  "merc-blend-shape": [[16, ["array", "int16", 128]]],
  "(method 55 centipede)": [[64, "collide-query"]],
  "(post hostile centipede)": [[16, "vector"]],
  "(code intro-shooting sig-under)": [[16, "vector"]],
  "(enter flee squid)": [[48, "vector"]],
  "(enter fire squid)": [[48, "vector"]],
  "(method 45 squid)": [
    [16, ["inline-array", "vector", 13]],
    [224, "vector"],
    [240, "vector"],
    [576, "vector"]
  ],
  "(method 50 squid)": [
    [16, "script-context"],
    [256, "vector"]
  ],
  "(method 51 squid)": [[16, "vector"]],
  "(method 23 squid-tentacle)": [
    [736, "vector"],
    [752, "vector"],
    [768, "vector"],
    [784, "vector"],
    [800, "vector"],
    [816, "vector"],
    [832, "collide-query"],
    [1376, "vector"],
    [1392, "vector"],
    [1408, "vector"],
    [1424, "vector"],
    [1440, "vector"],
    [16, "collide-query"],
    [560, "bounding-box"]
  ],
  "squid-grenade-move": [[48, "matrix"]],
  "(method 24 security-wall)": [[16, ["inline-array", "vector", 1]]],
  "(method 35 cty-guard-turret)": [
    [144, "vector"],
    [80, "vector"]
  ],
  "(method 24 parking-spot)": [[16, "collide-query-with-2vec"]],
  "(method 23 parking-spot)": [
    [16, ["inline-array", "collide-query", 1]],
    [560, ["inline-array", "vector", 1]]
  ],
  "(event idle propa)": [[16, "vector"]],
  "(post idle propa)": [[16, "vector"]],
  "(trans talking burning-bush)": [
    [32, "vector"],
    [64, "vector"]
  ],
  "(trans menu burning-bush)": [[128, "vector"]],
  "fruit-check-ground-bounce": [[16, "vector"]],
  "(method 120 boat-base)": [[80, "vector"]],
  "(method 29 boat-base)": [[16, "matrix"]],
  "(method 23 ctyport-mine)": [
    [32, "vector"],
    [48, "vector"]
  ],
  "(post idle intro-flamer)": [
    [160, "vector"],
    [176, "vector"]
  ],
  "demo-plug-lightning": [[16, "vector"]],
  "(code idle demo-control)": [
    [16, ["array", "symbol", 6]],
    [48, ["array", "symbol", 6]]
  ],
  "(anon-function 2 delivery-task)": [[96, ["inline-array", "vector", 1]]],
  "(post move-rift-rider stad-samos)": [
    [96, "vector"],
    [128, "vector"]
  ],
  "(trans idle palent-turret)": [[32, "vector"]],
  "(post idle fort-elec-belt-inst)": [[96, "event-message-block"]],
  "(post running fort-elec-belt-inst)": [
    [1120, "collide-query"],
    [144, "vector"],
    [1680, "vector"],
    [96, "event-message-block"],
    [816, "bounding-box"],
    [848, ["inline-array", "sphere", 17]]
  ],
  "(post idle cas-conveyor-switch)": [[592, "vector"]],
  "(post idle cas-electric-fence)": [[688, "vector"]],
  "(method 11 cas-switch)": [[32, "vector"]],
  "(trans roll-hostile roboguard-level)": [[80, "vector"]],
  "(code roll-hostile roboguard-level)": [[16, "vector"]],
  "(method 74 roboguard-level)": [
    [16, "vector"],
    [32, "vector"]
  ],
  "(method 76 roboguard-level)": [[32, "vector"]],
  "(code spawning cas-robot-door)": [[16, "enemy-init-by-other-params"]],
  "(method 179 bombbot)": [
    [592, "vector"],
    [624, "vector"],
    [672, "vector"],
    [720, "vector"]
  ],
  "(method 182 bombbot)": [
    [144, "collide-query"],
    [16, "matrix"],
    [80, "matrix"],
    [752, "quaternion"]
  ],
  "(trans hostile bombbot)": [[48, "vector"]],
  "(enter explode bombbot)": [
    [112, "vector"],
    [128, "vector"],
    [144, "vector"],
    [224, "vector"],
    [240, "vector"]
  ],
  "(method 183 bombbot)": [
    [48, "vector"],
    [64, "vector"],
    [144, "vector"]
  ],
  "bombbot-spread-lightning-lazer": [
    [96, "vector"],
    [64, "vector"]
  ],
  "bombbot-callback": [[64, "vector"]],
  "bombbot-gun-swivel-callback": [
    [16, "vector"],
    [80, "vector"]
  ],
  "bombbot-gun-callback": [
    [32, "vector"],
    [80, "vector"]
  ],
  "(method 181 bombbot)": [[16, ["array", "collide-shape", 64]]],
  "test-gen-perms": [[16, "gen-perms-context"]],
  "gen-perms": [[16, "gen-perms-context"]],
  "(method 11 hover-formation-control)": [[16, ["inline-array", "vector", 16]]],
  "(method 11 hover-formation)": [[16, "vector"]],
  "birth-func-onin-bubble-birth-pop": [[16, "vector"]],
  "birth-func-onin-bubble-pop": [[16, "vector"]],
  "(exit active onin-game)": [[96, ["array", "pointer", 3]]],
  "(enter active onin-game)": [[16, ["array", "pointer", 3]]],
  "check-drop-level-ctyport-drop-userdata": [[16, "vector"]],
  "update-height": [[16, "vector"]],
  "(method 30 nav-graph-editor)": [[16, "matrix"]],
  "(method 31 nav-graph-editor)": [[16, "vector"]],
  "(method 28 nav-graph-editor)": [
    [16, "vector"],
    [32, "vector"],
    [48, ["inline-array", "vector", 2]]
  ],
  "(method 34 nav-graph-editor)": [
    [880, "matrix"],
    [80, "vector"]
  ],
  "(method 42 nav-graph-editor)": [[16, "vector"]],
  "(method 45 nav-graph-editor)": [[16, "vector"]],
  "(method 43 nav-graph-editor)": [[96, "vector"]],
  "(method 32 nav-graph-editor)": [
    [16, "vector"],
    [32, "vector"]
  ],
  "(post draw-closest-minimap nav-graph-editor)": [
    [16, ["inline-array", "vector", 5]]
  ],
  "(method 69 traffic-engine)": [[16, ["array", "collide-shape", 40]]],
  "(method 60 traffic-engine)": [[16, ["array", "collide-shape", 64]]],
  "(method 85 bike-base)": [[16, ["inline-array", "matrix", 3]]],
  "target-pilot-post": [
    [48, "collide-query-with-5vec"],
    [640, "matrix"]
  ],
  "target-pilot-trans": [[16, ["inline-array", "vector", 10]]],
  "(code target-pilot-get-off)": [[96, ["inline-array", "vector", 10]]],
<<<<<<< HEAD
  "(code die base-turret)": [[192, "vector"]],
  "(method 47 base-turret)": [
    [16, ["array", "collide-shape", 32]],
    [144, "vector"],
    [160, "vector"],
    [176, "vector"],
    [192, "vector"]
  ],
  "(method 155 hover-enemy)": [[16, "vector"]],
  "(method 15 hover-nav-control)": [[16, "vector"]],
  "(method 13 hover-nav-control)": [[64, "vector"]],
  "(method 25 hover-nav-control)": [[16, "hover-nav-path-segment"]],
  "(method 16 hover-nav-control)": [[16, "vector"]],
  "(method 11 hover-nav-control)": [
    [128, "vector"],
    [144, "vector"],
    [160, "vector"],
    [176, "vector"]
  ],
  "(method 26 nav-network)": [[16, "vector"]],
  "hover-enemy-hostile-post": [[16, "event-message-block"]],
  "(method 148 hover-enemy)": [
    [16, "vector"],
    [32, "vector"]
  ],
  "(method 18 hover-enemy-manager)": [[16, "transformq"]],
  "(anon-function 9 wasp)": [[112, "quaternion"]],
  "(method 107 wasp)": [[48, "vector"]],
  "(event attack wasp)": [[16, "projectile-init-by-other-params"]],
  "(anon-function 13 crimson-guard-hover)": [[112, "quaternion"]],
  "(event attack crimson-guard-hover)": [
    [16, "projectile-init-by-other-params"]
  ],
  "(event ambush-attack crimson-guard-hover)": [
    [16, "projectile-init-by-other-params"]
  ],
  "(method 187 flamer)": [[64, "vector"]],
  "(method 191 flamer)": [
    [16, "vector"],
    [32, "vector"]
  ],
  "(method 163 jellyfish)": [[16, "vector"]],
  "(enter active jellyfish)": [
    [16, "vector"],
    [32, "vector"]
  ],
  "(trans active jellyfish)": [
    [16, "vector"],
    [32, "vector"],
    [48, "vector"]
  ],
  "(method 12 jellyfish-chain-physics)": [
    [16, "collide-query"],
    [560, "bounding-box"],
    [592, "sphere"]
  ],
  "(trans stare jellyfish)": [[16, "vector"]],
  "jellyfish-joint-mod-tentacle": [
    [32, "quaternion"],
    [16, "quaternion"]
  ],
  "(method 164 jellyfish)": [
    [16, "vector"],
    [32, "vector"]
  ],
  "(event attack drill-barons-ship-turret)": [[16, "vector"]],
  "(post attack drill-barons-ship-turret)": [
    [16, "projectile-init-by-other-params"]
=======
  "(method 194 citizen)": [
    [80, "vector"],
    [32, "iter-seg"],
    [16, "vector"]
  ],
  "(method 191 citizen)": [[32, "iter-seg"]],
  "(method 189 citizen)": [
    [64, "vector"],
    [80, "vector"]
  ],
  "(method 190 citizen)": [
    [80, "vector"],
    [96, "vector"]
  ],
  "iter-seg-clear-path": [
    [16, "vector"],
    [32, "vector"],
    [48, "vector"],
    [64, "vector"]
  ],
  "(method 202 citizen-enemy)": [
    [32, ["array", "collide-shape", 64]],
    [16, "vector"]
  ],
  "(trans move-to-vehicle civilian)": [
    [32, "vector"],
    [128, "vector"]
  ],
  "civilian-flee-post": [
    [48, "vector"],
    [16, "vector"],
    [32, "vector"],
    [80, "vector"]
  ],
  "civilian-avoid-danger-post": [[112, "vector"]],
  "civilian-clear-path-post": [[96, "vector"]],
  "(method 224 crimson-guard)": [
    [32, "vector"],
    [656, "vector"],
    [720, "vector"]
  ],
  "(method 218 crimson-guard)": [
    [32, "vector"],
    [48, "vector"],
    [96, "vector"],
    [160, "vector"],
    [176, "vector"],
    [16, "vector"]
  ],
  "(method 220 crimson-guard)": [[16, "vector"]],
  "(post hostile crimson-guard)": [
    [16, "vector"],
    [96, "vector"]
  ],
  "(method 206 metalhead-predator)": [
    [128, "vector"],
    [144, "vector"],
    [176, "vector"]
>>>>>>> 4ee40298
  ]
}<|MERGE_RESOLUTION|>--- conflicted
+++ resolved
@@ -1955,7 +1955,65 @@
   ],
   "target-pilot-trans": [[16, ["inline-array", "vector", 10]]],
   "(code target-pilot-get-off)": [[96, ["inline-array", "vector", 10]]],
-<<<<<<< HEAD
+  "(method 194 citizen)": [
+    [80, "vector"],
+    [32, "iter-seg"],
+    [16, "vector"]
+  ],
+  "(method 191 citizen)": [[32, "iter-seg"]],
+  "(method 189 citizen)": [
+    [64, "vector"],
+    [80, "vector"]
+  ],
+  "(method 190 citizen)": [
+    [80, "vector"],
+    [96, "vector"]
+  ],
+  "iter-seg-clear-path": [
+    [16, "vector"],
+    [32, "vector"],
+    [48, "vector"],
+    [64, "vector"]
+  ],
+  "(method 202 citizen-enemy)": [
+    [32, ["array", "collide-shape", 64]],
+    [16, "vector"]
+  ],
+  "(trans move-to-vehicle civilian)": [
+    [32, "vector"],
+    [128, "vector"]
+  ],
+  "civilian-flee-post": [
+    [48, "vector"],
+    [16, "vector"],
+    [32, "vector"],
+    [80, "vector"]
+  ],
+  "civilian-avoid-danger-post": [[112, "vector"]],
+  "civilian-clear-path-post": [[96, "vector"]],
+  "(method 224 crimson-guard)": [
+    [32, "vector"],
+    [656, "vector"],
+    [720, "vector"]
+  ],
+  "(method 218 crimson-guard)": [
+    [32, "vector"],
+    [48, "vector"],
+    [96, "vector"],
+    [160, "vector"],
+    [176, "vector"],
+    [16, "vector"]
+  ],
+  "(method 220 crimson-guard)": [[16, "vector"]],
+  "(post hostile crimson-guard)": [
+    [16, "vector"],
+    [96, "vector"]
+  ],
+  "(method 206 metalhead-predator)": [
+    [128, "vector"],
+    [144, "vector"],
+    [176, "vector"]
+  ],
   "(code die base-turret)": [[192, "vector"]],
   "(method 47 base-turret)": [
     [16, ["array", "collide-shape", 32]],
@@ -2024,65 +2082,5 @@
   "(event attack drill-barons-ship-turret)": [[16, "vector"]],
   "(post attack drill-barons-ship-turret)": [
     [16, "projectile-init-by-other-params"]
-=======
-  "(method 194 citizen)": [
-    [80, "vector"],
-    [32, "iter-seg"],
-    [16, "vector"]
-  ],
-  "(method 191 citizen)": [[32, "iter-seg"]],
-  "(method 189 citizen)": [
-    [64, "vector"],
-    [80, "vector"]
-  ],
-  "(method 190 citizen)": [
-    [80, "vector"],
-    [96, "vector"]
-  ],
-  "iter-seg-clear-path": [
-    [16, "vector"],
-    [32, "vector"],
-    [48, "vector"],
-    [64, "vector"]
-  ],
-  "(method 202 citizen-enemy)": [
-    [32, ["array", "collide-shape", 64]],
-    [16, "vector"]
-  ],
-  "(trans move-to-vehicle civilian)": [
-    [32, "vector"],
-    [128, "vector"]
-  ],
-  "civilian-flee-post": [
-    [48, "vector"],
-    [16, "vector"],
-    [32, "vector"],
-    [80, "vector"]
-  ],
-  "civilian-avoid-danger-post": [[112, "vector"]],
-  "civilian-clear-path-post": [[96, "vector"]],
-  "(method 224 crimson-guard)": [
-    [32, "vector"],
-    [656, "vector"],
-    [720, "vector"]
-  ],
-  "(method 218 crimson-guard)": [
-    [32, "vector"],
-    [48, "vector"],
-    [96, "vector"],
-    [160, "vector"],
-    [176, "vector"],
-    [16, "vector"]
-  ],
-  "(method 220 crimson-guard)": [[16, "vector"]],
-  "(post hostile crimson-guard)": [
-    [16, "vector"],
-    [96, "vector"]
-  ],
-  "(method 206 metalhead-predator)": [
-    [128, "vector"],
-    [144, "vector"],
-    [176, "vector"]
->>>>>>> 4ee40298
   ]
 }