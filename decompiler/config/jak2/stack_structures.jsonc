--- conflicted
+++ resolved
@@ -1199,13 +1199,8 @@
     [304, "quaternion"],
     [384, "vector"]
   ],
-<<<<<<< HEAD
+  "(method 20 collide-cache)": [[16, "matrix"]],
+  "col-rend-draw": [[16, "matrix"]],
   "(code jump enemy)": [[16, "enemy-jump-info"]],
   "check-drop-level-flitter-dirt-rubble": [[16, "vector"]]
-=======
-  "(method 20 collide-cache)": [[16, "matrix"]],
-  "col-rend-draw": [
-    [16, "matrix"]
-  ]
->>>>>>> 7a1a64ac
 }