--- conflicted
+++ resolved
@@ -1645,7 +1645,13 @@
     [16, "vector"],
     [32, "vector"]
   ],
-<<<<<<< HEAD
+  "(code startup title-control)": [
+    [16, ["array", "symbol", 6]],
+    [48, "mc-slot-info"]
+  ],
+  "title-plug-lightning": [
+    [16, "vector"]
+  ],
   "(method 25 juicer-shot)": [
     [16, "vector"],
     [32, "vector"],
@@ -1728,13 +1734,4 @@
   "(trans idle vehicle-turret)": [[16, "vector"]],
   "(anon-function 9 hal3-course)": [[96, "transport-params"]],
   "(method 17 turret-control)": [[16, "attack-info"]]
-=======
-  "(code startup title-control)": [
-    [16, ["array", "symbol", 6]],
-    [48, "mc-slot-info"]
-  ],
-  "title-plug-lightning": [
-    [16, "vector"]
-  ]
->>>>>>> 7d7625f4
 }