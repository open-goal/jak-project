{
  "quaternion-exp!": [[16, "vector"]],
  "quaternion-axis-angle!": [[16, "vector"]],
  "quaternion-vector-angle!": [[16, "vector"]],
  "quaternion-look-at!": [[16, "matrix"]],
  "quaternion-smooth-seek!": [[16, ["inline-array", "quaternion", 2]]],
  // possible for automatic detection:
  "eul->matrix": [[16, "vector"]],
  "vector-sincos!": [[16, "vector"]],
  "vector-reflect-flat-gravity!": [
    [16, "vector"],
    [32, "vector"]
  ],
  "vector-line-distance": [
    [16, "vector"],
    [32, "vector"],
    [48, "vector"],
    [64, "vector"]
  ],
  "vector-line-distance-point!": [
    [16, "vector"],
    [32, "vector"],
    [48, "vector"],
    [64, "vector"]
  ],
  "forward-up-nopitch->inv-matrix": [[16, "vector"]],
  "forward-up-nopitch->quaternion": [[16, "matrix"]],
  "forward-up->quaternion": [
    [16, "matrix"],
    [80, "vector"]
  ],
  "quaternion-from-two-vectors!": [[16, "vector"]],
  "quaternion-from-two-vectors-max-angle!": [[16, "vector"]],
  "matrix-from-two-vectors!": [[16, "vector"]],
  "matrix-from-two-vectors-max-angle!": [[16, "vector"]],
  "matrix-from-two-vectors-max-angle-partial!": [[16, "vector"]],
  "matrix-from-two-vectors-partial-linear!": [[16, "vector"]],
  "matrix-remove-z-rot": [
    [16, "vector"],
    [32, "matrix"]
  ],
  "matrix-rot-diff!": [
    [16, "quaternion"],
    [32, "quaternion"],
    [48, "quaternion"]
  ],
  "quaternion-seek": [
    [16, "matrix"],
    [80, "matrix"],
    [144, "quaternion"]
  ],
  "vector-segment-overlap": [
    [16, "vector"],
    [32, "vector"],
    [48, "vector"],
    [64, "vector"]
  ],
  "line-sphere-intersection?": [
    [16, "vector"],
    [32, "vector"],
    [48, "vector"]
  ],
  "forward-up->inv-matrix": [[16, "vector"]],
  "quaternion-from-two-vectors-partial!": [[16, "vector"]],
  "quaternion-from-two-vectors-max-angle-partial!": [[16, "vector"]],
  "matrix-from-two-vectors-smooth!": [[16, "vector"]],
  "matrix-from-two-vectors-the-long-way-smooth!": [[16, "vector"]],
  "quaternion-from-two-vectors-smooth!": [[16, "matrix"]],
  "vector-deg-seek": [[16, "matrix"]],
  "vector-deg-slerp": [
    [16, "matrix"],
    [80, "vector"],
    [96, "vector"]
  ],
  "circle-test": [
    [16, "sphere"],
    [32, "sphere"],
    [48, "vector"],
    [64, "vector"]
  ],
  "vector-vector-deg-slerp!": [
    [16, "vector"],
    [32, "vector"],
    [48, "quaternion"],
    [64, "quaternion"],
    [80, "quaternion"],
    [96, "vector"]
  ],
  "vector-circle-tangent-new": [
    [16, "sphere"],
    [32, "vector"],
    [48, "vector"]
  ],
  "vector-circle-tangent": [
    [16, "sphere"],
    [32, "vector"],
    [48, "vector"],
    [64, "vector"]
  ],
  "curve-length": [
    [16, "vector"],
    [32, "vector"]
  ],
  "curve-closest-point": [
    [16, "vector"],
    [32, "vector"]
  ],
  "closest-pt-in-triangle": [
    [16, "vector"],
    [32, "vector"],
    [48, "vector"]
  ],
  "vector-plane-distance": [[16, "vector"]],
  "vector-smooth-seek!": [[16, "vector"]],
  "vector-vector-angle-safe": [
    [16, "vector"],
    [32, "vector"]
  ],
  "move-target-from-pad": [
    [16, "vector"],
    [32, "vector"],
    [48, "matrix"]
  ],
  "reverse-transform-point!": [
    [16, "vector"],
    [32, "vector"],
    [48, "vector"]
  ],
  "init-for-transform": [
    [16, "matrix"],
    [80, "matrix"],
    [144, "vector4s-3"],
    [192, "vector"],
    [208, "vector4s-3"]
  ],
  "draw-sprite2d-xy": [[16, "draw-context"]],
  "screen-gradient": [[16, "draw-context"]],
  "play": [
    [16, "event-message-block"],
    [96, ["array", "symbol", 10]]
  ],
  "store-image": [[16, "file-stream"]],
  "joint-mod-blend-world-callback": [[160, "vector"]],
  "joint-mod-rotate-local-callback": [[16, "vector"]],
  "light-hash-get-bucket-index": [[16, "vector4w"]],
  "(method 10 cam-vector-seeker)": [[16, "vector"]],
  "(method 39 nav-mesh)": [
    [16, "vector"],
    [32, "vector"]
  ],
  "(method 41 nav-mesh)": [
    [16, "vector"],
    [32, "vector"]
  ],
  "show-level": [[16, ["array", "symbol", 10]]],
  "(method 17 mood-control)": [[16, "vector"]],
  "(method 9 mood-control)": [[16, "mood-control-work "]],
  "string->sound-name": [[16, "qword"]],
  "doppler-pitch-shift": [[16, ["inline-array", "vector", 2]]],
  "(anon-function 1 gsound)": [
    [16, ["array", "symbol", 4]],
    [32, ["array", "symbol", 4]]
  ],
  "matrix<-parented-transformq!": [[16, "vector"]],
  "(method 9 cylinder)": [
    [48, "cylinder-verts"],
    [432, "cylinder-verts"],
    [816, "matrix"],
    [880, "matrix"]
  ],
  "(method 9 cylinder-flat)": [
    [48, "cylinder-flat-verts"],
    [208, "cylinder-flat-verts"],
    [368, "matrix"],
    [432, "vector"]
  ],
  // debug
  "add-debug-point": [
    [16, "vector4w-2"],
    [48, "vector"]
  ],
  "internal-draw-debug-line": [
    [16, "vector4w-2"],
    [48, "vector4w-2"],
    [80, "vector"],
    [96, "vector"]
  ],
  "internal-draw-debug-text-3d": [
    [16, "vector4w"],
    [32, "font-context"]
  ],
  "add-debug-triangle-normal": [
    [16, "vector"],
    [32, "vector"]
  ],
  "add-debug-flat-triangle": [
    [16, "vector4w-3"],
    [64, "vector4w-3"],
    [112, "vector"],
    [128, "vector"],
    [144, "vector"]
  ],
  "add-debug-line2d": [
    [16, "vector4w"],
    [32, "vector4w"]
  ],
  "add-debug-box": [
    [16, "vector"],
    [32, "vector"]
  ],
  "add-debug-box-with-transform": [
    [16, ["inline-array", "vector", 8]],
    [144, ["inline-array", "vector", 2]],
    [176, "vector"]
  ],
  "add-debug-x": [
    [16, "vector"],
    [32, "vector"]
  ],
  "add-debug-cross": [
    [16, "vector"],
    [32, "vector"],
    [48, "vector"],
    [64, "vector"],
    [80, "vector"],
    [96, "vector"],
    [112, "vector"],
    [128, "vector"]
  ],
  "add-debug-sphere-with-transform": [[16, "vector"]],
  "add-debug-line-sphere": [
    [48, "matrix"],
    [112, "matrix"],
    [128, "vector"],
    [144, "vector"],
    [160, "vector"],
    [176, "vector"],
    [208, "vector"],
    [192, "vector"]
  ],
  "add-debug-circle": [
    [16, "vector"],
    [32, "vector"]
  ],
  "add-debug-vector": [[16, "vector"]],
  "add-debug-quaternion": [[16, "matrix"]],
  "add-debug-yrot-vector": [[16, "vector"]],
  "add-debug-arc": [
    [16, "vector"],
    [32, "vector"]
  ],
  "add-debug-curve": [
    [16, "vector"],
    [32, "vector"]
  ],
  "add-debug-points": [[16, "vector"]],
  "add-debug-light": [[16, "vector"]],
  "add-debug-cursor": [[16, "vector"]],
  "dma-timeout-cam": [
    [16, "vector"],
    [32, "matrix"]
  ],
  // debug-sphere
  "make-debug-sphere-table": [
    [16, "vector"],
    [32, "vector"],
    [48, "vector"],
    [64, "vector"],
    [80, "vector"],
    [96, "vector"],
    [112, "vector"]
  ],
  "add-debug-sphere-from-table": [
    [16, "vector"],
    [48, "vector"],
    [64, "vector"]
  ],
  "matrix-3x3-triple-transpose-product": [[16, ["inline-array", "matrix", 3]]],
  "(method 14 rigid-body)": [[16, "quaternion"]],
  "(method 19 rigid-body)": [
    [16, "vector"],
    [32, "vector"]
  ],
  "(method 22 rigid-body)": [[16, "vector"]],
  "want-to-board?": [
    [16, "collide-query"],
    [560, ["inline-array", "sphere", 3]],
    [608, "vector"]
  ],
  "(method 10 cam-setting-data)": [[16, "event-message-block"]],
  "(method 18 tracking-spline)": [
    [16, "tracking-spline-sampler"],
    [32, "tracking-spline-sampler"]
  ],
  "cam-calc-follow!": [
    [16, "vector"],
    [32, "vector"],
    [48, "vector"],
    [64, "vector"]
  ],
  "slave-set-rotation!": [
    [96, "vector"],
    [112, "matrix"],
    [176, "vector"]
  ],
  "v-slrp2!": [
    [32, "vector"],
    [64, "matrix"]
  ],
  "v-slrp3!": [[32, "vector"]],
  "cam-state-from-entity": [[16, "curve"]], // decompiler guessed 'symbol' instead!
  "camera-teleport-to-entity": [[16, "transformq"]],
  "(event cam-master-active)": [
    [16, "event-message-block"],
    [96, "vector"],
    [112, "vector"],
    [16, "event-message-block"]
  ],
  "master-choose-entity": [[16, "event-message-block"]],
  "(code cam-pov180)": [
    [16, "vector"],
    [32, "vector"],
    [48, "vector"],
    [64, "vector"]
  ],
  "(code cam-pov-track)": [
    [16, "vector"],
    [32, "matrix"]
  ],
  "(code cam-eye)": [
    [16, "vector"],
    [32, "matrix"],
    [112, "vector"]
  ],
  "los-cw-ccw": [
    [16, "vector"],
    [32, "vector"],
    [48, "matrix"],
    [112, "vector"]
  ],
  "cam-los-spline-collide": [
    [16, "collide-query"],
    [560, "vector"],
    [576, "vector"]
  ],
  "cam-los-collide": [
    [16, "collide-query"],
    [592, "vector"],
    [608, "vector"]
  ],
  "cam-string-joystick": [
    [32, "vector"],
    [48, "matrix"],
    [128, "matrix"],
    [192, "vector"],
    [208, "vector"],
    [224, "matrix"]
  ],
  "cam-string-find-position-rel!": [[48, "collide-query"]],
  "cam-string-find-hidden": [[16, "collide-query"]],
  "cam-string-move": [[80, "collide-query"]],
  "(enter cam-string)": [[32, "collide-query"]],
  "cam-stick-code": [[64, "collide-query"]],
  "(trans cam-stick)": [
    [16, "matrix"],
    [80, "vector"],
    [96, "vector"],
    [112, "vector"]
  ],
  "(code cam-spline)": [[16, "curve"]],
  "(code cam-point-watch)": [
    [16, "vector"],
    [32, "vector"]
  ],
  "cam-free-floating-move": [[16, "camera-free-floating-move-info"]],
  "cam-helper-temp": [
    [16, "matrix"],
    [64, "vector"],
    [80, "matrix"]
  ],
  "update-view-planes": [
    [208, "vector"],
    [224, "vector"],
    [16, "view-frustum"]
  ],
  "camera-slave-debug": [
    [16, "vector"],
    [32, "vector"],
    [48, "matrix"],
    [128, "curve"]
  ],
  "cam-collision-record-draw": [
    [48, "collide-query"],
    [16, "vector4w"],
    [32, "vector4w"]
  ],
  "cam-debug-draw-tris": [[16, "vector4w"]],
  "draw-string-xy": [[16, "font-context"]],
  "(code die gun)": [
    [16, "projectile-init-by-other-params"],
    [112, "vector"],
    [128, "vector"],
    [144, "vector"]
  ],
  "draw-beam": [
    [16, "vector"],
    [32, "vector"],
    [48, "vector"]
  ],
  "gun-post": [
    [16, "vector"],
    [32, "vector"],
    [48, "projectile-init-by-other-params"],
    [144, "vector"],
    [160, "vector"],
    [176, "vector"]
  ],
  "(method 9 gun-info)": [
    [16, "collide-query"],
    [560, "vector"],
    [576, "vector"],
    [592, "vector"],
    [608, "vector"],
    [624, "vector"],
    [640, "vector"],
    [656, "vector"]
  ],
  "target-gun-fire-yellow": [[16, "projectile-init-by-other-params"]],
  "(method 14 collide-cache)": [[16, "bounding-box"]],
  "sp-adjust-launch": [[16, "matrix"]],
  "sp-launch-particles-death": [[16, "matrix"]],
  "sp-relaunch-particle-3d": [[16, "quaternion"]],
  "execute-part-engine": [
    [16, "matrix"],
    [80, "vector"]
  ],
  "sparticle-motion-blur-old": [
    [16, "vector"],
    [32, "vector4w"],
    [48, "vector4w"]
  ],
  "sp-orbiter": [
    [16, "vector"],
    [32, "vector"],
    [48, "matrix"]
  ],
  "joint-mod-ik-callback": [
    [16, "matrix"],
    [80, "matrix"],
    [144, "vector"],
    [160, "vector"],
    [176, "vector"],
    [192, "vector"],
    [208, "vector"],
    [224, "vector"],
    [272, "vector"],
    [256, "vector"],
    [288, "vector"],
    [304, "vector"],
    [320, "quaternion"],
    [336, "quaternion"],
    [352, "vector"],
    [448, "vector"],
    [464, "vector"],
    [480, "vector"],
    [496, "quaternion"],
    [512, "matrix"],
    [576, "vector"],
    [592, "matrix"],
    [656, "matrix"],
    [720, "matrix"]
  ],
  "joint-mod-look-at-handler": [
    [16, "vector"],
    [32, "vector"],
    [48, "vector"],
    [64, "vector"],
    [96, "vector"],
    [112, "vector"],
    [128, "vector"]
  ],
  "joint-mod-polar-look-at-guts": [[32, "vector"]],
  "joint-mod-world-look-at-handler": [[16, "vector"]],
  "joint-mod-joint-set-world-handler": [
    [32, "vector"],
    [48, "vector"]
  ],
  "joint-mod-joint-set*-world-handler": [[16, "matrix"]],
  "(method 11 chain-physics)": [
    [16, "matrix"],
    [80, "vector"],
    [128, "vector"],
    [144, "vector"],
    [160, "vector"],
    [176, "vector"],
    [192, "vector"],
    [208, "vector"],
    [224, "vector"],
    [240, "vector"],
    [256, "vector"]
  ],
  "(method 13 gui-control)": [[16, ["array", "sound-id", 4]]],
  "ja-play-spooled-anim": [[96, "event-message-block"]],
  "update-under-lights": [
    [16, "matrix"],
    [64, "vector"]
  ],
  "poly-find-nearest-edge": [
    [16, "vector"],
    [64, "vector"]
  ],
  "target-print-stats": [
    [32, "vector"],
    [48, "vector"]
  ],
  "build-conversions": [[16, "vector"]],
  "warp-vector-into-surface!": [[16, "matrix"]],
  "vector<-pad-in-matrix!": [[16, "vector"]],
  "target-no-ja-move-post": [[16, "overlaps-others-params"]],
  "do-target-gspot": [[16, "collide-query"]],
  "target-no-move-post": [[16, "overlaps-others-params"]],
  "add-gravity": [
    [16, "vector"],
    [32, "vector"],
    [48, "vector"],
    [64, "vector"]
  ],
  "target-no-stick-post": [[32, "collide-query"]],
  "target-swim-post": [[32, "collide-query"]],
  "target-real-post": [
    [16, "vector"],
    [32, "vector"],
    [48, "vector"],
    [64, "collide-query"]
  ],
  "joint-points": [
    [16, "vector"],
    [32, "vector"]
  ],
  "target-calc-camera-pos": [
    [16, "vector"],
    [32, "vector"]
  ],
  "target-compute-pole": [
    [16, "vector"],
    [32, "vector"],
    [48, "vector"],
    [64, "vector"],
    [80, "event-message-block"]
  ],
  "target-compute-edge-rider": [
    [16, "event-message-block"],
    [96, "bone"]
  ],
  "target-compute-edge": [
    [16, "event-message-block"],
    [96, "bone"]
  ],
  "bend-gravity": [[32, "vector"]],
  "wall-hide?": [
    [16, "collide-query"],
    [560, "vector"],
    [576, "vector"]
  ],
  "target-add-slide-factor": [
    [16, "vector"],
    [32, "vector"],
    [48, "vector"],
    [64, "vector"],
    [80, "vector"],
    [96, "vector"]
  ],
  "add-thrust": [
    [16, "vector"],
    [32, "vector"],
    [48, "vector"],
    [64, "vector"],
    [80, "vector"],
    [96, "vector"],
    [112, "vector"]
  ],
  "do-rotations2": [[16, "vector"]],
  "tobot-init": [[16, "event-message-block"]],
  "target-update-ik": [
    [16, "collide-query"],
    [560, "vector"],
    [576, "vector"],
    [592, "vector"],
    [608, "vector"],
    [624, "vector"],
    [640, "vector"],
    [656, "vector"],
    [672, "vector"]
  ],
  "leg-ik-callback": [
    [16, "vector"],
    [32, "vector"],
    [48, "vector"],
    [64, "vector"],
    [80, "vector"],
    [96, "vector"],
    [112, "vector"]
  ],
  "draw-history": [[16, "history-iterator"]],
  "target-collision-reaction": [
    [16, "vector"],
    [32, "vector"],
    [48, "matrix"]
  ],
  "turn-to-vector": [
    [16, "vector"],
    [32, "vector"]
  ],
  "flag-setup": [
    [16, "vector"],
    [32, "event-message-block"],
    [112, "vector"],
    [128, "vector"],
    [144, "vector"]
  ],
  "target-move-dist": [[16, "vector"]],
  "cam-layout-entity-volume-info-create": [
    [32, "vector"],
    [48, "vector"],
    [64, "vector"],
    [80, "vector"],
    [96, "vector"],
    [128, "vector"],
    [144, "vector"]
  ],
  "cam-layout-entity-info": [
    [16, "matrix"],
    [80, "vector"],
    [96, "vector"],
    [112, "vector"],
    [128, "vector"],
    [144, "curve"],
    [176, "vector"],
    [192, "vector"],
    [208, "vector"],
    [224, "curve"],
    [256, "vector"],
    [272, "vector"],
    [288, "vector"],
    [304, "curve"],
    [336, "vector"],
    [352, "vector"],
    [368, "interp-test-info"],
    [432, "vector"]
  ],
  "clmf-pos-rot": [
    [16, "vector"],
    [32, "vector"],
    [48, "matrix"],
    [112, "matrix"],
    [176, "vector"]
  ],
  "(method 9 plane-volume)": [
    [16, "vector"],
    [32, "vector"],
    [48, "vector"],
    [64, "vector"],
    [80, "vector"],
    [96, "vector"],
    [112, "vector"],
    [128, "vector"]
  ],
  "(method 31 entity-actor)": [[16, "nav-find-poly-parms"]],
  "(method 32 entity-actor)": [[32, "nav-find-poly-parms"]],
  "(method 36 nav-mesh)": [[16, ["inline-array", "vector", 3]]],
  "(method 13 nav-engine)": [[16, "nav-vertex"]],
  "(method 12 nav-mesh)": [[16, "nav-vertex"]],
  "(method 44 nav-mesh)": [[32, "nav-find-poly-parms"]],
  "(method 15 nav-mesh)": [[16, "vector"]],
  "(method 40 nav-mesh)": [
    [16, "vector"],
    [32, "vector"]
  ],
  "find-nearest-nav-mesh": [[16, "nav-find-poly-parms"]],
  "(method 10 nav-mesh)": [[32, "nav-find-poly-parms"]],
  "(method 34 nav-mesh)": [[16, "nav-poly"]],
  "(method 9 nav-mesh)": [[16, "vector"]],
  "debug-nav-validate-current-poly": [[16, "vector"]],
  "(method 11 nav-control)": [[16, "nav-find-poly-parms"]],
  "(method 15 nav-control)": [[16, "nav-find-poly-parms"]],
  "(method 16 nav-control)": [[16, "nav-find-poly-parms"]],
  "(method 46 nav-control)": [[16, "find-nav-sphere-ids-params"]],
  "circle-tangent-directions": [
    [16, "vector"],
    [32, "vector"],
    [48, "vector"]
  ],
  "(trans close com-airlock)": [[16, "script-context"]],
  "traj3d-calc-initial-velocity-using-tilt": [[16, "traj2d-params"]],
  "(method 9 cubic-curve)": [[16, "trajectory"]],
  "(method 10 cubic-curve)": [[16, "trajectory"]],
  "(method 11 cubic-curve)": [[16, "trajectory"]],
  "(method 12 cubic-curve)": [[16, "trajectory"]],
  "(method 13 cubic-curve)": [[16, "trajectory"]],
  "(method 13 combo-tracker)": [
    [16, "event-message-block"],
    [112, ["array", "collide-shape", 32]]
  ],
  "(anon-function 2 find-nearest)": [[128, "collide-query"]],
  "find-nearest-focusable": [[160, "collide-query"]],
  "(method 11 impact-control)": [
    [16, "touching-shapes-entry"],
    [48, "event-message-block"]
  ],
  "(method 16 collide-cache)": [[16, "collide-cache-tri"]],
  "(method 20 editable)": [
    [16, "vector"],
    [32, "vector"]
  ],
  "(method 31 editable-face)": [[16, "matrix"]],
  "(method 13 editable-face)": [
    [64, ["inline-array", "vector", 6]],
    [160, "vector"],
    [48, "vector"],
    [32, "vector"],
    [16, "vector"]
  ],
  "(method 30 editable-plane)": [
    [16, "vector"],
    [32, "vector"],
    [48, "vector"]
  ],
  "(method 13 editable-plane)": [[64, ["inline-array", "vector", 4]]],
  "execute-select": [[16, "vector"]],
  "(method 9 editable-array)": [[16, "vector"]],
  "execute-mouse-move": [
    [80, "vector"],
    [96, "vector"],
    [112, "vector"],
    [64, "vector"],
    [48, "vector"],
    [32, "vector"],
    [16, "vector"]
  ],
  "(method 12 editable-array)": [
    [96, "vector"],
    [160, "vector"]
  ],
  "insert-box": [
    [16, "vector"],
    [32, ["array", "int32", 8]]
  ],
  "(method 11 editable-region)": [[16, "vector2h"]],
  "(method 29 editable-face)": [
    [16, ["inline-array", "vector", 6]],
    [304, "matrix"],
    [112, ["inline-array", "vector", 6]],
    [240, ["array", "editable-point", 6]]
  ],
  "(method 10 editable-face)": [[16, ["inline-array", "vector", 6]]],
  "(method 11 editable)": [[16, "collide-query"]],
  "(method 10 editable-plane)": [[16, "matrix"]],
  "(method 9 game-task-node-info)": [[16, ["inline-array", "qword", 8]]],
  "(code retry task-manager)": [[16, "event-message-block"]],
  "(code complete task-manager)": [[16, "event-message-block"]],
  "(method 9 script-context)": [[16, "script-context"]],
  "(anon-function 32 script)": [
    [16, "vector"],
    [32, "vector"]
  ],
  "(method 19 load-state)": [[16, ["inline-array", "level-buffer-state", 6]]],
  "(method 17 load-state)": [[16, "script-context"]],
  "(method 26 level-group)": [
    [64, "vector"],
    [80, "vector"]
  ],
  "(event target-board-halfpipe)": [[16, "vector"]],
  "process-drawable-shock-effect": [
    [16, "matrix"],
    [80, "collide-query"]
  ],
  "(code target-board-get-on)": [[16, "event-message-block"]],
  "(enter target-board-get-on)": [
    [16, "vector"],
    [32, "vector"],
    [48, "vector"],
    [64, "vector"]
  ],
  "(enter target-board-get-off)": [
    [16, "vector"],
    [32, "vector"]
  ],
  "(trans target-board-ride-edge)": [[16, "vector"]],
  "target-board-compute-edge": [
    [16, "vector"],
    [32, "vector"],
    [128, "vector"]
  ],
  "target-board-spin-check": [
    [16, "vector"],
    [32, "vector"]
  ],
  "(code target-board-hit)": [
    [16, "vector"],
    [32, "vector"],
    [48, "vector"],
    [64, "vector"],
    [80, "event-message-block"]
  ],
  "target-board-ground-check": [
    [16, "vector"],
    [32, "event-message-block"]
  ],
  "(enter target-board-jump)": [
    [48, "vector"],
    [64, "event-message-block"]
  ],
  "(enter target-board-grenade)": [[16, "vector"]],
  "(enter target-board-turn-to)": [
    [16, "vector"],
    [32, "vector"]
  ],
  "(code target-board-hold)": [
    [16, "vector"],
    [32, "vector"]
  ],
  "(code target-board-flip)": [[16, "vector"]],
  "(exit target-board-ride-edge)": [[32, "collide-query"]],
  "(code target-board-trickx)": [[16, "vector"]],
  "(method 9 board-info)": [[16, "event-message-block"]],
  "init-var-jump": [
    [16, "event-message-block"],
    [96, "vector"]
  ],
  "(post target-slide-down-to-ground)": [
    [16, "vector"],
    [32, "vector"],
    [48, "vector"],
    [64, "vector"],
    [80, "vector"]
  ],
  "(enter target-attack-air)": [
    [16, "vector"],
    [32, "vector"],
    [48, "vector"]
  ],
  "(event target-attack-uppercut-jump)": [
    [16, "vector"],
    [32, "vector"],
    [48, "vector"]
  ],
  "target-board-ride-post": [
    [48, "vector"],
    [64, "vector"],
    [80, "collide-query"]
  ],
  "probe-test": [[16, "collide-query"]],
  "target-board-real-post": [
    [16, "vector"],
    [128, "vector"]
  ],
  "board-add-thrust": [[16, "vector"]],
  "target-board-collision": [
    [16, "vector"],
    [32, "vector"]
  ],
  "(code target-roll-flip)": [
    [16, "vector"],
    [32, "vector"]
  ],
  "(code target-flop)": [
    [16, "vector"],
    [32, "vector"],
    [48, "vector"]
  ],
  "(trans target-flop)": [[16, "event-message-block"]],
  "(enter target-flop)": [[16, "vector"]],
  "(code target-running-attack)": [[32, "collide-query"]],
  "mod-var-jump": [
    [16, "vector"],
    [32, "vector"]
  ],
  "(trans target-running-attack)": [
    [16, "vector"],
    [32, "vector"],
    [48, "vector"]
  ],
  "target-board-pre-move": [[112, "vector"]],
  // stack guesser can't handle inline arrays
  "(method 11 blocking-plane)": [[16, ["inline-array", "vector", 2]]],
  // stack guesser can't handle inline arrays
  "blocking-plane-spawn": [[16, ["inline-array", "vector", 2]]],
  // stack guesser can't handle inline arrays
  "(enter active elec-gate)": [[176, ["inline-array", "vector", 2]]],
  "(method 46 elevator)": [
    // bad stack guess (method type was a path-step)
    [16, "path-step"]
  ],
  "(method 10 nav-node)": [[16, "vector"]],
  "(method 9 nav-graph)": [[16, "matrix"]],
  "(method 10 xz-height-map)": [[16, "matrix"]],
  "(method 13 xz-height-map)": [[16, "vector4w-2"]],
  "(method 9 nav-node)": [[48, "nav-graph-link"]],
  "(method 18 drawable-region-face)": [
    [16, "vector"],
    [32, "vector"]
  ],
  "particle-adgif-callback": [[16, ["inline-array", "vector", 4]]],
  "sparticle-respawn-heights": [[16, "vector"]],
  "sparticle-respawn-timer": [[16, "vector"]],
  "check-drop-level-rain": [[16, "vector"]],
  "check-water-level-drop": [[16, "vector"]],
  "check-water-level-drop-motion": [[16, "vector"]],
  "water-info<-region": [[16, "script-context"]],
  "(method 52 collide-shape)": [[16, "water-info"]],
  "cshape-reaction-update-state": [
    [16, "vector"],
    [32, "vector"]
  ],
  "(code target-darkjak-giant)": [
    [96, "collide-query"],
    [640, ["inline-array", "sphere", 1]]
  ],
  "(code target-darkjak-bomb1)": [
    [16, "vector"],
    [112, "vector"],
    [128, "event-message-block"]
  ],
  "(code target-darkjak-bomb0)": [
    [32, "vector"],
    [48, "vector"]
  ],
  "set-forward-vel": [
    [16, "vector"],
    [32, "vector"]
  ],
  "delete-back-vel": [
    [16, "vector"],
    [32, "vector"]
  ],
  "(method 16 target)": [[16, "vector"]],
  "can-exit-duck?": [
    [16, "collide-query"],
    [560, ["inline-array", "sphere", 2]]
  ],
  "target-send-attack": [[16, "event-message-block"]],
  "(trans target-pole-cycle)": [[16, "vector"]],
  "(enter target-float)": [[16, "vector"]],
  "(trans target-float)": [
    [16, "vector"],
    [32, "vector"],
    [48, "vector"],
    [64, "vector"],
    [80, "vector"]
  ],
  "(code target-launch)": [[16, "event-message-block"]],
  "(anon-function 11 target2)": [[16, "vector"]],
  "(code target-load-wait)": [[16, "event-message-block"]],
  "target-generic-event-handler": [[16, "event-message-block"]],
  "(code target-swim-jump)": [[16, "vector"]],
  "(code target-swim-down)": [[16, "vector"]],
  "(method 10 water-control)": [
    [16, "water-info"],
    [224, "vector"]
  ],
  "(anon-function 10 water)": [[16, "vector"]],
  "target-bomb1-fire-shot": [
    [96, "vector"],
    [112, "vector"]
  ],
  "water-anim-event-handler": [
    [16, "vector"],
    [32, "event-message-block"]
  ],
  "(post fall crate)": [
    [32, "collide-query"],
    [16, "vector"]
  ],
  "(enter fall crate)": [[16, "event-message-block"]],
  "target-gun-find-track": [[64, "event-message-block"]],
  "target-gun-build-track-list": [
    [16, "vector"],
    [32, "vector"]
  ],
  "target-gun-joint-pre0": [
    [640, ["inline-array", "sphere", 2]],
    [656, "vector"]
  ],
  "cloud-track": [[16, "vector"]],
  "progress-post": [[112, "hud-box"]],
  "(method 10 menu-missions-option)": [[224, "hud-box"]],
  "(method 10 menu-secret-option)": [[64, "hud-box"]],
  "(method 10 menu-highscores-option)": [[16, "hud-box"]],
  "master-track-target": [[16, "vector"]],
  "cam-string-line-of-sight": [[192, "collide-query"]],
  "(enter cam-circular)": [[32, "collide-query"]],
  "(method 26 rigid-body)": [[16, ["inline-array", "vector", 8]]],
  "(method 47 rigid-body-object)": [[16, "rigid-body-impact"]],
  "(method 16 sky-work)": [[16, "vector"]],
  "(method 17 sky-work)": [[16, "vector"]],
  // stack casts can't be guessed in a "run in process" (since the arg numbers are shifted?)
  "lightning-start": [
    [16, "vector"],
    [32, "vector"]
  ],
  "lightning-trail-fractal-gen": [
    [16, "vector"],
    [32, "vector"],
    [48, "vector"],
    [64, "vector"]
  ],
  "(method 24 game-info)": [[16, ["array", "uint16", 512]]],
  "add-a-bunch": [[16, "vector"]],
  "(method 23 grid-hash)": [
    [16, "grid-hash-box"],
    [32, "grid-hash-box"],
    [48, "vector"],
    [64, "vector"]
  ],
  "(method 14 grid-hash)": [
    [16, "vector"],
    [32, "vector"]
  ],
  "(method 15 sphere-hash)": [[16, "vector"]],
  "draw-grid": [
    [16, "vector"],
    [32, "vector"],
    [48, "vector"]
  ],
  "(method 32 sphere-hash)": [[32, "vector"]],
  "(method 37 spatial-hash)": [[48, "vector"]],
  "(method 10 carry-info)": [[16, "vector"]],
  "(method 12 carry-info)": [[16, "vector"]],
  "(method 13 carry-info)": [
    [16, "event-message-block"],
    [144, "matrix"]
  ],
  "(method 16 carry-info)": [[16, "event-message-block"]],
  "(method 23 task-arrow)": [[16, "collide-query-with-vec"]],
  "(method 38 projectile)": [[16, "collide-query"]],
  "projectile-move-fill-all-dirs": [[16, "collide-query"]],
  "projectile-move-fill-line-sphere": [[16, "collide-query"]],
  "projectile-update-velocity-add-gravity": [[16, "vector"]],
  "projectile-bounce-falling-post": [[16, "collide-query"]],
  "cshape-reaction-default": [
    [16, "vector"],
    [32, "vector"]
  ],
  "(method 26 gun-blue-shot)": [[32, "vector"]],
  "(method 38 gun-blue-shot)": [[16, "collide-query"]],
  "someone-fire-yellow": [[16, "projectile-init-by-other-params"]],
  "(method 25 gun-yellow-shot)": [[32, "vector"]],
  "(method 38 gun-yellow-shot)": [[16, "collide-query"]],
  "target-gun-fire-red": [
    // TODO needed to prevent infinite loop
    [16, "vector"]
  ],
  "(method 26 gun-red-shot)": [[16, "vector"]],
  "(method 28 gun-red-shot)": [[16, "collide-query"]],
  "(method 24 gun-red-shot)": [[16, "collide-query"]],
  "(method 52 nav-state)": [
    [16, "nav-avoid-spheres-params"],
    [112, "nav-ray"]
  ],
  "(method 31 nav-state)": [
    [16, "nav-avoid-spheres-params"],
    [112, "nav-ray"]
  ],
  "(method 24 nav-state)": [[16, "vector"]],
  "(method 34 nav-state)": [[16, "vector"]],
  "(method 9 nav-control)": [[16, "vector"]],
  "(method 37 nav-state)": [[16, "vector"]],
  "(method 33 nav-state)": [[16, "clamp-travel-vector-to-mesh-return-info"]],
  "(method 32 nav-state)": [[16, "nav-control-cfs-work"]],
  "(method 28 nav-state)": [[208, "vector"]],
  "(method 11 nav-state)": [
    [16, "vector"],
    [32, "vector"]
  ],
  "(method 49 nav-state)": [[16, "nav-ray"]],
  "check-drop-level-ctysluma-drop-userdata": [[16, "vector"]],
  "(method 54 enemy)": [[80, "vector"]],
  "enemy-falling-post": [[16, "vector"]],
  "enemy-die-falling-post": [[16, "vector"]],
  "(method 100 enemy)": [
    [672, "vector"],
    [688, "vector"]
  ],
  "(method 102 nav-enemy)": [[32, "collide-query"]],
  "(method 100 nav-enemy)": [
    [672, "vector"],
    [688, "vector"]
  ],
  "(method 176 nav-enemy)": [[16, "nav-gap-info"]],
  "(method 143 nav-enemy)": [[16, "vector"]],
  "(code jump nav-enemy)": [[16, "enemy-jump-info"]],
  "(method 145 nav-enemy)": [[16, "vector"]],
  "(method 150 nav-enemy)": [[16, "vector"]],
  "(anon-function 88 nav-enemy)": [[16, "vector"]],
  "(anon-function 93 nav-enemy)": [[16, "vector"]],
  "(method 54 rigid-body-platform)": [[16, "vector"]],
  "target-carry-update": [[560, ["inline-array", "sphere", 1]]],
  "(code target-carry-drop)": [[672, ["inline-array", "sphere", 1]]],
  "(code target-carry-throw)": [[640, ["inline-array", "sphere", 1]]],
  "(code target-hit)": [[16, "vector"]],
  "(method 39 battle)": [[64, "transformq"]],
  "add-collide-debug-box": [[16, "bounding-box"]],
  "collide-list-fill-bg-using-box": [
    [32, "matrix"],
    [96, "collide-query"]
  ],
  "collide-list-fill-bg-using-line-sphere": [
    [32, "matrix"],
    [96, "collide-query"]
  ],
  "(method 11 collide-mesh)": [[16, "spat-work"]],
  "(method 10 collide-mesh)": [[16, "oot-work"]],
  "(method 9 touching-list)": [[16, "add-prims-touching-work"]],
  "(method 12 touching-list)": [[16, "event-message-block"]],
  "(method 20 collide-edge-work)": [[16, "vector"]],
  "(method 13 collide-edge-work)": [[16, "faei-stack-vars"]],
  "(method 9 collide-edge-edge)": [
    [16, "matrix"],
    [80, ["inline-array", "sphere", 6]]
  ],
  "(method 12 ocean)": [[16, "vector"]],
  "(method 18 ocean)": [
    [16, "vector"],
    [32, "vector4"],
    [48, "vector"]
  ],
  "(method 28 ocean)": [[16, "vector"]],
  "(method 33 ocean)": [[16, "vector"]],
  "(method 34 ocean)": [[16, "vector"]],
  "(method 35 ocean)": [[16, "vector"]],
  "(method 36 ocean)": [
    [16, "vector"],
    [32, "vector"]
  ],
  "(method 46 ocean)": [[16, "vector"]],
  "(method 59 ocean)": [[16, "vector"]],
  "(method 60 ocean)": [
    [16, "vector"],
    [32, "vector"]
  ],
  "(method 61 ocean)": [
    [16, "vector"],
    [32, "vector"]
  ],
  "(method 62 ocean)": [
    [16, "vector"],
    [32, "vector"]
  ],
  "(method 63 ocean)": [
    [16, "vector"],
    [32, "vector"]
  ],
  "(method 67 ocean)": [[16, "vector"]],
  "(method 18 collide-shape-prim-mesh)": [[16, "collide-tri-result"]],
  "(method 15 collide-shape-prim-sphere)": [[16, "collide-tri-result"]],
  "target-attack-up": [[16, "event-message-block"]],
  "(method 37 control-info)": [[48, "vector"]],
  "(method 45 collide-shape)": [[16, "do-push-aways-work"]],
  "(method 50 collide-shape)": [[32, "vector"]],
  "(method 44 collide-shape)": [[16, "pull-rider-info"]],
  "(method 25 guard-shot)": [[32, "vector"]],
  "(enter impact guard-shot)": [[16, "traffic-danger-info"]],
  "(method 38 guard-shot)": [[16, "collide-query"]],
  "(method 38 guard-lazer-shot)": [
    [16, "collide-query"],
    [560, "vector"]
  ],
  "(method 25 metalhead-shot)": [
    [16, "vector"],
    [32, "vector"]
  ],
  "spawn-metalhead-grenade": [[16, "projectile-init-by-other-params"]],
  "spawn-metalhead-projectile": [[16, "projectile-init-by-other-params"]],
  "(method 24 grid-hash)": [[16, "vector"]],
  "(method 11 grid-hash)": [
    [16, "vector"],
    [32, "vector"]
  ],
  "(method 11 flow-control)": [
    [80, "vector"],
    [128, "vector"]
  ],
  "(method 9 joint-control)": [[16, "vector"]],
  "check-shell-level1": [[16, "vector"]],
  "check-shell-level2": [[16, "vector"]],
  "birth-func-target-orient": [[48, "vector"]],
  "birth-func-vector-orient": [[32, "vector"]],
  "(enter cam-launcher-longfall)": [[16, "vector"]],
  "explosion-init-by-other": [[16, "traffic-danger-info"]],
  "process-drawable-shock-skel-effect": [
    [176, "matrix"],
    [256, "vector"],
    [272, "vector"],
    [288, "vector"],
    [304, "quaternion"],
    [384, "vector"]
  ],
  "(method 20 collide-cache)": [[16, "matrix"]],
  "col-rend-draw": [[16, "matrix"]],
  "(code jump enemy)": [[16, "enemy-jump-info"]],
  "check-drop-level-flitter-dirt-rubble": [[16, "vector"]],
  "dma-add-process-drawable": [[64, "light-group"]],
  "dark-lightning-handler": [[16, "matrix"]],
  "(method 25 joint-exploder)": [[16, "bounding-box"]],
  "check-drop-level-forexitb-drop-userdata": [[16, "vector"]],
  "check-drop-level-forexitb-drop-water-userdata": [[16, "vector"]],
  "check-drop-level-hide-fireplace-sparks": [[16, "vector"]],
  "check-drop-level-ctyslumb-drop-userdata": [[16, "vector"]],
  "check-drop-level-kiosk-fire-sparks": [[16, "vector"]],
  "(method 25 turret-shot)": [[32, "vector"]],
  "check-drop-level-ruins-tower-userdata": [[16, "vector"]],
  "check-drop-level-ruins-tower-userdata-nosplat": [[16, "vector"]],
  "check-drop-level-ruins-rubble": [[16, "vector"]],
  "update-light-hash": [
    [16, "bounding-box"],
    [48, "vector"],
    [64, "vector"]
  ],
  "check-drop-level-forest-drop-userdata": [[16, "vector"]],
  "check-drop-level-dig-lava-bloops": [[16, "vector"]],
  "check-drop-level-drill-drillbit-rubble-sparks": [[16, "vector"]],
  "check-drop-level-mountain-drop-userdata": [[16, "vector"]],
  "(anon-function 2 atoll-scenes)": [[16, "vector"]],
  "check-drop-level-ctyfarma-drop-userdata": [[16, "vector"]],
  "check-drop-level-ctyfarmb-drop-userdata": [[16, "vector"]],
  "check-drop-level-ecowell-victory-dirt-rubble": [[16, "vector"]],
  "check-drop-level-strip-fencespikes-sparks-10": [[16, "vector"]],
  "check-drop-level-atoll-drop-userdata": [[16, "vector"]],
  "check-drop-level-atoll-drop": [[16, "vector"]],
  "check-drop2-level-sewer-drop": [[16, "vector"]],
  "check-drop-level-sewer-drop": [[16, "vector"]],
  "check-drop-level-palace-roof-rain": [[16, "vector"]],
  "check-drop-level-palroof-drop-userdata": [[16, "vector"]],
  "check-drop-level-stadium-drop-userdata": [[16, "vector"]],
  "check-drop-level-boss-pebble": [[16, "vector"]],
  "birth-func-boss-pebble": [[560, "vector"]],
  "func-widow-damaged-sparks-awake": [[16, "vector"]],
  "check-drop-level-ctypal-drop-userdata": [[16, "vector"]],
  "check-drop-level-under-drip": [[16, "vector"]],
  "check-drop-level-bigdoor-open-pops": [[16, "vector"]],
  "check-split-level-intro-vortex-pop-userdata": [[16, "vector"]],
  "movie-nest-metalkor-shot-draw-moving": [[80, "vector"]],
  "movie-nest-metalkor-shot-draw-impact": [[48, "vector"]],
  "func-squid-damaged-sparks-awake": [[16, "vector"]],
  "check-drop-level-castle-drop-userdata": [[16, "vector"]],
  "castle-green-slime-popper": [[16, "vector"]],
  "movie-consite-metalkor-shot-draw-moving": [[80, "vector"]],
  "movie-consite-metalkor-shot-draw-impact": [[48, "vector"]],
  "mech-spawn-thruster": [[32, "vector"]],
  "check-drop-level-vinroom-piss-drop-userdata": [[16, "vector"]],
  "(anon-function 2 under-scenes)": [
    [16, "vector"],
    [32, "vector"]
  ],
  "check-pop-level-firework-green-userdata": [[16, "vector"]],
  "check-pop-level-firework-red-userdata": [[16, "vector"]],
  "check-pop-level-firework-userdata": [[16, "vector"]],
  "(method 13 nav-mesh)": [[16, ["array", "int8", 4]]],
  "point-to-poly-boundary": [[16, ["inline-array", "vector", 4]]],
  "(method 35 nav-mesh)": [[16, ["inline-array", "nav-poly", 3]]],
  "(method 51 nav-state)": [
    [16, "vector"],
    [32, "nav-route-portal"],
    [80, ["inline-array", "vector", 2]],
    [192, "matrix"]
  ],
  "(method 18 nav-control)": [[16, "nav-control-cfs-work"]],
  "(method 19 nav-control)": [[16, "nav-control-cfs-work"]],
  "(method 19 nav-mesh)": [
    [16, "nav-ray"],
    [96, "vector"]
  ],
  "(method 18 nav-mesh)": [[16, "nav-ray"]],
  "(post idle gun-dummy)": [[16, "event-message-block"]],
  "(method 23 training-manager)": [[16, "vector"]],
  "birth-pickup-at-point": [[16, "vector"]],
  "(code notice fodder)": [[112, "vector"]],
  "target-mech-collision": [
    [704, "vector"],
    [16, "vector"],
    [32, "vector"],
    [48, "event-message-block"],
    [144, "vector"],
    [160, "collide-query"],
    [128, "vector"]
  ],
  "target-mech-add-thrust": [[16, "vector"]],
  "target-mech-get-off?": [[560, "sphere"]],
  "mech-update-ik": [
    [16, "collide-query"],
    [592, "vector"],
    [608, "vector"],
    [624, "vector"],
    [624, "vector"],
    [640, "vector"],
    [656, "vector"]
  ],
  "target-mech-carry-update": [[560, "sphere"]],
  "(code target-mech-carry-throw)": [[640, "sphere"]],
  "(code target-mech-carry-drop)": [
    [96, "vector"],
    [672, "sphere"]
  ],
  "(code target-mech-carry-pickup)": [[16, "event-message-block"]],
  "(trans target-mech-carry-drag)": [[560, "sphere"]],
  "(method 22 krew-collection-item)": [[16, "collide-query-with-2vec"]],
  "(code idle krew-collection-item)": [[64, "vector"]],
  "pegasus-fly-code": [[96, "vector"]],
<<<<<<< HEAD
  "birth-func-onin-bubble-birth-pop": [[16, "vector"]],
  "birth-func-onin-bubble-pop": [[16, "vector"]]
=======
  "(method 90 amphibian)": [[80, "vector"]],
  "(method 186 amphibian)": [
    [560, "vector"],
    [16, "collide-query"],
    [576, "event-message-block"]
  ],
  "(enter tongue-attack amphibian)": [[16, "amphibian-tongue-attack-info"]],
  "amphibian-joint-mod-callback": [
    [16, ["inline-array", "matrix", 3]],
    [112, "vector"]
  ],
  "(method 178 hopper)": [
    [144, "vector"],
    // unused
    [96, "vector"],
    [176, "vector"]
  ],
  "(method 90 hopper)": [[80, "vector"]],
  "(method 180 ginsu)": [[16, "matrix"]],
  "(trans hostile centurion)": [[16, "vector"]],
  "(method 181 centurion)": [
    [80, "vector"],
    [160, "vector"],
    [176, "vector"]
  ],
  "(method 74 centurion)": [[16, "event-message-block"]],
  "(enter stop-run rhino)": [
    // unused
    [32, "vector"]
  ],
  "(enter attack rhino)": [[32, "vector"]],
  "(method 74 rhino)": [[48, "vector"]],
  "(enter run-away rhino)": [[32, "vector"]],
  "(trans hostile grenadier)": [
    // unused
    [48, "vector"]
  ],
  "(method 115 rapid-gunner)": [[32, "vector"]],
  "(code notice monster-frog)": [[16, "vector"]],
  "(method 184 predator)": [
    [128, "vector"],
    [144, "vector"],
    [176, "vector"]
  ],
  "(method 11 predator-manager)": [
    [32, "transformq"],
    [80, "vector"],
    [112, "vector"]
  ],
  "(method 196 crimson-guard-level)": [
    [32, "vector"],
    [48, "vector"],
    [96, "vector"],
    [160, "vector"],
    [176, "vector"]
  ],
  "(method 199 crimson-guard-level)": [
    [608, "vector"],
    [624, "vector"],
    [640, "vector"],
    [656, "vector"]
  ],
  "(method 198 crimson-guard-level)": [
    [80, "vector"],
    [96, "collide-query"],
    [672, "vector"]
  ],
  "(method 202 crimson-guard-level)": [
    [32, "vector"],
    [656, "vector"],
    [720, "vector"]
  ],
  "(method 192 crimson-guard-level)": [[32, "vector"]],
  "check-drop-level-dig-digger-rubble-sparks": [[16, "vector"]],
  "(method 24 dig-tether)": [[128, "vector"]],
  "(trans idle dig-digger)": [[16, "vector"]],
  "(method 23 dig-digger)": [[16, "vector"]],
  "(code die fort-elec-switch)": [[16, "vector"]],
  "(method 11 fort-elec-switch)": [
    [32, "vector"],
    [48, "vector"]
  ],
  "(method 24 fort-roboscreen)": [[32, "vector"]],
  "fort-robotank-reticle-post": [
    [16, "vector"],
    [32, "vector"]
  ],
  "robotank-turret-handler": [[96, "vector"]],
  "fort-robotank-turret-init-by-other": [[16, "vector"]],
  "(method 11 fort-robotank)": [[32, "vector"]],
  "(method 26 fort-robotank)": [[16, "event-message-block"]],
  "(method 31 fort-robotank-turret)": [[16, "collide-query"]],
  "(method 33 fort-robotank-turret)": [
    [16, ["inline-array", "vector", 2]],
    [48, ["inline-array", "vector", 4]]
  ],
  "draw-2d-hud": [
    [16, ["inline-array", "vector4w", 4]],
    [80, "vector"]
  ],
  "fort-turret-draw-laser-spot": [[16, "vector"]],
  "(method 141 fort-turret)": [[64, "collide-query"]],
  "(method 33 transport-level)": [[16, "crimson-guard-level-params"]],
  "joint-mod-set-y-callback": [[16, "transformq"]],
  "(code die fort-dump-bomb-a)": [[16, "matrix"]],
  "(code die fort-missile)": [[16, "matrix"]],
  "birth-func-dig-digger-collide": [[16, ["inline-array", "vector", 5]]],
  "(method 29 dig-bomb-crate)": [[16, "dig-bomb-crate-cylinder-spawn-params"]],
  "(method 63 collide-shape-moving)": [[16, "rb-work"]],
  "(code active dig-spikey-sphere-door)": [
    [32, "projectile-init-by-other-params"]
  ],
  "(enter idle dig-stomp-block-controller)": [[16, "vector"]],
  "(post idle fish-manager)": [
    [384, "vector"],
    [176, "vector"],
    [192, "vector"],
    [208, "vector"],
    [224, "vector"],
    [256, "vector"],
    [272, "vector"],
    [336, "vector"],
    [368, "vector"],
    [400, "vector"],
    [416, "vector"]
  ],
  "(method 24 minimap)": [[16, "minimap-draw-work"]],
  "(method 15 minimap)": [[16, "minimap-draw-work"]],
  "(method 11 minimap)": [[16, ["inline-array", "vector", 4]]],
  "(method 26 minimap)": [
    [32, "vector"],
    [64, "matrix"],
    [48, "vector"]
  ],
  "(method 23 minimap)": [
    [32, "vector"],
    [48, "vector"],
    [64, "matrix"],
    [80, "matrix"],
    [144, "matrix"]
  ],
  "(method 17 minimap)": [
    [32, "vector"],
    [48, "vector"],
    [64, "matrix"],
    [80, "matrix"],
    [144, "matrix"],
    [240, "vector"],
    [256, "vector"]
  ],
  "(method 18 minimap)": [
    [32, "vector"],
    [48, "vector"],
    [64, "matrix"],
    [80, "matrix"],
    [144, "matrix"],
    [240, "vector"],
    [256, "vector"]
  ],
  "(method 19 minimap)": [
    [16, "vector"],
    [32, "matrix"]
  ],
  "(method 12 trail-graph)": [[16, ["inline-array", "vector", 2]]],
  "(method 14 trail-graph)": [[16, ["inline-array", "vector", 2]]],
  "(method 13 trail-graph)": [[16, ["inline-array", "vector", 2]]],
  "(method 19 trail-graph)": [[16, "trail-vis-work"]],
  "(method 15 trail-graph)": [[16, "trail-conn-search"]],
  "(anon-function 20 sewer-scenes)": [[16, "vector"]],
  "(method 27 mtn-dice)": [[64, "vector"]],
  "(method 26 mtn-dice)": [
    [64, "vector"],
    [32, "vector"],
    [48, "vector"],
    [80, "vector"]
  ],
  "dice-joint-callback": [
    [16, "vector"],
    [112, "matrix"],
    [176, "vector"],
    [192, "vector"],
    [208, "vector"],
    [224, "vector"],
    [240, "matrix"],
    [304, "vector"],
    [320, "vector"],
    [336, "matrix"],
    [400, "vector"],
    [480, "vector"]
  ],
  "(event idle mtn-dice)": [[16, "matrix"]],
  "check-drop-level-strip-crate-drop-userdata-nosplat": [[16, "vector"]],
  "check-drop-level-strip-crate-drop-userdata": [[16, "vector"]],
  // hang without!
  "(post idle grenade-point)": [
    [16, "vector"],
    [32, "vector"],
    [48, "vector"],
    [64, "vector"]
  ],
  "(method 13 grid-info)": [[16, "bounding-box"]],
  "(method 20 vehicle-controller)": [[16, "vehicle-control-point"]],
  "(method 16 vehicle-controller)": [[16, "vehicle-control-point"]],
  "(method 104 vehicle)": [[16, "vehicle-control-point"]],
  "(method 93 vehicle)": [[16, "matrix"]],
  "(method 94 vehicle)": [
    [16, "vector"],
    [32, "vector"]
  ],
  "(method 52 vehicle)": [[16, "vehicle-control-point"]],
  "(method 47 vehicle)": [[16, "matrix"]],
  "(method 97 vehicle)": [[96, "vehicle-control-point"]],
  "(method 107 vehicle)": [[16, "vehicle-control-point"]],
  "(method 20 traffic-engine)": [[16, "traffic-find-segment-struct"]],
  "(method 12 turret-control)": [[16, "vector"]],
  "vehicle-los-clear?": [[16, "collide-query"]],
  "vehicle-draw-laser": [[32, "vector"]],
  "vehicle-draw-beam": [[32, "vector"]],
  "(method 94 vehicle-guard)": [[16, "camera-free-floating-move-info"]],
  "vehicle-explode-post": [[16, "rigid-body-info"]],
  "(method 18 vehicle-controller)": [
    [32, ["inline-array", "vector", 16]],
    [288, ["array", "collide-shape", 12]]
  ],
  "(method 139 vehicle)": [[16, "merc-matrix"]],
  "(method 99 vehicle)": [[16, "vehicle-grab-rail-info"]],
  "(method 29 vehicle)": [
    [16, ["inline-array", "matrix", 9]],
    [640, ["inline-array", "vector", 5]],
    [736, "rigid-body-vehicle-constants"]
  ],
  "vehicle-guard-choose-branch": [[16, ["inline-array", "vector", 5]]],
  "(method 155 vehicle-guard)": [
    [192, "rigid-body-impact"],
    [256, ["inline-array", "vector", 8]]
  ],
  "(method 70 traffic-engine)": [
    [16, ["inline-array", "traffic-suppression-box", 2]]
  ],
  "(method 22 traffic-engine)": [[16, "pilot-edge-grab-info"]],
  "(method 14 traffic-level-data)": [
    [32, "vector"],
    [48, "vector"],
    [64, "vector"]
  ],
  "update-guard-status-spots": [[32, "vector"]],
  "(method 84 vehicle)": [[16, ["inline-array", "vehicle-control-point", 3]]],
  "(method 85 vehicle)": [
    [16, ["inline-array", "matrix", 2]],
    [144, "sprite-glow-data"],
    [208, "sprite-glow-data"]
  ],
  "(method 48 vehicle)": [[16, "rigid-body-impact"]],
  "(method 15 rigid-body)": [
    [16, "collide-query"],
    [560, "vector"],
    [592, "vector"],
    [608, "vector"],
    [640, "vector"],
    [656, "vector"],
    [672, "vector"],
    [688, "vector"]
  ],
  "(method 133 vehicle)": [[16, "mystery-vehicle-type"]],
  "(method 153 vehicle-guard)": [[16, "vector"]],
  "(method 150 vehicle-guard)": [[16, "vehicle-control-point"]],
  "(method 9 turret-control)": [[16, "rigid-body-info"]],
  "(method 21 traffic-manager)": [[16, ["array", "int8", 21]]],
  "(method 71 traffic-engine)": [[16, "vector"]],
  "(method 18 city-level-info)": [[16, "bounding-box"]],
  "(method 49 traffic-engine)": [
    [32, "(array crimson-guard)"],
    [112, "(array float)"],
    [240, "vector"]
  ],
  "(method 68 traffic-engine)": [
    [16, "vector"],
    [32, "vector"]
  ],
  "(method 13 traffic-suppressor)": [
    [16, "bounding-box"],
    [48, "vector4w"]
  ],
  "(method 22 traffic-tracker)": [[16, "mystery-traffic-object-spawn-params"]],
  "(method 10 simple-sprite-system)": [[16, ["array", "texture-id", 4]]],
  "(anon-function 3 ruins-obs)": [[16, "event-message-block"]],
  "(event unbroken ruins-breakable-wall)": [[16, "attack-info"]],
  "(method 21 spider-eyes)": [[32, "vector"]],
  "(code mech-lunge grunt-mech)": [[16, "matrix"]],
  "(method 193 grunt-mech)": [[32, "vector"]],
  "(code mech-dismount grunt-mech)": [[16, "matrix"]],
  "(post chase tomb-boulder)": [
    [16, "collide-query"],
    [560, "vector"],
    [576, "vector"],
    [592, "event-message-block"]
  ],
  "(enter chase tomb-boulder)": [[32, "event-message-block"]],
  "(code doors-open tomb-sphinx)": [
    [32, "vector"],
    [48, "vector"],
    [64, "vector"],
    [80, "vector"]
  ],
  "(code active tomb-sphinx)": [[80, "vector"]],
  "(trans wait-for-pools tomb-stair-block)": [[32, "event-message-block"]],
  "drop-pool": [[32, "vector"]],
  "(method 11 tomb-water-trap)": [
    [16, "sync-info-params"],
    [64, "sphere"]
  ],
  "(method 23 tomb-water-trap)": [
    [592, "vector"],
    [608, "event-message-block"],
    [16, "collide-query"],
    [560, "vector"]
  ],
  "(trans show-sequence tomb-plat-simon)": [[16, "event-message-block"]],
  "(event dangerous tomb-simon-block)": [[16, "vector"]],
  "(method 185 tomb-beetle)": [[16, "vector"]],
  "(method 189 bot)": [
    [16, "enemy-best-focus"],
    [32, "sphere"]
  ],
  "(method 190 bot)": [[16, "connection-pers"]],
  "(method 247 sig)": [[16, "projectile-init-by-other-params"]],
  "(method 250 sig)": [[16, "sphere"]],
  "(method 25 sig-shot)": [[32, "vector"]],
  "(method 12 sigt-choose-piston)": [[16, "event-message-block"]],
  "(method 11 sigt-riding-piston)": [[16, "event-message-block"]],
  "(anon-function 48 sig0-course)": [[16, "event-message-block"]],
  "ashelin-shot-move": [[16, "vector"]],
  "(method 25 ashelin-shot)": [[32, "vector"]],
  "(anon-function 97 sig0-course)": [[16, "vector"]],
  "(anon-function 12 ash1-course)": [[16, "event-message-block"]],
  "(anon-function 93 sig0-course)": [[16, ["array", "symbol", 3]]],
  "(code active whack-a-metal)": [
    [16, "vector"],
    [32, "vector"]
  ],
  "(code startup title-control)": [
    [16, ["array", "symbol", 6]],
    [48, "mc-slot-info"]
  ],
  "title-plug-lightning": [[16, "vector"]],
  "(method 25 juicer-shot)": [
    [16, "vector"],
    [32, "vector"],
    [48, "matrix"]
  ],
  "(method 142 spyder)": [[16, "vector"]],
  "(method 185 spyder)": [
    [640, "vector"],
    [624, "vector"]
  ],
  "(code ambush mantis)": [[16, "vector"]],
  "(anon-function 8 mantis)": [
    [64, "collide-query"],
    [48, "vector"],
    [32, "vector"],
    [16, "vector"]
  ],
  "(anon-function 15 mantis)": [
    [48, "collide-query"],
    [16, "vector"],
    [32, "vector"]
  ],
  "(method 142 mantis)": [[16, "vector"]],
  "(code turning mammoth)": [
    [16, "vector"],
    [48, "vector"]
  ],
  "(method 185 mammoth)": [[608, "matrix"]],
  "mammoth-update-ik": [
    [576, "vector"],
    [592, "vector"],
    [608, "vector"],
    [624, "vector"],
    [640, "vector"]
  ],
  "(method 184 mammoth)": [
    [16, "vector"],
    [48, "vector"],
    [656, "vector"]
  ],
  "(method 55 mammoth)": [[704, ["array", "uint32", 4]]],
  "mammoth-joint-mod-heel": [
    [64, "vector"],
    [48, "vector"]
  ],
  "(method 182 flying-spider)": [[48, "vector"]],
  "(event up nest-switch)": [[16, "event-message-block"]],
  "widow-handler": [[16, "event-message-block"]],
  "widow-bomb-slots-full": [[16, ["array", "int32", 8]]],
  "widow-bomb-launch": [
    [16, "vector"],
    [32, "vector"],
    [48, "vector"],
    [64, ["array", "float", 1]],
    [80, ["array", "int32", 8]]
  ],
  "widow-give-ammo": [
    [16, "vector"],
    [32, "vector"]
  ],
  "spydroid-launch": [
    [16, "event-message-block"],
    [96, "vector"],
    [112, "vector"],
    [128, "matrix3"],
    [176, "vector"],
    [192, "vector"],
    [208, ["array", "int32", 8]]
  ],
  "widow-bomb-handler": [[16, "vector"]],
  "(method 11 widow)": [
    [16, "vector"],
    [112, "vector"]
  ],
  "(method 46 widow)": [
    [32, "vector"],
    [16, "vector"]
  ],
  "(method 74 kid)": [[16, "vector"]],
  "(trans idle vehicle-turret)": [[16, "vector"]],
  "(anon-function 9 hal3-course)": [[96, "transport-params"]],
  "(method 17 turret-control)": [[16, "attack-info"]],
  "(code active lightning-tracker)": [[16, "vector"]],
  "(anon-function 18 ctywide-bbush)": [
    [64, "vector"],
    [128, "vector"]
  ],
  "(method 9 city-level-info)": [
    [192, "vector"],
    [208, "vector"],
    [224, "vector"],
    [16, "vis-ray"],
    [128, "vector"],
    [144, "vector"]
  ],
  "(method 11 city-level-info)": [[16, "vector"]],
  "(method 17 city-level-info)": [[16, ["inline-array", "vis-grid-pos", 2]]],
  "(method 16 city-level-info)": [
    [48, "vis-grid-box"],
    [64, "vis-grid-box"]
  ],
  "(method 15 city-level-info)": [
    [32, "vis-grid-box"],
    [16, "vis-grid-box"]
  ],
  "(method 9 grid-info)": [[16, "vector"]],
  "(method 11 grid-info)": [[16, "bounding-box"]],
  "(method 12 city-level-info)": [[16, ["inline-array", "vector", 7]]],
  "(anon-function 1 drill-mech-master)": [[16, "event-message-block"]],
  "(enter hit drill-control-panel)": [[16, "event-message-block"]],
  "drill-plat-falling-trans": [[16, "quaternion"]],
  "(method 11 fire-floor)": [[64, "matrix3"]],
  "(trans drill-laser-idle drill-laser)": [[16, "vector"]],
  "(code die drill-metalhead-eggs)": [[16, "vector"]],
  "drill-falling-door-handler": [[16, "attack-info"]],
  "(method 25 under-shoot-block)": [[16, "matrix"]],
  "(code victory under-block)": [[16, "matrix"]],
  "(code sink-partially under-block)": [[16, "matrix"]],
  "(code rock under-block)": [[16, "matrix"]],
  "(code flip under-block)": [[16, "matrix"]],
  "(code follow under-block)": [[16, "matrix"]],
  "(code rise-up under-block)": [[16, "matrix"]],
  "underb-master-event-handler": [[32, "vector"]],
  "(method 22 under-warp)": [[32, "vector"]],
  "(method 13 under-mine-chain-physics)": [[16, "vector"]],
  "(method 22 under-laser)": [
    [16, "collide-query"],
    [576, "event-message-block"],
    [560, "vector"]
  ],
  "(enter idle under-laser)": [[32, "vector"]],
  "merc-blend-shape": [[16, ["array", "int16", 128]]],
  "(method 55 centipede)": [[64, "collide-query"]],
  "(post hostile centipede)": [[16, "vector"]],
  "(code intro-shooting sig-under)": [[16, "vector"]],
  "(enter flee squid)": [[48, "vector"]],
  "(enter fire squid)": [[48, "vector"]],
  "(method 45 squid)": [
    [16, ["inline-array", "vector", 13]],
    [224, "vector"],
    [240, "vector"],
    [576, "vector"]
  ],
  "(method 50 squid)": [
    [16, "script-context"],
    [256, "vector"]
  ],
  "(method 51 squid)": [[16, "vector"]],
  "(method 23 squid-tentacle)": [
    [736, "vector"],
    [752, "vector"],
    [768, "vector"],
    [784, "vector"],
    [800, "vector"],
    [816, "vector"],
    [832, "collide-query"],
    [1376, "vector"],
    [1392, "vector"],
    [1408, "vector"],
    [1424, "vector"],
    [1440, "vector"],
    [16, "collide-query"],
    [560, "bounding-box"]
  ],
  "squid-grenade-move": [[48, "matrix"]],
  "(method 24 security-wall)": [[16, ["inline-array", "vector", 1]]],
  "(method 35 cty-guard-turret)": [
    [144, "vector"],
    [80, "vector"]
  ],
  "(method 24 parking-spot)": [[16, "collide-query-with-2vec"]],
  "(method 23 parking-spot)": [
    [16, ["inline-array", "collide-query", 1]],
    [560, ["inline-array", "vector", 1]]
  ],
  "(event idle propa)": [[16, "vector"]],
  "(post idle propa)": [[16, "vector"]],
  "(trans talking burning-bush)": [
    [32, "vector"],
    [64, "vector"]
  ],
  "(trans menu burning-bush)": [[128, "vector"]],
  "fruit-check-ground-bounce": [[16, "vector"]],
  "(method 120 boat-base)": [[80, "vector"]],
  "(method 29 boat-base)": [[16, "matrix"]],
  "(method 23 ctyport-mine)": [
    [32, "vector"],
    [48, "vector"]
  ],
  "(post idle intro-flamer)": [
    [160, "vector"],
    [176, "vector"]
  ],
  "demo-plug-lightning": [[16, "vector"]],
  "(code idle demo-control)": [
    [16, ["array", "symbol", 6]],
    [48, ["array", "symbol", 6]]
  ],
  "(anon-function 2 delivery-task)": [[96, ["inline-array", "vector", 1]]],
  "(post move-rift-rider stad-samos)": [
    [96, "vector"],
    [128, "vector"]
  ],
  "(trans idle palent-turret)": [[32, "vector"]],
  "(post idle fort-elec-belt-inst)": [[96, "event-message-block"]],
  "(post running fort-elec-belt-inst)": [
    [1120, "collide-query"],
    [144, "vector"],
    [1680, "vector"],
    [96, "event-message-block"],
    [816, "bounding-box"],
    [848, ["inline-array", "sphere", 17]]
  ],
  "(post idle cas-conveyor-switch)": [[592, "vector"]],
  "(post idle cas-electric-fence)": [[688, "vector"]],
  "(method 11 cas-switch)": [[32, "vector"]],
  "(trans roll-hostile roboguard-level)": [[80, "vector"]],
  "(code roll-hostile roboguard-level)": [[16, "vector"]],
  "(method 74 roboguard-level)": [
    [16, "vector"],
    [32, "vector"]
  ],
  "(method 76 roboguard-level)": [[32, "vector"]],
  "(code spawning cas-robot-door)": [[16, "enemy-init-by-other-params"]],
  "(method 179 bombbot)": [
    [592, "vector"],
    [624, "vector"],
    [672, "vector"],
    [720, "vector"]
  ],
  "(method 182 bombbot)": [
    [144, "collide-query"],
    [16, "matrix"],
    [80, "matrix"],
    [752, "quaternion"]
  ],
  "(trans hostile bombbot)": [[48, "vector"]],
  "(enter explode bombbot)": [
    [112, "vector"],
    [128, "vector"],
    [144, "vector"],
    [224, "vector"],
    [240, "vector"]
  ],
  "(method 183 bombbot)": [
    [48, "vector"],
    [64, "vector"],
    [144, "vector"]
  ],
  "bombbot-spread-lightning-lazer": [
    [96, "vector"],
    [64, "vector"]
  ],
  "bombbot-callback": [[64, "vector"]],
  "bombbot-gun-swivel-callback": [
    [16, "vector"],
    [80, "vector"]
  ],
  "bombbot-gun-callback": [
    [32, "vector"],
    [80, "vector"]
  ],
  "(method 181 bombbot)": [[16, ["array", "collide-shape", 64]]]
>>>>>>> 65eef8ff
}<|MERGE_RESOLUTION|>--- conflicted
+++ resolved
@@ -1306,10 +1306,6 @@
   "(method 22 krew-collection-item)": [[16, "collide-query-with-2vec"]],
   "(code idle krew-collection-item)": [[64, "vector"]],
   "pegasus-fly-code": [[96, "vector"]],
-<<<<<<< HEAD
-  "birth-func-onin-bubble-birth-pop": [[16, "vector"]],
-  "birth-func-onin-bubble-pop": [[16, "vector"]]
-=======
   "(method 90 amphibian)": [[80, "vector"]],
   "(method 186 amphibian)": [
     [560, "vector"],
@@ -1917,6 +1913,7 @@
     [32, "vector"],
     [80, "vector"]
   ],
-  "(method 181 bombbot)": [[16, ["array", "collide-shape", 64]]]
->>>>>>> 65eef8ff
+  "(method 181 bombbot)": [[16, ["array", "collide-shape", 64]]],
+  "birth-func-onin-bubble-birth-pop": [[16, "vector"]],
+  "birth-func-onin-bubble-pop": [[16, "vector"]]
 }