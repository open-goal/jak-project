{
  "quaternion-exp!": [[16, "vector"]],
  "quaternion-axis-angle!": [[16, "vector"]],
  "quaternion-vector-angle!": [[16, "vector"]],
  "quaternion-look-at!": [[16, "matrix"]],
  "quaternion-smooth-seek!": [[16, ["inline-array", "quaternion", 2]]],
  // possible for automatic detection:
  "eul->matrix": [[16, "vector"]],
  "vector-sincos!": [[16, "vector"]],
  "vector-reflect-flat-gravity!": [
    [16, "vector"],
    [32, "vector"]
  ],
  "vector-line-distance": [
    [16, "vector"],
    [32, "vector"],
    [48, "vector"],
    [64, "vector"]
  ],
  "vector-line-distance-point!": [
    [16, "vector"],
    [32, "vector"],
    [48, "vector"],
    [64, "vector"]
  ],
  "forward-up-nopitch->inv-matrix": [[16, "vector"]],
  "forward-up-nopitch->quaternion": [[16, "matrix"]],
  "forward-up->quaternion": [
    [16, "matrix"],
    [80, "vector"]
  ],
  "quaternion-from-two-vectors!": [[16, "vector"]],
  "quaternion-from-two-vectors-max-angle!": [[16, "vector"]],
  "matrix-from-two-vectors!": [[16, "vector"]],
  "matrix-from-two-vectors-max-angle!": [[16, "vector"]],
  "matrix-from-two-vectors-max-angle-partial!": [[16, "vector"]],
  "matrix-from-two-vectors-partial-linear!": [[16, "vector"]],
  "matrix-remove-z-rot": [
    [16, "vector"],
    [32, "matrix"]
  ],
  "matrix-rot-diff!": [
    [16, "quaternion"],
    [32, "quaternion"],
    [48, "quaternion"]
  ],
  "quaternion-seek": [
    [16, "matrix"],
    [80, "matrix"],
    [144, "quaternion"]
  ],
  "vector-segment-overlap": [
    [16, "vector"],
    [32, "vector"],
    [48, "vector"],
    [64, "vector"]
  ],
  "line-sphere-intersection?": [
    [16, "vector"],
    [32, "vector"],
    [48, "vector"]
  ],
  "forward-up->inv-matrix": [[16, "vector"]],
  "quaternion-from-two-vectors-partial!": [[16, "vector"]],
  "quaternion-from-two-vectors-max-angle-partial!": [[16, "vector"]],
  "matrix-from-two-vectors-smooth!": [[16, "vector"]],
  "matrix-from-two-vectors-the-long-way-smooth!": [[16, "vector"]],
  "quaternion-from-two-vectors-smooth!": [[16, "matrix"]],
  "vector-deg-seek": [[16, "matrix"]],
  "vector-deg-slerp": [
    [16, "matrix"],
    [80, "vector"],
    [96, "vector"]
  ],
  "circle-test": [
    [16, "sphere"],
    [32, "sphere"],
    [48, "vector"],
    [64, "vector"]
  ],
  "vector-vector-deg-slerp!": [
    [16, "vector"],
    [32, "vector"],
    [48, "quaternion"],
    [64, "quaternion"],
    [80, "quaternion"],
    [96, "vector"]
  ],
  "vector-circle-tangent-new": [
    [16, "sphere"],
    [32, "vector"],
    [48, "vector"]
  ],
  "vector-circle-tangent": [
    [16, "sphere"],
    [32, "vector"],
    [48, "vector"],
    [64, "vector"]
  ],
  "curve-length": [
    [16, "vector"],
    [32, "vector"]
  ],
  "curve-closest-point": [
    [16, "vector"],
    [32, "vector"]
  ],
  "closest-pt-in-triangle": [
    [16, "vector"],
    [32, "vector"],
    [48, "vector"]
  ],
  "vector-plane-distance": [[16, "vector"]],
  "vector-smooth-seek!": [[16, "vector"]],
  "vector-vector-angle-safe": [
    [16, "vector"],
    [32, "vector"]
  ],
  "move-target-from-pad": [
    [16, "vector"],
    [32, "vector"],
    [48, "matrix"]
  ],
  "reverse-transform-point!": [
    [16, "vector"],
    [32, "vector"],
    [48, "vector"]
  ],
  "init-for-transform": [
    [16, "matrix"],
    [80, "matrix"],
    [144, "vector4s-3"],
    [192, "vector"],
    [208, "vector4s-3"]
  ],
  "draw-sprite2d-xy": [[16, "draw-context"]],
  "screen-gradient": [[16, "draw-context"]],
  "play": [
    [16, "event-message-block"],
    [96, ["array", "symbol", 10]]
  ],
  "store-image": [[16, "file-stream"]],
  "joint-mod-blend-world-callback": [[160, "vector"]],
  "joint-mod-rotate-local-callback": [[16, "vector"]],
  "light-hash-get-bucket-index": [[16, "vector4w"]],
  "(method 10 cam-vector-seeker)": [[16, "vector"]],
  "(method 39 nav-mesh)": [
    [16, "vector"],
    [32, "vector"]
  ],
  "(method 41 nav-mesh)": [
    [16, "vector"],
    [32, "vector"]
  ],
  "show-level": [[16, ["array", "symbol", 10]]],
  "(method 17 mood-control)": [[16, "vector"]],
  "(method 9 mood-control)": [[16, "mood-control-work "]],
  "string->sound-name": [[16, "qword"]],
  "doppler-pitch-shift": [[16, ["inline-array", "vector", 2]]],
  "(anon-function 1 gsound)": [
    [16, ["array", "symbol", 4]],
    [32, ["array", "symbol", 4]]
  ],
  "matrix<-parented-transformq!": [[16, "vector"]],
  "(method 9 cylinder)": [
    [48, "cylinder-verts"],
    [432, "cylinder-verts"],
    [816, "matrix"],
    [880, "matrix"]
  ],
  "(method 9 cylinder-flat)": [
    [48, "cylinder-flat-verts"],
    [208, "cylinder-flat-verts"],
    [368, "matrix"],
    [432, "vector"]
  ],
  // debug
  "add-debug-point": [
    [16, "vector4w-2"],
    [48, "vector"]
  ],
  "internal-draw-debug-line": [
    [16, "vector4w-2"],
    [48, "vector4w-2"],
    [80, "vector"],
    [96, "vector"]
  ],
  "internal-draw-debug-text-3d": [
    [16, "vector4w"],
    [32, "font-context"]
  ],
  "add-debug-triangle-normal": [
    [16, "vector"],
    [32, "vector"]
  ],
  "add-debug-flat-triangle": [
    [16, "vector4w-3"],
    [64, "vector4w-3"],
    [112, "vector"],
    [128, "vector"],
    [144, "vector"]
  ],
  "add-debug-line2d": [
    [16, "vector4w"],
    [32, "vector4w"]
  ],
  "add-debug-box": [
    [16, "vector"],
    [32, "vector"]
  ],
  "add-debug-box-with-transform": [
    [16, ["inline-array", "vector", 8]],
    [144, ["inline-array", "vector", 2]],
    [176, "vector"]
  ],
  "add-debug-x": [
    [16, "vector"],
    [32, "vector"]
  ],
  "add-debug-cross": [
    [16, "vector"],
    [32, "vector"],
    [48, "vector"],
    [64, "vector"],
    [80, "vector"],
    [96, "vector"],
    [112, "vector"],
    [128, "vector"]
  ],
  "add-debug-sphere-with-transform": [[16, "vector"]],
  "add-debug-line-sphere": [
    [48, "matrix"],
    [112, "matrix"],
    [128, "vector"],
    [144, "vector"],
    [160, "vector"],
    [176, "vector"],
    [208, "vector"],
    [192, "vector"]
  ],
  "add-debug-circle": [
    [16, "vector"],
    [32, "vector"]
  ],
  "add-debug-vector": [[16, "vector"]],
  "add-debug-quaternion": [[16, "matrix"]],
  "add-debug-yrot-vector": [[16, "vector"]],
  "add-debug-arc": [
    [16, "vector"],
    [32, "vector"]
  ],
  "add-debug-curve": [
    [16, "vector"],
    [32, "vector"]
  ],
  "add-debug-points": [[16, "vector"]],
  "add-debug-light": [[16, "vector"]],
  "add-debug-cursor": [[16, "vector"]],
  "dma-timeout-cam": [
    [16, "vector"],
    [32, "matrix"]
  ],
  // debug-sphere
  "make-debug-sphere-table": [
    [16, "vector"],
    [32, "vector"],
    [48, "vector"],
    [64, "vector"],
    [80, "vector"],
    [96, "vector"],
    [112, "vector"]
  ],
  "add-debug-sphere-from-table": [
    [16, "vector"],
    [48, "vector"],
    [64, "vector"]
  ],
  "matrix-3x3-triple-transpose-product": [[16, ["inline-array", "matrix", 3]]],
  "(method 14 rigid-body)": [[16, "quaternion"]],
  "(method 19 rigid-body)": [
    [16, "vector"],
    [32, "vector"]
  ],
  "(method 22 rigid-body)": [[16, "vector"]],
  "want-to-board?": [
    [16, "collide-query"],
    [560, ["inline-array", "sphere", 3]],
    [608, "vector"]
  ],
  "(method 10 cam-setting-data)": [[16, "event-message-block"]],
  "(method 18 tracking-spline)": [
    [16, "tracking-spline-sampler"],
    [32, "tracking-spline-sampler"]
  ],
  "(method 20 tracking-spline)": [
    [16, "vector"], // hang without!
    [32, "vector"]
  ],
  "cam-calc-follow!": [
    [16, "vector"],
    [32, "vector"],
    [48, "vector"],
    [64, "vector"]
  ],
  "slave-set-rotation!": [
    [96, "vector"],
    [112, "matrix"],
    [176, "vector"]
  ],
  "v-slrp2!": [
    [32, "vector"],
    [64, "matrix"]
  ],
  "v-slrp3!": [[32, "vector"]],
  "cam-state-from-entity": [[16, "curve"]], // decompiler guessed 'symbol' instead!
  "camera-teleport-to-entity": [[16, "transformq"]],
  "(event cam-master-active)": [
    [16, "event-message-block"],
    [96, "vector"],
    [112, "vector"],
    [16, "event-message-block"]
  ],
  "master-choose-entity": [[16, "event-message-block"]],
  "(code cam-pov180)": [
    [16, "vector"],
    [32, "vector"],
    [48, "vector"],
    [64, "vector"]
  ],
  "(code cam-pov-track)": [
    [16, "vector"],
    [32, "matrix"]
  ],
  "(code cam-eye)": [
    [16, "vector"],
    [32, "matrix"],
    [112, "vector"]
  ],
  "los-cw-ccw": [
    [16, "vector"],
    [32, "vector"],
    [48, "matrix"],
    [112, "vector"]
  ],
  "cam-los-spline-collide": [
    [16, "collide-query"],
    [560, "vector"],
    [576, "vector"]
  ],
  "cam-los-collide": [
    [16, "collide-query"],
    [592, "vector"],
    [608, "vector"]
  ],
  "cam-string-joystick": [
    [32, "vector"],
    [48, "matrix"],
    [128, "matrix"],
    [192, "vector"],
    [208, "vector"],
    [224, "matrix"]
  ],
  "cam-string-find-position-rel!": [[48, "collide-query"]],
  "cam-string-find-hidden": [[16, "collide-query"]],
  "cam-string-move": [[80, "collide-query"]],
  "(enter cam-string)": [[32, "collide-query"]],
  "cam-stick-code": [
    [608, "vector"],
    [64, "collide-query"]
  ],
  "(trans cam-stick)": [
    [16, "matrix"],
    [80, "vector"],
    [96, "vector"],
    [112, "vector"]
  ],
  "(code cam-spline)": [[16, "curve"]],
  "(code cam-point-watch)": [
    [16, "vector"],
    [32, "vector"]
  ],
  "cam-free-floating-move": [[16, "camera-free-floating-move-info"]],
  "cam-helper-temp": [
    [16, "matrix"],
    [64, "vector"],
    [80, "matrix"]
  ],
  "update-view-planes": [
    [208, "vector"],
    [224, "vector"],
    [16, "view-frustum"]
  ],
  "camera-slave-debug": [
    [16, "vector"],
    [32, "vector"],
    [48, "matrix"],
    [128, "curve"]
  ],
  "cam-collision-record-draw": [
    [48, "collide-query"],
    [16, "vector4w"],
    [32, "vector4w"]
  ],
  "cam-debug-draw-tris": [[16, "vector4w"]],
  "draw-string-xy": [[16, "font-context"]],
  "(code die gun)": [
    [16, "matrix"],
    [112, "vector"],
    [128, "vector"],
    [144, "vector"]
  ],
  "draw-beam": [
    [16, "vector"],
    [32, "vector"],
    [48, "vector"]
  ],
  "gun-post": [
    [16, "vector"],
    [32, "vector"],
    [48, "matrix"],
    [144, "vector"],
    [160, "vector"],
    [176, "vector"]
  ],
  "(method 9 gun-info)": [
    [16, "collide-query"],
    [560, "vector"],
    [576, "vector"],
    [592, "vector"],
    [608, "vector"],
    [624, "vector"],
    [640, "vector"],
    [656, "vector"]
  ],
  "target-gun-fire-yellow": [[16, "projectile-init-by-other-params"]],
  "(method 14 collide-cache)": [[16, "bounding-box"]],
  "sp-adjust-launch": [[16, "matrix"]],
  "sp-launch-particles-death": [[16, "matrix"]],
  "sp-relaunch-particle-3d": [[16, "quaternion"]],
  "execute-part-engine": [
    [16, "matrix"],
    [80, "vector"]
  ],
  "sparticle-motion-blur-old": [
    [16, "vector"],
    [32, "vector4w"],
    [48, "vector4w"]
  ],
  "sp-orbiter": [
    [16, "vector"],
    [32, "vector"],
    [48, "matrix"]
  ],
  "joint-mod-ik-callback": [
    [16, "matrix"],
    [80, "matrix"],
    [144, "vector"],
    [160, "vector"],
    [176, "vector"],
    [192, "vector"],
    [208, "vector"],
    [224, "vector"],
    [272, "vector"],
    [256, "vector"],
    [288, "vector"],
    [304, "vector"],
    [320, "quaternion"],
    [336, "quaternion"],
    [352, "vector"],
    [448, "vector"],
    [464, "vector"],
    [480, "vector"],
    [496, "quaternion"],
    [512, "matrix"],
    [576, "vector"],
    [592, "matrix"],
    [656, "matrix"],
    [720, "matrix"]
  ],
  "joint-mod-look-at-handler": [
    [16, "vector"],
    [32, "vector"],
    [48, "vector"],
    [64, "vector"],
    [96, "vector"],
    [112, "vector"],
    [128, "vector"]
  ],
  "joint-mod-polar-look-at-guts": [[32, "vector"]],
  "joint-mod-world-look-at-handler": [[16, "vector"]],
  "joint-mod-joint-set-world-handler": [
    [32, "vector"],
    [48, "vector"]
  ],
  "joint-mod-joint-set*-world-handler": [[16, "matrix"]],
  "(method 11 chain-physics)": [
    [16, "matrix"],
    [80, "vector"],
    [128, "vector"],
    [144, "vector"],
    [160, "vector"],
    [176, "vector"],
    [192, "vector"],
    [208, "vector"],
    [224, "vector"],
    [240, "vector"],
    [256, "vector"]
  ],
  "(method 13 gui-control)": [[16, ["array", "sound-id", 4]]],
  "ja-play-spooled-anim": [[96, "event-message-block"]],
  "update-under-lights": [
    [16, "matrix"],
    [64, "vector"]
  ],
  "poly-find-nearest-edge": [
    [16, "vector"],
    [64, "vector"]
  ],
  "target-print-stats": [
    [32, "vector"],
    [48, "vector"]
  ],
  "build-conversions": [[16, "vector"]],
  "warp-vector-into-surface!": [[16, "matrix"]],
  "vector<-pad-in-matrix!": [[16, "vector"]],
  "target-no-ja-move-post": [[16, "overlaps-others-params"]],
  "do-target-gspot": [[16, "collide-query"]],
  "target-no-move-post": [[16, "overlaps-others-params"]],
  "add-gravity": [
    [16, "vector"],
    [32, "vector"],
    [48, "vector"],
    [64, "vector"]
  ],
  "target-no-stick-post": [[32, "collide-query"]],
  "target-swim-post": [[32, "collide-query"]],
  "target-real-post": [
    [16, "vector"],
    [32, "vector"],
    [48, "vector"],
    [64, "collide-query"]
  ],
  "joint-points": [
    [16, "vector"],
    [32, "vector"]
  ],
  "target-calc-camera-pos": [
    [16, "vector"],
    [32, "vector"]
  ],
  "target-compute-pole": [
    [16, "vector"],
    [32, "vector"],
    [48, "vector"],
    [64, "vector"],
    [80, "event-message-block"]
  ],
  "target-compute-edge-rider": [
    [16, "event-message-block"],
    [96, "bone"]
  ],
  "target-compute-edge": [
    [16, "event-message-block"],
    [96, "bone"]
  ],
  "bend-gravity": [[32, "vector"]],
  "wall-hide?": [
    [16, "collide-query"],
    [560, "vector"],
    [576, "vector"]
  ],
  "target-add-slide-factor": [
    [16, "vector"],
    [32, "vector"],
    [48, "vector"],
    [64, "vector"],
    [80, "vector"],
    [96, "vector"]
  ],
  "add-thrust": [
    [16, "vector"],
    [32, "vector"],
    [48, "vector"],
    [64, "vector"],
    [80, "vector"],
    [96, "vector"],
    [112, "vector"]
  ],
  "do-rotations2": [[16, "vector"]],
  "tobot-init": [[16, "event-message-block"]],
  "target-update-ik": [
    [16, "collide-query"],
    [560, "vector"],
    [576, "vector"],
    [592, "vector"],
    [608, "vector"],
    [624, "vector"],
    [640, "vector"],
    [656, "vector"],
    [672, "vector"]
  ],
  "leg-ik-callback": [
    [16, "vector"],
    [32, "vector"],
    [48, "vector"],
    [64, "vector"],
    [80, "vector"],
    [96, "vector"],
    [112, "vector"]
  ],
  "draw-history": [[16, "history-iterator"]],
  "target-collision-reaction": [
    [16, "vector"],
    [32, "vector"],
    [48, "vector"]
  ],
  "turn-to-vector": [
    [16, "vector"],
    [32, "vector"]
  ],
  "flag-setup": [
    [16, "vector"],
    [32, "event-message-block"],
    [112, "vector"],
    [128, "vector"],
    [144, "vector"]
  ],
  "target-move-dist": [[16, "vector"]],
  "cam-layout-entity-volume-info-create": [
    // needed to prevent hang
    [32, "vector"],
    [48, "vector"],
    [64, "vector"],
    [80, "vector"],
    [96, "vector"],
    [112, "vector"],
    [128, "vector"],
    [144, "vector"]
  ],
  "cam-layout-entity-info": [
    // needed to prevent a hang
    [16, "matrix"],
    [80, "vector"],
    [96, "vector"],
    [112, "vector"],
    [128, "vector"],
    [144, "curve"],
    [176, "vector"],
    [192, "vector"],
    [208, "vector"],
    [224, "curve"],
    [256, "vector"],
    [272, "vector"],
    [288, "vector"],
    [304, "curve"],
    [336, "vector"],
    [352, "vector"],
    [368, "interp-test-info"],
    [432, "vector"]
  ],
  "clmf-pos-rot": [
    // needed to prevent a hang
    [16, "vector"],
    [32, "vector"],
    [48, "matrix"],
    [112, "matrix"],
    [176, "vector"]
  ],
  "(method 9 plane-volume)": [
    // needed to prevent a hang
    [16, "vector"],
    [32, "vector"],
    [48, "vector"],
    [64, "vector"],
    [80, "vector"],
    [96, "vector"],
    [112, "vector"],
    [128, "vector"]
  ],
  "(method 31 entity-actor)": [[16, "nav-find-poly-parms"]],
  "(method 32 entity-actor)": [[32, "nav-find-poly-parms"]],
  "(method 36 nav-mesh)": [[16, "nav-route-portal"]],
  "(method 13 nav-engine)": [[16, "nav-vertex"]],
  "(method 12 nav-mesh)": [[16, "nav-vertex"]],
  "(method 44 nav-mesh)": [[32, "nav-poly"]],
  "(method 15 nav-mesh)": [[16, "vector"]],
  "(method 40 nav-mesh)": [
    [16, "vector"],
    [32, "vector"]
  ],
  "find-nearest-nav-mesh": [[16, "nav-find-poly-parms"]],
  "(method 10 nav-mesh)": [[32, "nav-find-poly-parms"]],
  "(method 34 nav-mesh)": [[16, "nav-poly"]],
  "(method 9 nav-mesh)": [[16, "vector"]],
  "debug-nav-validate-current-poly": [[16, "vector"]],
  "(method 11 nav-control)": [[16, "nav-find-poly-parms"]],
  "(method 15 nav-control)": [[16, "nav-find-poly-parms"]],
  "(method 16 nav-control)": [[16, "nav-find-poly-parms"]],
  "(method 46 nav-control)": [[16, "find-nav-sphere-ids-params"]],
  "circle-tangent-directions": [
    [16, "vector"],
    [32, "vector"],
    [48, "vector"]
  ],
  "(trans close com-airlock)": [[16, "script-context"]],
  "traj3d-calc-initial-velocity-using-tilt": [[16, "traj2d-params"]],
  "(method 9 cubic-curve)": [[16, "trajectory"]],
  "(method 10 cubic-curve)": [[16, "trajectory"]],
  "(method 11 cubic-curve)": [[16, "trajectory"]],
  "(method 12 cubic-curve)": [[16, "trajectory"]],
  "(method 13 cubic-curve)": [[16, "trajectory"]],
  "(method 13 combo-tracker)": [
    [16, "event-message-block"],
    [112, ["array", "collide-shape", 32]]
  ],
  "(anon-function 2 find-nearest)": [[128, "collide-query"]],
  "find-nearest-focusable": [[160, "collide-query"]],
  "(method 11 impact-control)": [
    [16, "touching-shapes-entry"],
    [48, "event-message-block"]
  ],
  "(method 16 collide-cache)": [[16, "collide-cache-tri"]],
  "(method 20 editable)": [
    [16, "vector"],
    [32, "vector"]
  ],
  "(method 31 editable-face)": [[16, "matrix"]],
  "(method 13 editable-face)": [
    [64, ["inline-array", "vector", 6]],
    [160, "vector"],
    [48, "vector"],
    [32, "vector"],
    [16, "vector"]
  ],
<<<<<<< HEAD
  "(method 23 grid-hash)": [
    [16, "grid-hash-box"],
    [32, "grid-hash-box"],
    [48, "vector"],
    [64, "vector"]
  ],
  "(method 14 grid-hash)": [
    [16, "vector"],
    [32, "vector"]
  ],
  "(method 15 sphere-hash)": [[16, "vector"]],
  "draw-grid": [
=======
  "(method 30 editable-plane)": [
>>>>>>> ef22563d
    [16, "vector"],
    [32, "vector"],
    [48, "vector"]
  ],
<<<<<<< HEAD
  "(method 32 sphere-hash)": [[32, "vector"]],
  "(method 37 spatial-hash)": [[48, "vector"]],
  "(method 10 carry-info)": [[16, "vector"]],
  "(method 12 carry-info)": [[16, "vector"]],
  "(method 13 carry-info)": [
    [16, "event-message-block"],
    [144, "matrix"]
  ],
  "(method 16 carry-info)": [[16, "event-message-block"]],
  "(method 23 task-arrow)": [[16, "collide-query-with-vec"]],
  "(method 38 projectile)": [[16, "collide-query"]],
  "projectile-move-fill-all-dirs": [[16, "collide-query"]],
  "projectile-move-fill-line-sphere": [[16, "collide-query"]],
  "projectile-update-velocity-add-gravity": [[16, "vector"]],
  "projectile-bounce-falling-post": [[16, "collide-query"]],
  "cshape-reaction-update-state": [
    [16, "vector"],
    [32, "vector"]
  ],
  "cshape-reaction-default": [
    [16, "vector"],
    [32, "vector"]
  ],
  "(method 26 gun-blue-shot)": [[32, "vector"]],
  "(method 38 gun-blue-shot)": [[16, "collide-query"]],
  "someone-fire-yellow": [[16, "projectile-init-by-other-params"]],
  "(method 25 gun-yellow-shot)": [[32, "vector"]],
  "(method 38 gun-yellow-shot)": [[16, "collide-query"]],
  "target-gun-fire-red": [
    // needed to prevent infinite loop
    [16, "vector"]
  ],
  "(method 26 gun-red-shot)": [[16, "vector"]],
  "(method 28 gun-red-shot)": [[16, "collide-query"]],
  "(method 24 gun-red-shot)": [[16, "collide-query"]],
  "target-gun-fire-dark": [[16, "collide-query"]],
=======
  "(method 13 editable-plane)": [[128, "transform"]],
  "execute-select": [[16, "vector"]],
  "(method 9 editable-array)": [[16, "vector"]],
  "execute-mouse-move": [
    // TODO - needed or hang occurs
    [80, "vector"],
    [96, "vector"],
    [112, "vector"],
    [64, "vector"],
    [48, "vector"],
    [32, "vector"],
    [16, "vector"]
  ],
  "(method 12 editable-array)": [
    [96, "vector"],
    [160, "vector"]
  ],
  "insert-box": [
    [16, "vector"],
    [32, "transform"]
  ],
  "(method 11 editable-region)": [[16, "vector2h"]],
  "(method 29 editable-face)": [
    [16, ["inline-array", "vector", 6]],
    [304, "matrix"],
    [112, ["inline-array", "vector", 6]],
    [240, ["array", "editable-point", 6]]
  ],
  "(method 10 editable-face)": [[16, ["inline-array", "vector", 6]]],
  "(method 11 editable)": [[16, "collide-query"]],
  "(method 10 editable-plane)": [[16, "matrix"]],
>>>>>>> ef22563d
  // placeholder
  "placeholder-do-not-add-below": []
}<|MERGE_RESOLUTION|>--- conflicted
+++ resolved
@@ -732,7 +732,42 @@
     [32, "vector"],
     [16, "vector"]
   ],
-<<<<<<< HEAD
+  "(method 30 editable-plane)": [
+    [16, "vector"],
+    [32, "vector"],
+    [48, "vector"]
+  ],
+  "(method 13 editable-plane)": [[128, "transform"]],
+  "execute-select": [[16, "vector"]],
+  "(method 9 editable-array)": [[16, "vector"]],
+  "execute-mouse-move": [
+    // TODO - needed or hang occurs
+    [80, "vector"],
+    [96, "vector"],
+    [112, "vector"],
+    [64, "vector"],
+    [48, "vector"],
+    [32, "vector"],
+    [16, "vector"]
+  ],
+  "(method 12 editable-array)": [
+    [96, "vector"],
+    [160, "vector"]
+  ],
+  "insert-box": [
+    [16, "vector"],
+    [32, "transform"]
+  ],
+  "(method 11 editable-region)": [[16, "vector2h"]],
+  "(method 29 editable-face)": [
+    [16, ["inline-array", "vector", 6]],
+    [304, "matrix"],
+    [112, ["inline-array", "vector", 6]],
+    [240, ["array", "editable-point", 6]]
+  ],
+  "(method 10 editable-face)": [[16, ["inline-array", "vector", 6]]],
+  "(method 11 editable)": [[16, "collide-query"]],
+  "(method 10 editable-plane)": [[16, "matrix"]],
   "(method 23 grid-hash)": [
     [16, "grid-hash-box"],
     [32, "grid-hash-box"],
@@ -745,14 +780,10 @@
   ],
   "(method 15 sphere-hash)": [[16, "vector"]],
   "draw-grid": [
-=======
-  "(method 30 editable-plane)": [
->>>>>>> ef22563d
-    [16, "vector"],
-    [32, "vector"],
-    [48, "vector"]
-  ],
-<<<<<<< HEAD
+    [16, "vector"],
+    [32, "vector"],
+    [48, "vector"]
+  ],
   "(method 32 sphere-hash)": [[32, "vector"]],
   "(method 37 spatial-hash)": [[48, "vector"]],
   "(method 10 carry-info)": [[16, "vector"]],
@@ -782,46 +813,13 @@
   "(method 25 gun-yellow-shot)": [[32, "vector"]],
   "(method 38 gun-yellow-shot)": [[16, "collide-query"]],
   "target-gun-fire-red": [
-    // needed to prevent infinite loop
+    // TODO needed to prevent infinite loop
     [16, "vector"]
   ],
   "(method 26 gun-red-shot)": [[16, "vector"]],
   "(method 28 gun-red-shot)": [[16, "collide-query"]],
   "(method 24 gun-red-shot)": [[16, "collide-query"]],
   "target-gun-fire-dark": [[16, "collide-query"]],
-=======
-  "(method 13 editable-plane)": [[128, "transform"]],
-  "execute-select": [[16, "vector"]],
-  "(method 9 editable-array)": [[16, "vector"]],
-  "execute-mouse-move": [
-    // TODO - needed or hang occurs
-    [80, "vector"],
-    [96, "vector"],
-    [112, "vector"],
-    [64, "vector"],
-    [48, "vector"],
-    [32, "vector"],
-    [16, "vector"]
-  ],
-  "(method 12 editable-array)": [
-    [96, "vector"],
-    [160, "vector"]
-  ],
-  "insert-box": [
-    [16, "vector"],
-    [32, "transform"]
-  ],
-  "(method 11 editable-region)": [[16, "vector2h"]],
-  "(method 29 editable-face)": [
-    [16, ["inline-array", "vector", 6]],
-    [304, "matrix"],
-    [112, ["inline-array", "vector", 6]],
-    [240, ["array", "editable-point", 6]]
-  ],
-  "(method 10 editable-face)": [[16, ["inline-array", "vector", 6]]],
-  "(method 11 editable)": [[16, "collide-query"]],
-  "(method 10 editable-plane)": [[16, "matrix"]],
->>>>>>> ef22563d
   // placeholder
   "placeholder-do-not-add-below": []
 }