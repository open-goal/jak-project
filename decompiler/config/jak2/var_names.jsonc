--- conflicted
+++ resolved
@@ -1282,10 +1282,6 @@
       "v1-225": "end-time"
     }
   },
-<<<<<<< HEAD
-
-=======
->>>>>>> 11ec9d5d
   "(method 10 load-state)": {
     "vars": {
       "v1-0": "discarded-level",
@@ -1307,8 +1303,6 @@
       "s3-2": "lev",
       "v1-122": "lev-for-vis",
       "a0-53": "num-vis-levs"
-<<<<<<< HEAD
-=======
     }
   },
   "bsp-camera-asm": {
@@ -1542,7 +1536,6 @@
       "s5-0": "i",
       "s4-0": "pad",
       "s3-1": ["buttons-pushed", "pad-buttons"]
->>>>>>> 11ec9d5d
     }
   }
 }