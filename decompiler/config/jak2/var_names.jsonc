{
  "(method 15 res-lump)": {
    "vars": {
      "s5-0": ["tag-pair", "res-tag-pair"],
      "s2-0": "existing-tag",
      "s3-0": "data-size",
      "v1-25": "resource-mem"
    }
  },
  "(method 0 lightning-control)": {
    "vars": {
      "gp-0": ["obj", "lightning-control"]
    }
  },
  "(method 0 align-control)": {
    "vars": {
      "v0-0": ["obj", "align-control"]
    }
  },
  "(method 16 nav-mesh)": {
    "args": ["obj", "ray"],
    "vars": {
      "sv-16": "next-poly-idx",
      "sv-24": "work",
      "sv-28": "current-poly",
      "sv-32": "current-poly-vtx-count",
      "sv-36": "v0-table",
      "sv-40": "v1-table",
      "v1-9": "i",
      "sv-52": "adj-vtx-0",
      "sv-56": "adj-vtx-1",
      "sv-44": "delta-x",
      "sv-48": "delta-z",
      "sv-60": "adj-edge-dz",
      "sv-64": "adj-edge-minus-dx",
      "f0-10": "heading-dot"
    }
  },
  "(method 0 sprite-aux-list)": {
    "args": ["allocation", "type-to-make", "size"]
  },
  "(method 0 sprite-array-2d)": {
    "args": ["allocation", "type-to-make", "group-0-size", "group-1-size"],
    "vars": {
      "v1-0": "sprite-count",
      "s4-0": "vec-data-size",
      "a2-3": "adgif-data-size"
    }
  },
  "(method 0 sprite-array-3d)": {
    "args": ["allocation", "type-to-make", "group-0-size", "group-1-size"],
    "vars": {
      "v1-0": "sprite-count",
      "s4-0": "vec-data-size",
      "a2-3": "adgif-data-size"
    }
  },
  "sprite-setup-header": {
    "args": ["hdr", "num-sprites"]
  },
  "add-to-sprite-aux-list": {
    "args": ["system", "sprite-info", "sprite-vec", "arg3"],
    "vars": {
      "v1-3": "aux-list"
    }
  },
  "sprite-setup-frame-data": {
    "args": ["data", "tbp-offset"]
  },
  "sprite-set-3d-quaternion!": {
    "args": ["sprite", "quat"]
  },
  "sprite-get-3d-quaternion!": {
    "args": ["out", "sprite"]
  },
  "sprite-add-matrix-data": {
    "args": ["dma-buff", "matrix-mode"],
    "vars": {
      "v1-0": "count",
      "a2-1": ["pkt1", "dma-packet"],
      "a1-2": ["mtx", "matrix"],
      "a2-9": ["pkt2", "dma-packet"],
      "a1-11": ["mtx2", "matrix"],
      "a1-20": "hvdf-idx"
    }
  },
  "sprite-add-frame-data": {
    "args": ["dma-buff", "tbp-offset"],
    "vars": {
      "a0-1": ["pkt", "dma-packet"]
    }
  },
  "sprite-add-2d-chunk": {
    "args": [
      "sprites",
      "start-sprite-idx",
      "num-sprites",
      "dma-buff",
      "mscal-addr"
    ],
    "vars": {
      "a0-1": ["pkt1", "dma-packet"],
      "s1-0": "qwc-pkt1",
      "a1-7": "qwc-pkt2",
      "a0-5": ["pkt2", "dma-packet"],
      "a1-11": "qwc-pkt3",
      "a0-7": ["pkt3", "dma-packet"],
      "v1-7": ["pkt4", "dma-packet"]
    }
  },
  "sprite-add-2d-all": {
    "args": ["sprites", "dma-buff", "group-idx"],
    "vars": {
      "s4-0": "current-sprite-idx",
      "s2-0": "remaining-sprites",
      "s3-0": "mscal-addr"
    }
  },
  "sprite-add-3d-chunk": {
    "args": ["sprites", "start-sprite-idx", "num-sprites", "dma-buff"],
    "vars": {
      "a0-1": ["pkt1", "dma-packet"],
      "s2-0": "qwc-pkt1",
      "a1-7": "qwc-pkt2",
      "a0-5": ["pkt2", "dma-packet"],
      "a1-11": "qwc-pkt3",
      "a0-7": ["pkt3", "dma-packet"],
      "v1-7": ["pkt4", "dma-packet"]
    }
  },
  "sprite-add-3d-all": {
    "args": ["sprites", "dma-buff", "group-idx"],
    "vars": {
      "s4-0": "current-sprite-idx",
      "s3-0": "remaining-sprites"
    }
  },
  "sprite-draw": {
    "args": ["disp"],
    "vars": {
      "gp-0": "dma-mem-begin",
      "s4-0": "dma-buff",
      "s5-0": "dma-bucket-begin",
      "a0-6": ["pkt1", "dma-packet"],
      "a0-8": "giftag",
      "a0-14": ["pkt2", "dma-packet"],
      "a0-16": ["pkt3", "dma-packet"],
      "a0-21": ["pkt4", "dma-packet"],
      "a0-25": ["pkt5", "dma-packet"],
      "a0-30": ["pkt6", "dma-packet"],
      "v1-27": ["pkt7", "dma-packet"],
      "v1-34": "mem-use"
    }
  },
  "sprite-release-user-hvdf": {
    "args": ["idx"]
  },
  "sprite-get-user-hvdf": {
    "args": ["idx"]
  },
  "sprite-distorter-generate-tables": {
    "vars": {
      "gp-0": "tbls",
      "f28-0": "cam-aspx",
      "f30-0": "cam-aspy",
      "f26-0": "rot",
      "s4-0": "turns",
      "s2-0": "turn",
      "s3-0": "entry-idx",
      "s5-0": "ientry-idx"
    }
  },
  "sprite-init-distorter": {
    "args": ["dma-buff"]
  },
  "sprite-draw-distorters": {
    "args": ["dma-buff"],
    "vars": {
      "s0-0": "dma-chunk-start",
      "s1-0": "i",
      "s2-0": "num-entries",
      "v1-5": "aux-elem",
      "sv-16": "sprite",
      "a0-3": "dma-position",
      "sv-32": "dma-st-flag",
      "sv-48": "dma-color",
      "s4-0": "chunk-sprite-count",
      "s5-0": "draw-sprite-count",
      "v1-26": "clip-result"
    }
  },
  "(method 18 mood-control)": {
    "vars": {
      "v0-3": ["lightning-sound-id", "sound-id"]
    }
  },
  "(method 10 mood-control)": {
    "args": ["obj", "cloud-target", "fog-target", "cloud-speed", "fog-speed"]
  },
  "(method 11 mood-control)": {
    "args": ["obj", "min-cloud", "max-cloud", "min-fog", "max-fog"]
  },
  "copy-mood-exterior": {
    "vars": {
      "a1-4": ["a1-4", "(inline-array vector)"],
      "v1-5": ["v1-5", "(inline-array vector)"],
      "a0-2": ["a0-2", "(inline-array vector)"]
    }
  },
  "update-mood-strip": {
    "vars": {
      "s4-1": ["s4-1", "(pointer float)"]
    }
  },
  "update-mood-ruins": {
    "vars": {
      "gp-1": ["gp-1", "(pointer float)"]
    }
  },
  "desaturate-mood-colors": {
    "vars": {
      "a0-8": ["mood-colors", "(inline-array mood-color)"]
    }
  },
  "(method 12 fact-info-target)": {
    "vars": {
      "v1-2": "current-gun"
    }
  },
  "(method 10 cylinder)": {
    "args": ["obj", "ray1", "ray2"]
  },
  "ripple-make-request": {
    "args": ["waveform", "effect"]
  },
  "command-get-entity": {
    "args": ["search", "fallback"]
  },
  "transform-float-point": {
    "args": ["in", "out"]
  },
  "add-debug-point": {
    "args": ["enable-draw", "bucket", "pt"],
    "vars": {
      "a1-2": "pt-copy",
      "v1-11": "buf",
      "a2-1": "tag-start",
      "a3-20": "tag-end",
      "a3-0": ["a3-0", "dma-packet"],
      "a3-2": ["a3-2", "gs-gif-tag"],
      "a3-4": ["a3-4", "vector4w-2"],
      "a3-6": ["a3-6", "vector4w-2"],
      "a3-8": ["a3-8", "vector4w-2"],
      "a1-30": ["a1-30", "vector4w-2"],
      "a0-6": ["a0-6", "dma-packet"],
      "a0-5": ["a0-5", "(pointer uint64)"]
    }
  },
  "internal-draw-debug-line": {
    "args": ["bucket", "start", "end", "start-color", "mode", "end-color"],
    "vars": {
      "a0-2": "buf",
      "s1-0": "var-start-color",
      "s2-0": "var-mode",
      "s5-0": "var-end-color",
      "sv-112": "var-end",
      "v1-37": "buf2",
      "a2-2": "tag-start",
      "a3-17": "tag-end",
      "a3-2": ["pkt1", "dma-packet"],
      "a3-4": ["giftag", "gs-gif-tag"],
      "a1-50": ["a1-50", "(inline-array vector4w-2)"],
      "a0-29": ["pkt2", "dma-packet"]
    }
  },
  "internal-draw-debug-text-3d": {
    "args": ["bucket", "text", "position", "color", "screen-offset"],
    "vars": {
      "v1-12": ["pkt", "dma-packet"],
      "s5-0": "tag-start",
      "a3-4": "tag-end",
      "s2-0": "screen-pos",
      "s3-0": "buf",
      "a2-2": "font-ctx"
    }
  },
  "add-debug-outline-triangle": {
    "args": ["enable", "bucket", "p0", "p1", "p2", "color"]
  },
  "add-debug-triangle-normal": {
    "args": ["enable", "bucket", "p0", "p1", "p2", "color"]
  },
  "add-debug-flat-triangle": {
    "args": ["enable", "bucket", "p0", "p1", "p2", "color"],
    "vars": {
      "v1-16": "buf",
      "a2-1": "tag-start",
      "a3-7": "tag-end",
      "a3-1": ["pkt1", "dma-packet"],
      "a3-3": ["giftag", "gs-gif-tag"],
      "a3-5": ["a3-5", "(inline-array vector)"],
      "a0-13": ["pkt2", "dma-packet"]
    }
  },
  "debug-draw-buffers": {
    "vars": {
      "gp-0": "i",
      "gp-1": "j",
      "v1-1": "line",
      "v1-8": "text-3d"
    }
  },
  "add-debug-line": {
    "args": [
      "enable",
      "bucket",
      "start",
      "end",
      "start-color",
      "mode",
      "end-color"
    ],
    "vars": {
      "v1-2": "line"
    }
  },
  "add-debug-line2d": {
    "args": ["enable", "bucket", "start", "end", "color"],
    "vars": {
      "a2-3": ["a2-3", "dma-packet"],
      "a2-5": ["giftag", "gs-gif-tag"],
      "a2-7": ["v0", "vector4w-2"],
      "a2-9": ["v1", "vector4w-2"],
      "a0-18": ["a0-18", "(pointer uint64)"],
      "s5-0": "tag-start",
      "a3-11": "tag-end",
      "v1-12": ["v1-12", "dma-packet"],
      "s2-0": "p0",
      "v1-9": "p1",
      "s4-0": "buf"
    }
  },
  "add-debug-box": {
    "args": ["enable", "bucket", "c1", "c2", "color"],
    "vars": {
      "s5-0": "p0",
      "s1-0": "p1"
    }
  },
  "add-debug-box-with-transform": {
    "args": ["enable", "bucket", "box", "trans", "color"],
    "vars": {
      "s4-0": "points",
      "s2-0": "corners",
      "s1-0": "point",
      "s0-0": "i"
    }
  },
  "add-debug-x": {
    "args": ["enable", "bucket", "position", "color"],
    "vars": {
      "s3-0": "p0",
      "s2-0": "p1"
    }
  },
  "add-debug-cross": {
    "args": ["enable", "bucket", "position", "radius"],
    "vars": {
      "s4-0": "p0",
      "s3-0": "p1"
    }
  },
  "add-debug-sphere-with-transform": {
    "args": ["enable", "bucket", "position", "radius", "trans", "color"],
    "vars": {
      "a2-1": "position-transformed"
    }
  },
  "add-debug-sphere": {
    "args": ["enable", "bucket", "position", "radius", "color"]
  },
  "add-debug-text-sphere": {
    "args": ["enable", "bucket", "position", "radius", "text", "color"]
  },
  "add-debug-text-3d": {
    "args": ["enable", "bucket", "text", "position", "color", "screen-offset"]
  },
  "add-debug-spheres": {
    "args": ["enable", "bucket", "origins", "count", "color"],
    "vars": {
      "s3-0": "i",
      "s4-0": "origin"
    }
  },
  "add-debug-line-sphere": {
    "args": ["enable", "bucket", "position", "forward", "arg4", "color"],
    "vars": {
      "sv-16": "var-bucket",
      "sv-24": "var-position",
      "sv-28": "var-forward",
      "sv-32": "var-arg4",
      "sv-36": "var-color",
      "gp-0": "mat-forward",
      "s5-0": "mat-down",
      "sv-112": "mat",
      "sv-116": "forward-length",
      "s0-0": "i"
    }
  },
  "add-debug-circle": {
    "args": ["enable", "bucket", "position", "radius", "color", "orientation"],
    "vars": {
      "s1-0": "line-start",
      "s0-0": "line-end",
      "sv-48": "i",
      "f30-0": "angle"
    }
  },
  "add-debug-vector": {
    "args": ["enable", "bucket", "position", "direction", "length", "color"],
    "vars": {
      "v1-2": "line-end"
    }
  },
  "add-debug-matrix": {
    "args": ["enable", "bucket", "mat", "line-length"]
  },
  "add-debug-rot-matrix": {
    "args": ["enable", "bucket", "mat", "position"]
  },
  "add-debug-quaternion": {
    "args": ["enable", "bucket", "position", "quat"],
    "vars": {
      "a2-1": "mat"
    }
  },
  "add-debug-cspace": {
    "args": ["enable", "bucket", "csp"]
  },
  "add-debug-yrot-vector": {
    "args": ["enable", "bucket", "position", "angle", "line-length", "color"],
    "vars": {
      "sv-32": "var-angle",
      "s0-0": "var-line-length",
      "s3-0": "var-color",
      "s1-0": "line-start"
    }
  },
  "add-debug-arc": {
    "args": [
      "enable",
      "bucket",
      "position",
      "start-angle",
      "end-angle",
      "radius",
      "color",
      "orientation"
    ],
    "vars": {
      "f30-0": "angle",
      "sv-80": "i",
      "sv-48": "line-start",
      "sv-64": "line-end"
    }
  },
  "add-debug-curve": {
    "args": [
      "enable",
      "bucket",
      "cverts",
      "num-cverts",
      "knots",
      "num-knots",
      "color"
    ],
    "vars": {
      "sv-80": "i",
      "s0-0": "p0",
      "sv-48": "p1",
      "sv-64": "iterations"
    }
  },
  "add-debug-curve2": {
    "args": ["enable", "bucket", "curve", "color", "arg4"]
  },
  "add-debug-points": {
    "args": [
      "enable",
      "bucket",
      "points",
      "num-points",
      "color",
      "y-override",
      "highlight"
    ],
    "vars": {
      "s0-0": "i",
      "sv-96": "position"
    }
  },
  "debug-percent-bar": {
    "args": [
      "enable",
      "bucket",
      "x",
      "y",
      "percentage",
      "color",
      "width",
      "height"
    ],
    "vars": {
      "s0-0": "buf",
      "s5-0": "tag-start",
      "a3-3": "tag-end",
      "v1-9": ["pkt", "dma-packet"]
    }
  },
  "debug-pad-display": {
    "args": ["pad"],
    "vars": {
      "gp-0": "stick-history",
      "v1-0": "i",
      "s5-1": "j",
      "s3-0": "buf",
      "s4-0": "tag-start",
      "a3-1": "tag-end",
      "v1-16": ["pkt", "dma-packet"]
    }
  },
  "add-debug-light": {
    "args": ["enable", "bucket", "light", "position", "text"],
    "vars": {
      "s1-1": "color-rgba",
      "s2-0": "sphere-pos"
    }
  },
  "add-debug-lights": {
    "args": ["enable", "bucket", "lights", "position"]
  },
  "drawable-frag-count": {
    "args": ["drbl"],
    "vars": {
      "gp-0": "count",
      "s4-0": "i"
    }
  },
  "history-init": {
    "args": ["history", "num-points"]
  },
  "history-draw-and-update": {
    "args": ["history", "draw", "pos"],
    "vars": {
      "s5-1": "i"
    }
  },
  "dma-timeout-cam": {
    "vars": {
      "a0-0": "pos",
      "a1-0": "rot"
    }
  },
  "display-file-info": {
    "vars": {
      "gp-0": "i",
      "v1-7": "level",
      "s5-0": "bsp"
    }
  },
  "add-debug-cursor": {
    "args": ["enable", "bucket", "x", "y", "arg4"],
    "vars": {
      "s4-0": "buf",
      "s5-0": "tag-start",
      "a3-2": "tag-end",
      "v1-9": ["pkt", "dma-packet"]
    }
  },
  "add-boundary-shader": {
    "args": ["tex-id", "buf"],
    "vars": {
      "a1-1": "tex",
      "a0-1": ["giftag", "gs-gif-tag"],
      "s5-0": ["shader", "adgif-shader"]
    }
  },
  "make-debug-sphere-table": {
    "args": ["points", "h-lines", "v-lines"],
    "vars": {
      "s1-0": "v-line",
      "sv-112": "h-line",
      "s5-0": "num-points",
      "f30-0": "scale",
      "s2-0": "offset",
      "s0-0": "current",
      "sv-80": "next-hz",
      "sv-96": "next-vt"
    }
  },
  "add-debug-sphere-from-table": {
    "args": ["bucket", "position", "radius", "color", "table-idx"],
    "vars": {
      "sv-32": "sphere-points",
      "s0-0": ["points", "(inline-array vector)"],
      "s2-1": "point-1",
      "s1-1": "point-2",
      "sv-36": "point-3"
    }
  },
  "shrub-num-tris": {
    "args": "shrub"
  },
  "shrub-make-perspective-matrix": {
    "args": ["out", "camera-temp"]
  },
  "shrub-init-view-data": {
    "args": "view-data"
  },
  "shrub-upload-view-data": {
    "args": "dma-buff",
    "vars": {
      "v1-0": "buf",
      "a0-1": ["pkt", "dma-packet"],
      "s5-0": "qwc"
    }
  },
  "shrub-do-init-frame": {
    "args": "dma-buff",
    "vars": {
      "a0-3": ["pkt1", "dma-packet"],
      "a0-5": ["pkt2", "dma-packet"]
    }
  },
  "shrub-init-frame": {
    "args": ["dma-buff", "test"],
    "vars": {
      "a0-2": ["pkt", "dma-packet"],
      "a0-4": ["giftag", "gs-gif-tag"]
    }
  },
  "shrub-upload-model": {
    "args": ["shrub", "dma-buff", "arg2"],
    "vars": {
      "a3-0": ["a3-0", "dma-packet"],
      "a0-9": ["a0-9", "dma-packet"],
      "a0-11": ["a0-11", "dma-packet"]
    }
  },
  "draw-drawable-tree-instance-shrub": {
    "args": ["tree", "level"],
    "vars": {
      "v1-24": "dma-buff",
      "v1-16": "proto-array",
      "s5-0": "proto-array-len",
      "s4-0": "proto-array-data",
      "a2-3": "proto",
      "a1-5": "i",
      "gp-0": "dma-start"
    }
  },
  "draw-prototype-inline-array-shrub": {
    "args": ["proto-array-len", "proto-array"],
    "vars": {
      "v1-0": ["v1-0", "prototype-bucket-shrub"],
      "a2-6": "dma-ptr",
      "a0-14": ["a0-14", "shrub-near-packet"]
    }
  },
  "(method 10 cam-setting-data)": {
    "vars": {
      "v1-5": ["v1-5", "handle"],
      "a0-6": ["a0-6", "handle"],
      "v1-106": ["v1-106", "handle"],
      "a0-118": ["a0-118", "handle"],
      "a0-122": ["a0-122", "handle"],
      "v1-112": ["v1-112", "handle"]
    }
  },
  "(method 17 setting-control)": {
    "vars": {
      "v1-84": ["v1-84", "task-mask"]
    }
  },
  "(method 18 setting-control)": {
    "vars": {
      "a0-147": ["a0-147", "process-focusable"]
    }
  },
  "glst-insert-before": {
    "args": ["list", "curr", "new"]
  },
  "glst-insert-after": {
    "args": ["list", "curr", "new"]
  },
  "matrix-local->world": {
    "args": ["smooth?"]
  },
  "emerc-vu1-init-buffer": {
    "args": ["dma-bucket", "test"],
    "vars": {
      "gp-0": "bucket",
      "s4-0": "dma-buf"
    }
  },
  "display-sync": {
    "arg0": ["disp"],
    "vars": {
      "s4-0": "just-rendered-frame",
      "a1-1": "current-time",
      "s5-0": "just-rendered-frame-start-time",
      "a0-3": "prev-vblank-time-1",
      "v1-6": "prev-vblank-time-2",
      "f28-0": "ticks-per-frame-f",
      "f1-0": "frame-duration",
      "f0-2": "frame-time-ratio",
      "f26-0": "vysnc-progress",
      "f30-0": "last-dog",
      "f30-1": "next-dog",
      "s4-1": "frame-to-render",
      "v1-48": "time-after-vsync",
      "s5-1": "next-dma-buf"
    }
  },
  "merc-vu1-add-vu-function": {
    "args": ["dma", "func", "flush-mode"],
    "vars": {
      "v1-0": "func-data",
      "a3-0": "qwc",
      "a1-1": "dst",
      "t0-1": "qwc-this-time"
    }
  },
  "merc-vu1-init-buffer": {
    "args": ["dma-bucket"],
    "vars": {
      "gp-0": "bucket",
      "s4-0": "dma-buf"
    }
  },
  "(method 9 merc-effect)": {
    "vars": {
      "v1-0": "data",
      "v1-1": "tex",
      "a0-8": "seg",
      "s3-0": "frag-idx",
      "s2-0": "ctrl-size",
      "s1-0": "geo-size",
      "s4-0": ["geo", "merc-fragment"],
      "s5-0": ["ctrl", "merc-fragment-control"]
    }
  },
  "add-nav-sphere": {
    "args": ["nav", "sphere", "max-spheres"]
  },
  "texture-bpp": {
    "args": ["tex-fmt"]
  },
  "texture-qwc": {
    "args": ["width", "height", "tex-fmt"]
  },
  "physical-address": {
    "args": ["ptr"]
  },
  "dma-buffer-add-ref-texture": {
    "args": ["dma-buf", "tex-data-ptr", "width", "height", "tex-fmt"],
    "vars": {
      "s5-0": "padr",
      "v1-0": "qwc-remaining",
      "a0-4": "qwc-transfer",
      "a1-3": "eop"
    }
  },
  "gs-find-block": {
    "args": ["bx", "by", "fmt"]
  },
  "(method 18 texture-pool)": {
    "args": ["obj", "tpage-id"]
  },
  "(method 10 texture-page)": {
    "args": ["obj", "num-segments", "upload-offset"],
    "vars": {
      "v1-0": "offset",
      "a2-1": "i"
    }
  },
  "(method 16 texture-pool)": {
    "args": ["obj", "seg", "num-words"]
  },
  "(method 9 texture-page)": {
    "args": ["obj", "heap"]
  },
  "texture-page-default-allocate": {
    "args": ["pool", "tpage", "heap", "tpage-id"],
    "vars": {
      "s3-0": "seg",
      "a1-2": "vram-loc",
      "v1-12": "tex-idx",
      "a0-7": "tex",
      "a1-6": "mask-idx",
      "a2-2": "mask-word"
    }
  },
  "texture-page-common-allocate": {
    "args": ["pool", "tpage", "heap", "tpage-id"],
    "vars": {
      "s5-0": "vram-loc",
      "s4-0": "seg"
    }
  },
  "texture-page-font-allocate": {
    "args": ["pool", "tpage", "heap", "tpage-id"],
    "vars": {
      "v1-4": "tex-idx",
      "a0-5": "tex",
      "a1-5": "mask-idx",
      "a2-2": "mask-word"
    }
  },
  "(method 22 texture-pool)": {
    "vars": {
      "s5-0": "vram-loc",
      "gp-0": "level-idx",
      "v1-3": "lev",
      "s4-0": "tpage",
      "s3-0": "seg"
    }
  },
  "(method 23 texture-pool)": {
    "vars": {
      "s5-0": "vram-loc",
      "gp-0": "level-idx",
      "v1-3": "lev",
      "s4-0": "tpage",
      "s3-0": "seg"
    }
  },
  "(method 24 texture-pool)": {
    "vars": {
      "gp-0": "vram-loc",
      "s5-0": "level-idx",
      "v1-3": "lev",
      "s4-0": "tpage",
      "s3-0": "old-dest-base",
      "s2-0": "new-dest-base",
      "v1-15": "new-tbp",
      "a0-11": "texture-idx",
      "a1-12": "adgif-iter"
    }
  },
  "texture-page-common-boot-allocate": {
    "args": ["pool", "tpage", "heap", "tpage-id"],
    "vars": {
      "s2-0": "common-page-slot-id"
    }
  },
  "upload-vram-data": {
    "args": ["buf", "dest", "data", "height", "width"],
    "vars": {
      "a3-2": "height-this-time"
    }
  },
  "upload-vram-pages": {
    "args": ["pool", "dest-seg", "tpage", "mode", "bucket"],
    "vars": {
      "gp-0": "num-chunks",
      "s3-0": "dma-buf",
      "sv-16": "data-ptr",
      "sv-20": "vram-ptr",
      "sv-24": "tpage-num-chunks",
      "sv-32": "chunks-pending",
      "sv-40": "first-chunk",
      "sv-48": "tpage-id"
    }
  },
  "update-vram-pages": {
    "args": ["pool", "dest-seg", "tpage", "mode", "bucket"],
    "vars": {
      "t1-0": "vram-ptr",
      "t2-0": "tpage-num-chunks",
      "v1-2": "chunks-pending",
      "t0-1": "tpage-id",
      "a1-4": "adjusted-num-chunks",
      "a2-3": "chunk-idx",
      "a3-8": "chunk-ptr"
    }
  },
  "upload-vram-pages-pris": {
    "args": ["pool", "dest-seg", "tpage", "bucket"],
    "vars": {
      "gp-0": "total-chunks-uploaded",
      "s3-0": "dma-buf",
      "sv-16": "data-ptr",
      "sv-20": "vram-ptr",
      "sv-24": "tpage-num-chunks",
      "sv-32": "chunks-pending",
      "sv-40": "first-chunk",
      "sv-48": "tpage-id",
      "s0-0": "chunk-idx",
      "v1-17": "chunk-dest",
      "a1-1": "mask-work",
      "sv-52": "should-upload"
    }
  },
  "texture-page-level-allocate": {
    "args": ["pool", "tpage", "heap", "tpage-id"],
    "vars": {
      "s2-0": "common-page-slot-id"
    }
  },
  "texture-page-size-check": {
    "args": ["pool", "lev", "silent"]
  },
  "(method 13 texture-pool)": {
    "args": ["pool", "lev", "num-tpage-ids", "tpage-ids"],
    "vars": {
      "s2-0": "lev-tex-ids",
      "a0-3": "tpage-id",
      "s1-0": "loaded-tpage-idx",
      "v1-9": "logged-in-tpage-id"
    }
  },
  "(method 14 texture-pool)": {
    "args": ["pool", "lev", "cat", "bucket"],
    "vars": {
      "a2-1": "tpage"
    }
  },
  "upload-textures": {
    "vars": {
      "v1-6": "lev-idx",
      "a0-7": "lev",
      "s5-0": "num-tpage",
      "v1-11": "tpage-info",
      "a1-9": "src-level"
    }
  },
  "texture-relocate": {
    "args": ["dma-buff", "tex", "dest-loc", "dest-fmt", "clut-dst"]
  },
  "(method 11 texture-page)": {
    "args": ["obj", "new-dest", "segs"],
    "vars": {
      "v1-0": "new-tbp",
      "a3-4": "old-tbp",
      "t0-1": "tex-idx",
      "t1-6": "tex",
      "t2-0": "num-mips",
      "t3-4": "mip-idx"
    }
  },
  "(method 7 texture-page)": {
    "args": ["obj", "loading-heap", "name"],
    "vars": {
      "v1-2": "loading-level",
      "a3-0": "tpage-id",
      "s4-0": "dir-entry"
    }
  },
  "texture-page-login": {
    "args": ["tex-id", "alloc-func", "heap"],
    "vars": {
      "s5-0": "dir-entry",
      "s4-0": "old-alloc-func",
      "s3-0": "name",
      "s2-0": "loaded-tpage"
    }
  },
  "(method 9 texture-page-dir)": {
    "args": ["obj", "heap"],
    "vars": {
      "v1-0": "mem-start",
      "a1-1": "mem-end",
      "a2-0": "entry-idx",
      "t1-0": "entry",
      "t0-0": "tex-page",
      "a3-4": "link-arr",
      "t0-3": "tex-count",
      "t1-3": "tex-idx",
      "t2-2": "link-slot",
      "t3-2": ["shader", "adgif-shader"],
      "t4-1": "dist-past-end"
    }
  },
  "(method 9 border-plane)": {
    "vars": {
      "s5-0": "plane-color"
    }
  },
  "(method 10 border-plane)": {
    "vars": {
      "arg0": "pt"
    }
  },
  "(method 12 game-info)": {
    "vars": {
      "s5-0": "subtasks",
      "s4-0": "i"
    }
  },
  "(method 13 game-info)": {
    "vars": {
      "v1-2": "subtask"
    }
  },
  "(method 19 game-info)": {
    "vars": {
      "gp-0": "dfault"
    }
  },
  "(method 20 game-info)": {
    "vars": {
      "s3-0": "cont",
      "s4-0": "continues"
    }
  },
  "(method 30 game-info)": {
    "vars": {
      "s5-0": "story-total",
      "s4-0": "story-complete",
      "f30-0": "percent",
      "s3-0": "story-min",
      "s2-0": "story-max",
      "s5-1": "bbush-min",
      "s4-1": "bbush-max"
    }
  },
  "(method 10 game-info)": {
    "vars": {
      "s5-1": "task",
      "f30-0": "ammo-max",
      "s4-1": "ammo-kind"
    }
  },
  "(method 11 fact-info-target)": {
    "vars": {
      "s3-10": "ammo-kind"
    }
  },
  "(method 14 game-info)": {
    "vars": {
      "v1-0": "game-perms",
      "a0-1": "i"
    }
  },
  "(method 16 game-info)": {
    "vars": {
      "s5-0": "game-perms",
      "s4-0": "level-entities",
      "s2-0": "entity-perm",
      "s3-0": "i",
      "v1-10": "actor-perm"
    }
  },
  "(method 17 game-info)": {
    "vars": {
      "s5-0": "level-entities",
      "s4-0": "i",
      "s3-0": "entity-perm",
      "v1-7": "actor-perm"
    }
  },
  "bug-report-display": {
    "vars": {
      "s5-0": "conts"
    }
  },
  "print-continues": {
    "vars": {
      "s5-0": "conts",
      "gp-0": "levels",
      "v1-2": "cont"
    }
  },
  "(method 18 game-info)": {
    "vars": {
      "v1-7": "game-subtasks",
      "a0-6": "i",
      "a1-8": "subtasks",
      "s5-1": "game-perms"
    }
  },
  "(method 25 game-info)": {
    "vars": {
      "gp-0": "game-subtasks",
      "s5-0": "i",
      "s4-0": "subtask",
      "v1-11": "cur-lev",
      "v1-17": "suck-death-count",
      "f0-2": "suck-death-stage"
    }
  },
  "(method 21 game-info)": {
    "vars": {
      "s3-3": "dfault"
    }
  },
  "update-task-masks": {
    "vars": {
      "s5-1": "borrow-eval",
      "s4-1": "game-nodes",
      "s3-0": "i",
      "s2-0": "node",
      "s1-0": "node-open?",
      "s1-1": "node-ev-i",
      "v1-66": "node-open-ev",
      "s5-2": "lev-i",
      "a0-30": "lev"
    }
  },
  "(method 22 level)": {
    "vars": {
      "v1-7": "name",
      "a0-2": "game-subtasks",
      "a1-1": "i",
      "a2-3": "subtask"
    }
  },
  "task-node-by-name": {
    "vars": {
      "s5-0": "game-nodes",
      "s4-0": "i",
      "s3-0": "node"
    }
  },
  "task-resolution-close!": {
    "vars": {
      "v1-1": "game-nodes",
      "a1-0": "i",
      "a2-3": "node"
    }
  },
  "task-close!": {
    "vars": {
      "s5-0": "game-nodes",
      "s4-0": "i",
      "s3-0": "node"
    }
  },
  "task-closed?": {
    "vars": {
      "s5-0": "game-nodes",
      "s4-0": "i",
      "s3-0": "node"
    }
  },
  "open-task-nodes": {
    "vars": {
      "v1-1": "game-nodes",
      "a1-0": "i",
      "a2-3": "node"
    }
  },
  "(method 9 game-task-node-info)": {
    "vars": {
      "s4-0": "task-node-close-func",
      "s2-0": "p-node-count",
      "s0-0": "p-i",
      "s5-1": "game-nodes",
      "s4-1": "i",
      "s3-1": "node"
    }
  },
  "task-node-closed?": {
    "vars": {
      "v1-2": "node"
    }
  },
  "(method 10 game-task-node-info)": {
    "vars": {
      "s5-0": "game-nodes",
      "s4-0": "i",
      "a0-4": "node",
      "v1-20": "ii"
    }
  },
  "task-node-open?": {
    "vars": {
      "v1-1": "game-nodes"
    }
  },
  "(method 11 game-task-node-info)": {
    "vars": {
      "a1-0": "game-nodes",
      "a2-2": "pi",
      "v1-1": "node-info"
    }
  },
  "task-node-open!": {
    "vars": {
      "gp-0": "game-node",
      "s5-0": "p-i"
    }
  },
  "task-node-reset": {
    "vars": {
      "s5-0": "game-nodes",
      "s4-0": "i",
      "s3-0": "node"
    }
  },
  "(method 9 game-task-control)": {
    "vars": {
      "s2-0": "game-nodes",
      "s3-0": "i",
      "s1-0": "node"
    }
  },
  "(method 15 mysql-nav-graph)": {
    "args": ["obj", "edge-id", "node-id"]
  },
  "(method 16 mysql-nav-graph)": {
    "args": ["obj", "edge-id", "node-id"]
  },
  "(method 11 mysql-nav-graph)": {
    "args": ["obj", "node-id"]
  },
  "(method 12 mysql-nav-graph)": {
    "args": ["obj", "edge-id"]
  },
  "(method 19 mysql-nav-graph)": {
    "vars": {
      "s4-0": ["s4-0", "mysql-nav-node"],
      "a0-10": ["a0-10", "mysql-nav-edge"]
    }
  },
  "(method 10 mysql-nav-graph)": {
    "vars": {
      "a0-3": ["a0-3", "mysql-nav-node"],
      "a0-7": ["a0-7", "mysql-nav-edge"],
      "a0-13": ["a0-13", "mysql-nav-visnode"]
    }
  },
  "(method 9 mysql-nav-graph)": {
    "vars": {
      "s0-1": ["nav-node", "mysql-nav-node"],
      "s1-2": ["nav-edge", "mysql-nav-edge"],
      "s1-4": ["nav-visnode", "mysql-nav-visnode"]
    }
  },
  "(method 18 level)": {
    "vars": {
      "s5-0": "mem-mode",
      "v1-5": "slot-in-borrow-from-lev",
      "a0-4": "borrow-from-lev-idx",
      "a1-3": "maybe-borrow-from-lev",
      "a2-5": "check-slot-idx",
      "a2-7": "found-borrow",
      "a1-4": "borrow-from-lev",
      "s2-0": "memory-unused?",
      "v1-17": "bits-to-use",
      "s4-0": "heap-size",
      "s3-0": "offset-in-level-heap"
    }
  },
  "level-update-after-load": {
    "args": ["lev", "lstate"],
    "vars": {
      "s3-0": "drawable-trees",
      "s5-0": "start-time",
      "v1-5": "current-time",
      "s1-0": "login-state-pos",
      "s2-0": "current-tree",
      "s1-1": "tree-array-idx",
      "v1-40": "art-group-array-idx",
      "s2-1": "current-ag",
      "s0-0": "current-array",
      "s2-3": "proto-array",
      "s0-1": "protos",
      "sv-32": "proto",
      "sv-48": "geom-idx",
      "a0-56": "geom",
      "s1-2": "proto2-idx",
      "v1-134": "proto2",
      "s0-2": "envmap-shader",
      "v0-7": "envmap-tex",
      "v1-155": "lev-bsp",
      "f0-6": "close-dist",
      "f1-3": "far-dist",
      "v1-122": "borrower-idx",
      "a0-104": "borrower-heap",
      "v1-225": "end-time"
    }
  },
  "(method 10 load-state)": {
    "vars": {
      "v1-0": "discarded-level",
      "s5-0": "most-recent-load-order",
      "s4-0": "unload-attempt",
      "a0-2": "unload-idx",
      "a1-0": "unload-candidate-idx",
      "a2-3": "unload-candidate-lev",
      "a3-5": "still-wanted",
      "s3-0": "lev-to-unload",
      "a0-10": "all-levels-inactive",
      "s5-1": "no-levels-at-all",
      "v1-8": "desired-levels",
      "a0-17": "want-lev-idx",
      "s4-1": "want-lev-idx-to-load",
      "s3-1": "new-lev",
      "s5-2": "want-lev-i",
      "s4-2": "lev-i",
      "s3-2": "lev",
      "v1-122": "lev-for-vis",
      "a0-53": "num-vis-levs"
    }
  },
  "bsp-camera-asm": {
    "vars": {
      "a3-0": "cam-pos-i1",
      "a3-1": "cam-pos-32",
      "a3-2": "cam-pos-16",
      "a3-3": "cam-pos-8",
      "a3-4": "cam-pos-8m",
      "v1-0": "nodes",
      "a2-0": "nidx",
      "t1-1": "node",
      "t3-0": "front-min",
      "t6-0": "front-min-compare",
      "t0-2": "front-max",
      "t4-0": "front-max-compare",
      "t2-0": "back-min",
      "t7-0": "back-min-compare",
      "t0-3": "back-max",
      "t5-0": "back-max-compare",
      "t0-4": "front-idx",
      "t6-1": "not-f-min",
      "t7-1": "not-b-min",
      "t3-1": "f-flag",
      "t4-2": "f-in-box",
      "t5-2": "b-in-box",
      "t2-1": "b-flag",
      "t1-2": "back-idx"
    }
  },
<<<<<<< HEAD
  "restart-mission": {
    "vars": {
      "a0-2": ["task-mgr", "process"],
      "s4-0": ["s4-0", "connection"],
      "v1-1": ["v1-1", "connection"],
      "s5-1": "cur-lev",
      "s4-1": "game-nodes",
      "s3-0": "i",
      "s2-0": "node",
      "gp-0": "restart?",
      "s5-0": "mgr-status"
=======
  "(method 0 drawable-group)": {
    "args": ["allocation", "type-to-make", "length"],
    "vars": {
      "v0-0": "new-obj"
    }
  },
  "(method 2 drawable-group)": {
    "vars": {
      "s5-0": "idx"
    }
  },
  "(method 8 drawable-group)": {
    "vars": {
      "v1-6": "obj-size",
      "s3-0": "idx"
    }
  },
  "(method 9 drawable-group)": {
    "vars": {
      "s5-0": "idx"
    }
  },
  "(method 10 drawable-group)": {
    "vars": {
      "s3-0": "idx"
    }
  },
  "(method 13 drawable-group)": {
    "vars": {
      "s5-0": "idx"
    }
  },
  "(method 14 drawable-group)": {
    "vars": {
      "s3-0": "idx"
    }
  },
  "(method 15 drawable-group)": {
    "vars": {
      "s4-0": "idx"
    }
  },
  "(method 14 drawable-tree-array)": {
    "vars": {
      "s3-0": "idx"
    }
  },
  "(method 13 drawable-tree-array)": {
    "vars": {
      "s5-0": "idx"
    }
  },
  "(method 10 drawable-tree-array)": {
    "vars": {
      "s3-0": "idx"
    }
  },
  "(method 10 path-control)": {
    "args": ["obj", "ret", "idx", "search-type"],
    "vars": {
      "a1-1": "num-vertices",
      "f0-3": "vert-idx"
    }
  },
  "(method 14 path-control)": {
    "args": ["obj", "ret", "percent", "search-type"]
  },
  "(method 26 path-control)": {
    "args": ["obj", "ret", "idx", "mag"],
    "vars": {
      "v1-0": "num-vertices",
      "f0-3": "vert-idx",
      "f0-4": "capped-idx"
    }
  },
  "(method 13 curve-control)": {
    "args": ["obj", "ret", "idx"]
  },
  "(method 16 curve-control)": {
    "args": ["obj", "ret", "percent"]
  },
  "(method 15 curve-control)": {
    "args": ["obj", "ret", "idx", "mag"]
  },
  "(method 12 path-control)": {
    "args": ["obj", "ret", "idx", "mag"]
  },
  "(method 15 path-control)": {
    "args": ["obj", "ret", "percent", "mag"]
  },
  "(method 13 path-control)": {
    "args": ["obj", "ret", "idx"]
  },
  "(method 12 curve-control)": {
    "args": ["obj", "ret", "percent", "mag"]
  },
  "(method 16 path-control)": {
    "args": ["obj", "ret", "percent", "mag"]
  },
  "(method 22 path-control)": {
    "args": ["obj", "point"],
    "vars": {
      "f30-0": "furthest-dist",
      "s3-0": "given-point",
      "s2-0": "closest-point",
      "f0-5": "dist-to-point",
      "s4-0": "next-point",
      "s5-0": "curr-point",
      "s1-0": "idx",
      "f28-0": "vert-idx"
    }
  },
  "(method 23 path-control)": {
    "args": ["obj", "point"]
  },
  "(method 11 memory-usage-block)": {
    "args": ["obj", "level", "fmt-dest"]
  },
  "(method 14 level)": {
    "args": ["obj", "force?"]
  },
  "mem-size": {
    "args": ["data", "inspect-usage?", "arg2"],
    "vars": {
      "gp-0": "block"
    }
  },
  "(method 9 memory-usage-block)": {
    "vars": {
      "v1-0": "idx"
    }
  },
  "(method 10 memory-usage-block)": {
    "vars": {
      "v0-0": "sum",
      "v1-0": "idx"
    }
  },
  "set-graphics-mode": {
    "vars": {
      "v1-0": "settings",
      "s4-0": "display",
      "s5-0": "video-settings",
      "gp-0": "gs-bank"
    }
  },
  "set-progressive-scan": {
    "args": ["val"]
  },
  "set-aspect-ratio": {
    "args": ["aspect"]
  },
  "set-video-mode": {
    "args": ["tv-format"]
  },
  "(method 41 nav-graph)": {
    "args": ["obj", "idx"]
  },
  "(method 18 nav-node)": {
    "args": ["obj", "ret"]
  },
  "(method 10 align-control)": {
    "args": ["obj", "options", "x", "y", "z"],
    "vars": {
      "a0-1": "process",
      "t9-0": "method-call",
      "v1-4": "transform",
      "t1-0": "data"
    }
  },
  "(method 26 trsqv)": {
    "args": ["obj", "unkBitfield", "limit"],
    "vars": {
      "a0-1": "transv"
    }
  },
  "(method 19 nav-node)": {
    "args": ["obj", "ret"],
    "vars": {
      "f0-1": "angle",
      "s5-0": "sin-cos-result"
>>>>>>> b5705bde
    }
  }
}<|MERGE_RESOLUTION|>--- conflicted
+++ resolved
@@ -1333,7 +1333,6 @@
       "t1-2": "back-idx"
     }
   },
-<<<<<<< HEAD
   "restart-mission": {
     "vars": {
       "a0-2": ["task-mgr", "process"],
@@ -1345,7 +1344,8 @@
       "s2-0": "node",
       "gp-0": "restart?",
       "s5-0": "mgr-status"
-=======
+    },
+  },
   "(method 0 drawable-group)": {
     "args": ["allocation", "type-to-make", "length"],
     "vars": {
@@ -1527,7 +1527,6 @@
     "vars": {
       "f0-1": "angle",
       "s5-0": "sin-cos-result"
->>>>>>> b5705bde
     }
   }
 }