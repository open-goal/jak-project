{
  "(method 15 res-lump)": {
    "vars": {
      "s5-0": ["tag-pair", "res-tag-pair"],
      "s2-0": "existing-tag",
      "s3-0": "data-size",
      "v1-25": "resource-mem"
    }
  },
  "(method 0 lightning-control)": {
    "vars": {
      "gp-0": ["obj", "lightning-control"]
    }
  },
  "(method 0 align-control)": {
    "vars": {
      "v0-0": ["obj", "align-control"]
    }
  },
  "(method 16 nav-mesh)": {
    "args": ["obj", "ray"],
    "vars": {
      "sv-16": "next-poly-idx",
      "sv-24": "work",
      "sv-28": "current-poly",
      "sv-32": "current-poly-vtx-count",
      "sv-36": "v0-table",
      "sv-40": "v1-table",
      "v1-9": "i",
      "sv-52": "adj-vtx-0",
      "sv-56": "adj-vtx-1",
      "sv-44": "delta-x",
      "sv-48": "delta-z",
      "sv-60": "adj-edge-dz",
      "sv-64": "adj-edge-minus-dx",
      "f0-10": "heading-dot"
    }
  },
  "(method 0 sprite-aux-list)": {
    "args": ["allocation", "type-to-make", "size"]
  },
  "(method 0 sprite-array-2d)": {
    "args": ["allocation", "type-to-make", "group-0-size", "group-1-size"],
    "vars": {
      "v1-0": "sprite-count",
      "s4-0": "vec-data-size",
      "a2-3": "adgif-data-size"
    }
  },
  "(method 0 sprite-array-3d)": {
    "args": ["allocation", "type-to-make", "group-0-size", "group-1-size"],
    "vars": {
      "v1-0": "sprite-count",
      "s4-0": "vec-data-size",
      "a2-3": "adgif-data-size"
    }
  },
  "sprite-setup-header": {
    "args": ["hdr", "num-sprites"]
  },
  "add-to-sprite-aux-list": {
    "args": ["system", "sprite-info", "sprite-vec", "arg3"],
    "vars": {
      "v1-3": "aux-list"
    }
  },
  "sprite-setup-frame-data": {
    "args": ["data", "tbp-offset"]
  },
  "sprite-set-3d-quaternion!": {
    "args": ["sprite", "quat"]
  },
  "sprite-get-3d-quaternion!": {
    "args": ["out", "sprite"]
  },
  "sprite-add-matrix-data": {
    "args": ["dma-buff", "matrix-mode"],
    "vars": {
      "v1-0": "count",
      "a2-1": ["pkt1", "dma-packet"],
      "a1-2": ["mtx", "matrix"],
      "a2-9": ["pkt2", "dma-packet"],
      "a1-11": ["mtx2", "matrix"],
      "a1-20": "hvdf-idx"
    }
  },
  "sprite-add-frame-data": {
    "args": ["dma-buff", "tbp-offset"],
    "vars": {
      "a0-1": ["pkt", "dma-packet"]
    }
  },
  "sprite-add-2d-chunk": {
    "args": [
      "sprites",
      "start-sprite-idx",
      "num-sprites",
      "dma-buff",
      "mscal-addr"
    ],
    "vars": {
      "a0-1": ["pkt1", "dma-packet"],
      "s1-0": "qwc-pkt1",
      "a1-7": "qwc-pkt2",
      "a0-5": ["pkt2", "dma-packet"],
      "a1-11": "qwc-pkt3",
      "a0-7": ["pkt3", "dma-packet"],
      "v1-7": ["pkt4", "dma-packet"]
    }
  },
  "sprite-add-2d-all": {
    "args": ["sprites", "dma-buff", "group-idx"],
    "vars": {
      "s4-0": "current-sprite-idx",
      "s2-0": "remaining-sprites",
      "s3-0": "mscal-addr"
    }
  },
  "sprite-add-3d-chunk": {
    "args": ["sprites", "start-sprite-idx", "num-sprites", "dma-buff"],
    "vars": {
      "a0-1": ["pkt1", "dma-packet"],
      "s2-0": "qwc-pkt1",
      "a1-7": "qwc-pkt2",
      "a0-5": ["pkt2", "dma-packet"],
      "a1-11": "qwc-pkt3",
      "a0-7": ["pkt3", "dma-packet"],
      "v1-7": ["pkt4", "dma-packet"]
    }
  },
  "sprite-add-3d-all": {
    "args": ["sprites", "dma-buff", "group-idx"],
    "vars": {
      "s4-0": "current-sprite-idx",
      "s3-0": "remaining-sprites"
    }
  },
  "sprite-draw": {
    "args": ["disp"],
    "vars": {
      "gp-0": "dma-mem-begin",
      "s4-0": "dma-buff",
      "s5-0": "dma-bucket-begin",
      "a0-6": ["pkt1", "dma-packet"],
      "a0-8": "giftag",
      "a0-14": ["pkt2", "dma-packet"],
      "a0-16": ["pkt3", "dma-packet"],
      "a0-21": ["pkt4", "dma-packet"],
      "a0-25": ["pkt5", "dma-packet"],
      "a0-30": ["pkt6", "dma-packet"],
      "v1-34": "mem-use"
    }
  },
  "sprite-release-user-hvdf": {
    "args": ["idx"]
  },
  "sprite-get-user-hvdf": {
    "args": ["idx"]
  },
  "sprite-distorter-generate-tables": {
    "vars": {
      "gp-0": "tbls",
      "f28-0": "cam-aspx",
      "f30-0": "cam-aspy",
      "f26-0": "rot",
      "s4-0": "turns",
      "s2-0": "turn",
      "s3-0": "entry-idx",
      "s5-0": "ientry-idx"
    }
  },
  "sprite-init-distorter": {
    "args": ["dma-buff"]
  },
  "sprite-draw-distorters": {
    "args": ["dma-buff"],
    "vars": {
      "s0-0": "dma-chunk-start",
      "s1-0": "i",
      "s2-0": "num-entries",
      "v1-5": "aux-elem",
      "sv-16": "sprite",
      "a0-3": "dma-position",
      "sv-32": "dma-st-flag",
      "sv-48": "dma-color",
      "s4-0": "chunk-sprite-count",
      "s5-0": "draw-sprite-count",
      "v1-26": "clip-result"
    }
  },
  "(method 18 mood-control)": {
    "vars": {
      "v0-3": ["lightning-sound-id", "sound-id"]
    }
  },
  "(method 10 mood-control)": {
    "args": ["obj", "cloud-target", "fog-target", "cloud-speed", "fog-speed"]
  },
  "(method 11 mood-control)": {
    "args": ["obj", "min-cloud", "max-cloud", "min-fog", "max-fog"]
  },
  "copy-mood-exterior": {
    "vars": {
      "a1-4": ["a1-4", "(inline-array vector)"],
      "v1-5": ["v1-5", "(inline-array vector)"],
      "a0-2": ["a0-2", "(inline-array vector)"]
    }
  },
  "update-mood-strip": {
    "vars": {
      "s4-1": ["s4-1", "(pointer float)"]
    }
  },
  "update-mood-ruins": {
    "vars": {
      "gp-1": ["gp-1", "(pointer float)"]
    }
  },
  "desaturate-mood-colors": {
    "vars": {
      "a0-8": ["mood-colors", "(inline-array mood-color)"]
    }
  },
  "(method 12 fact-info-target)": {
    "vars": {
      "v1-2": "current-gun"
    }
  },
  "(method 10 cylinder)": {
    "args": ["obj", "ray1", "ray2"]
  },
  "ripple-make-request": {
    "args": ["waveform", "effect"]
  },
  "command-get-entity": {
    "args": ["search", "fallback"]
  },
  "transform-float-point": {
    "args": ["in", "out"]
  },
  "add-debug-point": {
    "args": ["enable-draw", "bucket", "pt"],
    "vars": {
      "a1-2": "pt-copy",
      "v1-11": "buf",
      "a2-1": "tag-start",
      "a3-20": "tag-end",
      "a3-0": ["a3-0", "dma-packet"],
      "a3-2": ["a3-2", "gs-gif-tag"],
      "a3-4": ["a3-4", "vector4w-2"],
      "a3-6": ["a3-6", "vector4w-2"],
      "a3-8": ["a3-8", "vector4w-2"],
      "a1-30": ["a1-30", "vector4w-2"],
      "a0-5": ["a0-5", "(pointer uint64)"]
    }
  },
  "internal-draw-debug-line": {
    "args": ["bucket", "start", "end", "start-color", "mode", "end-color"],
    "vars": {
      "a0-2": "buf",
      "s1-0": "var-start-color",
      "s2-0": "var-mode",
      "s5-0": "var-end-color",
      "sv-112": "var-end",
      "v1-37": "buf2",
      "a2-2": "tag-start",
      "a3-17": "tag-end",
      "a3-2": ["pkt1", "dma-packet"],
      "a3-4": ["giftag", "gs-gif-tag"],
      "a1-50": ["a1-50", "(inline-array vector4w-2)"]
    }
  },
  "internal-draw-debug-text-3d": {
    "args": ["bucket", "text", "position", "color", "screen-offset"],
    "vars": {
      "s5-0": "tag-start",
      "a3-4": "tag-end",
      "s2-0": "screen-pos",
      "s3-0": "buf",
      "a2-2": "font-ctx"
    }
  },
  "add-debug-outline-triangle": {
    "args": ["enable", "bucket", "p0", "p1", "p2", "color"]
  },
  "add-debug-triangle-normal": {
    "args": ["enable", "bucket", "p0", "p1", "p2", "color"]
  },
  "add-debug-flat-triangle": {
    "args": ["enable", "bucket", "p0", "p1", "p2", "color"],
    "vars": {
      "v1-16": "buf",
      "a2-1": "tag-start",
      "a3-7": "tag-end",
      "a3-1": ["pkt1", "dma-packet"],
      "a3-3": ["giftag", "gs-gif-tag"],
      "a3-5": ["a3-5", "(inline-array vector)"]
    }
  },
  "debug-draw-buffers": {
    "vars": {
      "gp-0": "i",
      "gp-1": "j",
      "v1-1": "line",
      "v1-8": "text-3d"
    }
  },
  "add-debug-line": {
    "args": [
      "enable",
      "bucket",
      "start",
      "end",
      "start-color",
      "mode",
      "end-color"
    ],
    "vars": {
      "v1-2": "line"
    }
  },
  "add-debug-line2d": {
    "args": ["enable", "bucket", "start", "end", "color"],
    "vars": {
      "a2-3": ["a2-3", "dma-packet"],
      "a2-5": ["giftag", "gs-gif-tag"],
      "a2-7": ["v0", "vector4w-2"],
      "a2-9": ["v1", "vector4w-2"],
      "a0-18": ["a0-18", "(pointer uint64)"],
      "s5-0": "tag-start",
      "a3-11": "tag-end",
      "s2-0": "p0",
      "v1-9": "p1",
      "s4-0": "buf"
    }
  },
  "add-debug-box": {
    "args": ["enable", "bucket", "c1", "c2", "color"],
    "vars": {
      "s5-0": "p0",
      "s1-0": "p1"
    }
  },
  "add-debug-box-with-transform": {
    "args": ["enable", "bucket", "box", "trans", "color"],
    "vars": {
      "s4-0": "points",
      "s2-0": "corners",
      "s1-0": "point",
      "s0-0": "i"
    }
  },
  "add-debug-x": {
    "args": ["enable", "bucket", "position", "color"],
    "vars": {
      "s3-0": "p0",
      "s2-0": "p1"
    }
  },
  "add-debug-cross": {
    "args": ["enable", "bucket", "position", "radius"],
    "vars": {
      "s4-0": "p0",
      "s3-0": "p1"
    }
  },
  "add-debug-sphere-with-transform": {
    "args": ["enable", "bucket", "position", "radius", "trans", "color"],
    "vars": {
      "a2-1": "position-transformed"
    }
  },
  "add-debug-sphere": {
    "args": ["enable", "bucket", "position", "radius", "color"]
  },
  "add-debug-text-sphere": {
    "args": ["enable", "bucket", "position", "radius", "text", "color"]
  },
  "add-debug-text-3d": {
    "args": ["enable", "bucket", "text", "position", "color", "screen-offset"]
  },
  "add-debug-spheres": {
    "args": ["enable", "bucket", "origins", "count", "color"],
    "vars": {
      "s3-0": "i",
      "s4-0": "origin"
    }
  },
  "add-debug-line-sphere": {
    "args": ["enable", "bucket", "position", "forward", "arg4", "color"],
    "vars": {
      "sv-16": "var-bucket",
      "sv-24": "var-position",
      "sv-28": "var-forward",
      "sv-32": "var-arg4",
      "sv-36": "var-color",
      "gp-0": "mat-forward",
      "s5-0": "mat-down",
      "sv-112": "mat",
      "sv-116": "forward-length",
      "s0-0": "i"
    }
  },
  "add-debug-circle": {
    "args": ["enable", "bucket", "position", "radius", "color", "orientation"],
    "vars": {
      "s1-0": "line-start",
      "s0-0": "line-end",
      "sv-48": "i",
      "f30-0": "angle"
    }
  },
  "add-debug-vector": {
    "args": ["enable", "bucket", "position", "direction", "length", "color"],
    "vars": {
      "v1-2": "line-end"
    }
  },
  "add-debug-matrix": {
    "args": ["enable", "bucket", "mat", "line-length"]
  },
  "add-debug-rot-matrix": {
    "args": ["enable", "bucket", "mat", "position"]
  },
  "add-debug-quaternion": {
    "args": ["enable", "bucket", "position", "quat"],
    "vars": {
      "a2-1": "mat"
    }
  },
  "add-debug-cspace": {
    "args": ["enable", "bucket", "csp"]
  },
  "add-debug-yrot-vector": {
    "args": ["enable", "bucket", "position", "angle", "line-length", "color"],
    "vars": {
      "sv-32": "var-angle",
      "s0-0": "var-line-length",
      "s3-0": "var-color",
      "s1-0": "line-start"
    }
  },
  "add-debug-arc": {
    "args": [
      "enable",
      "bucket",
      "position",
      "start-angle",
      "end-angle",
      "radius",
      "color",
      "orientation"
    ],
    "vars": {
      "f30-0": "angle",
      "sv-80": "i",
      "sv-48": "line-start",
      "sv-64": "line-end"
    }
  },
  "add-debug-curve": {
    "args": [
      "enable",
      "bucket",
      "cverts",
      "num-cverts",
      "knots",
      "num-knots",
      "color"
    ],
    "vars": {
      "sv-80": "i",
      "s0-0": "p0",
      "sv-48": "p1",
      "sv-64": "iterations"
    }
  },
  "add-debug-curve2": {
    "args": ["enable", "bucket", "curve", "color", "arg4"]
  },
  "add-debug-points": {
    "args": [
      "enable",
      "bucket",
      "points",
      "num-points",
      "color",
      "y-override",
      "highlight"
    ],
    "vars": {
      "s0-0": "i",
      "sv-96": "position"
    }
  },
  "debug-percent-bar": {
    "args": [
      "enable",
      "bucket",
      "x",
      "y",
      "percentage",
      "color",
      "width",
      "height"
    ],
    "vars": {
      "s0-0": "buf",
      "s5-0": "tag-start",
      "a3-3": "tag-end"
    }
  },
  "debug-pad-display": {
    "args": ["pad"],
    "vars": {
      "gp-0": "stick-history",
      "v1-0": "i",
      "s5-1": "j",
      "s3-0": "buf",
      "s4-0": "tag-start",
      "a3-1": "tag-end"
    }
  },
  "add-debug-light": {
    "args": ["enable", "bucket", "light", "position", "text"],
    "vars": {
      "s1-1": "color-rgba",
      "s2-0": "sphere-pos"
    }
  },
  "add-debug-lights": {
    "args": ["enable", "bucket", "lights", "position"]
  },
  "drawable-frag-count": {
    "args": ["drbl"],
    "vars": {
      "gp-0": "count",
      "s4-0": "i"
    }
  },
  "history-init": {
    "args": ["history", "num-points"]
  },
  "history-draw-and-update": {
    "args": ["history", "draw", "pos"],
    "vars": {
      "s5-1": "i"
    }
  },
  "dma-timeout-cam": {
    "vars": {
      "a0-0": "pos",
      "a1-0": "rot"
    }
  },
  "display-file-info": {
    "vars": {
      "gp-0": "i",
      "v1-7": "level",
      "s5-0": "bsp"
    }
  },
  "add-debug-cursor": {
    "args": ["enable", "bucket", "x", "y", "arg4"],
    "vars": {
      "s4-0": "buf",
      "s5-0": "tag-start",
      "a3-2": "tag-end"
    }
  },
  "add-boundary-shader": {
    "args": ["tex-id", "buf"],
    "vars": {
      "a1-1": "tex",
      "a0-1": ["giftag", "gs-gif-tag"],
      "s5-0": ["shader", "adgif-shader"]
    }
  },
  "make-debug-sphere-table": {
    "args": ["points", "h-lines", "v-lines"],
    "vars": {
      "s1-0": "v-line",
      "sv-112": "h-line",
      "s5-0": "num-points",
      "f30-0": "scale",
      "s2-0": "offset",
      "s0-0": "current",
      "sv-80": "next-hz",
      "sv-96": "next-vt"
    }
  },
  "add-debug-sphere-from-table": {
    "args": ["bucket", "position", "radius", "color", "table-idx"],
    "vars": {
      "sv-32": "sphere-points",
      "s0-0": ["points", "(inline-array vector)"],
      "s2-1": "point-1",
      "s1-1": "point-2",
      "sv-36": "point-3"
    }
  },
  "shrub-num-tris": {
    "args": "shrub"
  },
  "shrub-make-perspective-matrix": {
    "args": ["out", "camera-temp"]
  },
  "shrub-init-view-data": {
    "args": "view-data"
  },
  "shrub-upload-view-data": {
    "args": "dma-buff",
    "vars": {
      "v1-0": "buf",
      "a0-1": ["pkt", "dma-packet"],
      "s5-0": "qwc"
    }
  },
  "shrub-do-init-frame": {
    "args": "dma-buff",
    "vars": {
      "a0-3": ["pkt1", "dma-packet"],
      "a0-5": ["pkt2", "dma-packet"]
    }
  },
  "shrub-init-frame": {
    "args": ["dma-buff", "test"],
    "vars": {
      "a0-2": ["pkt", "dma-packet"],
      "a0-4": ["giftag", "gs-gif-tag"]
    }
  },
  "shrub-upload-model": {
    "args": ["shrub", "dma-buff", "arg2"],
    "vars": {
      "a3-0": ["a3-0", "dma-packet"],
      "a0-9": ["a0-9", "dma-packet"],
      "a0-11": ["a0-11", "dma-packet"]
    }
  },
  "draw-drawable-tree-instance-shrub": {
    "args": ["tree", "level"],
    "vars": {
      "v1-24": "dma-buff",
      "v1-16": "proto-array",
      "s5-0": "proto-array-len",
      "s4-0": "proto-array-data",
      "a2-3": "proto",
      "a1-5": "i",
      "gp-0": "dma-start"
    }
  },
  "draw-prototype-inline-array-shrub": {
    "args": ["proto-array-len", "proto-array"],
    "vars": {
      "v1-0": ["v1-0", "prototype-bucket-shrub"],
      "a2-6": "dma-ptr",
      "a0-14": ["a0-14", "shrub-near-packet"]
    }
  },
  "(method 10 cam-setting-data)": {
    "vars": {
      "v1-5": ["v1-5", "handle"],
      "a0-6": ["a0-6", "handle"],
      "v1-106": ["v1-106", "handle"],
      "a0-118": ["a0-118", "handle"],
      "a0-122": ["a0-122", "handle"],
      "v1-112": ["v1-112", "handle"]
    }
  },
  "(method 17 setting-control)": {
    "vars": {
      "v1-84": ["v1-84", "task-mask"]
    }
  },
  "(method 18 setting-control)": {
    "vars": {
      "a0-147": ["a0-147", "process-focusable"]
    }
  },
  "glst-insert-before": {
    "args": ["list", "curr", "new"]
  },
  "glst-insert-after": {
    "args": ["list", "curr", "new"]
  },
  "matrix-local->world": {
    "args": ["smooth?"]
  },
  "emerc-vu1-init-buffer": {
    "args": ["dma-bucket", "test"],
    "vars": {
      "gp-0": "bucket",
      "s4-0": "dma-buf"
    }
  },
  "display-sync": {
    "arg0": ["disp"],
    "vars": {
      "s4-0": "just-rendered-frame",
      "a1-1": "current-time",
      "s5-0": "just-rendered-frame-start-time",
      "a0-3": "prev-vblank-time-1",
      "v1-6": "prev-vblank-time-2",
      "f28-0": "ticks-per-frame-f",
      "f1-0": "frame-duration",
      "f0-2": "frame-time-ratio",
      "f26-0": "vysnc-progress",
      "f30-0": "last-dog",
      "f30-1": "next-dog",
      "s4-1": "frame-to-render",
      "v1-48": "time-after-vsync",
      "s5-1": "next-dma-buf"
    }
  },
  "merc-vu1-add-vu-function": {
    "args": ["dma", "func", "flush-mode"],
    "vars": {
      "v1-0": "func-data",
      "a3-0": "qwc",
      "a1-1": "dst",
      "t0-1": "qwc-this-time"
    }
  },
  "merc-vu1-init-buffer": {
    "args": ["dma-bucket"],
    "vars": {
      "gp-0": "bucket",
      "s4-0": "dma-buf"
    }
  },
  "(method 9 merc-effect)": {
    "vars": {
      "v1-0": "data",
      "v1-1": "tex",
      "a0-8": "seg",
      "s3-0": "frag-idx",
      "s2-0": "ctrl-size",
      "s1-0": "geo-size",
      "s4-0": ["geo", "merc-fragment"],
      "s5-0": ["ctrl", "merc-fragment-control"]
    }
  },
  "add-nav-sphere": {
    "args": ["nav", "sphere", "max-spheres"]
  },
  "texture-bpp": {
    "args": ["tex-fmt"]
  },
  "texture-qwc": {
    "args": ["width", "height", "tex-fmt"]
  },
  "physical-address": {
    "args": ["ptr"]
  },
  "dma-buffer-add-ref-texture": {
    "args": ["dma-buf", "tex-data-ptr", "width", "height", "tex-fmt"],
    "vars": {
      "s5-0": "padr",
      "v1-0": "qwc-remaining",
      "a0-4": "qwc-transfer",
      "a1-3": "eop"
    }
  },
  "gs-find-block": {
    "args": ["bx", "by", "fmt"]
  },
  "(method 18 texture-pool)": {
    "args": ["obj", "tpage-id"]
  },
  "(method 10 texture-page)": {
    "args": ["obj", "num-segments", "upload-offset"],
    "vars": {
      "v1-0": "offset",
      "a2-1": "i"
    }
  },
  "(method 16 texture-pool)": {
    "args": ["obj", "seg", "num-words"]
  },
  "(method 9 texture-page)": {
    "args": ["obj", "heap"]
  },
  "texture-page-default-allocate": {
    "args": ["pool", "tpage", "heap", "tpage-id"],
    "vars": {
      "s3-0": "seg",
      "a1-2": "vram-loc",
      "v1-12": "tex-idx",
      "a0-7": "tex",
      "a1-6": "mask-idx",
      "a2-2": "mask-word"
    }
  },
  "texture-page-common-allocate": {
    "args": ["pool", "tpage", "heap", "tpage-id"],
    "vars": {
      "s5-0": "vram-loc",
      "s4-0": "seg"
    }
  },
  "texture-page-font-allocate": {
    "args": ["pool", "tpage", "heap", "tpage-id"],
    "vars": {
      "v1-4": "tex-idx",
      "a0-5": "tex",
      "a1-5": "mask-idx",
      "a2-2": "mask-word"
    }
  },
  "(method 22 texture-pool)": {
    "vars": {
      "s5-0": "vram-loc",
      "gp-0": "level-idx",
      "v1-3": "lev",
      "s4-0": "tpage",
      "s3-0": "seg"
    }
  },
  "(method 23 texture-pool)": {
    "vars": {
      "s5-0": "vram-loc",
      "gp-0": "level-idx",
      "v1-3": "lev",
      "s4-0": "tpage",
      "s3-0": "seg"
    }
  },
  "(method 24 texture-pool)": {
    "vars": {
      "gp-0": "vram-loc",
      "s5-0": "level-idx",
      "v1-3": "lev",
      "s4-0": "tpage",
      "s3-0": "old-dest-base",
      "s2-0": "new-dest-base",
      "v1-15": "new-tbp",
      "a0-11": "texture-idx",
      "a1-12": "adgif-iter"
    }
  },
  "texture-page-common-boot-allocate": {
    "args": ["pool", "tpage", "heap", "tpage-id"],
    "vars": {
      "s2-0": "common-page-slot-id"
    }
  },
  "upload-vram-data": {
    "args": ["buf", "dest", "data", "height", "width"],
    "vars": {
      "a3-2": "height-this-time"
    }
  },
  "upload-vram-pages": {
    "args": ["pool", "dest-seg", "tpage", "mode", "bucket"],
    "vars": {
      "gp-0": "num-chunks",
      "s3-0": "dma-buf",
      "sv-16": "data-ptr",
      "sv-20": "vram-ptr",
      "sv-24": "tpage-num-chunks",
      "sv-32": "chunks-pending",
      "sv-40": "first-chunk",
      "sv-48": "tpage-id"
    }
  },
  "update-vram-pages": {
    "args": ["pool", "dest-seg", "tpage", "mode", "bucket"],
    "vars": {
      "t1-0": "vram-ptr",
      "t2-0": "tpage-num-chunks",
      "v1-2": "chunks-pending",
      "t0-1": "tpage-id",
      "a1-4": "adjusted-num-chunks",
      "a2-3": "chunk-idx",
      "a3-8": "chunk-ptr"
    }
  },
  "upload-vram-pages-pris": {
    "args": ["pool", "dest-seg", "tpage", "bucket"],
    "vars": {
      "gp-0": "total-chunks-uploaded",
      "s3-0": "dma-buf",
      "sv-16": "data-ptr",
      "sv-20": "vram-ptr",
      "sv-24": "tpage-num-chunks",
      "sv-32": "chunks-pending",
      "sv-40": "first-chunk",
      "sv-48": "tpage-id",
      "s0-0": "chunk-idx",
      "v1-17": "chunk-dest",
      "a1-1": "mask-work",
      "sv-52": "should-upload"
    }
  },
  "texture-page-level-allocate": {
    "args": ["pool", "tpage", "heap", "tpage-id"],
    "vars": {
      "s2-0": "common-page-slot-id"
    }
  },
  "texture-page-size-check": {
    "args": ["pool", "lev", "silent"]
  },
  "(method 13 texture-pool)": {
    "args": ["pool", "lev", "num-tpage-ids", "tpage-ids"],
    "vars": {
      "s2-0": "lev-tex-ids",
      "a0-3": "tpage-id",
      "s1-0": "loaded-tpage-idx",
      "v1-9": "logged-in-tpage-id"
    }
  },
  "(method 14 texture-pool)": {
    "args": ["pool", "lev", "cat", "bucket"],
    "vars": {
      "a2-1": "tpage"
    }
  },
  "upload-textures": {
    "vars": {
      "v1-6": "lev-idx",
      "a0-7": "lev",
      "s5-0": "num-tpage",
      "v1-11": "tpage-info",
      "a1-9": "src-level"
    }
  },
  "texture-relocate": {
    "args": ["dma-buff", "tex", "dest-loc", "dest-fmt", "clut-dst"]
  },
  "(method 11 texture-page)": {
    "args": ["obj", "new-dest", "segs"],
    "vars": {
      "v1-0": "new-tbp",
      "a3-4": "old-tbp",
      "t0-1": "tex-idx",
      "t1-6": "tex",
      "t2-0": "num-mips",
      "t3-4": "mip-idx"
    }
  },
  "(method 7 texture-page)": {
    "args": ["obj", "loading-heap", "name"],
    "vars": {
      "v1-2": "loading-level",
      "a3-0": "tpage-id",
      "s4-0": "dir-entry"
    }
  },
  "texture-page-login": {
    "args": ["tex-id", "alloc-func", "heap"],
    "vars": {
      "s5-0": "dir-entry",
      "s4-0": "old-alloc-func",
      "s3-0": "name",
      "s2-0": "loaded-tpage"
    }
  },
  "(method 9 texture-page-dir)": {
    "args": ["obj", "heap"],
    "vars": {
      "v1-0": "mem-start",
      "a1-1": "mem-end",
      "a2-0": "entry-idx",
      "t1-0": "entry",
      "t0-0": "tex-page",
      "a3-4": "link-arr",
      "t0-3": "tex-count",
      "t1-3": "tex-idx",
      "t2-2": "link-slot",
      "t3-2": ["shader", "adgif-shader"],
      "t4-1": "dist-past-end"
    }
  },
  "(method 9 border-plane)": {
    "vars": {
      "s5-0": "plane-color"
    }
  },
  "(method 10 border-plane)": {
    "vars": {
      "arg0": "pt"
    }
  },
  "(method 12 game-info)": {
    "vars": {
      "s5-0": "subtasks",
      "s4-0": "i"
    }
  },
  "(method 13 game-info)": {
    "vars": {
      "v1-2": "subtask"
    }
  },
  "(method 19 game-info)": {
    "vars": {
      "gp-0": "dfault"
    }
  },
  "(method 20 game-info)": {
    "vars": {
      "s3-0": "cont",
      "s4-0": "continues"
    }
  },
  "(method 30 game-info)": {
    "vars": {
      "s5-0": "story-total",
      "s4-0": "story-complete",
      "f30-0": "percent",
      "s3-0": "story-min",
      "s2-0": "story-max",
      "s5-1": "bbush-min",
      "s4-1": "bbush-max"
    }
  },
  "(method 10 game-info)": {
    "vars": {
      "s5-1": "task",
      "f30-0": "ammo-max",
      "s4-1": "ammo-kind"
    }
  },
  "(method 11 fact-info-target)": {
    "vars": {
      "s3-10": "ammo-kind"
    }
  },
  "(method 14 game-info)": {
    "vars": {
      "v1-0": "game-perms",
      "a0-1": "i"
    }
  },
  "(method 16 game-info)": {
    "vars": {
      "s5-0": "game-perms",
      "s4-0": "level-entities",
      "s2-0": "entity-perm",
      "s3-0": "i",
      "v1-10": "actor-perm"
    }
  },
  "(method 17 game-info)": {
    "vars": {
      "s5-0": "level-entities",
      "s4-0": "i",
      "s3-0": "entity-perm",
      "v1-7": "actor-perm"
    }
  },
  "bug-report-display": {
    "vars": {
      "s5-0": "conts"
    }
  },
  "print-continues": {
    "vars": {
      "s5-0": "conts",
      "gp-0": "levels",
      "v1-2": "cont"
    }
  },
  "(method 18 game-info)": {
    "vars": {
      "v1-7": "game-subtasks",
      "a0-6": "i",
      "a1-8": "subtasks",
      "s5-1": "game-perms"
    }
  },
  "(method 25 game-info)": {
    "vars": {
      "gp-0": "game-subtasks",
      "s5-0": "i",
      "s4-0": "subtask",
      "v1-11": "cur-lev",
      "v1-17": "suck-death-count",
      "f0-2": "suck-death-stage"
    }
  },
  "(method 21 game-info)": {
    "vars": {
      "s3-3": "dfault"
    }
  },
  "update-task-masks": {
    "vars": {
      "s5-1": "borrow-eval",
      "s4-1": "game-nodes",
      "s3-0": "i",
      "s2-0": "node",
      "s1-0": "node-open?",
      "s1-1": "node-ev-i",
      "v1-66": "node-open-ev",
      "s5-2": "lev-i",
      "a0-30": "lev"
    }
  },
  "(method 22 level)": {
    "vars": {
      "v1-7": "name",
      "a0-2": "game-subtasks",
      "a1-1": "i",
      "a2-3": "subtask"
    }
  },
  "task-node-by-name": {
    "vars": {
      "s5-0": "game-nodes",
      "s4-0": "i",
      "s3-0": "node"
    }
  },
  "task-resolution-close!": {
    "vars": {
      "v1-1": "game-nodes",
      "a1-0": "i",
      "a2-3": "node"
    }
  },
  "task-close!": {
    "vars": {
      "s5-0": "game-nodes",
      "s4-0": "i",
      "s3-0": "node"
    }
  },
  "task-closed?": {
    "vars": {
      "s5-0": "game-nodes",
      "s4-0": "i",
      "s3-0": "node"
    }
  },
  "open-task-nodes": {
    "vars": {
      "v1-1": "game-nodes",
      "a1-0": "i",
      "a2-3": "node"
    }
  },
  "(method 9 game-task-node-info)": {
    "vars": {
      "s4-0": "task-node-close-func",
      "s2-0": "p-node-count",
      "s0-0": "p-i",
      "s5-1": "game-nodes",
      "s4-1": "i",
      "s3-1": "node"
    }
  },
  "task-node-closed?": {
    "vars": {
      "v1-2": "node"
    }
  },
  "(method 10 game-task-node-info)": {
    "vars": {
      "s5-0": "game-nodes",
      "s4-0": "i",
      "a0-4": "node",
      "v1-20": "ii"
    }
  },
  "task-node-open?": {
    "vars": {
      "v1-1": "game-nodes"
    }
  },
  "(method 11 game-task-node-info)": {
    "vars": {
      "a1-0": "game-nodes",
      "a2-2": "pi",
      "v1-1": "node-info"
    }
  },
  "task-node-open!": {
    "vars": {
      "gp-0": "game-node",
      "s5-0": "p-i"
    }
  },
  "task-node-reset": {
    "vars": {
      "s5-0": "game-nodes",
      "s4-0": "i",
      "s3-0": "node"
    }
  },
  "(method 9 game-task-control)": {
    "vars": {
      "s2-0": "game-nodes",
      "s3-0": "i",
      "s1-0": "node"
    }
  },
  "(method 15 mysql-nav-graph)": {
    "args": ["obj", "edge-id", "node-id"]
  },
  "(method 16 mysql-nav-graph)": {
    "args": ["obj", "edge-id", "node-id"]
  },
  "(method 11 mysql-nav-graph)": {
    "args": ["obj", "node-id"]
  },
  "(method 12 mysql-nav-graph)": {
    "args": ["obj", "edge-id"]
  },
  "(method 19 mysql-nav-graph)": {
    "vars": {
      "s4-0": ["s4-0", "mysql-nav-node"],
      "a0-10": ["a0-10", "mysql-nav-edge"]
    }
  },
  "(method 10 mysql-nav-graph)": {
    "vars": {
      "a0-3": ["a0-3", "mysql-nav-node"],
      "a0-7": ["a0-7", "mysql-nav-edge"],
      "a0-13": ["a0-13", "mysql-nav-visnode"]
    }
  },
  "(method 9 mysql-nav-graph)": {
    "vars": {
      "s0-1": ["nav-node", "mysql-nav-node"],
      "s1-2": ["nav-edge", "mysql-nav-edge"],
      "s1-4": ["nav-visnode", "mysql-nav-visnode"]
    }
  },
  "(method 18 level)": {
    "vars": {
      "s5-0": "mem-mode",
      "v1-5": "slot-in-borrow-from-lev",
      "a0-4": "borrow-from-lev-idx",
      "a1-3": "maybe-borrow-from-lev",
      "a2-5": "check-slot-idx",
      "a2-7": "found-borrow",
      "a1-4": "borrow-from-lev",
      "s2-0": "memory-unused?",
      "v1-17": "bits-to-use",
      "s4-0": "heap-size",
      "s3-0": "offset-in-level-heap"
    }
  },
  "level-update-after-load": {
    "args": ["lev", "lstate"],
    "vars": {
      "s3-0": "drawable-trees",
      "s5-0": "start-time",
      "v1-5": "current-time",
      "s1-0": "login-state-pos",
      "s2-0": "current-tree",
      "s1-1": "tree-array-idx",
      "v1-40": "art-group-array-idx",
      "s2-1": "current-ag",
      "s0-0": "current-array",
      "s2-3": "proto-array",
      "s0-1": "protos",
      "sv-32": "proto",
      "sv-48": "geom-idx",
      "a0-56": "geom",
      "s1-2": "proto2-idx",
      "v1-134": "proto2",
      "s0-2": "envmap-shader",
      "v0-7": "envmap-tex",
      "v1-155": "lev-bsp",
      "f0-6": "close-dist",
      "f1-3": "far-dist",
      "v1-122": "borrower-idx",
      "a0-104": "borrower-heap",
      "v1-225": "end-time"
    }
  },
  "(method 10 load-state)": {
    "vars": {
      "v1-0": "discarded-level",
      "s5-0": "most-recent-load-order",
      "s4-0": "unload-attempt",
      "a0-2": "unload-idx",
      "a1-0": "unload-candidate-idx",
      "a2-3": "unload-candidate-lev",
      "a3-5": "still-wanted",
      "s3-0": "lev-to-unload",
      "a0-10": "all-levels-inactive",
      "s5-1": "no-levels-at-all",
      "v1-8": "desired-levels",
      "a0-17": "want-lev-idx",
      "s4-1": "want-lev-idx-to-load",
      "s3-1": "new-lev",
      "s5-2": "want-lev-i",
      "s4-2": "lev-i",
      "s3-2": "lev",
      "v1-122": "lev-for-vis",
      "a0-53": "num-vis-levs"
    }
  },
  "bsp-camera-asm": {
    "vars": {
      "a3-0": "cam-pos-i1",
      "a3-1": "cam-pos-32",
      "a3-2": "cam-pos-16",
      "a3-3": "cam-pos-8",
      "a3-4": "cam-pos-8m",
      "v1-0": "nodes",
      "a2-0": "nidx",
      "t1-1": "node",
      "t3-0": "front-min",
      "t6-0": "front-min-compare",
      "t0-2": "front-max",
      "t4-0": "front-max-compare",
      "t2-0": "back-min",
      "t7-0": "back-min-compare",
      "t0-3": "back-max",
      "t5-0": "back-max-compare",
      "t0-4": "front-idx",
      "t6-1": "not-f-min",
      "t7-1": "not-b-min",
      "t3-1": "f-flag",
      "t4-2": "f-in-box",
      "t5-2": "b-in-box",
      "t2-1": "b-flag",
      "t1-2": "back-idx"
    }
  },
  "restart-mission": {
    "vars": {
      "a0-2": ["task-mgr", "process"],
      "s4-0": ["s4-0", "connection"],
      "v1-1": ["v1-1", "connection"],
      "s5-1": "cur-lev",
      "s4-1": "game-nodes",
      "s3-0": "i",
      "s2-0": "node",
      "gp-0": "restart?",
      "s5-0": "mgr-status"
    }
  },
  "(method 0 drawable-group)": {
    "args": ["allocation", "type-to-make", "length"],
    "vars": {
      "v0-0": "new-obj"
    }
  },
  "(method 2 drawable-group)": {
    "vars": {
      "s5-0": "idx"
    }
  },
  "(method 8 drawable-group)": {
    "vars": {
      "v1-6": "obj-size",
      "s3-0": "idx"
    }
  },
  "(method 9 drawable-group)": {
    "vars": {
      "s5-0": "idx"
    }
  },
  "(method 10 drawable-group)": {
    "vars": {
      "s3-0": "idx"
    }
  },
  "(method 13 drawable-group)": {
    "vars": {
      "s5-0": "idx"
    }
  },
  "(method 14 drawable-group)": {
    "vars": {
      "s3-0": "idx"
    }
  },
  "(method 15 drawable-group)": {
    "vars": {
      "s4-0": "idx"
    }
  },
  "(method 14 drawable-tree-array)": {
    "vars": {
      "s3-0": "idx"
    }
  },
  "(method 13 drawable-tree-array)": {
    "vars": {
      "s5-0": "idx"
    }
  },
  "(method 10 drawable-tree-array)": {
    "vars": {
      "s3-0": "idx"
    }
  },
  "(method 10 path-control)": {
    "args": ["obj", "ret", "idx", "search-type"],
    "vars": {
      "a1-1": "num-vertices",
      "f0-3": "vert-idx"
    }
  },
  "(method 14 path-control)": {
    "args": ["obj", "ret", "percent", "search-type"]
  },
  "(method 26 path-control)": {
    "args": ["obj", "ret", "idx", "mag"],
    "vars": {
      "v1-0": "num-vertices",
      "f0-3": "vert-idx",
      "f0-4": "capped-idx"
    }
  },
  "(method 13 curve-control)": {
    "args": ["obj", "ret", "idx"]
  },
  "(method 16 curve-control)": {
    "args": ["obj", "ret", "percent"]
  },
  "(method 15 curve-control)": {
    "args": ["obj", "ret", "idx", "mag"]
  },
  "(method 12 path-control)": {
    "args": ["obj", "ret", "idx", "mag"]
  },
  "(method 15 path-control)": {
    "args": ["obj", "ret", "percent", "mag"]
  },
  "(method 13 path-control)": {
    "args": ["obj", "ret", "idx"]
  },
  "(method 12 curve-control)": {
    "args": ["obj", "ret", "percent", "mag"]
  },
  "(method 16 path-control)": {
    "args": ["obj", "ret", "percent", "mag"]
  },
  "(method 22 path-control)": {
    "args": ["obj", "point"],
    "vars": {
      "f30-0": "furthest-dist",
      "s3-0": "given-point",
      "s2-0": "closest-point",
      "f0-5": "dist-to-point",
      "s4-0": "next-point",
      "s5-0": "curr-point",
      "s1-0": "idx",
      "f28-0": "vert-idx"
    }
  },
  "(method 23 path-control)": {
    "args": ["obj", "point"]
  },
  "(method 11 memory-usage-block)": {
    "args": ["obj", "level", "fmt-dest"]
  },
  "(method 14 level)": {
    "args": ["obj", "force?"]
  },
  "mem-size": {
    "args": ["data", "inspect-usage?", "arg2"],
    "vars": {
      "gp-0": "block"
    }
  },
  "(method 9 memory-usage-block)": {
    "vars": {
      "v1-0": "idx"
    }
  },
  "(method 10 memory-usage-block)": {
    "vars": {
      "v0-0": "sum",
      "v1-0": "idx"
    }
  },
  "set-graphics-mode": {
    "vars": {
      "v1-0": "settings",
      "s4-0": "display",
      "s5-0": "video-settings",
      "gp-0": "gs-bank"
    }
  },
  "set-progressive-scan": {
    "args": ["val"]
  },
  "set-aspect-ratio": {
    "args": ["aspect"]
  },
  "set-video-mode": {
    "args": ["tv-format"]
  },
  "(method 41 nav-graph)": {
    "args": ["obj", "idx"]
  },
  "(method 18 nav-node)": {
    "args": ["obj", "ret"]
  },
  "(method 10 align-control)": {
    "args": ["obj", "options", "x", "y", "z"],
    "vars": {
      "a0-1": "process",
      "t9-0": "method-call",
      "v1-4": "transform",
      "t1-0": "data"
    }
  },
  "(method 26 trsqv)": {
    "args": ["obj", "unkBitfield", "limit"],
    "vars": {
      "a0-1": "transv"
    }
  },
  "(method 19 nav-node)": {
    "args": ["obj", "ret"],
    "vars": {
      "f0-1": "angle",
      "s5-0": "sin-cos-result"
    }
  },
  "service-cpads": {
    "vars": {
      "s3-0": "buzz-i",
      "gp-0": "pads",
      "s5-0": "i",
      "s4-0": "pad",
      "s3-1": ["buttons-pushed", "pad-buttons"]
    }
  },
  "(method 16 level)": {
    "args": ["obj", "vis-info", "unused", "in-bsp-vis-string"],
    "vars": {
      "a0-1": "cam-leaf-idx",
      "v1-1": "curr-vis-string-offset",
      "s3-0": "desired-vis-string-offset",
      "s3-1": "vis-buf",
      "s2-0": "lower-flag-bits",
      "s1-0": "spad-start",
      "s0-0": "spad-end",
      "s4-1": "list-len",
      "v1-30": "qwc",
      "v1-33": "comp-mode",
      "v1-35": "qwc2",
      "sv-16": "extra-vis-length",
      "sv-32": "extra-vis-dest",
      "v1-45": "extra-vis-in",
      "a0-25": "extra-vis-idx",
      "a1-9": "vis-byte",
      "s2-1": "vis-ptr",
      "s1-1": "all-vis-ptr",
      "v1-51": "vis-error",
      "v1-55": "unpacked-vis-ptr",
      "a0-42": "final-vis-ptr",
      "a1-22": "all-vis",
      "a2-11": "vis-qwc"
    }
  },
  "elec-gate-post": {
    "vars": {
      "s5-0": "bolt-idx",
      "sv-96": "curr-bolt",
      "gp-0": "num-points",
      "sv-112": "curr-point"
    }
  },
  "(enter idle elec-gate)": {
    "vars": {
      "v1-0": "bolt-idx",
      "a0-3": "bolt",
      "a0-6": "first-ring",
      "a0-9": "second-ring",
      "a1-1": "mode",
      "a1-2": "mode",
      "a1-3": "mode",
      "a2-2": "mode-diff?",
      "a2-12": "mode-diff?",
      "a2-22": "mode-diff?"
    }
  },
  "(enter active elec-gate)": {
    "vars": {
      "v1-7": "bolt-idx",
      "a0-5": "curr-bolt",
      "a1-3": "mode",
      "a2-3": "mode-diff?",
      "a0-8": "first-ring",
      "a1-4": "mode",
      "a0-11": "second-ring",
      "a1-5": "mode",
      "a2-23": "mode-diff?",
      "a2-13": "mode-diff?",
      "v1-10": "vec-idx",
      "gp-0": "vec-pair"
    }
  },
  "(trans active elec-gate)": {
    "vars": {
      "s5-0": "proc-focus",
      "gp-0": "target",
      "gp-1": "focus-trans",
      "a1-4": "evt",
      "v1-20": "attack",
      "a0-8": "game-info",
      "a2-2": "attack-id",
      "s5-2": "bolt-idx"
    }
  },
  "(trans shutdown elec-gate)": {
    "vars": {
      "s5-0": "bolt-idx",
      "gp-0": "go-idle?",
      "s4-0": "left-bolt-0",
      "v1-9": "left-bolt-1",
      "a0-1": "mode",
      "a1-2": "mode-diff?",
      "v1-12": "left-bolt-first-ring",
      "v1-15": "left-bolt-second-ring",
      "a0-2": "mode",
      "a0-3": "mode",
      "a1-12": "mode-diff?",
      "a1-22": "mode-diff?"
    }
  },
  "(method 27 elec-gate)": {
    "args": ["obj", "sparticle-lc"]
  },
  "(method 7 elec-gate)": {
    "vars": {
      "v1-0": "bolt-idx",
      "a2-2": "left-bolt"
    },
    "args": ["obj", "new-addr"]
  },
  "(method 11 elec-gate)": {
    "vars": {
      "s4-0": "bolt-idx",
      "s5-1": "params",
      "s3-0": "left-bolt"
    }
  },
  "(method 29 fort-elec-gate)": {
    "args": ["obj", "scale"]
  },
  "(event idle blocking-plane)": {
    "vars": {
      "v1-0": "evt-type",
      "v1-3": "prim",
      "gp-0": "proc-child-ptr-0",
      "s5-0": "proc-child-0",
      "gp-1": "proc-child-ptr-1",
      "s5-1": "proc-child-1"
    }
  },
  "(method 21 blocking-plane)": {
    "args": ["obj", "vec-pair", "height"]
  },
  "blocking-plane-init-by-other": {
    "args": ["vec-pair", "height"]
  },
  "blocking-plane-destroy": {
    "vars": {
      "gp-0": "child-proc-ptr",
      "s5-0": "child-proc"
    }
  },
  "simple-focus-init-by-other": {
    "vars": {
      "gp-0": "root"
    }
  },
  "simple-nav-sphere-event-handler": {
    "args": ["proc", "arg1", "event-type", "event"],
    "vars": {
      "f0-0": "radius",
      "a0-7": "collide-shape"
    }
  },
  "plat-trans": {
    "vars": {
      "gp-0": "trans"
    }
  },
  "plat-event": {
    "args": ["proc", "arg1", "event-type", "event"],
    "vars": {
      "v1-0": "evt-type"
    }
  },
  "eco-door-event-handler": {
    "args": ["proc", "arg1", "event-type", "event"],
    "vars": {
      "v1-0": "evt-type"
    }
  },
  "(code door-opening eco-door)": {
    "vars": {
      "v1-14": "prim"
    }
  },
  "(code door-open eco-door)": {
    "vars": {
      "v1-3": "prim",
      "f30-0": "dist-from-target",
      "f28-0": "dist-from-camera"
    }
  },
  "(code door-closing eco-door)": {
    "vars": {
      "gp-0": "params"
    }
  },
  "(method 25 eco-door)": {
    "vars": {
      "s5-0": "collision-shape",
      "v1-2": "collision-mesh",
      "v1-5": "prim"
    }
  },
  "(method 11 eco-door)": {
    "vars": {
      "f0-0": "door-scale",
      "v1-8": "state-actor"
    }
  },
  "(method 37 basebutton)": {
    "args": ["obj", "vec", "quat"]
  },
  "(event up-idle basebutton)": {
    "vars": {
      "v1-1": "attack"
    }
  },
  "(event going-down basebutton)": {
    "vars": {
      "v1-0": "evt-type"
    }
  },
  "(code going-down basebutton)": {
    "vars": {
      "gp-0": "activation-script"
    }
  },
  "(event down-idle basebutton)": {
    "vars": {
      "v1-0": "evt-type"
    }
  },
  "(method 38 basebutton)": {
    "args": ["obj", "pressed?"]
  },
  "(method 33 basebutton)": {
    "vars": {
      "s5-1": "channel-0",
      "s5-2": "channel-1"
    }
  },
  "(method 34 basebutton)": {
    "vars": {
      "s5-0": "collision-shape",
      "s4-0": "collision-mesh",
      "v1-12": "prim"
    }
  },
  "basebutton-init-by-other": {
    "args": [
      "process-actor",
      "vec",
      "quat",
      "notify-actor",
      "pressed?",
      "timeout"
    ]
  },
  "(method 36 basebutton)": {
    "args": ["obj", "event-type"],
    "vars": {
      "a1-1": "event",
      "a1-2": "event",
      "s4-0": "actor-group-idx",
      "s3-0": "actor-group",
      "s2-0": "actor-idx",
      "v1-10": "actor",
      "t9-1": "func",
      "t9-0": "func",
      "v1-2": "actor"
    }
  },
  "(method 31 plat)": {
    "vars": {
      "s5-0": "collision-shape",
      "s4-0": "collision-mesh",
      "v1-11": "prim"
    }
  },
  "(method 11 plat)": {
    "vars": {
      "a1-4": "params"
    },
    "args": ["obj", "entity"]
  },
  "(event idle drop-plat)": {
    "vars": {
      "a0-5": "proc-focus",
      "s5-0": "proc-temp",
      "a0-13": "proc-focus"
    }
  },
  "(event idle bouncer)": {
    "vars": {
      "v1-0": "evt-type"
    }
  },
  "(method 24 bouncer)": {
    "vars": {
      "s5-0": "collision-shape",
      "v1-2": "collision-mesh",
      "v1-5": "prim"
    }
  },
  "(method 7 conveyor)": {
    "args": ["obj", "new-addr"]
  },
  "(method 24 conveyor)": {
    "vars": {
      "v1-4": "scale-factor",
      "a0-1": "entity",
      "sv-16": "tag"
    }
  },
  "(method 25 conveyor)": {
    "vars": {
      "v0-1": "sound",
      "v1-1": "actor-options"
    }
  },
  "(method 26 conveyor)": {
    "vars": {
      "s4-0": "vec",
      "a1-2": "sections",
      "a2-0": "section-count",
      "a0-3": "section-idx",
      "v1-8": "section",
      "a1-3": "vec-temp"
    },
    "args": ["obj", "proc-focus"]
  },
  "(method 48 elevator)": {
    "vars": {
      "gp-0": "target",
      "v1-6": "collide-query"
    }
  },
  "(method 41 elevator)": {
    "vars": {
      "a0-1": "entity",
      "a0-2": "entity",
      "a0-3": "entity",
      "a0-4": "entity",
      "a0-5": "entity"
    }
  },
  "ease-value-in-out": {
    "args": ["value", "step-amount"],
    "vars": {
      "f0-0": "step"
    }
  },
  "elevator-event": {
    "args": ["proc", "arg1", "event-type", "event"],
    "vars": {
      "v1-0": "evt-type",
      "v1-8": "proc-focus",
      "v1-20": "next-state-0",
      "v1-48": "next-state-1"
    }
  },
  "(method 47 elevator)": {
    "vars": {
      "s0-0": "path-vertex-idx",
      "sv-32": "path-point",
      "s1-0": "elev-params",
      "f28-0": "smallest-dist",
      "f30-0": "point-idx-tracker",
      "f0-12": "dist"
    }
  },
  "(method 44 elevator)": {
    "vars": {
      "s5-0": "target-temp",
      "a0-2": "target"
    }
  },
  "(method 46 elevator)": {
    "vars": {
      "sv-16": "zero",
      "a0-1": "target"
    }
  },
  "(method 11 elevator)": {
    "args": ["obj", "entity"],
    "vars": {
      "s5-1": "num-path-points",
      "s3-1": "path-point-idx"
    }
  },
  "(method 39 elevator)": {
    "args": ["obj", "path-point-x", "path-point-y"],
    "vars": {
      "s3-0": "point-x",
      "a1-3": "point-y"
    }
  },
  "(method 16 drawable-region-prim)": {
    "args": ["obj", "area-of-interest", "_count", "region-list"],
    "vars": {
      "s2-0": "count"
    }
  },
  "(method 9 region-prim-area)": {
    "args": ["obj", "region-sphere"],
    "vars": {
      "v1-0": "regions-entered",
      "a2-0": "region",
      "a3-0": "idx"
    }
  },
  "(method 10 region-prim-area)": {
    "vars": {
      "v1-0": "regions-exited",
      "a2-0": "region",
      "a3-0": "idx"
    }
  },
  "(method 11 region-prim-area)": {
    "vars": {
      "v1-0": "regions-inside",
      "a2-0": "region",
      "a3-0": "idx"
    }
  },
  "(method 12 region-prim-area)": {
    "vars": {
      "v1-0": "regions-started",
      "a2-0": "region",
      "a3-0": "idx"
    }
  },
  "(method 18 drawable-region-sphere)": {
    "vars": {
      "s4-0": "area-of-interest"
    },
    "args": ["obj", "area"]
  },
  "(method 19 drawable-region-sphere)": {
    "args": ["obj", "area"]
  },
  "(method 18 drawable-region-volume)": {
    "args": ["obj", "area"]
  },
  "add-debug-bound-internal": {
    "args": ["buf", "pts", "num-pts", "color0", "color1", "flip-tex"]
  },
  "add-debug-bound": {
    "args": ["buf", "pts", "c0", "c1", "flash"]
  },
  "(method 9 prototype-inline-array-shrub)": {
    "vars": {
      "s5-0": "bsp-header",
      "s4-0": "shrub-idx",
      "s3-0": "shrub",
      "v1-9": "shrub-i",
      "s2-0": "geo-i",
      "a0-15": "geo"
    }
  },
  "(method 8 prototype-array-tie)": {
    "args": ["obj", "usage", "arg2"],
    "vars": {
      "s3-0": "tie-idx",
      "v1-8": "size-of-tie"
    }
  },
  "(method 8 prototype-bucket-tie)": {
    "args": ["obj", "usage", "arg2"],
    "vars": {
      "v1-13": "name-size",
      "v1-25": "color-size",
      "s3-0": "idx",
      "a0-1": "tie-geom"
    }
  },
  "(method 8 prototype-inline-array-shrub)": {
    "args": ["obj", "usage", "arg2"],
    "vars": {
      "v1-8": "shrub-size",
      "s3-0": "idx"
    }
  },
  "(method 8 prototype-bucket-shrub)": {
    "args": ["obj", "usage", "arg2"],
    "vars": {
      "s3-0": "idx",
      "v1-22": "name-size",
      "a0-5": "geo",
      "v1-5": "proto-shrub-size"
    }
  },
  "drawable-sphere-box-intersect?": {
    "args": ["drawable", "bbox"]
  },
  "instance-sphere-box-intersect?": {
    "args": ["drawable", "tie", "bbox"]
  },
  "instance-tfragment-add-debug-sphere": {
    "args": ["drawable", "tie"]
  },
  "(method 9 los-control)": {
    "args": ["obj", "process", "trans-vec", "radius"],
    "vars": {
      "s2-0": "process-focus",
      "s1-0": "process-source",
      "s1-1": "process-dest",
      "s1-2": "start-pos",
      "v1-20": "distance",
      "s3-1": "cquery",
      "v1-22": "query"
    }
  },
  "(method 12 los-control)": {
    "args": ["obj", "dst"]
  },
  "(method 13 los-control)": {
    "args": ["obj", "proc", "check-interval", "c-spec"]
  },
  "(method 9 enemy-info)": {
    "args": ["obj", "obj-to-copy"]
  },
  "(method 119 enemy)": {
    "args": ["obj", "high"]
  },
  "(method 118 enemy)": {
    "args": ["obj", "low", "high"]
  },
  "(method 121 enemy)": {
    "args": ["obj", "low", "high"]
  },
  "(method 122 enemy)": {
    "args": ["obj", "chance"]
  },
  "(method 12 enemy)": {
    "vars": {
      "gp-0": "draw"
    }
  },
  "(method 53 enemy)": {
    "args": ["obj", "proc-focus"]
  },
  "(method 10 nav-enemy-info)": {
    "args": ["obj", "obj-to-copy"]
  },
  "(method 44 nav-state)": {
    "args": ["obj", "velocity"]
  },
  "scene-looper-init-by-other": {
    "args": ["scene-name"]
  },
  "(code idle scene-looper)": {
    "vars": {
      "gp-1": "player"
    }
  },
  "loop-scene": {
    "args": ["scene-name"]
  },
  "(method 7 rigid-body-platform)": {
    "args": ["obj", "new-addr"]
  },
  "(method 54 rigid-body-platform)": {
    "args": ["obj", "ctrl-point"]
  },
  "(method 50 rigid-body-platform)": {
    "vars": {
      "v1-8": "rigid-body",
      "a1-2": "force-pos",
      "a2-0": "force",
      "f0-0": "force-dist"
    }
  },
  "(method 13 touching-list)": {
    "args": ["obj", "shape1", "shape2"],
    "vars": {
      "v0-0": ["entry", "touching-shapes-entry"]
    }
  },
  "(method 68 ocean)": {
    "vars": {
      "s3-0": "vertices"
    },
    "args": ["obj", "arg1", "facing"]
  },
  "(method 67 ocean)": {
    "vars": {
      "s4-0": "vertices"
    }
  },
  "(method 66 ocean)": {
    "vars": {
      "s4-0": "vertices"
    }
  },
  "(method 65 ocean)": {
    "vars": {
      "s5-0": "vertices"
    }
  },
  "(method 64 ocean)": {
    "vars": {
      "s5-0": "vertices"
    }
  },
  "(method 63 ocean)": {
    "vars": {
      "s4-0": "vertices"
    }
  },
  "(method 62 ocean)": {
    "vars": {
      "s4-0": "vertices"
    }
  },
  "(method 61 ocean)": {
    "vars": {
      "s4-0": "vertices"
    }
  },
  "(method 60 ocean)": {
    "vars": {
      "s4-0": "vertices"
    }
  },
  "(method 21 ocean)": {
    "args": ["obj", "corner-x", "corner-z"]
  },
  "(method 37 control-info)": {
    "vars": {
      "a1-6": "total-offset",
      "a1-8": "bonus-vel",
      "s2-0": "old-iter-cnt",
      "s3-0": "old-in-vel",
      "s4-0": "old-stat-flg",
      "s3-1": "regular-vel",
      "s4-1": "before-regular-vel",
      "s1-0": "b1",
      "s2-1": "a1",
      "v1-32": "b1-nrm-to-grav",
      "f0-7": "b1-nrm-to-grav-vel",
      "f0-14": "ba-dot",
      "v1-67": "align-xz-dir",
      "f0-32": "align-xz-speed"
    }
  },
  "(method 54 collide-shape)": {
    "vars": {
      "v1-3": "proc"
    }
  },
  "(method 42 collide-shape)": {
    "args": ["obj", "other", "cquery"]
  },
  "(method 18 collide-shape-prim-group)": {
    "args": ["obj", "other", "cquery"]
  },
  "(method 19 collide-shape-prim)": {
    "args": ["obj", "other", "cquery"]
  },
  "(method 18 collide-shape-prim-mesh)": {
    "args": ["obj", "other", "cquery"]
  },
  "(method 18 collide-shape-prim-sphere)": {
    "args": ["obj", "other", "cquery"]
  },
  "(method 64 collide-shape-moving)": {
    "args": ["obj", "vel", "check-dist", "amt", "bounce-dist"],
    "vars": {
      "gp-0": "initial-trans",
      "s2-0": "collide-vel",
      "s1-1": "vel-dir"
    }
  },
  "target-collision-low-coverage": {
    "vars": {
      "sv-16": "contact-normal",
      "sv-56": "overhang-nrm",
      "sv-52": "tangent"
    }
  },
  "foreground-draw": {
    "args": ["dc", "dma-buf", "dist-in"],
    "vars": {
      "at-0": "fg-work",
      "a0-1": ["bone-calc", "bone-calculation"],
      "t1-0": "num-bones",
      "a3-3": "bone-mem-size",
      "t0-1": "fg-regs",
      "v1-0": "matrix-mem",
      "t0-2": "matrix-mem2",
      "t1-2": "bflags",
      "t4-0": "f-regs",
      "a1-6": "bone-list",
      "a2-5": "calc-to-add",
      "t2-4": "jnt",
      "t3-0": "bn",
      "t4-1": "count",
      "t5-0": "calc",
      "s5-0": ["dma-ptr", "pointer"],
      "s4-0": "bucket-info",
      "a0-5": "fg-lights",
      "v1-6": "rotated-light-out",
      "a1-8": "inv-cam-rot",
      "s3-0": "geo",
      "s2-0": "effect-mask",
      "s1-0": "effect-idx",
      "v1-40": "extra",
      "v1-41": "tex-scroll-info",
      "v1-70": "ei",
      "v1-71": "tint-info",
      "f1-1": "t-fade-0",
      "f0-4": "t-fade-1",
      "f1-3": "t-interp",
      "f0-6": "t-amount",
      "a0-75": "merc-fade-int",
      "v1-156": "fade-enable",
      "f0-11": "dist-until-gone"
    }
  },
  "dma-add-process-drawable": {
    "args": ["pd", "dc", "flag", "dma-buf"],
    "vars": {
      "s4-0": "fg-bounds",
      "s3-0": "fg-lights",
      "sv-272": "tod",
      "sv-288": "shadow-mask",
      "s0-0": "shadow-mask-not",
      "sv-304": "lev-idx-for-mood",
      "s1-1": "light-idx",
      "s2-1": "lg",
      "v1-53": "packed-shadow-vals",
      "a0-28": "light-idx",
      "a2-8": "light-pal-idx",
      "s1-2": "fg-light-lev-idx",
      "v1-62": "lev",
      "s0-1": "light-hash",
      "sv-320": "my-origin",
      "sv-336": "lev-mood",
      "v0-6": "light-lookup-result",
      "sv-352": "light-result-bucket",
      "sv-368": "index-ptr",
      "sv-384": "index-index",
      "a1-49": "light-sphere",
      "v1-73": "palette-idx",
      "f0-12": "interp",
      "s1-3": "target-shadow-dir",
      "s0-2": "current-shadow-dir",
      "f30-0": "shadow-dir-w",
      "v1-109": "fg-dist",
      "s3-1": "lod-idx",
      "f30-1": "dist-w",
      "v1-133": "src-lev",
      "f0-26": "corrected-dist",
      "a0-64": "tex-use",
      "a1-54": "use-fg-idx",
      "a2-13": "use-idx",
      "t0-0": "tex-lod"
    }
  },
  "(method 0 joint-exploder-tuning)": {
<<<<<<< HEAD
    "vars": {
      "v0-0": ["v0-0", "joint-exploder-tuning"]
    }
  },
  "(method 9 bot-speech-list)": {
    "vars": {
      "s2-0": "sp-indexes",
      "s1-0": "last-idx",
      "s0-0": "idx",
      "v1-37": "flags"
    },
    "args": ["sp-list", "bot", "sp-info", "arg3"]
  },
  "(method 182 bot)": {
    "vars": {
      "s5-0": "bot-root",
      "a0-7": "proc-vel",
      "v1-4": "targ-pos"
    },
    "args": ["obj", "turn-info", "proc", "arg3"]
  },
  "(method 223 bot)": {
    "vars": {
      "gp-0": "focus",
      "s3-0": "focus-proc",
      "v1-1": "timer",
      "s4-1": "cquery"
    }
  },
  "(method 213 bot)": {
    "vars": {
      "v1-0": "course",
      "a0-2": "waypoint-count",
      "a2-1": "i",
      "s4-0": "waypoint",
      "s5-1": "on-skip",
      "t9-4": "on-set",
      "s3-0": "mesh-idx"
    },
    "args": ["obj", "id", "skipped?"]
  },
  "(method 215 bot)": {
    "vars": {
      "s5-0": "skip-id"
    }
  },
  "(method 205 bot)": {
    "args": ["obj", "scene", "grab?"]
  },
  "(method 207 bot)": {
    "args": ["obj", "sound"]
  },
  "(method 206 bot)": {
    "args": ["obj", "idx"],
    "vars": {
      "s5-0": "speech",
      "gp-0": "course",
      "a1-4": "proc",
      "t2-0": "hold-time",
      "v1-5": "tuning"
    }
  },
  "(method 211 bot)": {
    "vars": {
      "v1-1": "speeches",
      "a0-2": "i",
      "a1-1": "speech"
    }
  },
  "(method 217 bot)": {
    "args": ["obj", "idx"],
    "vars": {
      "v1-2": "speech"
    }
  },
  "(method 189 bot)": {
    "vars": {
      "s3-0": "sphere",
      "gp-0": "focus",
      "f0-0": "enemy-dist",
      "s4-0": ["coll-spec", "collide-spec"],
      "a0-5": "next-actor",
      "a1-1": "cshape",
      "a1-2": "ccore",
      "a1-26": "enemy",
      "s2-0": "proc",
      "s3-1": "i",
      "v1-27": "actor"
    }
  },
  "(method 184 bot)": {
    "vars": {
      "s5-0": "course",
      "s4-0": "i",
      "s3-0": "spot",
      "a2-2": "spot-id"
    }
  },
  "(method 197 bot)": {
    "vars": {
      "s5-0": "mission-failed?",
      "a0-7": "master-handle",
      "a1-2": "fail-params"
    }
  },
  "(method 201 bot)": {
    "vars": {
      "f0-0": "rating",
      "v1-0": "enemy-dist"
    },
    "args": ["obj", "enemy", "arg2"]
  },
  "(method 220 bot)": {
    "args": ["obj", "channel"]
  },
  "(method 214 bot)": {
    "vars": {
      "a1-0": "fproc"
    }
  },
  "(method 208 bot)": {
    "vars": {
      "a1-0": "target-trans",
      "v1-4": "bot-root"
    }
  },
  "(method 194 bot)": {
    "args": ["obj", "spot", "bot-trans", "arg3"]
  },
  "(method 209 bot)": {
    "args": ["obj", "channel"]
  },
  "(method 218 bot)": {
    "args": ["obj", "idx"]
  },
  "(method 219 bot)": {
    "args": ["obj", "spot"]
  },
  "(method 202 bot)": {
    "vars": {
      "s2-0": "i",
      "s3-0": "bot-trans",
      "f0-0": "spot-dist",
      "s1-0": "spot",
      "gp-0": "spot-idx"
    },
    "args": ["obj", "num-spots", "spot-indices"]
  },
  "(method 203 bot)": {
    "vars": {
      "a1-2": "idx"
    }
  },
  "(method 9 bot-speech-list-shuffle)": {
    "args": ["obj", "bot", "sp-info", "sp-flags"],
    "vars": {
      "v1-1": "course-cookie",
      "s2-0": "history-mask",
      "s0-0": "speech-idx",
      "s1-0": "last-idx"
    }
  },
  "(method 204 bot)": {
    "vars": {
      "a1-2": "idx"
    }
  },
  "(method 224 bot)": {
    "vars": {
      "t9-0": "check-too-far-func",
      "gp-0": "result",
      "v1-0": "too-far-check"
    }
  },
  "(method 195 bot)": {
    "args": ["obj", "fproc"]
=======
    "vars": { "v0-0": ["v0-0", "joint-exploder-tuning"] }
  },
  "(method 181 gator)": {
    "vars": { "s4-0": ["s4-0", "art-joint-anim"] }
  },
  "(code target-running-attack)": {
    "vars": {"t1-6": ["t1-6", "sound-name"]}
>>>>>>> 8b12553d
  }
}<|MERGE_RESOLUTION|>--- conflicted
+++ resolved
@@ -2276,10 +2276,13 @@
     }
   },
   "(method 0 joint-exploder-tuning)": {
-<<<<<<< HEAD
-    "vars": {
-      "v0-0": ["v0-0", "joint-exploder-tuning"]
-    }
+    "vars": { "v0-0": ["v0-0", "joint-exploder-tuning"] }
+  },
+  "(method 181 gator)": {
+    "vars": { "s4-0": ["s4-0", "art-joint-anim"] }
+  },
+  "(code target-running-attack)": {
+    "vars": {"t1-6": ["t1-6", "sound-name"]}
   },
   "(method 9 bot-speech-list)": {
     "vars": {
@@ -2289,24 +2292,24 @@
       "v1-37": "flags"
     },
     "args": ["sp-list", "bot", "sp-info", "arg3"]
-  },
-  "(method 182 bot)": {
+    },
+    "(method 182 bot)": {
     "vars": {
       "s5-0": "bot-root",
       "a0-7": "proc-vel",
       "v1-4": "targ-pos"
     },
     "args": ["obj", "turn-info", "proc", "arg3"]
-  },
-  "(method 223 bot)": {
+    },
+    "(method 223 bot)": {
     "vars": {
       "gp-0": "focus",
       "s3-0": "focus-proc",
       "v1-1": "timer",
       "s4-1": "cquery"
     }
-  },
-  "(method 213 bot)": {
+    },
+    "(method 213 bot)": {
     "vars": {
       "v1-0": "course",
       "a0-2": "waypoint-count",
@@ -2317,19 +2320,19 @@
       "s3-0": "mesh-idx"
     },
     "args": ["obj", "id", "skipped?"]
-  },
-  "(method 215 bot)": {
+    },
+    "(method 215 bot)": {
     "vars": {
       "s5-0": "skip-id"
     }
-  },
-  "(method 205 bot)": {
+    },
+    "(method 205 bot)": {
     "args": ["obj", "scene", "grab?"]
-  },
-  "(method 207 bot)": {
+    },
+    "(method 207 bot)": {
     "args": ["obj", "sound"]
-  },
-  "(method 206 bot)": {
+    },
+    "(method 206 bot)": {
     "args": ["obj", "idx"],
     "vars": {
       "s5-0": "speech",
@@ -2338,21 +2341,21 @@
       "t2-0": "hold-time",
       "v1-5": "tuning"
     }
-  },
-  "(method 211 bot)": {
+    },
+    "(method 211 bot)": {
     "vars": {
       "v1-1": "speeches",
       "a0-2": "i",
       "a1-1": "speech"
     }
-  },
-  "(method 217 bot)": {
+    },
+    "(method 217 bot)": {
     "args": ["obj", "idx"],
     "vars": {
       "v1-2": "speech"
     }
-  },
-  "(method 189 bot)": {
+    },
+    "(method 189 bot)": {
     "vars": {
       "s3-0": "sphere",
       "gp-0": "focus",
@@ -2366,56 +2369,56 @@
       "s3-1": "i",
       "v1-27": "actor"
     }
-  },
-  "(method 184 bot)": {
+    },
+    "(method 184 bot)": {
     "vars": {
       "s5-0": "course",
       "s4-0": "i",
       "s3-0": "spot",
       "a2-2": "spot-id"
     }
-  },
-  "(method 197 bot)": {
+    },
+    "(method 197 bot)": {
     "vars": {
       "s5-0": "mission-failed?",
       "a0-7": "master-handle",
       "a1-2": "fail-params"
     }
-  },
-  "(method 201 bot)": {
+    },
+    "(method 201 bot)": {
     "vars": {
       "f0-0": "rating",
       "v1-0": "enemy-dist"
     },
     "args": ["obj", "enemy", "arg2"]
-  },
-  "(method 220 bot)": {
+    },
+    "(method 220 bot)": {
     "args": ["obj", "channel"]
-  },
-  "(method 214 bot)": {
+    },
+    "(method 214 bot)": {
     "vars": {
       "a1-0": "fproc"
     }
-  },
-  "(method 208 bot)": {
+    },
+    "(method 208 bot)": {
     "vars": {
       "a1-0": "target-trans",
       "v1-4": "bot-root"
     }
-  },
-  "(method 194 bot)": {
+    },
+    "(method 194 bot)": {
     "args": ["obj", "spot", "bot-trans", "arg3"]
-  },
-  "(method 209 bot)": {
+    },
+    "(method 209 bot)": {
     "args": ["obj", "channel"]
-  },
-  "(method 218 bot)": {
+    },
+    "(method 218 bot)": {
     "args": ["obj", "idx"]
-  },
-  "(method 219 bot)": {
+    },
+    "(method 219 bot)": {
     "args": ["obj", "spot"]
-  },
-  "(method 202 bot)": {
+    },
+    "(method 202 bot)": {
     "vars": {
       "s2-0": "i",
       "s3-0": "bot-trans",
@@ -2424,13 +2427,13 @@
       "gp-0": "spot-idx"
     },
     "args": ["obj", "num-spots", "spot-indices"]
-  },
-  "(method 203 bot)": {
+    },
+    "(method 203 bot)": {
     "vars": {
       "a1-2": "idx"
     }
-  },
-  "(method 9 bot-speech-list-shuffle)": {
+    },
+    "(method 9 bot-speech-list-shuffle)": {
     "args": ["obj", "bot", "sp-info", "sp-flags"],
     "vars": {
       "v1-1": "course-cookie",
@@ -2438,29 +2441,20 @@
       "s0-0": "speech-idx",
       "s1-0": "last-idx"
     }
-  },
-  "(method 204 bot)": {
+    },
+    "(method 204 bot)": {
     "vars": {
       "a1-2": "idx"
     }
-  },
-  "(method 224 bot)": {
+    },
+    "(method 224 bot)": {
     "vars": {
       "t9-0": "check-too-far-func",
       "gp-0": "result",
       "v1-0": "too-far-check"
     }
-  },
-  "(method 195 bot)": {
+    },
+    "(method 195 bot)": {
     "args": ["obj", "fproc"]
-=======
-    "vars": { "v0-0": ["v0-0", "joint-exploder-tuning"] }
-  },
-  "(method 181 gator)": {
-    "vars": { "s4-0": ["s4-0", "art-joint-anim"] }
-  },
-  "(code target-running-attack)": {
-    "vars": {"t1-6": ["t1-6", "sound-name"]}
->>>>>>> 8b12553d
-  }
+    }
 }