{
  "(method 15 res-lump)": {
    "vars": {
      "s5-0": ["tag-pair", "res-tag-pair"],
      "s2-0": "existing-tag",
      "s3-0": "data-size",
      "v1-25": "resource-mem"
    }
  },
  "(method 0 lightning-control)": {
    "vars": {
      "gp-0": ["obj", "lightning-control"]
    }
  },
  "(method 0 align-control)": {
    "vars": {
      "v0-0": ["obj", "align-control"]
    }
  },
  "(method 16 nav-mesh)": {
    "args": ["obj", "ray"],
    "vars": {
      "sv-16": "next-poly-idx",
      "sv-24": "work",
      "sv-28": "current-poly",
      "sv-32": "current-poly-vtx-count",
      "sv-36": "v0-table",
      "sv-40": "v1-table",
      "v1-9": "i",
      "sv-52": "adj-vtx-0",
      "sv-56": "adj-vtx-1",
      "sv-44": "delta-x",
      "sv-48": "delta-z",
      "sv-60": "adj-edge-dz",
      "sv-64": "adj-edge-minus-dx",
      "f0-10": "heading-dot"
    }
  },
  "(method 0 sprite-aux-list)": {
    "args": ["allocation", "type-to-make", "size"]
  },
  "(method 0 sprite-array-2d)": {
    "args": ["allocation", "type-to-make", "group-0-size", "group-1-size"],
    "vars": {
      "v1-0": "sprite-count",
      "s4-0": "vec-data-size",
      "a2-3": "adgif-data-size"
    }
  },
  "(method 0 sprite-array-3d)": {
    "args": ["allocation", "type-to-make", "group-0-size", "group-1-size"],
    "vars": {
      "v1-0": "sprite-count",
      "s4-0": "vec-data-size",
      "a2-3": "adgif-data-size"
    }
  },
  "sprite-setup-header": {
    "args": ["hdr", "num-sprites"]
  },
  "add-to-sprite-aux-list": {
    "args": ["system", "sprite-info", "sprite-vec", "arg3"],
    "vars": {
      "v1-3": "aux-list"
    }
  },
  "sprite-setup-frame-data": {
    "args": ["data", "tbp-offset"]
  },
  "sprite-set-3d-quaternion!": {
    "args": ["sprite", "quat"]
  },
  "sprite-get-3d-quaternion!": {
    "args": ["out", "sprite"]
  },
  "sprite-add-matrix-data": {
    "args": ["dma-buff", "matrix-mode"],
    "vars": {
      "v1-0": "count",
      "a2-1": ["pkt1", "dma-packet"],
      "a1-2": ["mtx", "matrix"],
      "a2-9": ["pkt2", "dma-packet"],
      "a1-11": ["mtx2", "matrix"],
      "a1-20": "hvdf-idx"
    }
  },
  "sprite-add-frame-data": {
    "args": ["dma-buff", "tbp-offset"],
    "vars": {
      "a0-1": ["pkt", "dma-packet"]
    }
  },
  "sprite-add-2d-chunk": {
    "args": [
      "sprites",
      "start-sprite-idx",
      "num-sprites",
      "dma-buff",
      "mscal-addr"
    ],
    "vars": {
      "a0-1": ["pkt1", "dma-packet"],
      "s1-0": "qwc-pkt1",
      "a1-7": "qwc-pkt2",
      "a0-5": ["pkt2", "dma-packet"],
      "a1-11": "qwc-pkt3",
      "a0-7": ["pkt3", "dma-packet"],
      "v1-7": ["pkt4", "dma-packet"]
    }
  },
  "sprite-add-2d-all": {
    "args": ["sprites", "dma-buff", "group-idx"],
    "vars": {
      "s4-0": "current-sprite-idx",
      "s2-0": "remaining-sprites",
      "s3-0": "mscal-addr"
    }
  },
  "sprite-add-3d-chunk": {
    "args": ["sprites", "start-sprite-idx", "num-sprites", "dma-buff"],
    "vars": {
      "a0-1": ["pkt1", "dma-packet"],
      "s2-0": "qwc-pkt1",
      "a1-7": "qwc-pkt2",
      "a0-5": ["pkt2", "dma-packet"],
      "a1-11": "qwc-pkt3",
      "a0-7": ["pkt3", "dma-packet"],
      "v1-7": ["pkt4", "dma-packet"]
    }
  },
  "sprite-add-3d-all": {
    "args": ["sprites", "dma-buff", "group-idx"],
    "vars": {
      "s4-0": "current-sprite-idx",
      "s3-0": "remaining-sprites"
    }
  },
  "sprite-draw": {
    "args": ["disp"],
    "vars": {
      "gp-0": "dma-mem-begin",
      "s4-0": "dma-buff",
      "s5-0": "dma-bucket-begin",
      "a0-6": ["pkt1", "dma-packet"],
      "a0-8": "giftag",
      "a0-14": ["pkt2", "dma-packet"],
      "a0-16": ["pkt3", "dma-packet"],
      "a0-21": ["pkt4", "dma-packet"],
      "a0-25": ["pkt5", "dma-packet"],
      "a0-30": ["pkt6", "dma-packet"],
      "v1-34": "mem-use"
    }
  },
  "sprite-release-user-hvdf": {
    "args": ["idx"]
  },
  "sprite-get-user-hvdf": {
    "args": ["idx"]
  },
  "sprite-distorter-generate-tables": {
    "vars": {
      "gp-0": "tbls",
      "f28-0": "cam-aspx",
      "f30-0": "cam-aspy",
      "f26-0": "rot",
      "s4-0": "turns",
      "s2-0": "turn",
      "s3-0": "entry-idx",
      "s5-0": "ientry-idx"
    }
  },
  "sprite-init-distorter": {
    "args": ["dma-buff"]
  },
  "sprite-draw-distorters": {
    "args": ["dma-buff"],
    "vars": {
      "s0-0": "dma-chunk-start",
      "s1-0": "i",
      "s2-0": "num-entries",
      "v1-5": "aux-elem",
      "sv-16": "sprite",
      "a0-3": "dma-position",
      "sv-32": "dma-st-flag",
      "sv-48": "dma-color",
      "s4-0": "chunk-sprite-count",
      "s5-0": "draw-sprite-count",
      "v1-26": "clip-result"
    }
  },
  "(method 18 mood-control)": {
    "vars": {
      "v0-3": ["lightning-sound-id", "sound-id"]
    }
  },
  "(method 10 mood-control)": {
    "args": ["obj", "cloud-target", "fog-target", "cloud-speed", "fog-speed"]
  },
  "(method 11 mood-control)": {
    "args": ["obj", "min-cloud", "max-cloud", "min-fog", "max-fog"]
  },
  "copy-mood-exterior": {
    "vars": {
      "a1-4": ["a1-4", "(inline-array vector)"],
      "v1-5": ["v1-5", "(inline-array vector)"],
      "a0-2": ["a0-2", "(inline-array vector)"]
    }
  },
  "update-mood-strip": {
    "vars": {
      "s4-1": ["s4-1", "(pointer float)"]
    }
  },
  "update-mood-ruins": {
    "vars": {
      "gp-1": ["gp-1", "(pointer float)"]
    }
  },
  "desaturate-mood-colors": {
    "vars": {
      "a0-8": ["mood-colors", "(inline-array mood-color)"]
    }
  },
  "(method 12 fact-info-target)": {
    "vars": {
      "v1-2": "current-gun"
    }
  },
  "(method 10 cylinder)": {
    "args": ["obj", "ray1", "ray2"]
  },
  "ripple-make-request": {
    "args": ["waveform", "effect"]
  },
  "command-get-entity": {
    "args": ["search", "fallback"]
  },
  "transform-float-point": {
    "args": ["in", "out"]
  },
  "add-debug-point": {
    "args": ["enable-draw", "bucket", "pt"],
    "vars": {
      "a1-2": "pt-copy",
      "v1-11": "buf",
      "a2-1": "tag-start",
      "a3-20": "tag-end",
      "a3-0": ["a3-0", "dma-packet"],
      "a3-2": ["a3-2", "gs-gif-tag"],
      "a3-4": ["a3-4", "vector4w-2"],
      "a3-6": ["a3-6", "vector4w-2"],
      "a3-8": ["a3-8", "vector4w-2"],
      "a1-30": ["a1-30", "vector4w-2"],
      "a0-5": ["a0-5", "(pointer uint64)"]
    }
  },
  "internal-draw-debug-line": {
    "args": ["bucket", "start", "end", "start-color", "mode", "end-color"],
    "vars": {
      "a0-2": "buf",
      "s1-0": "var-start-color",
      "s2-0": "var-mode",
      "s5-0": "var-end-color",
      "sv-112": "var-end",
      "v1-37": "buf2",
      "a2-2": "tag-start",
      "a3-17": "tag-end",
      "a3-2": ["pkt1", "dma-packet"],
      "a3-4": ["giftag", "gs-gif-tag"],
      "a1-50": ["a1-50", "(inline-array vector4w-2)"]
    }
  },
  "internal-draw-debug-text-3d": {
    "args": ["bucket", "text", "position", "color", "screen-offset"],
    "vars": {
      "s5-0": "tag-start",
      "a3-4": "tag-end",
      "s2-0": "screen-pos",
      "s3-0": "buf",
      "a2-2": "font-ctx"
    }
  },
  "add-debug-outline-triangle": {
    "args": ["enable", "bucket", "p0", "p1", "p2", "color"]
  },
  "add-debug-triangle-normal": {
    "args": ["enable", "bucket", "p0", "p1", "p2", "color"]
  },
  "add-debug-flat-triangle": {
    "args": ["enable", "bucket", "p0", "p1", "p2", "color"],
    "vars": {
      "v1-16": "buf",
      "a2-1": "tag-start",
      "a3-7": "tag-end",
      "a3-1": ["pkt1", "dma-packet"],
      "a3-3": ["giftag", "gs-gif-tag"],
      "a3-5": ["a3-5", "(inline-array vector)"]
    }
  },
  "debug-draw-buffers": {
    "vars": {
      "gp-0": "i",
      "gp-1": "j",
      "v1-1": "line",
      "v1-8": "text-3d"
    }
  },
  "add-debug-line": {
    "args": [
      "enable",
      "bucket",
      "start",
      "end",
      "start-color",
      "mode",
      "end-color"
    ],
    "vars": {
      "v1-2": "line"
    }
  },
  "add-debug-line2d": {
    "args": ["enable", "bucket", "start", "end", "color"],
    "vars": {
      "a2-3": ["a2-3", "dma-packet"],
      "a2-5": ["giftag", "gs-gif-tag"],
      "a2-7": ["v0", "vector4w-2"],
      "a2-9": ["v1", "vector4w-2"],
      "a0-18": ["a0-18", "(pointer uint64)"],
      "s5-0": "tag-start",
      "a3-11": "tag-end",
      "s2-0": "p0",
      "v1-9": "p1",
      "s4-0": "buf"
    }
  },
  "add-debug-box": {
    "args": ["enable", "bucket", "c1", "c2", "color"],
    "vars": {
      "s5-0": "p0",
      "s1-0": "p1"
    }
  },
  "add-debug-box-with-transform": {
    "args": ["enable", "bucket", "box", "trans", "color"],
    "vars": {
      "s4-0": "points",
      "s2-0": "corners",
      "s1-0": "point",
      "s0-0": "i"
    }
  },
  "add-debug-x": {
    "args": ["enable", "bucket", "position", "color"],
    "vars": {
      "s3-0": "p0",
      "s2-0": "p1"
    }
  },
  "add-debug-cross": {
    "args": ["enable", "bucket", "position", "radius"],
    "vars": {
      "s4-0": "p0",
      "s3-0": "p1"
    }
  },
  "add-debug-sphere-with-transform": {
    "args": ["enable", "bucket", "position", "radius", "trans", "color"],
    "vars": {
      "a2-1": "position-transformed"
    }
  },
  "add-debug-sphere": {
    "args": ["enable", "bucket", "position", "radius", "color"]
  },
  "add-debug-text-sphere": {
    "args": ["enable", "bucket", "position", "radius", "text", "color"]
  },
  "add-debug-text-3d": {
    "args": ["enable", "bucket", "text", "position", "color", "screen-offset"]
  },
  "add-debug-spheres": {
    "args": ["enable", "bucket", "origins", "count", "color"],
    "vars": {
      "s3-0": "i",
      "s4-0": "origin"
    }
  },
  "add-debug-line-sphere": {
    "args": ["enable", "bucket", "position", "forward", "arg4", "color"],
    "vars": {
      "sv-16": "var-bucket",
      "sv-24": "var-position",
      "sv-28": "var-forward",
      "sv-32": "var-arg4",
      "sv-36": "var-color",
      "gp-0": "mat-forward",
      "s5-0": "mat-down",
      "sv-112": "mat",
      "sv-116": "forward-length",
      "s0-0": "i"
    }
  },
  "add-debug-circle": {
    "args": ["enable", "bucket", "position", "radius", "color", "orientation"],
    "vars": {
      "s1-0": "line-start",
      "s0-0": "line-end",
      "sv-48": "i",
      "f30-0": "angle"
    }
  },
  "add-debug-vector": {
    "args": ["enable", "bucket", "position", "direction", "length", "color"],
    "vars": {
      "v1-2": "line-end"
    }
  },
  "add-debug-matrix": {
    "args": ["enable", "bucket", "mat", "line-length"]
  },
  "add-debug-rot-matrix": {
    "args": ["enable", "bucket", "mat", "position"]
  },
  "add-debug-quaternion": {
    "args": ["enable", "bucket", "position", "quat"],
    "vars": {
      "a2-1": "mat"
    }
  },
  "add-debug-cspace": {
    "args": ["enable", "bucket", "csp"]
  },
  "add-debug-yrot-vector": {
    "args": ["enable", "bucket", "position", "angle", "line-length", "color"],
    "vars": {
      "sv-32": "var-angle",
      "s0-0": "var-line-length",
      "s3-0": "var-color",
      "s1-0": "line-start"
    }
  },
  "add-debug-arc": {
    "args": [
      "enable",
      "bucket",
      "position",
      "start-angle",
      "end-angle",
      "radius",
      "color",
      "orientation"
    ],
    "vars": {
      "f30-0": "angle",
      "sv-80": "i",
      "sv-48": "line-start",
      "sv-64": "line-end"
    }
  },
  "add-debug-curve": {
    "args": [
      "enable",
      "bucket",
      "cverts",
      "num-cverts",
      "knots",
      "num-knots",
      "color"
    ],
    "vars": {
      "sv-80": "i",
      "s0-0": "p0",
      "sv-48": "p1",
      "sv-64": "iterations"
    }
  },
  "add-debug-curve2": {
    "args": ["enable", "bucket", "curve", "color", "arg4"]
  },
  "add-debug-points": {
    "args": [
      "enable",
      "bucket",
      "points",
      "num-points",
      "color",
      "y-override",
      "highlight"
    ],
    "vars": {
      "s0-0": "i",
      "sv-96": "position"
    }
  },
  "debug-percent-bar": {
    "args": [
      "enable",
      "bucket",
      "x",
      "y",
      "percentage",
      "color",
      "width",
      "height"
    ],
    "vars": {
      "s0-0": "buf",
      "s5-0": "tag-start",
      "a3-3": "tag-end"
    }
  },
  "debug-pad-display": {
    "args": ["pad"],
    "vars": {
      "gp-0": "stick-history",
      "v1-0": "i",
      "s5-1": "j",
      "s3-0": "buf",
      "s4-0": "tag-start",
      "a3-1": "tag-end"
    }
  },
  "add-debug-light": {
    "args": ["enable", "bucket", "light", "position", "text"],
    "vars": {
      "s1-1": "color-rgba",
      "s2-0": "sphere-pos"
    }
  },
  "add-debug-lights": {
    "args": ["enable", "bucket", "lights", "position"]
  },
  "drawable-frag-count": {
    "args": ["drbl"],
    "vars": {
      "gp-0": "count",
      "s4-0": "i"
    }
  },
  "history-init": {
    "args": ["history", "num-points"]
  },
  "history-draw-and-update": {
    "args": ["history", "draw", "pos"],
    "vars": {
      "s5-1": "i"
    }
  },
  "dma-timeout-cam": {
    "vars": {
      "a0-0": "pos",
      "a1-0": "rot"
    }
  },
  "display-file-info": {
    "vars": {
      "gp-0": "i",
      "v1-7": "level",
      "s5-0": "bsp"
    }
  },
  "add-debug-cursor": {
    "args": ["enable", "bucket", "x", "y", "arg4"],
    "vars": {
      "s4-0": "buf",
      "s5-0": "tag-start",
      "a3-2": "tag-end"
    }
  },
  "add-boundary-shader": {
    "args": ["tex-id", "buf"],
    "vars": {
      "a1-1": "tex",
      "a0-1": ["giftag", "gs-gif-tag"],
      "s5-0": ["shader", "adgif-shader"]
    }
  },
  "make-debug-sphere-table": {
    "args": ["points", "h-lines", "v-lines"],
    "vars": {
      "s1-0": "v-line",
      "sv-112": "h-line",
      "s5-0": "num-points",
      "f30-0": "scale",
      "s2-0": "offset",
      "s0-0": "current",
      "sv-80": "next-hz",
      "sv-96": "next-vt"
    }
  },
  "add-debug-sphere-from-table": {
    "args": ["bucket", "position", "radius", "color", "table-idx"],
    "vars": {
      "sv-32": "sphere-points",
      "s0-0": ["points", "(inline-array vector)"],
      "s2-1": "point-1",
      "s1-1": "point-2",
      "sv-36": "point-3"
    }
  },
  "shrub-num-tris": {
    "args": "shrub"
  },
  "shrub-make-perspective-matrix": {
    "args": ["out", "camera-temp"]
  },
  "shrub-init-view-data": {
    "args": "view-data"
  },
  "shrub-upload-view-data": {
    "args": "dma-buff",
    "vars": {
      "v1-0": "buf",
      "a0-1": ["pkt", "dma-packet"],
      "s5-0": "qwc"
    }
  },
  "shrub-do-init-frame": {
    "args": "dma-buff",
    "vars": {
      "a0-3": ["pkt1", "dma-packet"],
      "a0-5": ["pkt2", "dma-packet"]
    }
  },
  "shrub-init-frame": {
    "args": ["dma-buff", "test"],
    "vars": {
      "a0-2": ["pkt", "dma-packet"],
      "a0-4": ["giftag", "gs-gif-tag"]
    }
  },
  "shrub-upload-model": {
    "args": ["shrub", "dma-buff", "arg2"],
    "vars": {
      "a3-0": ["a3-0", "dma-packet"],
      "a0-9": ["a0-9", "dma-packet"],
      "a0-11": ["a0-11", "dma-packet"]
    }
  },
  "draw-drawable-tree-instance-shrub": {
    "args": ["tree", "level"],
    "vars": {
      "v1-24": "dma-buff",
      "v1-16": "proto-array",
      "s5-0": "proto-array-len",
      "s4-0": "proto-array-data",
      "a2-3": "proto",
      "a1-5": "i",
      "gp-0": "dma-start"
    }
  },
  "draw-prototype-inline-array-shrub": {
    "args": ["proto-array-len", "proto-array"],
    "vars": {
      "v1-0": ["v1-0", "prototype-bucket-shrub"],
      "a2-6": "dma-ptr",
      "a0-14": ["a0-14", "shrub-near-packet"]
    }
  },
  "(method 10 cam-setting-data)": {
    "vars": {
      "v1-5": ["v1-5", "handle"],
      "a0-6": ["a0-6", "handle"],
      "v1-106": ["v1-106", "handle"],
      "a0-118": ["a0-118", "handle"],
      "a0-122": ["a0-122", "handle"],
      "v1-112": ["v1-112", "handle"]
    }
  },
  "(method 17 setting-control)": {
    "vars": {
      "v1-84": ["v1-84", "task-mask"]
    }
  },
  "(method 18 setting-control)": {
    "vars": {
      "a0-147": ["a0-147", "process-focusable"]
    }
  },
  "glst-insert-before": {
    "args": ["list", "curr", "new"]
  },
  "glst-insert-after": {
    "args": ["list", "curr", "new"]
  },
  "matrix-local->world": {
    "args": ["smooth?"]
  },
  "emerc-vu1-init-buffer": {
    "args": ["dma-bucket", "test"],
    "vars": {
      "gp-0": "bucket",
      "s4-0": "dma-buf"
    }
  },
  "display-sync": {
    "arg0": ["disp"],
    "vars": {
      "s4-0": "just-rendered-frame",
      "a1-1": "current-time",
      "s5-0": "just-rendered-frame-start-time",
      "a0-3": "prev-vblank-time-1",
      "v1-6": "prev-vblank-time-2",
      "f28-0": "ticks-per-frame-f",
      "f1-0": "frame-duration",
      "f0-2": "frame-time-ratio",
      "f26-0": "vysnc-progress",
      "f30-0": "last-dog",
      "f30-1": "next-dog",
      "s4-1": "frame-to-render",
      "v1-48": "time-after-vsync",
      "s5-1": "next-dma-buf"
    }
  },
  "merc-vu1-add-vu-function": {
    "args": ["dma", "func", "flush-mode"],
    "vars": {
      "v1-0": "func-data",
      "a3-0": "qwc",
      "a1-1": "dst",
      "t0-1": "qwc-this-time"
    }
  },
  "merc-vu1-init-buffer": {
    "args": ["dma-bucket"],
    "vars": {
      "gp-0": "bucket",
      "s4-0": "dma-buf"
    }
  },
  "(method 9 merc-effect)": {
    "vars": {
      "v1-0": "data",
      "v1-1": "tex",
      "a0-8": "seg",
      "s3-0": "frag-idx",
      "s2-0": "ctrl-size",
      "s1-0": "geo-size",
      "s4-0": ["geo", "merc-fragment"],
      "s5-0": ["ctrl", "merc-fragment-control"]
    }
  },
  "add-nav-sphere": {
    "args": ["nav", "sphere", "max-spheres"]
  },
  "texture-bpp": {
    "args": ["tex-fmt"]
  },
  "texture-qwc": {
    "args": ["width", "height", "tex-fmt"]
  },
  "physical-address": {
    "args": ["ptr"]
  },
  "dma-buffer-add-ref-texture": {
    "args": ["dma-buf", "tex-data-ptr", "width", "height", "tex-fmt"],
    "vars": {
      "s5-0": "padr",
      "v1-0": "qwc-remaining",
      "a0-4": "qwc-transfer",
      "a1-3": "eop"
    }
  },
  "gs-find-block": {
    "args": ["bx", "by", "fmt"]
  },
  "(method 18 texture-pool)": {
    "args": ["obj", "tpage-id"]
  },
  "(method 10 texture-page)": {
    "args": ["obj", "num-segments", "upload-offset"],
    "vars": {
      "v1-0": "offset",
      "a2-1": "i"
    }
  },
  "(method 16 texture-pool)": {
    "args": ["obj", "seg", "num-words"]
  },
  "(method 9 texture-page)": {
    "args": ["obj", "heap"]
  },
  "texture-page-default-allocate": {
    "args": ["pool", "tpage", "heap", "tpage-id"],
    "vars": {
      "s3-0": "seg",
      "a1-2": "vram-loc",
      "v1-12": "tex-idx",
      "a0-7": "tex",
      "a1-6": "mask-idx",
      "a2-2": "mask-word"
    }
  },
  "texture-page-common-allocate": {
    "args": ["pool", "tpage", "heap", "tpage-id"],
    "vars": {
      "s5-0": "vram-loc",
      "s4-0": "seg"
    }
  },
  "texture-page-font-allocate": {
    "args": ["pool", "tpage", "heap", "tpage-id"],
    "vars": {
      "v1-4": "tex-idx",
      "a0-5": "tex",
      "a1-5": "mask-idx",
      "a2-2": "mask-word"
    }
  },
  "(method 22 texture-pool)": {
    "vars": {
      "s5-0": "vram-loc",
      "gp-0": "level-idx",
      "v1-3": "lev",
      "s4-0": "tpage",
      "s3-0": "seg"
    }
  },
  "(method 23 texture-pool)": {
    "vars": {
      "s5-0": "vram-loc",
      "gp-0": "level-idx",
      "v1-3": "lev",
      "s4-0": "tpage",
      "s3-0": "seg"
    }
  },
  "(method 24 texture-pool)": {
    "vars": {
      "gp-0": "vram-loc",
      "s5-0": "level-idx",
      "v1-3": "lev",
      "s4-0": "tpage",
      "s3-0": "old-dest-base",
      "s2-0": "new-dest-base",
      "v1-15": "new-tbp",
      "a0-11": "texture-idx",
      "a1-12": "adgif-iter"
    }
  },
  "texture-page-common-boot-allocate": {
    "args": ["pool", "tpage", "heap", "tpage-id"],
    "vars": {
      "s2-0": "common-page-slot-id"
    }
  },
  "upload-vram-data": {
    "args": ["buf", "dest", "data", "height", "width"],
    "vars": {
      "a3-2": "height-this-time"
    }
  },
  "upload-vram-pages": {
    "args": ["pool", "dest-seg", "tpage", "mode", "bucket"],
    "vars": {
      "gp-0": "num-chunks",
      "s3-0": "dma-buf",
      "sv-16": "data-ptr",
      "sv-20": "vram-ptr",
      "sv-24": "tpage-num-chunks",
      "sv-32": "chunks-pending",
      "sv-40": "first-chunk",
      "sv-48": "tpage-id"
    }
  },
  "update-vram-pages": {
    "args": ["pool", "dest-seg", "tpage", "mode", "bucket"],
    "vars": {
      "t1-0": "vram-ptr",
      "t2-0": "tpage-num-chunks",
      "v1-2": "chunks-pending",
      "t0-1": "tpage-id",
      "a1-4": "adjusted-num-chunks",
      "a2-3": "chunk-idx",
      "a3-8": "chunk-ptr"
    }
  },
  "upload-vram-pages-pris": {
    "args": ["pool", "dest-seg", "tpage", "bucket"],
    "vars": {
      "gp-0": "total-chunks-uploaded",
      "s3-0": "dma-buf",
      "sv-16": "data-ptr",
      "sv-20": "vram-ptr",
      "sv-24": "tpage-num-chunks",
      "sv-32": "chunks-pending",
      "sv-40": "first-chunk",
      "sv-48": "tpage-id",
      "s0-0": "chunk-idx",
      "v1-17": "chunk-dest",
      "a1-1": "mask-work",
      "sv-52": "should-upload"
    }
  },
  "texture-page-level-allocate": {
    "args": ["pool", "tpage", "heap", "tpage-id"],
    "vars": {
      "s2-0": "common-page-slot-id"
    }
  },
  "texture-page-size-check": {
    "args": ["pool", "lev", "silent"]
  },
  "(method 13 texture-pool)": {
    "args": ["pool", "lev", "num-tpage-ids", "tpage-ids"],
    "vars": {
      "s2-0": "lev-tex-ids",
      "a0-3": "tpage-id",
      "s1-0": "loaded-tpage-idx",
      "v1-9": "logged-in-tpage-id"
    }
  },
  "(method 14 texture-pool)": {
    "args": ["pool", "lev", "cat", "bucket"],
    "vars": {
      "a2-1": "tpage"
    }
  },
  "upload-textures": {
    "vars": {
      "v1-6": "lev-idx",
      "a0-7": "lev",
      "s5-0": "num-tpage",
      "v1-11": "tpage-info",
      "a1-9": "src-level"
    }
  },
  "texture-relocate": {
    "args": ["dma-buff", "tex", "dest-loc", "dest-fmt", "clut-dst"]
  },
  "(method 11 texture-page)": {
    "args": ["obj", "new-dest", "segs"],
    "vars": {
      "v1-0": "new-tbp",
      "a3-4": "old-tbp",
      "t0-1": "tex-idx",
      "t1-6": "tex",
      "t2-0": "num-mips",
      "t3-4": "mip-idx"
    }
  },
  "(method 7 texture-page)": {
    "args": ["obj", "loading-heap", "name"],
    "vars": {
      "v1-2": "loading-level",
      "a3-0": "tpage-id",
      "s4-0": "dir-entry"
    }
  },
  "texture-page-login": {
    "args": ["tex-id", "alloc-func", "heap"],
    "vars": {
      "s5-0": "dir-entry",
      "s4-0": "old-alloc-func",
      "s3-0": "name",
      "s2-0": "loaded-tpage"
    }
  },
  "(method 9 texture-page-dir)": {
    "args": ["obj", "heap"],
    "vars": {
      "v1-0": "mem-start",
      "a1-1": "mem-end",
      "a2-0": "entry-idx",
      "t1-0": "entry",
      "t0-0": "tex-page",
      "a3-4": "link-arr",
      "t0-3": "tex-count",
      "t1-3": "tex-idx",
      "t2-2": "link-slot",
      "t3-2": ["shader", "adgif-shader"],
      "t4-1": "dist-past-end"
    }
  },
  "(method 9 border-plane)": {
    "vars": {
      "s5-0": "plane-color"
    }
  },
  "(method 10 border-plane)": {
    "vars": {
      "arg0": "pt"
    }
  },
  "(method 12 game-info)": {
    "vars": {
      "s5-0": "subtasks",
      "s4-0": "i"
    }
  },
  "(method 13 game-info)": {
    "vars": {
      "v1-2": "subtask"
    }
  },
  "(method 19 game-info)": {
    "vars": {
      "gp-0": "dfault"
    }
  },
  "(method 20 game-info)": {
    "vars": {
      "s3-0": "cont",
      "s4-0": "continues"
    }
  },
  "(method 30 game-info)": {
    "vars": {
      "s5-0": "story-total",
      "s4-0": "story-complete",
      "f30-0": "percent",
      "s3-0": "story-min",
      "s2-0": "story-max",
      "s5-1": "bbush-min",
      "s4-1": "bbush-max"
    }
  },
  "(method 10 game-info)": {
    "vars": {
      "s5-1": "task",
      "f30-0": "ammo-max",
      "s4-1": "ammo-kind"
    }
  },
  "(method 11 fact-info-target)": {
    "vars": {
      "s3-10": "ammo-kind"
    }
  },
  "(method 14 game-info)": {
    "vars": {
      "v1-0": "game-perms",
      "a0-1": "i"
    }
  },
  "(method 16 game-info)": {
    "vars": {
      "s5-0": "game-perms",
      "s4-0": "level-entities",
      "s2-0": "entity-perm",
      "s3-0": "i",
      "v1-10": "actor-perm"
    }
  },
  "(method 17 game-info)": {
    "vars": {
      "s5-0": "level-entities",
      "s4-0": "i",
      "s3-0": "entity-perm",
      "v1-7": "actor-perm"
    }
  },
  "bug-report-display": {
    "vars": {
      "s5-0": "conts"
    }
  },
  "print-continues": {
    "vars": {
      "s5-0": "conts",
      "gp-0": "levels",
      "v1-2": "cont"
    }
  },
  "(method 18 game-info)": {
    "vars": {
      "v1-7": "game-subtasks",
      "a0-6": "i",
      "a1-8": "subtasks",
      "s5-1": "game-perms"
    }
  },
  "(method 25 game-info)": {
    "vars": {
      "gp-0": "game-subtasks",
      "s5-0": "i",
      "s4-0": "subtask",
      "v1-11": "cur-lev",
      "v1-17": "suck-death-count",
      "f0-2": "suck-death-stage"
    }
  },
  "(method 21 game-info)": {
    "vars": {
      "s3-3": "dfault"
    }
  },
  "update-task-masks": {
    "vars": {
      "s5-1": "borrow-eval",
      "s4-1": "game-nodes",
      "s3-0": "i",
      "s2-0": "node",
      "s1-0": "node-open?",
      "s1-1": "node-ev-i",
      "v1-66": "node-open-ev",
      "s5-2": "lev-i",
      "a0-30": "lev"
    }
  },
  "(method 22 level)": {
    "vars": {
      "v1-7": "name",
      "a0-2": "game-subtasks",
      "a1-1": "i",
      "a2-3": "subtask"
    }
  },
  "task-node-by-name": {
    "vars": {
      "s5-0": "game-nodes",
      "s4-0": "i",
      "s3-0": "node"
    }
  },
  "task-resolution-close!": {
    "vars": {
      "v1-1": "game-nodes",
      "a1-0": "i",
      "a2-3": "node"
    }
  },
  "task-close!": {
    "vars": {
      "s5-0": "game-nodes",
      "s4-0": "i",
      "s3-0": "node"
    }
  },
  "task-closed?": {
    "vars": {
      "s5-0": "game-nodes",
      "s4-0": "i",
      "s3-0": "node"
    }
  },
  "open-task-nodes": {
    "vars": {
      "v1-1": "game-nodes",
      "a1-0": "i",
      "a2-3": "node"
    }
  },
  "(method 9 game-task-node-info)": {
    "vars": {
      "s4-0": "task-node-close-func",
      "s2-0": "p-node-count",
      "s0-0": "p-i",
      "s5-1": "game-nodes",
      "s4-1": "i",
      "s3-1": "node"
    }
  },
  "task-node-closed?": {
    "vars": {
      "v1-2": "node"
    }
  },
  "(method 10 game-task-node-info)": {
    "vars": {
      "s5-0": "game-nodes",
      "s4-0": "i",
      "a0-4": "node",
      "v1-20": "ii"
    }
  },
  "task-node-open?": {
    "vars": {
      "v1-1": "game-nodes"
    }
  },
  "(method 11 game-task-node-info)": {
    "vars": {
      "a1-0": "game-nodes",
      "a2-2": "pi",
      "v1-1": "node-info"
    }
  },
  "task-node-open!": {
    "vars": {
      "gp-0": "game-node",
      "s5-0": "p-i"
    }
  },
  "task-node-reset": {
    "vars": {
      "s5-0": "game-nodes",
      "s4-0": "i",
      "s3-0": "node"
    }
  },
  "(method 9 game-task-control)": {
    "vars": {
      "s2-0": "game-nodes",
      "s3-0": "i",
      "s1-0": "node"
    }
  },
  "(method 15 mysql-nav-graph)": {
    "args": ["obj", "edge-id", "node-id"]
  },
  "(method 16 mysql-nav-graph)": {
    "args": ["obj", "edge-id", "node-id"]
  },
  "(method 11 mysql-nav-graph)": {
    "args": ["obj", "node-id"]
  },
  "(method 12 mysql-nav-graph)": {
    "args": ["obj", "edge-id"]
  },
  "(method 19 mysql-nav-graph)": {
    "vars": {
      "s4-0": ["s4-0", "mysql-nav-node"],
      "a0-10": ["a0-10", "mysql-nav-edge"]
    }
  },
  "(method 10 mysql-nav-graph)": {
    "vars": {
      "a0-3": ["a0-3", "mysql-nav-node"],
      "a0-7": ["a0-7", "mysql-nav-edge"],
      "a0-13": ["a0-13", "mysql-nav-visnode"]
    }
  },
  "(method 9 mysql-nav-graph)": {
    "vars": {
      "s0-1": ["nav-node", "mysql-nav-node"],
      "s1-2": ["nav-edge", "mysql-nav-edge"],
      "s1-4": ["nav-visnode", "mysql-nav-visnode"]
    }
  },
  "(method 18 level)": {
    "vars": {
      "s5-0": "mem-mode",
      "v1-5": "slot-in-borrow-from-lev",
      "a0-4": "borrow-from-lev-idx",
      "a1-3": "maybe-borrow-from-lev",
      "a2-5": "check-slot-idx",
      "a2-7": "found-borrow",
      "a1-4": "borrow-from-lev",
      "s2-0": "memory-unused?",
      "v1-17": "bits-to-use",
      "s4-0": "heap-size",
      "s3-0": "offset-in-level-heap"
    }
  },
  "level-update-after-load": {
    "args": ["lev", "lstate"],
    "vars": {
      "s3-0": "drawable-trees",
      "s5-0": "start-time",
      "v1-5": "current-time",
      "s1-0": "login-state-pos",
      "s2-0": "current-tree",
      "s1-1": "tree-array-idx",
      "v1-40": "art-group-array-idx",
      "s2-1": "current-ag",
      "s0-0": "current-array",
      "s2-3": "proto-array",
      "s0-1": "protos",
      "sv-32": "proto",
      "sv-48": "geom-idx",
      "a0-56": "geom",
      "s1-2": "proto2-idx",
      "v1-134": "proto2",
      "s0-2": "envmap-shader",
      "v0-7": "envmap-tex",
      "v1-155": "lev-bsp",
      "f0-6": "close-dist",
      "f1-3": "far-dist",
      "v1-122": "borrower-idx",
      "a0-104": "borrower-heap",
      "v1-225": "end-time"
    }
  },
  "(method 10 load-state)": {
    "vars": {
      "v1-0": "discarded-level",
      "s5-0": "most-recent-load-order",
      "s4-0": "unload-attempt",
      "a0-2": "unload-idx",
      "a1-0": "unload-candidate-idx",
      "a2-3": "unload-candidate-lev",
      "a3-5": "still-wanted",
      "s3-0": "lev-to-unload",
      "a0-10": "all-levels-inactive",
      "s5-1": "no-levels-at-all",
      "v1-8": "desired-levels",
      "a0-17": "want-lev-idx",
      "s4-1": "want-lev-idx-to-load",
      "s3-1": "new-lev",
      "s5-2": "want-lev-i",
      "s4-2": "lev-i",
      "s3-2": "lev",
      "v1-122": "lev-for-vis",
      "a0-53": "num-vis-levs"
    }
  },
  "bsp-camera-asm": {
    "vars": {
      "a3-0": "cam-pos-i1",
      "a3-1": "cam-pos-32",
      "a3-2": "cam-pos-16",
      "a3-3": "cam-pos-8",
      "a3-4": "cam-pos-8m",
      "v1-0": "nodes",
      "a2-0": "nidx",
      "t1-1": "node",
      "t3-0": "front-min",
      "t6-0": "front-min-compare",
      "t0-2": "front-max",
      "t4-0": "front-max-compare",
      "t2-0": "back-min",
      "t7-0": "back-min-compare",
      "t0-3": "back-max",
      "t5-0": "back-max-compare",
      "t0-4": "front-idx",
      "t6-1": "not-f-min",
      "t7-1": "not-b-min",
      "t3-1": "f-flag",
      "t4-2": "f-in-box",
      "t5-2": "b-in-box",
      "t2-1": "b-flag",
      "t1-2": "back-idx"
    }
  },
  "restart-mission": {
    "vars": {
      "a0-2": ["task-mgr", "process"],
      "s4-0": ["s4-0", "connection"],
      "v1-1": ["v1-1", "connection"],
      "s5-1": "cur-lev",
      "s4-1": "game-nodes",
      "s3-0": "i",
      "s2-0": "node",
      "gp-0": "restart?",
      "s5-0": "mgr-status"
    }
  },
  "(method 0 drawable-group)": {
    "args": ["allocation", "type-to-make", "length"],
    "vars": {
      "v0-0": "new-obj"
    }
  },
  "(method 2 drawable-group)": {
    "vars": {
      "s5-0": "idx"
    }
  },
  "(method 8 drawable-group)": {
    "vars": {
      "v1-6": "obj-size",
      "s3-0": "idx"
    }
  },
  "(method 9 drawable-group)": {
    "vars": {
      "s5-0": "idx"
    }
  },
  "(method 10 drawable-group)": {
    "vars": {
      "s3-0": "idx"
    }
  },
  "(method 13 drawable-group)": {
    "vars": {
      "s5-0": "idx"
    }
  },
  "(method 14 drawable-group)": {
    "vars": {
      "s3-0": "idx"
    }
  },
  "(method 15 drawable-group)": {
    "vars": {
      "s4-0": "idx"
    }
  },
  "(method 14 drawable-tree-array)": {
    "vars": {
      "s3-0": "idx"
    }
  },
  "(method 13 drawable-tree-array)": {
    "vars": {
      "s5-0": "idx"
    }
  },
  "(method 10 drawable-tree-array)": {
    "vars": {
      "s3-0": "idx"
    }
  },
  "(method 10 path-control)": {
    "args": ["obj", "ret", "idx", "search-type"],
    "vars": {
      "a1-1": "num-vertices",
      "f0-3": "vert-idx"
    }
  },
  "(method 14 path-control)": {
    "args": ["obj", "ret", "percent", "search-type"]
  },
  "(method 26 path-control)": {
    "args": ["obj", "ret", "idx", "mag"],
    "vars": {
      "v1-0": "num-vertices",
      "f0-3": "vert-idx",
      "f0-4": "capped-idx"
    }
  },
  "(method 13 curve-control)": {
    "args": ["obj", "ret", "idx"]
  },
  "(method 16 curve-control)": {
    "args": ["obj", "ret", "percent"]
  },
  "(method 15 curve-control)": {
    "args": ["obj", "ret", "idx", "mag"]
  },
  "(method 12 path-control)": {
    "args": ["obj", "ret", "idx", "mag"]
  },
  "(method 15 path-control)": {
    "args": ["obj", "ret", "percent", "mag"]
  },
  "(method 13 path-control)": {
    "args": ["obj", "ret", "idx"]
  },
  "(method 12 curve-control)": {
    "args": ["obj", "ret", "percent", "mag"]
  },
  "(method 16 path-control)": {
    "args": ["obj", "ret", "percent", "mag"]
  },
  "(method 22 path-control)": {
    "args": ["obj", "point"],
    "vars": {
      "f30-0": "furthest-dist",
      "s3-0": "given-point",
      "s2-0": "closest-point",
      "f0-5": "dist-to-point",
      "s4-0": "next-point",
      "s5-0": "curr-point",
      "s1-0": "idx",
      "f28-0": "vert-idx"
    }
  },
  "(method 23 path-control)": {
    "args": ["obj", "point"]
  },
  "(method 11 memory-usage-block)": {
    "args": ["obj", "level", "fmt-dest"]
  },
  "(method 14 level)": {
    "args": ["obj", "force?"]
  },
  "mem-size": {
    "args": ["data", "inspect-usage?", "arg2"],
    "vars": {
      "gp-0": "block"
    }
  },
  "(method 9 memory-usage-block)": {
    "vars": {
      "v1-0": "idx"
    }
  },
  "(method 10 memory-usage-block)": {
    "vars": {
      "v0-0": "sum",
      "v1-0": "idx"
    }
  },
  "set-graphics-mode": {
    "vars": {
      "v1-0": "settings",
      "s4-0": "display",
      "s5-0": "video-settings",
      "gp-0": "gs-bank"
    }
  },
  "set-progressive-scan": {
    "args": ["val"]
  },
  "set-aspect-ratio": {
    "args": ["aspect"]
  },
  "set-video-mode": {
    "args": ["tv-format"]
  },
  "(method 41 nav-graph)": {
    "args": ["obj", "idx"]
  },
  "(method 18 nav-node)": {
    "args": ["obj", "ret"]
  },
  "(method 10 align-control)": {
    "args": ["obj", "options", "x", "y", "z"],
    "vars": {
      "a0-1": "process",
      "t9-0": "method-call",
      "v1-4": "transform",
      "t1-0": "data"
    }
  },
  "(method 26 trsqv)": {
    "args": ["obj", "unkBitfield", "limit"],
    "vars": {
      "a0-1": "transv"
    }
  },
  "(method 19 nav-node)": {
    "args": ["obj", "ret"],
    "vars": {
      "f0-1": "angle",
      "s5-0": "sin-cos-result"
    }
  },
  "service-cpads": {
    "vars": {
      "s3-0": "buzz-i",
      "gp-0": "pads",
      "s5-0": "i",
      "s4-0": "pad",
      "s3-1": ["buttons-pushed", "pad-buttons"]
    }
  },
  "(method 16 level)": {
    "args": ["obj", "vis-info", "unused", "in-bsp-vis-string"],
    "vars": {
      "a0-1": "cam-leaf-idx",
      "v1-1": "curr-vis-string-offset",
      "s3-0": "desired-vis-string-offset",
      "s3-1": "vis-buf",
      "s2-0": "lower-flag-bits",
      "s1-0": "spad-start",
      "s0-0": "spad-end",
      "s4-1": "list-len",
      "v1-30": "qwc",
      "v1-33": "comp-mode",
      "v1-35": "qwc2",
      "sv-16": "extra-vis-length",
      "sv-32": "extra-vis-dest",
      "v1-45": "extra-vis-in",
      "a0-25": "extra-vis-idx",
      "a1-9": "vis-byte",
      "s2-1": "vis-ptr",
      "s1-1": "all-vis-ptr",
      "v1-51": "vis-error",
      "v1-55": "unpacked-vis-ptr",
      "a0-42": "final-vis-ptr",
      "a1-22": "all-vis",
      "a2-11": "vis-qwc"
    }
  },
  "elec-gate-post": {
    "vars": {
      "s5-0": "bolt-idx",
      "sv-96": "curr-bolt",
      "gp-0": "num-points",
      "sv-112": "curr-point"
    }
  },
  "(enter idle elec-gate)": {
    "vars": {
      "v1-0": "bolt-idx",
      "a0-3": "bolt",
      "a0-6": "first-ring",
      "a0-9": "second-ring",
      "a1-1": "mode",
      "a1-2": "mode",
      "a1-3": "mode",
      "a2-2": "mode-diff?",
      "a2-12": "mode-diff?",
      "a2-22": "mode-diff?"
    }
  },
  "(enter active elec-gate)": {
    "vars": {
      "v1-7": "bolt-idx",
      "a0-5": "curr-bolt",
      "a1-3": "mode",
      "a2-3": "mode-diff?",
      "a0-8": "first-ring",
      "a1-4": "mode",
      "a0-11": "second-ring",
      "a1-5": "mode",
      "a2-23": "mode-diff?",
      "a2-13": "mode-diff?",
      "v1-10": "vec-idx",
      "gp-0": "vec-pair"
    }
  },
  "(trans active elec-gate)": {
    "vars": {
      "s5-0": "proc-focus",
      "gp-0": "target",
      "gp-1": "focus-trans",
      "a1-4": "evt",
      "v1-20": "attack",
      "a0-8": "game-info",
      "a2-2": "attack-id",
      "s5-2": "bolt-idx"
    }
  },
  "(trans shutdown elec-gate)": {
    "vars": {
      "s5-0": "bolt-idx",
      "gp-0": "go-idle?",
      "s4-0": "left-bolt-0",
      "v1-9": "left-bolt-1",
      "a0-1": "mode",
      "a1-2": "mode-diff?",
      "v1-12": "left-bolt-first-ring",
      "v1-15": "left-bolt-second-ring",
      "a0-2": "mode",
      "a0-3": "mode",
      "a1-12": "mode-diff?",
      "a1-22": "mode-diff?"
    }
  },
  "(method 27 elec-gate)": {
    "args": ["obj", "sparticle-lc"]
  },
  "(method 7 elec-gate)": {
    "vars": {
      "v1-0": "bolt-idx",
      "a2-2": "left-bolt"
    },
    "args": ["obj", "new-addr"]
  },
  "(method 11 elec-gate)": {
    "vars": {
      "s4-0": "bolt-idx",
      "s5-1": "params",
      "s3-0": "left-bolt"
    }
  },
  "(method 29 fort-elec-gate)": {
    "args": ["obj", "scale"]
  },
  "(event idle blocking-plane)": {
    "vars": {
      "v1-0": "evt-type",
      "v1-3": "prim",
      "gp-0": "proc-child-ptr-0",
      "s5-0": "proc-child-0",
      "gp-1": "proc-child-ptr-1",
      "s5-1": "proc-child-1"
    }
  },
  "(method 21 blocking-plane)": {
    "args": ["obj", "vec-pair", "height"]
  },
  "blocking-plane-init-by-other": {
    "args": ["vec-pair", "height"]
  },
  "blocking-plane-destroy": {
    "vars": {
      "gp-0": "child-proc-ptr",
      "s5-0": "child-proc"
    }
  },
  "simple-focus-init-by-other": {
    "vars": {
      "gp-0": "root"
    }
  },
  "simple-nav-sphere-event-handler": {
    "args": ["proc", "arg1", "event-type", "event"],
    "vars": {
      "f0-0": "radius",
      "a0-7": "collide-shape"
    }
  },
  "plat-trans": {
    "vars": {
      "gp-0": "trans"
    }
  },
  "plat-event": {
    "args": ["proc", "arg1", "event-type", "event"],
    "vars": {
      "v1-0": "evt-type"
    }
  },
  "eco-door-event-handler": {
    "args": ["proc", "arg1", "event-type", "event"],
    "vars": {
      "v1-0": "evt-type"
    }
  },
  "(code door-opening eco-door)": {
    "vars": {
      "v1-14": "prim"
    }
  },
  "(code door-open eco-door)": {
    "vars": {
      "v1-3": "prim",
      "f30-0": "dist-from-target",
      "f28-0": "dist-from-camera"
    }
  },
  "(code door-closing eco-door)": {
    "vars": {
      "gp-0": "params"
    }
  },
  "(method 25 eco-door)": {
    "vars": {
      "s5-0": "collision-shape",
      "v1-2": "collision-mesh",
      "v1-5": "prim"
    }
  },
  "(method 11 eco-door)": {
    "vars": {
      "f0-0": "door-scale",
      "v1-8": "state-actor"
    }
  },
  "(method 37 basebutton)": {
    "args": ["obj", "vec", "quat"]
  },
  "(event up-idle basebutton)": {
    "vars": {
      "v1-1": "attack"
    }
  },
  "(event going-down basebutton)": {
    "vars": {
      "v1-0": "evt-type"
    }
  },
  "(code going-down basebutton)": {
    "vars": {
      "gp-0": "activation-script"
    }
  },
  "(event down-idle basebutton)": {
    "vars": {
      "v1-0": "evt-type"
    }
  },
  "(method 38 basebutton)": {
    "args": ["obj", "pressed?"]
  },
  "(method 33 basebutton)": {
    "vars": {
      "s5-1": "channel-0",
      "s5-2": "channel-1"
    }
  },
  "(method 34 basebutton)": {
    "vars": {
      "s5-0": "collision-shape",
      "s4-0": "collision-mesh",
      "v1-12": "prim"
    }
  },
  "basebutton-init-by-other": {
    "args": [
      "process-actor",
      "vec",
      "quat",
      "notify-actor",
      "pressed?",
      "timeout"
    ]
  },
  "(method 36 basebutton)": {
    "args": ["obj", "event-type"],
    "vars": {
      "a1-1": "event",
      "a1-2": "event",
      "s4-0": "actor-group-idx",
      "s3-0": "actor-group",
      "s2-0": "actor-idx",
      "v1-10": "actor",
      "t9-1": "func",
      "t9-0": "func",
      "v1-2": "actor"
    }
  },
  "(method 31 plat)": {
    "vars": {
      "s5-0": "collision-shape",
      "s4-0": "collision-mesh",
      "v1-11": "prim"
    }
  },
  "(method 11 plat)": {
    "vars": {
      "a1-4": "params"
    },
    "args": ["obj", "entity"]
  },
  "(event idle drop-plat)": {
    "vars": {
      "a0-5": "proc-focus",
      "s5-0": "proc-temp",
      "a0-13": "proc-focus"
    }
  },
  "(event idle bouncer)": {
    "vars": {
      "v1-0": "evt-type"
    }
  },
  "(method 24 bouncer)": {
    "vars": {
      "s5-0": "collision-shape",
      "v1-2": "collision-mesh",
      "v1-5": "prim"
    }
  },
  "(method 7 conveyor)": {
    "args": ["obj", "new-addr"]
  },
  "(method 24 conveyor)": {
    "vars": {
      "v1-4": "scale-factor",
      "a0-1": "entity",
      "sv-16": "tag"
    }
  },
  "(method 25 conveyor)": {
    "vars": {
      "v0-1": "sound",
      "v1-1": "actor-options"
    }
  },
  "(method 26 conveyor)": {
    "vars": {
      "s4-0": "vec",
      "a1-2": "sections",
      "a2-0": "section-count",
      "a0-3": "section-idx",
      "v1-8": "section",
      "a1-3": "vec-temp"
    },
    "args": ["obj", "proc-focus"]
  },
  "(method 48 elevator)": {
    "vars": {
      "gp-0": "target",
      "v1-6": "collide-query"
    }
  },
  "(method 41 elevator)": {
    "vars": {
      "a0-1": "entity",
      "a0-2": "entity",
      "a0-3": "entity",
      "a0-4": "entity",
      "a0-5": "entity"
    }
  },
  "ease-value-in-out": {
    "args": ["value", "step-amount"],
    "vars": {
      "f0-0": "step"
    }
  },
  "elevator-event": {
    "args": ["proc", "arg1", "event-type", "event"],
    "vars": {
      "v1-0": "evt-type",
      "v1-8": "proc-focus",
      "v1-20": "next-state-0",
      "v1-48": "next-state-1"
    }
  },
  "(method 47 elevator)": {
    "vars": {
      "s0-0": "path-vertex-idx",
      "sv-32": "path-point",
      "s1-0": "elev-params",
      "f28-0": "smallest-dist",
      "f30-0": "point-idx-tracker",
      "f0-12": "dist"
    }
  },
  "(method 44 elevator)": {
    "vars": {
      "s5-0": "target-temp",
      "a0-2": "target"
    }
  },
  "(method 46 elevator)": {
    "vars": {
      "sv-16": "zero",
      "a0-1": "target"
    }
  },
  "(method 11 elevator)": {
    "args": ["obj", "entity"],
    "vars": {
      "s5-1": "num-path-points",
      "s3-1": "path-point-idx"
    }
  },
  "(method 39 elevator)": {
    "args": ["obj", "path-point-x", "path-point-y"],
    "vars": {
      "s3-0": "point-x",
      "a1-3": "point-y"
    }
  },
  "(method 16 drawable-region-prim)": {
    "args": ["obj", "area-of-interest", "_count", "region-list"],
    "vars": {
      "s2-0": "count"
    }
  },
  "(method 9 region-prim-area)": {
    "args": ["obj", "region-sphere"],
    "vars": {
      "v1-0": "regions-entered",
      "a2-0": "region",
      "a3-0": "idx"
    }
  },
  "(method 10 region-prim-area)": {
    "vars": {
      "v1-0": "regions-exited",
      "a2-0": "region",
      "a3-0": "idx"
    }
  },
  "(method 11 region-prim-area)": {
    "vars": {
      "v1-0": "regions-inside",
      "a2-0": "region",
      "a3-0": "idx"
    }
  },
  "(method 12 region-prim-area)": {
    "vars": {
      "v1-0": "regions-started",
      "a2-0": "region",
      "a3-0": "idx"
    }
  },
  "(method 18 drawable-region-sphere)": {
    "vars": {
      "s4-0": "area-of-interest"
    },
    "args": ["obj", "area"]
  },
  "(method 19 drawable-region-sphere)": {
    "args": ["obj", "area"]
  },
  "(method 18 drawable-region-volume)": {
    "args": ["obj", "area"]
  },
  "add-debug-bound-internal": {
    "args": ["buf", "pts", "num-pts", "color0", "color1", "flip-tex"]
  },
  "add-debug-bound": {
    "args": ["buf", "pts", "c0", "c1", "flash"]
  },
  "(method 9 prototype-inline-array-shrub)": {
    "vars": {
      "s5-0": "bsp-header",
      "s4-0": "shrub-idx",
      "s3-0": "shrub",
      "v1-9": "shrub-i",
      "s2-0": "geo-i",
      "a0-15": "geo"
    }
  },
  "(method 8 prototype-array-tie)": {
    "args": ["obj", "usage", "arg2"],
    "vars": {
      "s3-0": "tie-idx",
      "v1-8": "size-of-tie"
    }
  },
  "(method 8 prototype-bucket-tie)": {
    "args": ["obj", "usage", "arg2"],
    "vars": {
      "v1-13": "name-size",
      "v1-25": "color-size",
      "s3-0": "idx",
      "a0-1": "tie-geom"
    }
  },
  "(method 8 prototype-inline-array-shrub)": {
    "args": ["obj", "usage", "arg2"],
    "vars": {
      "v1-8": "shrub-size",
      "s3-0": "idx"
    }
  },
  "(method 8 prototype-bucket-shrub)": {
    "args": ["obj", "usage", "arg2"],
    "vars": {
      "s3-0": "idx",
      "v1-22": "name-size",
      "a0-5": "geo",
      "v1-5": "proto-shrub-size"
    }
  },
  "drawable-sphere-box-intersect?": {
    "args": ["drawable", "bbox"]
  },
  "instance-sphere-box-intersect?": {
    "args": ["drawable", "tie", "bbox"]
  },
  "instance-tfragment-add-debug-sphere": {
    "args": ["drawable", "tie"]
  },
  "(method 9 los-control)": {
    "args": ["obj", "process", "trans-vec", "radius"],
    "vars": {
      "s2-0": "process-focus",
      "s1-0": "process-source",
      "s1-1": "process-dest",
      "s1-2": "start-pos",
      "v1-20": "distance",
      "s3-1": "cquery",
      "v1-22": "query"
    }
  },
  "(method 12 los-control)": {
    "args": ["obj", "dst"]
  },
  "(method 13 los-control)": {
    "args": ["obj", "proc", "check-interval", "c-spec"]
  },
  "(method 9 enemy-info)": {
    "args": ["obj", "obj-to-copy"]
  },
  "(method 119 enemy)": {
    "args": ["obj", "high"]
  },
  "(method 118 enemy)": {
    "args": ["obj", "low", "high"]
  },
  "(method 121 enemy)": {
    "args": ["obj", "low", "high"]
  },
  "(method 122 enemy)": {
    "args": ["obj", "chance"]
  },
  "(method 12 enemy)": {
    "vars": {
      "gp-0": "draw"
    }
  },
  "(method 53 enemy)": {
    "args": ["obj", "proc-focus"]
  },
  "(method 10 nav-enemy-info)": {
    "args": ["obj", "obj-to-copy"]
  },
  "(method 44 nav-state)": {
    "args": ["obj", "velocity"]
  },
  "scene-looper-init-by-other": {
    "args": ["scene-name"]
  },
  "(code idle scene-looper)": {
    "vars": {
      "gp-1": "player"
    }
  },
  "loop-scene": {
    "args": ["scene-name"]
  },
  "(method 7 rigid-body-platform)": {
    "args": ["obj", "new-addr"]
  },
  "(method 54 rigid-body-platform)": {
    "args": ["obj", "ctrl-point"]
  },
  "(method 50 rigid-body-platform)": {
    "vars": {
      "v1-8": "rigid-body",
      "a1-2": "force-pos",
      "a2-0": "force",
      "f0-0": "force-dist"
    }
  },
  "(method 13 touching-list)": {
    "args": ["obj", "shape1", "shape2"],
    "vars": {
      "v0-0": ["entry", "touching-shapes-entry"]
    }
  },
  "(method 68 ocean)": {
    "vars": {
      "s3-0": "vertices"
    },
    "args": ["obj", "arg1", "facing"]
  },
  "(method 67 ocean)": {
    "vars": {
      "s4-0": "vertices"
    }
  },
  "(method 66 ocean)": {
    "vars": {
      "s4-0": "vertices"
    }
  },
  "(method 65 ocean)": {
    "vars": {
      "s5-0": "vertices"
    }
  },
  "(method 64 ocean)": {
    "vars": {
      "s5-0": "vertices"
    }
  },
  "(method 63 ocean)": {
    "vars": {
      "s4-0": "vertices"
    }
  },
  "(method 62 ocean)": {
    "vars": {
      "s4-0": "vertices"
    }
  },
  "(method 61 ocean)": {
    "vars": {
      "s4-0": "vertices"
    }
  },
  "(method 60 ocean)": {
    "vars": {
      "s4-0": "vertices"
    }
  },
  "(method 21 ocean)": {
    "args": ["obj", "corner-x", "corner-z"]
  },
  "(method 37 control-info)": {
    "vars": {
      "a1-6": "total-offset",
      "a1-8": "bonus-vel",
      "s2-0": "old-iter-cnt",
      "s3-0": "old-in-vel",
      "s4-0": "old-stat-flg",
      "s3-1": "regular-vel",
      "s4-1": "before-regular-vel",
      "s1-0": "b1",
      "s2-1": "a1",
      "v1-32": "b1-nrm-to-grav",
      "f0-7": "b1-nrm-to-grav-vel",
      "f0-14": "ba-dot",
      "v1-67": "align-xz-dir",
      "f0-32": "align-xz-speed"
    }
  },
  "(method 54 collide-shape)": {
    "vars": {
      "v1-3": "proc"
    }
  },
  "(method 42 collide-shape)": {
    "args": ["obj", "other", "cquery"]
  },
  "(method 18 collide-shape-prim-group)": {
    "args": ["obj", "other", "cquery"]
  },
  "(method 19 collide-shape-prim)": {
    "args": ["obj", "other", "cquery"]
  },
  "(method 18 collide-shape-prim-mesh)": {
    "args": ["obj", "other", "cquery"]
  },
  "(method 18 collide-shape-prim-sphere)": {
    "args": ["obj", "other", "cquery"]
  },
  "(method 64 collide-shape-moving)": {
    "args": ["obj", "vel", "check-dist", "amt", "bounce-dist"],
    "vars": {
      "gp-0": "initial-trans",
      "s2-0": "collide-vel",
      "s1-1": "vel-dir"
    }
  },
  "target-collision-low-coverage": {
    "vars": {
      "sv-16": "contact-normal",
      "sv-56": "overhang-nrm",
      "sv-52": "tangent"
    }
  },
  "foreground-draw": {
    "args": ["dc", "dma-buf", "dist-in"],
    "vars": {
      "at-0": "fg-work",
      "a0-1": ["bone-calc", "bone-calculation"],
      "t1-0": "num-bones",
      "a3-3": "bone-mem-size",
      "t0-1": "fg-regs",
      "v1-0": "matrix-mem",
      "t0-2": "matrix-mem2",
      "t1-2": "bflags",
      "t4-0": "f-regs",
      "a1-6": "bone-list",
      "a2-5": "calc-to-add",
      "t2-4": "jnt",
      "t3-0": "bn",
      "t4-1": "count",
      "t5-0": "calc",
      "s5-0": ["dma-ptr", "pointer"],
      "s4-0": "bucket-info",
      "a0-5": "fg-lights",
      "v1-6": "rotated-light-out",
      "a1-8": "inv-cam-rot",
      "s3-0": "geo",
      "s2-0": "effect-mask",
      "s1-0": "effect-idx",
      "v1-40": "extra",
      "v1-41": "tex-scroll-info",
      "v1-70": "ei",
      "v1-71": "tint-info",
      "f1-1": "t-fade-0",
      "f0-4": "t-fade-1",
      "f1-3": "t-interp",
      "f0-6": "t-amount",
      "a0-75": "merc-fade-int",
      "v1-156": "fade-enable",
      "f0-11": "dist-until-gone"
    }
  },
  "dma-add-process-drawable": {
    "args": ["pd", "dc", "flag", "dma-buf"],
    "vars": {
      "s4-0": "fg-bounds",
      "s3-0": "fg-lights",
      "sv-272": "tod",
      "sv-288": "shadow-mask",
      "s0-0": "shadow-mask-not",
      "sv-304": "lev-idx-for-mood",
      "s1-1": "light-idx",
      "s2-1": "lg",
      "v1-53": "packed-shadow-vals",
      "a0-28": "light-idx",
      "a2-8": "light-pal-idx",
      "s1-2": "fg-light-lev-idx",
      "v1-62": "lev",
      "s0-1": "light-hash",
      "sv-320": "my-origin",
      "sv-336": "lev-mood",
      "v0-6": "light-lookup-result",
      "sv-352": "light-result-bucket",
      "sv-368": "index-ptr",
      "sv-384": "index-index",
      "a1-49": "light-sphere",
      "v1-73": "palette-idx",
      "f0-12": "interp",
      "s1-3": "target-shadow-dir",
      "s0-2": "current-shadow-dir",
      "f30-0": "shadow-dir-w",
      "v1-109": "fg-dist",
      "s3-1": "lod-idx",
      "f30-1": "dist-w",
      "v1-133": "src-lev",
      "f0-26": "corrected-dist",
      "a0-64": "tex-use",
      "a1-54": "use-fg-idx",
      "a2-13": "use-idx",
      "t0-0": "tex-lod"
    }
  },
  "(method 0 joint-exploder-tuning)": {
    "vars": {
      "v0-0": ["v0-0", "joint-exploder-tuning"]
    }
  },
  "(method 181 gator)": {
    "vars": {
      "s4-0": ["s4-0", "art-joint-anim"]
    }
  },
  "(code target-running-attack)": {
    "vars": {
      "t1-6": ["t1-6", "sound-name"]
    }
  },
  "(method 9 bot-speech-list)": {
    "vars": {
      "s2-0": "sp-indexes",
      "s1-0": "last-idx",
      "s0-0": "idx",
      "v1-37": "flags"
    },
    "args": ["sp-list", "bot", "sp-info", "arg3"]
  },
  "(method 182 bot)": {
    "vars": {
      "s5-0": "bot-root",
      "a0-7": "proc-vel",
      "v1-4": "targ-pos"
    },
    "args": ["obj", "turn-info", "proc", "arg3"]
  },
  "(method 223 bot)": {
    "vars": {
      "gp-0": "focus",
      "s3-0": "focus-proc",
      "v1-1": "timer",
      "s4-1": "cquery"
    }
  },
  "(method 213 bot)": {
    "vars": {
      "v1-0": "course",
      "a0-2": "waypoint-count",
      "a2-1": "i",
      "s4-0": "waypoint",
      "s5-1": "on-skip",
      "t9-4": "on-set",
      "s3-0": "mesh-idx"
    },
    "args": ["obj", "id", "skipped?"]
  },
  "(method 215 bot)": {
    "vars": {
      "s5-0": "skip-id"
    }
  },
  "(method 205 bot)": {
    "args": ["obj", "scene", "grab?"]
  },
  "(method 207 bot)": {
    "args": ["obj", "sound"]
  },
  "(method 206 bot)": {
    "args": ["obj", "idx"],
    "vars": {
      "s5-0": "speech",
      "gp-0": "course",
      "a1-4": "proc",
      "t2-0": "hold-time",
      "v1-5": "tuning"
    }
  },
  "(method 211 bot)": {
    "vars": {
      "v1-1": "speeches",
      "a0-2": "i",
      "a1-1": "speech"
    }
  },
  "(method 217 bot)": {
    "args": ["obj", "idx"],
    "vars": {
      "v1-2": "speech"
    }
  },
  "(method 189 bot)": {
    "vars": {
      "s3-0": "sphere",
      "gp-0": "focus",
      "f0-0": "enemy-dist",
      "s4-0": ["coll-spec", "collide-spec"],
      "a0-5": "next-actor",
      "a1-1": "cshape",
      "a1-2": "ccore",
      "a1-26": "enemy",
      "s2-0": "proc",
      "s3-1": "i",
      "v1-27": "actor"
    }
  },
  "(method 184 bot)": {
    "vars": {
      "s5-0": "course",
      "s4-0": "i",
      "s3-0": "spot",
      "a2-2": "spot-id"
    }
  },
  "(method 197 bot)": {
    "vars": {
      "s5-0": "mission-failed?",
      "a0-7": "master-handle",
      "a1-2": "fail-params"
    }
  },
  "(method 201 bot)": {
    "vars": {
      "f0-0": "rating",
      "v1-0": "enemy-dist"
    },
    "args": ["obj", "enemy", "arg2"]
  },
  "(method 220 bot)": {
    "args": ["obj", "channel"]
  },
  "(method 214 bot)": {
    "vars": {
      "a1-0": "fproc"
    }
  },
  "(method 208 bot)": {
    "vars": {
      "a1-0": "target-trans",
      "v1-4": "bot-root"
    }
  },
  "(method 194 bot)": {
    "args": ["obj", "spot", "bot-trans", "arg3"]
  },
  "(method 209 bot)": {
    "args": ["obj", "channel"]
  },
  "(method 218 bot)": {
    "args": ["obj", "idx"]
  },
  "(method 219 bot)": {
    "args": ["obj", "spot"]
  },
  "(method 202 bot)": {
    "vars": {
      "s2-0": "i",
      "s3-0": "bot-trans",
      "f0-0": "spot-dist",
      "s1-0": "spot",
      "gp-0": "spot-idx"
    },
    "args": ["obj", "num-spots", "spot-indices"]
  },
  "(method 203 bot)": {
    "vars": {
      "a1-2": "idx"
    }
  },
  "(method 9 bot-speech-list-shuffle)": {
    "args": ["obj", "bot", "sp-info", "sp-flags"],
    "vars": {
      "v1-1": "course-cookie",
      "s2-0": "history-mask",
      "s0-0": "speech-idx",
      "s1-0": "last-idx"
    }
  },
  "(method 204 bot)": {
    "vars": {
      "a1-2": "idx"
    }
  },
  "(method 224 bot)": {
    "vars": {
      "t9-0": "check-too-far-func",
      "gp-0": "result",
      "v1-0": "too-far-check"
    }
  },
  "(method 195 bot)": {
    "args": ["obj", "fproc"]
  },
  "(method 11 hip-door-b)": {
    "vars": {
      "s5-0": "cshape",
      "s4-0": "cshape-group",
      "v1-8": "cshape-mesh",
      "v1-10": "cshape-mesh2",
      "v1-13": "root"
    },
    "args": ["obj", "entiy"]
  },
  "(method 11 hip-mirror)": {
    "args": ["obj", "entity"]
  },
  "hiphog-activate": {
    "vars": {
      "a0-1": "mirror"
    }
  },
  "birth-func-rotate-minute": {
    "vars": {
      "gp-0": "quat",
      "a1-1": "temp-vec",
      "v1-0": "tod",
      "f0-1": "curr-minutes"
    }
  },
  "birth-func-rotate-hour": {
    "vars": {
      "gp-0": "quat",
      "a1-1": "temp-vec",
      "v1-0": "tod",
      "f0-1": "curr-hours"
    }
  },
  "birth-func-rotate-second": {
    "vars": {
      "gp-0": "quat",
      "a1-1": "temp-vec",
      "v1-0": "tod",
      "f0-1": "curr-seconds"
    }
  },
  "hiphog-mirror-sheen-func": {
    "vars": {
      "a2-2": "curr-ripple-wave",
      "v1-4": "prev-ripple-wave"
    }
  },
  "(method 22 krew-collection-item)": {
    "vars": {
      "gp-0": "query",
      "s4-0": "on-ground?",
      "v1-5": "_query",
      "f0-6": "dist"
    }
  },
  "(trans idle krew-collection-item)": {
    "vars": {
      "v1-0": "target",
      "gp-0": "vec",
      "f0-1": "dist-from-target",
      "f1-1": "pickup-dist",
      "a1-4": "vehicle"
    }
  },
  "(code idle krew-collection-item)": {
    "vars": {
      "gp-0": "beam-params",
      "v1-0": "beam-location"
    }
  },
  "krew-collection-item-spawn": {
    "vars": {
      "gp-0": "new-krew-item",
      "v1-1": "new-proc"
    },
    "args": ["proc", "position"]
  },
  "krew-collection-item-init-by-other": {
    "args": ["position"]
  },
  "(anon-function 5 collection-task)": {
    "vars": {
      "s5-0": "traffic-obj-params",
      "gp-0": "traffic-manager"
    }
  },
  "(anon-function 3 collection-task)": {
    "vars": {
      "gp-0": "task-count",
      "a0-6": "krew-item"
    }
  },
  "(anon-function 2 collection-task)": {
    "vars": {
      "f0-0": "min-start-distance",
      "v1-2": "moved-beyond-start?"
    }
  },
  "check-drop-level-ruins-rubble": {
    "vars": {
      "gp-0": "vec"
    }
  },
  "check-drop-level-ruins-tower-userdata-nosplat": {
    "vars": {
      "s3-0": "vec"
    }
  },
  "check-drop-level-ruins-tower-userdata": {
    "vars": {
      "s3-0": "vec"
    }
  },
  "ruins-slide-sparks": {
    "args": ["arg0", "position"],
    "vars": {
      "t9-0": "launch-func",
      "a0-1": "2d-sys",
      "v1-1": "sp-launcher",
      "a2-0": "matrix"
    }
  },
  "(post idle flag)": {
    "vars": {
      "f0-1": "flag-scale"
    }
  },
  "(method 11 ruins-precipice)": {
    "vars": {
      "s4-0": "cshape",
      "v1-2": "cshape-mesh"
    }
  },
  "(method 49 cpad-elevator)": {
    "vars": {
      "v1-3": "prim"
    },
    "args": ["obj", "collide-with-jak?"]
  },
  "(method 45 cpad-elevator)": {
    "vars": {
      "gp-0": "target",
      "a0-2": "target-proc",
      "v1-1": "target-pos",
      "gp-2": "dist-from-center"
    }
  },
  "(method 43 cpad-elevator)": {
    "args": ["obj", "vec", "point-a", "point-b"],
    "vars": {
      "s4-0": "path-point-a",
      "a0-3": "path-point-b",
      "v1-3": "elevator-trans"
    }
  },
  "(enter running cpad-elevator)": {
    "vars": {
      "t9-0": "func"
    }
  },
  "(code running cpad-elevator)": {
    "vars": {
      "gp-0": "frame-counter"
    }
  },
  "(exit running cpad-elevator)": {
    "vars": {
      "t9-3": "func"
    }
  },
  "(enter arrived cpad-elevator)": {
    "vars": {
      "t9-0": "func"
    }
  },
  "(method 33 cpad-elevator)": {
    "vars": {
      "s5-0": "last-path-index"
    }
  },
  "(method 31 cpad-elevator)": {
    "vars": {
      "s5-0": "cshape-moving",
      "s4-0": "prim-group",
      "v1-15": "prim-mesh-for-jak",
      "v1-17": "prim-mesh",
      "v1-20": "root-prim"
    }
  },
  "under-sig-red-shot-overhead": {
    "vars": {
      "s4-0": "part",
      "t9-1": "activate-func"
    }
  },
  "under-sig-red-shot-grunt": {
    "vars": {
      "a2-2": "beam-end",
      "s5-0": "part",
      "s4-0": "activate-func"
    },
    "args": ["arg0", "arg1", "arg2"]
  },
  "(anon-function 2 under-scenes)": {
    "vars": {
      "gp-0": "vec1",
      "s5-0": "vec2"
    }
  },
  "canyon-draw-beam": {
    "args": ["point-a", "point-b"],
    "vars": {
      "a2-1": "displacement"
    }
  },
  "canyon-draw-beam-lens": {
    "args": ["point-a", "point-b"],
    "vars": {
      "a2-1": "displacement"
    }
  },
  "canyon-draw-beam-statue": {
    "args": ["point-a", "point-b"],
    "vars": {
      "a2-1": "displacement"
    }
  },
  "(method 24 water-anim-mincan)": {
    "vars": {
      "t9-0": "func",
      "v1-2": "ripple-control"
    }
  },
  "mincan-lighthouse-lens-init-by-other": {
    "args": ["arg0", "entity"]
  },
  "(method 11 mincan-lens)": {
    "vars": {
      "s4-0": "cshape",
      "s3-0": "prim-group",
      "v1-8": "mesh-1",
      "v1-10": "mesh-2",
      "v1-12": "mesh-3",
      "v1-14": "mesh-4",
      "v1-16": "mesh-5",
      "v1-18": "mesh-6",
      "v1-20": "mesh-7",
      "v1-23": "root-prim"
    }
  },
  "(method 3 water-anim-mincan)": {
    "vars": {
      "t9-0": "func"
    }
  },
  "(method 3 mincan-lighthouse-lens)": {
    "vars": {
      "t9-0": "func"
    }
  },
  "(method 30 gun-dummy)": {
    "vars": {
      "f0-0": "total-time",
      "v1-0": ["curr-frame", "tpath-control-frame"]
    }
  },
  "(method 29 gun-dummy)": {
    "vars": {
      "s4-0": "path",
      "s5-0": "curr-path-command",
      "a1-0": "event-msg-block",
      "v0-1": "ret"
    }
  },
  "(method 20 gun-dummy)": {
    "vars": {
      "v1-0": "root",
      "v0-0": "vec"
    }
  },
  "(event idle gun-dummy)": {
    "vars": {
      "s5-0": "attack-info",
      "s5-1": "proc-draw",
      "gp-1": "cshape"
    }
  },
  "(post idle gun-dummy)": {
    "vars": {
      "gp-2": "vec-to-target"
    }
  },
  "(method 28 gun-dummy)": {
    "vars": {
      "s5-0": "cshape-moving",
      "v1-6": "prim-mesh",
      "v1-9": "root-prim"
    }
  },
  "(method 31 gun-dummy)": {
    "vars": {
      "v1-19": "path"
    }
  },
  "(method 32 gun-dummy-a)": {
    "vars": {
      "v1-1": "root-prim",
      "s5-1": "exploder-tuning"
    }
  },
  "(method 32 gun-dummy-b)": {
    "vars": {
      "s5-1": "exploder-tuning",
      "v1-1": "root-prim"
    }
  },
  "(method 32 gun-dummy-c)": {
    "vars": {
      "v1-1": "root-prim",
      "s5-1": "exploder-tuning"
    }
  },
  "(method 32 gun-dummy-big)": {
    "vars": {
      "v1-1": "root-prim",
      "s5-1": "exploder-tuning"
    }
  },
  "(method 32 gun-dummy-gold)": {
    "vars": {
      "v1-1": "root-prim",
      "s5-1": "exploder-tuning"
    }
  },
  "(method 32 gun-dummy-peace)": {
    "vars": {
      "v1-1": "root-prim",
      "s5-1": "exploder-tuning"
    }
  },
  "(method 32 gun-cit-a)": {
    "vars": {
      "v1-1": "root-prim",
      "s5-1": "exploder-tuning"
    }
  },
  "(method 32 gun-cit-b)": {
    "vars": {
      "v1-1": "root-prim",
      "s5-1": "exploder-tuning"
    }
  },
  "(method 32 gun-cit-c)": {
    "vars": {
      "v1-1": "root-prim",
      "s5-1": "exploder-tuning"
    }
  },
  "(method 32 gun-cit-d)": {
    "vars": {
      "v1-1": "root-prim",
      "s5-1": "exploder-tuning"
    }
  },
  "gun-dummy-init-by-other": {
    "args": ["manager", "path-info"]
  },
  "gun-dummy-a-init-by-other": {
    "args": ["manager", "path-info"]
  },
  "gun-dummy-b-init-by-other": {
    "args": ["manager", "path-info"]
  },
  "gun-dummy-c-init-by-other": {
    "args": ["manager", "path-info"]
  },
  "gun-dummy-big-init-by-other": {
    "args": ["manager", "path-info"]
  },
  "gun-dummy-gold-init-by-other": {
    "args": ["manager", "path-info"]
  },
  "gun-dummy-peace-init-by-other": {
    "args": ["manager", "path-info"]
  },
  "gun-cit-a-init-by-other": {
    "args": ["manager", "path-info"]
  },
  "gun-cit-b-init-by-other": {
    "args": ["manager", "path-info"]
  },
  "gun-cit-c-init-by-other": {
    "args": ["manager", "path-info"]
  },
  "gun-cit-d-init-by-other": {
    "args": ["manager", "path-info"]
  },
  "attach-pod-part": {
    "vars": {
      "gp-0": "sub-change-time"
    }
  },
  "(event idle market-object)": {
    "vars": {
      "a1-2": "attack-info",
      "a2-1": "attacking-proc"
    }
  },
  "(code die market-object)": {
    "vars": {
      "v1-3": "root-prim",
      "gp-1": "frame"
    }
  },
  "(method 11 market-basket-a)": {
    "vars": {
      "s4-0": "cshape",
      "v1-2": "prim-mesh",
      "v1-5": "root-prim"
    }
  },
  "(method 11 market-basket-b)": {
    "vars": {
      "s4-0": "cshape",
      "v1-2": "prim-mesh",
      "v1-5": "root-prim"
    }
  },
  "(method 11 market-crate)": {
    "vars": {
      "s4-0": "cshape",
      "v1-5": "root-prim",
      "v1-2": "prim-mesh"
    }
  },
  "(method 11 market-sack-a)": {
    "vars": {
      "s4-0": "cshape",
      "v1-2": "prim-mesh",
      "v1-5": "root-prim"
    }
  },
  "(method 11 market-sack-b)": {
    "vars": {
      "s4-0": "cshape",
      "v1-2": "prim-mesh",
      "v1-5": "root-prim"
    }
  },
  "market-activate": {
    "vars": {
      "v1-0": "name",
      "gp-0": "int-arr"
    }
  },
  "check-drop-level-stadium-drop-userdata": {
    "vars": {
      "s3-0": "vec"
    }
  },
  "(event idle fort-floor-spike)": {
    "vars": {
      "s4-0": "proc-draw",
      "s3-1": "spike-quat",
      "s4-1": "touched-from-dir",
      "a1-8": "evt",
      "v1-11": "attack-info",
      "v0-0": "frame-count"
    }
  },
  "(method 22 fort-floor-spike-c)": {
    "vars": {
      "s4-0": "prim-group",
      "s5-0": "cshape-moving",
      "sv-16": "prim-mesh",
      "v1-24": "root-prim"
    }
  },
  "(method 21 fort-floor-spike-c)": {
    "vars": {
      "a0-3": "channel"
    }
  },
  "movie-consite-metalkor-shot-draw-fire": {
    "vars": {
      "s5-1": "displacement"
    }
  },
  "(exit zap canyon-lightning-thingy)": {
    "vars": {
      "a0-2": "control",
      "a1-0": "mode",
      "a2-1": "control-mode"
    }
  },
  "(method 7 canyon-lightning-thingy)": {
    "vars": {
      "v1-0": "index"
    }
  },
  "(anon-function 1 palace-scenes)": {
    "vars": {
      "f30-0": "frame-num"
    }
  },
  "(method 11 throne-throne)": {
    "args": ["obj", "entity"],
    "vars": {
      "s4-0": "cshape",
      "s3-0": "prim-group",
      "v1-8": "prim-mesh",
      "v1-11": "root-prim"
    }
  },
  "(method 137 sew-gunturret)": {
    "args": ["obj", "aim-at-target?"],
    "vars": {
      "a0-2": "target-proc",
      "s5-4": "matrix"
    }
  },
  "(method 138 sew-gunturret)": {
    "vars": {
      "a0-2": "target-proc",
      "a1-5": "cquery",
      "v1-17": "_cquery"
    }
  },
  "(method 140 sew-gunturret)": {
    "args": ["obj", "fire-sound?"],
    "vars": {
      "s4-0": "proj-params",
      "s3-0": "temp-vec"
    }
  },
  "(exit hostile sew-gunturret)": {
    "vars": {
      "t9-0": "func"
    }
  },
  "(code hostile sew-gunturret)": {
    "vars": {
      "gp-1": "frame-counter",
      "gp-2": "fire-sound?",
      "s5-1": "frames",
      "gp-3": "_frame-counter"
    }
  },
  "(trans stare sew-gunturret)": {
    "vars": {
      "t9-0": "func"
    }
  },
  "(method 74 sew-gunturret)": {
    "vars": {
      "a1-10": "evt",
      "v1-17": "attack-info",
      "a0-4": "game-info",
      "a2-2": "id"
    },
    "args": ["obj", "proc", "arg2", "event-type", "event"]
  },
  "(enter die sew-gunturret)": {
    "vars": {
      "v1-3": "root-prim"
    }
  },
  "(code die sew-gunturret)": {
    "vars": {
      "gp-0": "exploder-tuning",
      "gp-2": "vec",
      "s5-2": "frame-counter",
      "gp-3": "_frame-counter"
    }
  },
  "(method 114 sew-gunturret)": {
    "vars": {
      "s5-0": "cshape",
      "s4-0": "prim-group",
      "v1-14": "prim-sphere",
      "v1-16": "_prim-sphere",
      "v1-19": "root-prim"
    }
  },
  "(method 98 sew-gunturret)": {
    "vars": {
      "f0-2": "dist"
    },
    "args": ["obj", "proc"]
  },
  "(method 141 sew-gunturret)": {
    "vars": {
      "s5-0": "turret-params"
    }
  },
  "(method 141 pal-gun-turret)": {
    "vars": {
      "s5-0": "turret-params"
    }
  },
  "(method 74 gator)": {
    "args": ["obj", "proc", "arg2", "event-type", "event"]
  },
  "(method 180 gator)": {
    "vars": {
      "a0-3": "matrix"
    }
  },
  "(method 55 gator)": {
    "vars": {
      "t9-0": "func"
    }
  },
  "(method 107 gator)": {
    "vars": {
      "gp-0": "enemy-target"
    }
  },
  "(method 98 gator)": {
    "vars": {
      "s4-0": "target-pos"
    }
  },
  "(trans hostile gator)": {
    "vars": {
      "t9-0": "func",
      "a0-1": "enemy-target",
      "a0-4": "nav-state",
      "gp-1": "dir-to-target"
    }
  },
  "(code hostile gator)": {
    "vars": {
      "f30-0": "circle-for"
    }
  },
  "(enter attack-forward gator)": {
    "vars": {
      "v1-2": "_self",
      "v1-5": "__self",
      "v1-8": "nav-state",
      "v1-12": "game-info",
      "v0-0": "id"
    }
  },
  "(trans attack-forward gator)": {
    "vars": {
      "gp-0": "focus",
      "v1-16": "nav",
      "v1-18": "_nav",
      "a1-2": "nav-state",
      "gp-1": "velocity",
      "v1-24": "_nav-state",
      "a0-19": "__nav-state",
      "v1-27": "target-pos"
    }
  },
  "(code attack-forward gator)": {
    "vars": {
      "a2-2": "nav-state",
      "a1-4": "target-pos"
    }
  },
  "(code pacing gator)": {
    "vars": {
      "f30-0": "circle-for?"
    }
  },
  "(trans stare gator)": {
    "vars": {
      "t9-0": "func"
    }
  },
  "(code stare gator)": {
    "vars": {
      "f30-0": "circle-for?"
    }
  },
  "(method 114 gator)": {
    "vars": {
      "s5-0": "cshape",
      "s4-0": "prim-group",
      "v1-13": "prim-sphere-1",
      "v1-15": "prim-sphere-2",
      "v1-17": "prim-sphere-3",
      "v1-19": "prim-sphere-4",
      "v1-21": "root-prim"
    }
  },
  "(method 115 gator)": {
    "vars": {
      "v1-5": "nav"
    }
  },
  "(method 43 sew-elevator)": {
    "args": ["obj", "arg1", "point-a", "point-b"],
    "vars": {
      "v1-3": "elevator-pos",
      "s4-0": "path-point-a",
      "a0-3": "path-point-b"
    }
  },
  "(method 45 sew-elevator)": {
    "vars": {
      "gp-0": "target",
      "a0-2": "target-proc",
      "v1-1": "target-pos",
      "gp-2": "dist-from-center"
    }
  },
  "(method 49 sew-elevator)": {
    "vars": {
      "v1-3": "prim-group"
    },
    "args": ["obj", "collide-with-jak?"]
  },
  "(enter running sew-elevator)": {
    "vars": {
      "t9-0": "func"
    }
  },
  "(post running sew-elevator)": {
    "vars": {
      "t9-0": "func"
    }
  },
  "(enter arrived sew-elevator)": {
    "vars": {
      "t9-0": "func"
    }
  },
  "(method 41 sew-elevator)": {
    "vars": {
      "t9-0": "func"
    }
  },
  "(method 31 sew-elevator)": {
    "vars": {
      "s5-0": "cshape",
      "s4-0": "prim-group",
      "v1-15": "prim-mesh-1",
      "v1-17": "prim-mesh-2",
      "v1-20": "root-prim"
    }
  },
  "(enter turn sew-valve)": {
    "vars": {
      "gp-1": "data",
      "v1-5": "group-idx",
      "a0-4": "actor-idx",
      "a1-5": "actor"
    }
  },
  "(method 11 sew-valve)": {
    "vars": {
      "s4-0": "cshape",
      "v1-6": "prim-sphere",
      "v1-9": "root-prim",
      "v1-22": "data",
      "sv-16": "tag-1",
      "sv-32": "tag-2"
    },
    "args": ["obj", "entity"]
  },
  "sew-mar-statue-debris-init-by-other": {
    "vars": {
      "gp-0": "cshape",
      "s5-0": "prim-group",
      "v1-9": "prim-mesh-1",
      "v1-11": "prim-mesh-2",
      "v1-13": "prim-mesh-3",
      "v1-16": "root-prim",
      "gp-1": "parent-proc"
    }
  },
  "sew-mar-statue-debris-b-init-by-other": {
    "vars": {
      "gp-0": "parent-proc"
    }
  },
  "(enter hidden sew-mar-statue)": {
    "vars": {
      "v1-1": "root-prim"
    }
  },
  "(method 11 sew-mar-statue)": {
    "vars": {
      "s4-0": "cshape",
      "v1-2": "prim-mesh",
      "v1-5": "root-prim"
    },
    "args": ["obj", "entity"]
  },
  "(method 11 sew-grill)": {
    "args": ["obj", "entity"]
  },
  "(method 11 sew-wall)": {
    "args": ["obj", "entity"],
    "vars": {
      "s3-0": "data",
      "s5-0": "art-group",
      "s2-0": "cshape",
      "s1-0": "prim-group",
      "v1-19": "prim-mesh-1",
      "v1-21": "prim-mesh-2",
      "v1-23": "prim-mesh-3",
      "v1-25": "prim-mesh-4",
      "v1-27": "prim-mesh-5",
      "v1-30": "root-prim",
      "s5-1": "channel",
      "s4-1": "_art-group",
      "v1-51": "game-info",
      "a0-43": "id"
    }
  },
  "(method 11 sew-mine-b)": {
    "args": ["obj", "entity"],
    "vars": {
      "s4-0": "cshape",
      "s3-0": "prim-mesh",
      "v1-11": "root-prim",
      "a0-11": "_entity"
    }
  },
  "(method 11 sew-mine-a)": {
    "args": ["obj", "entity"],
    "vars": {
      "s4-0": "cshape",
      "s3-0": "prim-mesh",
      "v1-11": "root-prim"
    }
  },
  "(method 11 sew-catwalk)": {
    "args": ["obj", "entity"],
    "vars": {
      "s4-0": "cshape",
      "s3-0": "prim-group",
      "s0-0": "_prim-mesh",
      "v1-28": "root-prim"
    }
  },
  "(code fall sew-catwalk)": {
    "vars": {
      "s5-0": "art-group",
      "s4-0": "art",
      "s5-1": "anim"
    }
  },
  "(event idle sew-mine)": {
    "vars": {
      "s4-0": "_proc",
      "gp-0": "focus-proc",
      "a1-7": "evt",
      "v1-9": "attack-info",
      "a2-3": "game-info",
      "a3-2": "id"
    }
  },
  "(code die sew-mine)": {
    "vars": {
      "gp-2": "part",
      "t9-6": "func",
      "gp-3": "frame-counter"
    }
  },
  "(post idle sew-mine-b)": {
    "vars": {
      "t9-0": "func",
      "f30-0": "ocean-base-height",
      "f0-0": "period"
    }
  },
  "(method 29 sew-wall)": {
    "vars": {
      "s4-0": "target",
      "f0-0": "dist-from-wall",
      "f2-0": "deadly-radius",
      "f1-0": "prev-deadly-radius",
      "s5-1": "cquery",
      "a1-4": "evt",
      "v1-15": "attack-info"
    }
  },
  "(code hit sew-wall)": {
    "vars": {
      "s5-1": "anim",
      "a0-14": "_root-prim",
      "a1-11": "collide-with",
      "v1-22": "collide-as",
      "v1-4": "root-prim",
      "s5-0": "art-group"
    }
  },
  "(trans waiting sew-scare-grunt)": {
    "vars": {
      "s5-0": "target",
      "gp-0": "target-proc"
    }
  },
  "(enter scare sew-scare-grunt)": {
    "vars": {
      "v1-2": "actor",
      "gp-0": "actor-proc"
    }
  },
  "(code scare sew-scare-grunt)": {
    "vars": {
      "a2-0": "anim",
      "v1-8": "root-prim"
    }
  },
  "(post scare sew-scare-grunt)": {
    "vars": {
      "f30-0": "scale",
      "gp-1": "set-sound-param",
      "a1-5": "position",
      "s5-1": "_self"
    }
  },
  "(exit scare sew-scare-grunt)": {
    "vars": {
      "a0-0": "actor",
      "v1-0": "actor-proc"
    }
  },
  "(method 114 sew-scare-grunt)": {
    "vars": {
      "s5-0": "cshape",
      "s4-0": "prim-group",
      "v1-15": "prim-sphere-1",
      "v1-17": "prim-sphere-2",
      "v1-19": "prim-sphere-3",
      "v1-21": "prim-sphere-4",
      "v1-23": "prim-sphere-5",
      "v1-25": "prim-sphere-6",
      "v1-28": "root-prim"
    }
  },
  "(method 115 sew-scare-grunt)": {
    "vars": {
      "t9-1": "func"
    }
  },
  "(method 20 sew-blade)": {
    "vars": {
      "f0-2": "ocean-base-height"
    }
  },
  "(event idle sew-single-blade)": {
    "vars": {
      "s4-0": "_proc",
      "gp-0": "hit-proc",
      "s4-2": "hit-direction",
      "a1-6": "evt",
      "a0-14": "attack-info"
    }
  },
  "(method 11 sew-single-blade)": {
    "vars": {
      "s4-0": "cshape",
      "s3-0": "prim-mesh",
      "v1-17": "root-prim",
      "v1-35": "game-info",
      "a0-19": "id"
    }
  },
  "sew-tri-blade-joint-callback": {
    "vars": {
      "gp-0": "blade",
      "s5-0": "matrix"
    }
  },
  "(event idle sew-tri-blade)": {
    "vars": {
      "s5-0": "_proc",
      "a0-2": "hit-proc",
      "a1-6": "evt",
      "v1-5": "attack-info"
    }
  },
  "(method 11 sew-tri-blade)": {
    "vars": {
      "s4-0": "cshape"
    },
    "args": ["obj", "entity"]
  },
  "(method 11 sew-light-switch)": {
    "args": ["obj", "entity"],
    "vars": {
      "sv-16": "tag",
      "v1-6": "data"
    }
  },
  "(method 11 sew-twist-blade)": {
    "args": ["obj", "entity"],
    "vars": {
      "s4-0": "cshape",
      "s3-0": "prim-mesh",
      "v1-17": "root-prim",
      "v1-34": "game-info",
      "a0-18": "id"
    }
  },
  "(method 11 sew-multi-blade)": {
    "args": ["obj", "entity"],
    "vars": {
      "s4-0": "cshape",
      "s3-0": "prim-mesh",
      "v1-17": "root-prim",
      "v1-34": "game-info",
      "a0-18": "id"
    }
  },
  "(method 11 sew-arm-blade)": {
    "args": ["obj", "entity"],
    "vars": {
      "s4-0": "cshape",
      "s3-0": "prim-mesh",
      "v1-17": "root-prim",
      "v1-34": "game-info",
      "a0-18": "id"
    }
  },
  "(event idle sew-multi-blade)": {
    "vars": {
      "s4-0": "_proc",
      "gp-0": "hit-proc",
      "s4-2": "hit-direction",
      "a0-14": "attack-info",
      "a1-6": "evt"
    }
  },
  "(event idle sew-twist-blade)": {
    "vars": {
      "s4-0": "_proc",
      "gp-0": "hit-proc",
      "s4-2": "hit-direction",
      "a1-6": "evt",
      "a0-14": "attack-info",
      "v1-13": "root-prim"
    }
  },
  "(trans idle sew-twist-blade)": {
    "vars": {
      "v1-7": "root-prim",
      "a1-0": "overlap-params"
    }
  },
  "(event idle sew-light-switch)": {
    "vars": {
      "s5-0": "_proc",
      "v1-6": "target-proc"
    }
  },
  "(method 22 sew-light-switch)": {
    "vars": {
      "s5-0": "cshape",
      "v1-6": "prim-mesh",
      "v1-9": "root-prim"
    }
  },
  "(method 23 sew-light-switch)": {
    "vars": {
      "s4-0": "group-idx",
      "s3-0": "group",
      "s2-0": "actor-idx",
      "v1-5": "actor",
      "a1-1": "evt",
      "t9-0": "func"
    },
    "args": ["obj", "event-type"]
  },
  "(event idle sew-light-control)": {
    "vars": {
      "v0-0": "actor"
    }
  },
  "(post idle sew-light-control)": {
    "vars": {
      "gp-0": "target",
      "a0-1": "target-proc",
      "a0-2": "switch",
      "v1-2": "switch-proc",
      "gp-1": "switch-pressed?",
      "v1-4": "turret",
      "a0-5": "turret-proc",
      "a2-0": "should-flash?"
    }
  },
  "(method 15 sew-light-control)": {
    "args": ["obj", "switched-on?", "should-turret-flash?"]
  },
  "sew-light-control-init-by-other": {
    "args": ["switch", "turret"]
  },
  "sewer-drop2-birth-func": {
    "vars": {
      "s4-0": "cquery",
      "v1-6": "_cquery"
    }
  },
  "(method 109 fodder)": {
    "vars": {
      "t9-0": "parent-method"
    }
  },
  "(method 110 fodder)": {
    "vars": {
      "t9-0": "parent-method"
    }
  },
  "(method 179 fodder)": {
    "args": ["obj", "position"],
    "vars": {
      "a0-2": "focus-proc"
    }
  },
  "(method 180 fodder)": {
    "vars": {
      "s5-0": "group-idx",
      "s4-0": "group",
      "s3-0": "actor-idx",
      "s1-0": "actor-proc",
      "s2-0": "fodder-proc",
      "s1-2": "dir-to-other-fodder",
      "f0-0": "dir-length",
      "v1-29": "channel"
    }
  },
  "(method 55 fodder)": {
    "vars": {
      "t9-0": "parent-method",
      "v1-1": "proc",
      "s5-0": "other-proc"
    }
  },
  "(post idle fodder)": {
    "vars": {
      "t9-0": "func"
    }
  },
  "(enter active fodder)": {
    "vars": {
      "t9-0": "func"
    }
  },
  "(code active fodder)": {
    "vars": {
      "v1-33": "_self",
      "gp-0": "num-chews",
      "v1-93": "__self"
    }
  },
  "(enter hostile fodder)": {
    "vars": {
      "t9-0": "func"
    }
  },
  "check-drop-level-mountain-drop-userdata": {
    "vars": {
      "s3-0": "vec",
      "a0-3": "sys",
      "t9-1": "func",
      "a1-2": "launcher",
      "a2-1": "matrix"
    }
  },
  "(method 11 mtn-plat-buried-rocks)": {
    "vars": {
      "s4-0": "cshape",
      "v1-2": "prim-mesh"
    },
    "args": ["obj", "entity"]
  },
  "(method 31 mtn-plat-buried)": {
    "vars": {
      "s5-0": "cshape",
      "s4-0": "prim-mesh",
      "v1-15": "root-prim"
    }
  },
  "(enter plat-idle mtn-plat-buried)": {
    "vars": {
      "t9-3": "func"
    }
  },
  "(anon-function 8 mountain-scenes)": {
    "vars": {
      "v1-0": "sound-set-param"
    }
  },
  "(method 11 mtn-lens)": {
    "args": ["obj", "entity"]
  },
  "(method 11 mtn-lens-base)": {
    "args": ["obj", "entity"]
  },
  "(method 11 mtn-lens-floor)": {
    "args": ["obj", "entity"],
    "vars": {
      "s4-0": "cshape",
      "v1-2": "prim-mesh",
      "v1-5": "root-prim"
    }
  },
  "(method 11 mtn-shard)": {
    "args": ["obj", "entity"]
  },
  "(method 11 mtn-step-plat-rocks-a)": {
    "args": ["obj", "entity"],
    "vars": {
      "s4-0": "cshape",
      "s3-0": "prim-group",
      "s0-0": "prim-mesh",
      "s0-1": "_prim-mesh",
      "v1-24": "root-prim"
    }
  },
  "(method 11 mtn-step-plat-rocks-b)": {
    "args": ["obj", "entity"],
    "vars": {
      "s4-0": "cshape",
      "s3-0": "prim-group",
      "s0-0": "prim-mesh",
      "s0-1": "_prim-mesh",
      "v1-24": "root-prim"
    }
  },
  "(method 11 mtn-step-plat-rocks-c)": {
    "args": ["obj", "entity"],
    "vars": {
      "s4-0": "cshape",
      "s3-0": "prim-group",
      "s0-0": "prim-mesh",
      "s0-1": "_prim-mesh",
      "v1-24": "root-prim"
    }
  },
  "(code close mtn-iris-door)": {
    "vars": {
      "v1-1": "root-prim"
    }
  },
  "(code open mtn-iris-door)": {
    "vars": {
      "v1-1": "root-prim"
    }
  },
  "(method 11 mtn-iris-door)": {
    "vars": {
      "s4-0": "cshape",
      "v1-2": "prim-mesh",
      "v1-5": "root-prim"
    },
    "args": ["obj", "entity"]
  },
  "(method 31 mtn-plat-shoot)": {
    "vars": {
      "s5-0": "cshape",
      "s4-0": "prim-mesh",
      "v1-11": "root-prim"
    }
  },
  "(event plat-path-active mtn-plat-shoot)": {
    "vars": {
      "v1-3": "attack-info",
      "gp-0": "attacking-proc",
      "v1-5": "attacker",
      "gp-1": "cshape",
      "s5-0": "attacker-root"
    }
  },
  "(enter plat-path-active mtn-plat-shoot)": {
    "vars": {
      "t9-0": "func"
    }
  },
  "(trans plat-path-active mtn-plat-shoot)": {
    "vars": {
      "t9-12": "func"
    }
  },
  "(post plat-path-active mtn-plat-shoot)": {
    "vars": {
      "t9-0": "func"
    }
  },
  "(anon-function 0 mountain-obs2)": {
    "vars": {
      "gp-0": "arrow-params",
      "f0-0": "dist-from-target"
    }
  },
  "(method 35 oracle-npc)": {
    "vars": {
      "v1-4": "root-prim"
    }
  },
  "(event impact turret-shot)": {
    "vars": {
      "s4-0": "toucher-proc",
      "v1-1": "toucher",
      "a1-2": "evt",
      "v1-7": "attack-info"
    }
  },
  "(code impact turret-shot)": {
    "vars": {
      "v1-1": "root-prim",
      "a1-0": "overlap-params"
    }
  },
  "(method 26 turret-shot)": {
    "vars": {
      "s5-0": "root"
    }
  },
  "(method 28 turret-shot)": {
    "args": ["obj", "proj-options"],
    "vars": {
      "v1-0": "options"
    }
  },
  "(method 30 turret-shot)": {
    "vars": {
      "s5-0": "cshape",
      "s4-0": "prim-group",
      "v1-13": "prim-sphere-1",
      "v1-15": "prim-sphere-2",
      "v1-18": "root-prim"
    }
  },
  "(enter die fort-trap-door)": {
    "vars": {
      "v1-1": "root-prim",
      "a1-1": "evt",
      "t9-2": "func",
      "v1-6": "actor"
    }
  },
  "(anon-function 3 fortress-obs)": {
    "vars": {
      "gp-1": "exploder-tuning",
      "s5-1": "target",
      "a0-4": "target-proc"
    }
  },
  "(code die fort-trap-door)": {
    "vars": {
      "gp-0": "frame-counter"
    }
  },
  "(method 11 fort-trap-door)": {
    "args": ["obj", "entity"],
    "vars": {
      "s4-0": "cshape",
      "v1-2": "prim-mesh",
      "v1-5": "root-prim",
      "a0-14": "channel"
    }
  },
  "(method 24 water-anim-fortress)": {
    "vars": {
      "t9-0": "parent-method",
      "v1-2": "ripple"
    }
  },
  "check-drop-level-dig-lava-bloops": {
    "vars": {
      "f30-0": "origin-y"
    }
  },
  "(method 12 pegasus)": {
    "vars": {
      "f0-0": "min-distance"
    }
  },
  "(method 137 pegasus)": {
    "vars": {
      "v1-0": "target",
      "a1-0": "inaccuracy-dir",
      "a0-4": "inaccuracy-vec",
      "f1-0": "threshold",
      "f0-1": "inaccuracy-mag"
    }
  },
  "(method 74 pegasus)": {
    "args": ["obj", "proc", "arg2", "event-type", "event"]
  },
  "(method 57 pegasus)": {
    "args": ["obj", "proc", "focus"]
  },
  "(method 56 pegasus)": {
    "vars": {
      "v0-0": "hitpoints",
      "v1-0": ["attack-info", "attack-info"]
    }
  },
  "pegasus-draw-section": {
    "args": ["path-percent-a", "path-percent-b", "color"],
    "vars": {
      "gp-0": "point-a",
      "s5-0": "point-b"
    }
  },
  "pegasus-show-runs": {
    "vars": {
      "gp-0": "path-idx",
      "a0-1": "path",
      "a0-4": "_path"
    }
  },
  "pegasus-rotate": {
    "vars": {
      "gp-0": "flee-direction-vec",
      "s5-0": "rotation-matrix"
    },
    "args": ["influenced-by-target?", "angle"]
  },
  "pegasus-choose-path": {
    "vars": {
      "gp-0": "control-data-idx",
      "s5-0": "curr-pegasus-path",
      "gp-1": "_curr-pegasus-path",
      "t1-1": "control-data",
      "v1-33": "rand-int",
      "v1-34": ["rand-float", "float"],
      "f0-9": "_rand"
    }
  },
  "pegasus-move": {
    "args": ["explicit-y-vel", "adjust-y-offset?", "arg2"],
    "vars": {
      "gp-0": "draw-shadow?",
      "s2-0": "cquery",
      "f30-1": "y-pos",
      "s3-0": "start-pos",
      "v1-54": "shadow-ctrl",
      "v1-57": "_shadow-ctrl",
      "v1-59": "__shadow-ctrl"
    }
  },
  "pegasus-calc-speed": {
    "vars": {
      "s5-1": "dir-to-target",
      "f1-3": "dist-from-target",
      "gp-1": "react-to-target?",
      "v1-22": "anim-group",
      "v1-31": "_anim-group",
      "f0-6": "movement-speed",
      "f0-4": "interpolant",
      "f0-5": "interpolated-speed"
    },
    "args": ["min-dist", "max-dist", "max-speed", "min-speed"]
  },
  "pegasus-calc-anim-speed": {
    "vars": {
      "f0-1": "speed-abs"
    }
  },
  "(code pegasus-debug)": {
    "vars": {
      "a1-1": "vec",
      "gp-0": "cam-dbg-vec"
    }
  },
  "(code die pegasus)": {
    "vars": {
      "a1-1": "evt",
      "gp-0": "event-result",
      "f0-5": "frame-num",
      "f1-0": "speed"
    }
  },
  "(trans stare pegasus)": {
    "vars": {
      "gp-0": "awareness"
    }
  },
  "(code stare pegasus)": {
    "vars": {
      "v1-2": "anim-group"
    }
  },
  "pegasus-fly-code": {
    "vars": {
      "f30-0": "anim-speed",
      "f28-0": "min-dist",
      "f0-4": "min-speed"
    }
  },
  "(enter pegasus-tired)": {
    "vars": {
      "t9-0": "func"
    }
  },
  "(exit pegasus-tired)": {
    "vars": {
      "t9-0": "func"
    }
  },
  "(trans pegasus-tired)": {
    "vars": {
      "t9-0": "func"
    }
  },
  "(enter flee pegasus)": {
    "vars": {
      "t9-0": "func"
    }
  },
  "(exit flee pegasus)": {
    "vars": {
      "t9-0": "func"
    }
  },
  "(trans flee pegasus)": {
    "vars": {
      "t9-0": "func"
    }
  },
  "(code active pegasus)": {
    "vars": {
      "v1-2": "anim-group"
    }
  },
  "(exit notice pegasus)": {
    "vars": {
      "t9-0": "func"
    }
  },
  "(code notice pegasus)": {
    "vars": {
      "f30-0": "anim-length"
    }
  },
  "(post idle pegasus)": {
    "vars": {
      "t9-2": "func"
    }
  },
  "(method 114 pegasus)": {
    "vars": {
      "s5-0": "cshape",
      "s4-0": "prim-group",
      "v1-14": "prim-sphere",
      "v1-17": "root-prim"
    }
  },
  "(method 115 pegasus)": {
    "vars": {
      "sv-16": "tag",
      "s5-1": "path-info-idx",
      "v1-19": "curve",
      "v1-22": "data",
      "s5-2": "matrix",
      "f0-9": "timeout"
    }
  },
  "(anon-function 2 pegasus)": {
    "vars": {
      "v1-6": "actor-group",
      "gp-0": "actor-idx",
      "t0-1": "actor"
    }
  },
  "(anon-function 1 pegasus)": {
    "vars": {
      "v1-12": "actor-group",
      "a1-4": "actor",
      "sv-16": "data",
      "v1-15": "_data"
    }
  },
<<<<<<< HEAD
  "fort-robotank-handler": {
    "vars": {
      "v0-0": ["ret", "object"]
    }
=======
  "set-kor-texture-morph!": {
    "vars": {
      "v1-0": "tex-arr",
      "a1-0": "tex-idx"
    },
    "args": ["time"]
>>>>>>> 40867fc0
  }
}<|MERGE_RESOLUTION|>--- conflicted
+++ resolved
@@ -4038,18 +4038,16 @@
       "v1-15": "_data"
     }
   },
-<<<<<<< HEAD
-  "fort-robotank-handler": {
-    "vars": {
-      "v0-0": ["ret", "object"]
-    }
-=======
   "set-kor-texture-morph!": {
     "vars": {
       "v1-0": "tex-arr",
       "a1-0": "tex-idx"
     },
     "args": ["time"]
->>>>>>> 40867fc0
+  },
+  "fort-robotank-handler": {
+    "vars": {
+      "v0-0": ["ret", "object"]
+    }
   }
 }