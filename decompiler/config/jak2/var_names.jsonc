--- conflicted
+++ resolved
@@ -1058,10 +1058,6 @@
       "v1-225": "end-time"
     }
   },
-<<<<<<< HEAD
-
-=======
->>>>>>> 123e7fd8
   "(method 10 load-state)": {
     "vars": {
       "v1-0": "discarded-level",
@@ -1085,10 +1081,6 @@
       "a0-53": "num-vis-levs"
     }
   },
-<<<<<<< HEAD
-
-=======
->>>>>>> 123e7fd8
   "bsp-camera-asm": {
     "vars": {
       "a3-0": "cam-pos-i1",
@@ -1115,8 +1107,6 @@
       "t5-2": "b-in-box",
       "t2-1": "b-flag",
       "t1-2": "back-idx"
-<<<<<<< HEAD
-=======
     }
   },
   "(method 0 drawable-group)": {
@@ -1300,7 +1290,6 @@
     "vars": {
       "f0-1": "angle",
       "s5-0": "sin-cos-result"
->>>>>>> 123e7fd8
     }
   }
 }