--- conflicted
+++ resolved
@@ -1564,8 +1564,6 @@
       "a0-42": "final-vis-ptr",
       "a1-22": "all-vis",
       "a2-11": "vis-qwc"
-<<<<<<< HEAD
-=======
     }
   },
   "elec-gate-post": {
@@ -1746,7 +1744,6 @@
   "(event going-down basebutton)": {
     "vars": {
       "v1-0": "evt-type"
->>>>>>> 1d1ea907
     }
   },
   "(code going-down basebutton)": {
