{
  "(method 15 res-lump)": {
    "vars": {
      "s5-0": ["tag-pair", "res-tag-pair"],
      "s2-0": "existing-tag",
      "s3-0": "data-size",
      "v1-25": "resource-mem"
    }
  },

  "(method 0 lightning-control)": {
    "vars": {
      "gp-0": ["obj", "lightning-control"]
    }
  },

  "(method 0 align-control)": {
    "vars": {
      "v0-0": ["obj", "align-control"]
    }
  },

  "(method 16 nav-mesh)": {
    "args": ["obj", "ray"],
    "vars": {
      "sv-16": "next-poly-idx",
      "sv-24": "work",
      "sv-28": "current-poly",
      "sv-32": "current-poly-vtx-count",
      "sv-36": "v0-table",
      "sv-40": "v1-table",
      "v1-9": "i",
      "sv-52": "adj-vtx-0",
      "sv-56": "adj-vtx-1",
      "sv-44": "delta-x",
      "sv-48": "delta-z",
      "sv-60": "adj-edge-dz",
      "sv-64": "adj-edge-minus-dx",
      "f0-10": "heading-dot"
    }
  },

  "(method 18 mood-control)": {
    "vars": {
      "v0-3": ["lightning-sound-id", "sound-id"]
    }
  },

  "(method 10 mood-control)": {
    "args": ["obj", "cloud-target", "fog-target", "cloud-speed", "fog-speed"]
  },

  "(method 11 mood-control)": {
    "args": ["obj", "min-cloud", "max-cloud", "min-fog", "max-fog"]
  },

  "copy-mood-exterior": {
    "vars": {
      "a1-4": ["a1-4", "(inline-array vector)"],
      "v1-5": ["v1-5", "(inline-array vector)"],
      "a0-2": ["a0-2", "(inline-array vector)"]
    }
  },

  "update-mood-strip": {
    "vars": {
      "s4-1": ["s4-1", "(pointer float)"]
    }
  },

  "update-mood-ruins": {
    "vars": {
      "gp-1": ["gp-1", "(pointer float)"]
    }
  },

  "desaturate-mood-colors": {
    "vars": {
      "a0-8": ["mood-colors", "(inline-array mood-color)"]
    }
  },
<<<<<<< HEAD

  "(method 10 cylinder)": {
    "args": ["obj", "ray1", "ray2"]
  },

  "ripple-make-request": {
    "args": ["waveform", "effect"]
  },

  "command-get-entity": {
    "args": ["search", "fallback"]
=======
  "(method 12 fact-info-target)": {
    "vars": {
      "v1-2": "current-gun"
    }
>>>>>>> f8007cc8
  }
}<|MERGE_RESOLUTION|>--- conflicted
+++ resolved
@@ -79,7 +79,11 @@
       "a0-8": ["mood-colors", "(inline-array mood-color)"]
     }
   },
-<<<<<<< HEAD
+  "(method 12 fact-info-target)": {
+    "vars": {
+      "v1-2": "current-gun"
+    }
+  },
 
   "(method 10 cylinder)": {
     "args": ["obj", "ray1", "ray2"]
@@ -91,11 +95,5 @@
 
   "command-get-entity": {
     "args": ["search", "fallback"]
-=======
-  "(method 12 fact-info-target)": {
-    "vars": {
-      "v1-2": "current-gun"
-    }
->>>>>>> f8007cc8
   }
 }