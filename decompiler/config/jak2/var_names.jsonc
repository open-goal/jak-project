--- conflicted
+++ resolved
@@ -2034,7 +2034,35 @@
   "(method 13 los-control)": {
     "args": ["obj", "proc", "check-interval", "c-spec"]
   },
-<<<<<<< HEAD
+  "(method 9 enemy-info)": {
+    "args": ["obj", "obj-to-copy"]
+  },
+  "(method 119 enemy)": {
+    "args": ["obj", "high"]
+  },
+  "(method 118 enemy)": {
+    "args": ["obj", "low", "high"]
+  },
+  "(method 121 enemy)": {
+    "args": ["obj", "low", "high"]
+  },
+  "(method 122 enemy)": {
+    "args": ["obj", "chance"]
+  },
+  "(method 12 enemy)": {
+    "vars": {
+      "gp-0": "draw"
+    }
+  },
+  "(method 53 enemy)": {
+    "args": ["obj", "proc-focus"]
+  },
+  "(method 10 nav-enemy-info)": {
+    "args": ["obj", "obj-to-copy"]
+  },
+  "(method 44 nav-state)": {
+    "args": ["obj", "velocity"]
+  },
   "scene-looper-init-by-other": {
     "args": ["scene-name"]
   },
@@ -2059,35 +2087,5 @@
       "a2-0": "force",
       "f0-0": "force-dist"
     }
-=======
-  "(method 9 enemy-info)": {
-    "args": ["obj", "obj-to-copy"]
-  },
-  "(method 119 enemy)": {
-    "args": ["obj", "high"]
-  },
-  "(method 118 enemy)": {
-    "args": ["obj", "low", "high"]
-  },
-  "(method 121 enemy)": {
-    "args": ["obj", "low", "high"]
-  },
-  "(method 122 enemy)": {
-    "args": ["obj", "chance"]
-  },
-  "(method 12 enemy)": {
-    "vars": {
-      "gp-0": "draw"
-    }
-  },
-  "(method 53 enemy)": {
-    "args": ["obj", "proc-focus"]
-  },
-  "(method 10 nav-enemy-info)": {
-    "args": ["obj", "obj-to-copy"]
-  },
-  "(method 44 nav-state)": {
-    "args": ["obj", "velocity"]
->>>>>>> d13155bf
   }
 }