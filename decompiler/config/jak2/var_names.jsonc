{
  "(method 15 res-lump)": {
    "vars": {
      "s5-0": ["tag-pair", "res-tag-pair"],
      "s2-0": "existing-tag",
      "s3-0": "data-size",
      "v1-25": "resource-mem"
    }
  },
  "(method 0 lightning-control)": {
    "vars": {
      "gp-0": ["obj", "lightning-control"]
    }
  },
  "(method 0 align-control)": {
    "vars": {
      "v0-0": ["obj", "align-control"]
    }
  },
  "(method 16 nav-mesh)": {
    "args": ["obj", "ray"],
    "vars": {
      "sv-16": "next-poly-idx",
      "sv-24": "work",
      "sv-28": "current-poly",
      "sv-32": "current-poly-vtx-count",
      "sv-36": "v0-table",
      "sv-40": "v1-table",
      "v1-9": "i",
      "sv-52": "adj-vtx-0",
      "sv-56": "adj-vtx-1",
      "sv-44": "delta-x",
      "sv-48": "delta-z",
      "sv-60": "adj-edge-dz",
      "sv-64": "adj-edge-minus-dx",
      "f0-10": "heading-dot"
    }
  },
  "(method 0 sprite-aux-list)": {
    "args": ["allocation", "type-to-make", "size"]
  },
  "(method 0 sprite-array-2d)": {
    "args": ["allocation", "type-to-make", "group-0-size", "group-1-size"],
    "vars": {
      "v1-0": "sprite-count",
      "s4-0": "vec-data-size",
      "a2-3": "adgif-data-size"
    }
  },
  "(method 0 sprite-array-3d)": {
    "args": ["allocation", "type-to-make", "group-0-size", "group-1-size"],
    "vars": {
      "v1-0": "sprite-count",
      "s4-0": "vec-data-size",
      "a2-3": "adgif-data-size"
    }
  },
  "sprite-setup-header": {
    "args": ["hdr", "num-sprites"]
  },
  "add-to-sprite-aux-list": {
    "args": ["system", "sprite-info", "sprite-vec", "arg3"],
    "vars": {
      "v1-3": "aux-list"
    }
  },
  "sprite-setup-frame-data": {
    "args": ["data", "tbp-offset"]
  },
  "sprite-set-3d-quaternion!": {
    "args": ["sprite", "quat"]
  },
  "sprite-get-3d-quaternion!": {
    "args": ["out", "sprite"]
  },
  "sprite-add-matrix-data": {
    "args": ["dma-buff", "matrix-mode"],
    "vars": {
      "v1-0": "count",
      "a2-1": ["pkt1", "dma-packet"],
      "a1-2": ["mtx", "matrix"],
      "a2-9": ["pkt2", "dma-packet"],
      "a1-11": ["mtx2", "matrix"],
      "a1-20": "hvdf-idx"
    }
  },
  "sprite-add-frame-data": {
    "args": ["dma-buff", "tbp-offset"],
    "vars": {
      "a0-1": ["pkt", "dma-packet"]
    }
  },
  "sprite-add-2d-chunk": {
    "args": [
      "sprites",
      "start-sprite-idx",
      "num-sprites",
      "dma-buff",
      "mscal-addr"
    ],
    "vars": {
      "a0-1": ["pkt1", "dma-packet"],
      "s1-0": "qwc-pkt1",
      "a1-7": "qwc-pkt2",
      "a0-5": ["pkt2", "dma-packet"],
      "a1-11": "qwc-pkt3",
      "a0-7": ["pkt3", "dma-packet"],
      "v1-7": ["pkt4", "dma-packet"]
    }
  },
  "sprite-add-2d-all": {
    "args": ["sprites", "dma-buff", "group-idx"],
    "vars": {
      "s4-0": "current-sprite-idx",
      "s2-0": "remaining-sprites",
      "s3-0": "mscal-addr"
    }
  },
  "sprite-add-3d-chunk": {
    "args": ["sprites", "start-sprite-idx", "num-sprites", "dma-buff"],
    "vars": {
      "a0-1": ["pkt1", "dma-packet"],
      "s2-0": "qwc-pkt1",
      "a1-7": "qwc-pkt2",
      "a0-5": ["pkt2", "dma-packet"],
      "a1-11": "qwc-pkt3",
      "a0-7": ["pkt3", "dma-packet"],
      "v1-7": ["pkt4", "dma-packet"]
    }
  },
  "sprite-add-3d-all": {
    "args": ["sprites", "dma-buff", "group-idx"],
    "vars": {
      "s4-0": "current-sprite-idx",
      "s3-0": "remaining-sprites"
    }
  },
  "sprite-draw": {
    "args": ["disp"],
    "vars": {
      "gp-0": "dma-mem-begin",
      "s4-0": "dma-buff",
      "s5-0": "dma-bucket-begin",
      "a0-6": ["pkt1", "dma-packet"],
      "a0-8": "giftag",
      "a0-14": ["pkt2", "dma-packet"],
      "a0-16": ["pkt3", "dma-packet"],
      "a0-21": ["pkt4", "dma-packet"],
      "a0-25": ["pkt5", "dma-packet"],
      "a0-30": ["pkt6", "dma-packet"],
      "v1-34": "mem-use"
    }
  },
  "sprite-release-user-hvdf": {
    "args": ["idx"]
  },
  "sprite-get-user-hvdf": {
    "args": ["idx"]
  },
  "sprite-distorter-generate-tables": {
    "vars": {
      "gp-0": "tbls",
      "f28-0": "cam-aspx",
      "f30-0": "cam-aspy",
      "f26-0": "rot",
      "s4-0": "turns",
      "s2-0": "turn",
      "s3-0": "entry-idx",
      "s5-0": "ientry-idx"
    }
  },
  "sprite-init-distorter": {
    "args": ["dma-buff"]
  },
  "sprite-draw-distorters": {
    "args": ["dma-buff"],
    "vars": {
      "s0-0": "dma-chunk-start",
      "s1-0": "i",
      "s2-0": "num-entries",
      "v1-5": "aux-elem",
      "sv-16": "sprite",
      "a0-3": "dma-position",
      "sv-32": "dma-st-flag",
      "sv-48": "dma-color",
      "s4-0": "chunk-sprite-count",
      "s5-0": "draw-sprite-count",
      "v1-26": "clip-result"
    }
  },
  "(method 18 mood-control)": {
    "vars": {
      "v0-3": ["lightning-sound-id", "sound-id"]
    }
  },
  "(method 10 mood-control)": {
    "args": ["obj", "cloud-target", "fog-target", "cloud-speed", "fog-speed"]
  },
  "(method 11 mood-control)": {
    "args": ["obj", "min-cloud", "max-cloud", "min-fog", "max-fog"]
  },
  "copy-mood-exterior": {
    "vars": {
      "a1-4": ["a1-4", "(inline-array vector)"],
      "v1-5": ["v1-5", "(inline-array vector)"],
      "a0-2": ["a0-2", "(inline-array vector)"]
    }
  },
  "update-mood-strip": {
    "vars": {
      "s4-1": ["s4-1", "(pointer float)"]
    }
  },
  "update-mood-ruins": {
    "vars": {
      "gp-1": ["gp-1", "(pointer float)"]
    }
  },
  "desaturate-mood-colors": {
    "vars": {
      "a0-8": ["mood-colors", "(inline-array mood-color)"]
    }
  },
  "(method 12 fact-info-target)": {
    "vars": {
      "v1-2": "current-gun"
    }
  },
  "(method 10 cylinder)": {
    "args": ["obj", "ray1", "ray2"]
  },
  "ripple-make-request": {
    "args": ["waveform", "effect"]
  },
  "command-get-entity": {
    "args": ["search", "fallback"]
  },
  "transform-float-point": {
    "args": ["in", "out"]
  },
  "add-debug-point": {
    "args": ["enable-draw", "bucket", "pt"],
    "vars": {
      "a1-2": "pt-copy",
      "v1-11": "buf",
      "a2-1": "tag-start",
      "a3-20": "tag-end",
      "a3-0": ["a3-0", "dma-packet"],
      "a3-2": ["a3-2", "gs-gif-tag"],
      "a3-4": ["a3-4", "vector4w-2"],
      "a3-6": ["a3-6", "vector4w-2"],
      "a3-8": ["a3-8", "vector4w-2"],
      "a1-30": ["a1-30", "vector4w-2"],
      "a0-5": ["a0-5", "(pointer uint64)"]
    }
  },
  "internal-draw-debug-line": {
    "args": ["bucket", "start", "end", "start-color", "mode", "end-color"],
    "vars": {
      "a0-2": "buf",
      "s1-0": "var-start-color",
      "s2-0": "var-mode",
      "s5-0": "var-end-color",
      "sv-112": "var-end",
      "v1-37": "buf2",
      "a2-2": "tag-start",
      "a3-17": "tag-end",
      "a3-2": ["pkt1", "dma-packet"],
      "a3-4": ["giftag", "gs-gif-tag"],
      "a1-50": ["a1-50", "(inline-array vector4w-2)"]
    }
  },
  "internal-draw-debug-text-3d": {
    "args": ["bucket", "text", "position", "color", "screen-offset"],
    "vars": {
      "s5-0": "tag-start",
      "a3-4": "tag-end",
      "s2-0": "screen-pos",
      "s3-0": "buf",
      "a2-2": "font-ctx"
    }
  },
  "add-debug-outline-triangle": {
    "args": ["enable", "bucket", "p0", "p1", "p2", "color"]
  },
  "add-debug-triangle-normal": {
    "args": ["enable", "bucket", "p0", "p1", "p2", "color"]
  },
  "add-debug-flat-triangle": {
    "args": ["enable", "bucket", "p0", "p1", "p2", "color"],
    "vars": {
      "v1-16": "buf",
      "a2-1": "tag-start",
      "a3-7": "tag-end",
      "a3-1": ["pkt1", "dma-packet"],
      "a3-3": ["giftag", "gs-gif-tag"],
      "a3-5": ["a3-5", "(inline-array vector)"]
    }
  },
  "debug-draw-buffers": {
    "vars": {
      "gp-0": "i",
      "gp-1": "j",
      "v1-1": "line",
      "v1-8": "text-3d"
    }
  },
  "add-debug-line": {
    "args": [
      "enable",
      "bucket",
      "start",
      "end",
      "start-color",
      "mode",
      "end-color"
    ],
    "vars": {
      "v1-2": "line"
    }
  },
  "add-debug-line2d": {
    "args": ["enable", "bucket", "start", "end", "color"],
    "vars": {
      "a2-3": ["a2-3", "dma-packet"],
      "a2-5": ["giftag", "gs-gif-tag"],
      "a2-7": ["v0", "vector4w-2"],
      "a2-9": ["v1", "vector4w-2"],
      "a0-18": ["a0-18", "(pointer uint64)"],
      "s5-0": "tag-start",
      "a3-11": "tag-end",
      "s2-0": "p0",
      "v1-9": "p1",
      "s4-0": "buf"
    }
  },
  "add-debug-box": {
    "args": ["enable", "bucket", "c1", "c2", "color"],
    "vars": {
      "s5-0": "p0",
      "s1-0": "p1"
    }
  },
  "add-debug-box-with-transform": {
    "args": ["enable", "bucket", "box", "trans", "color"],
    "vars": {
      "s4-0": "points",
      "s2-0": "corners",
      "s1-0": "point",
      "s0-0": "i"
    }
  },
  "add-debug-x": {
    "args": ["enable", "bucket", "position", "color"],
    "vars": {
      "s3-0": "p0",
      "s2-0": "p1"
    }
  },
  "add-debug-cross": {
    "args": ["enable", "bucket", "position", "radius"],
    "vars": {
      "s4-0": "p0",
      "s3-0": "p1"
    }
  },
  "add-debug-sphere-with-transform": {
    "args": ["enable", "bucket", "position", "radius", "trans", "color"],
    "vars": {
      "a2-1": "position-transformed"
    }
  },
  "add-debug-sphere": {
    "args": ["enable", "bucket", "position", "radius", "color"]
  },
  "add-debug-text-sphere": {
    "args": ["enable", "bucket", "position", "radius", "text", "color"]
  },
  "add-debug-text-3d": {
    "args": ["enable", "bucket", "text", "position", "color", "screen-offset"]
  },
  "add-debug-spheres": {
    "args": ["enable", "bucket", "origins", "count", "color"],
    "vars": {
      "s3-0": "i",
      "s4-0": "origin"
    }
  },
  "add-debug-line-sphere": {
    "args": ["enable", "bucket", "position", "forward", "arg4", "color"],
    "vars": {
      "sv-16": "var-bucket",
      "sv-24": "var-position",
      "sv-28": "var-forward",
      "sv-32": "var-arg4",
      "sv-36": "var-color",
      "gp-0": "mat-forward",
      "s5-0": "mat-down",
      "sv-112": "mat",
      "sv-116": "forward-length",
      "s0-0": "i"
    }
  },
  "add-debug-circle": {
    "args": ["enable", "bucket", "position", "radius", "color", "orientation"],
    "vars": {
      "s1-0": "line-start",
      "s0-0": "line-end",
      "sv-48": "i",
      "f30-0": "angle"
    }
  },
  "add-debug-vector": {
    "args": ["enable", "bucket", "position", "direction", "length", "color"],
    "vars": {
      "v1-2": "line-end"
    }
  },
  "add-debug-matrix": {
    "args": ["enable", "bucket", "mat", "line-length"]
  },
  "add-debug-rot-matrix": {
    "args": ["enable", "bucket", "mat", "position"]
  },
  "add-debug-quaternion": {
    "args": ["enable", "bucket", "position", "quat"],
    "vars": {
      "a2-1": "mat"
    }
  },
  "add-debug-cspace": {
    "args": ["enable", "bucket", "csp"]
  },
  "add-debug-yrot-vector": {
    "args": ["enable", "bucket", "position", "angle", "line-length", "color"],
    "vars": {
      "sv-32": "var-angle",
      "s0-0": "var-line-length",
      "s3-0": "var-color",
      "s1-0": "line-start"
    }
  },
  "add-debug-arc": {
    "args": [
      "enable",
      "bucket",
      "position",
      "start-angle",
      "end-angle",
      "radius",
      "color",
      "orientation"
    ],
    "vars": {
      "f30-0": "angle",
      "sv-80": "i",
      "sv-48": "line-start",
      "sv-64": "line-end"
    }
  },
  "add-debug-curve": {
    "args": [
      "enable",
      "bucket",
      "cverts",
      "num-cverts",
      "knots",
      "num-knots",
      "color"
    ],
    "vars": {
      "sv-80": "i",
      "s0-0": "p0",
      "sv-48": "p1",
      "sv-64": "iterations"
    }
  },
  "add-debug-curve2": {
    "args": ["enable", "bucket", "curve", "color", "arg4"]
  },
  "add-debug-points": {
    "args": [
      "enable",
      "bucket",
      "points",
      "num-points",
      "color",
      "y-override",
      "highlight"
    ],
    "vars": {
      "s0-0": "i",
      "sv-96": "position"
    }
  },
  "debug-percent-bar": {
    "args": [
      "enable",
      "bucket",
      "x",
      "y",
      "percentage",
      "color",
      "width",
      "height"
    ],
    "vars": {
      "s0-0": "buf",
      "s5-0": "tag-start",
      "a3-3": "tag-end"
    }
  },
  "debug-pad-display": {
    "args": ["pad"],
    "vars": {
      "gp-0": "stick-history",
      "v1-0": "i",
      "s5-1": "j",
      "s3-0": "buf",
      "s4-0": "tag-start",
      "a3-1": "tag-end"
    }
  },
  "add-debug-light": {
    "args": ["enable", "bucket", "light", "position", "text"],
    "vars": {
      "s1-1": "color-rgba",
      "s2-0": "sphere-pos"
    }
  },
  "add-debug-lights": {
    "args": ["enable", "bucket", "lights", "position"]
  },
  "drawable-frag-count": {
    "args": ["drbl"],
    "vars": {
      "gp-0": "count",
      "s4-0": "i"
    }
  },
  "history-init": {
    "args": ["history", "num-points"]
  },
  "history-draw-and-update": {
    "args": ["history", "draw", "pos"],
    "vars": {
      "s5-1": "i"
    }
  },
  "dma-timeout-cam": {
    "vars": {
      "a0-0": "pos",
      "a1-0": "rot"
    }
  },
  "display-file-info": {
    "vars": {
      "gp-0": "i",
      "v1-7": "level",
      "s5-0": "bsp"
    }
  },
  "add-debug-cursor": {
    "args": ["enable", "bucket", "x", "y", "arg4"],
    "vars": {
      "s4-0": "buf",
      "s5-0": "tag-start",
      "a3-2": "tag-end"
    }
  },
  "add-boundary-shader": {
    "args": ["tex-id", "buf"],
    "vars": {
      "a1-1": "tex",
      "a0-1": ["giftag", "gs-gif-tag"],
      "s5-0": ["shader", "adgif-shader"]
    }
  },
  "make-debug-sphere-table": {
    "args": ["points", "h-lines", "v-lines"],
    "vars": {
      "s1-0": "v-line",
      "sv-112": "h-line",
      "s5-0": "num-points",
      "f30-0": "scale",
      "s2-0": "offset",
      "s0-0": "current",
      "sv-80": "next-hz",
      "sv-96": "next-vt"
    }
  },
  "add-debug-sphere-from-table": {
    "args": ["bucket", "position", "radius", "color", "table-idx"],
    "vars": {
      "sv-32": "sphere-points",
      "s0-0": ["points", "(inline-array vector)"],
      "s2-1": "point-1",
      "s1-1": "point-2",
      "sv-36": "point-3"
    }
  },
  "shrub-num-tris": {
    "args": "shrub"
  },
  "shrub-make-perspective-matrix": {
    "args": ["out", "camera-temp"]
  },
  "shrub-init-view-data": {
    "args": "view-data"
  },
  "shrub-upload-view-data": {
    "args": "dma-buff",
    "vars": {
      "v1-0": "buf",
      "a0-1": ["pkt", "dma-packet"],
      "s5-0": "qwc"
    }
  },
  "shrub-do-init-frame": {
    "args": "dma-buff",
    "vars": {
      "a0-3": ["pkt1", "dma-packet"],
      "a0-5": ["pkt2", "dma-packet"]
    }
  },
  "shrub-init-frame": {
    "args": ["dma-buff", "test"],
    "vars": {
      "a0-2": ["pkt", "dma-packet"],
      "a0-4": ["giftag", "gs-gif-tag"]
    }
  },
  "shrub-upload-model": {
    "args": ["shrub", "dma-buff", "arg2"],
    "vars": {
      "a3-0": ["a3-0", "dma-packet"],
      "a0-9": ["a0-9", "dma-packet"],
      "a0-11": ["a0-11", "dma-packet"]
    }
  },
  "draw-drawable-tree-instance-shrub": {
    "args": ["tree", "level"],
    "vars": {
      "v1-24": "dma-buff",
      "v1-16": "proto-array",
      "s5-0": "proto-array-len",
      "s4-0": "proto-array-data",
      "a2-3": "proto",
      "a1-5": "i",
      "gp-0": "dma-start"
    }
  },
  "draw-prototype-inline-array-shrub": {
    "args": ["proto-array-len", "proto-array"],
    "vars": {
      "v1-0": ["v1-0", "prototype-bucket-shrub"],
      "a2-6": "dma-ptr",
      "a0-14": ["a0-14", "shrub-near-packet"]
    }
  },
  "(method 10 cam-setting-data)": {
    "vars": {
      "v1-5": ["v1-5", "handle"],
      "a0-6": ["a0-6", "handle"],
      "v1-106": ["v1-106", "handle"],
      "a0-118": ["a0-118", "handle"],
      "a0-122": ["a0-122", "handle"],
      "v1-112": ["v1-112", "handle"]
    }
  },
  "(method 17 setting-control)": {
    "vars": {
      "v1-84": ["v1-84", "task-mask"]
    }
  },
  "(method 18 setting-control)": {
    "vars": {
      "a0-147": ["a0-147", "process-focusable"]
    }
  },
  "glst-insert-before": {
    "args": ["list", "curr", "new"]
  },
  "glst-insert-after": {
    "args": ["list", "curr", "new"]
  },
  "matrix-local->world": {
    "args": ["smooth?"]
  },
  "emerc-vu1-init-buffer": {
    "args": ["dma-bucket", "test"],
    "vars": {
      "gp-0": "bucket",
      "s4-0": "dma-buf"
    }
  },
  "display-sync": {
    "arg0": ["disp"],
    "vars": {
      "s4-0": "just-rendered-frame",
      "a1-1": "current-time",
      "s5-0": "just-rendered-frame-start-time",
      "a0-3": "prev-vblank-time-1",
      "v1-6": "prev-vblank-time-2",
      "f28-0": "ticks-per-frame-f",
      "f1-0": "frame-duration",
      "f0-2": "frame-time-ratio",
      "f26-0": "vysnc-progress",
      "f30-0": "last-dog",
      "f30-1": "next-dog",
      "s4-1": "frame-to-render",
      "v1-48": "time-after-vsync",
      "s5-1": "next-dma-buf"
    }
  },
  "merc-vu1-add-vu-function": {
    "args": ["dma", "func", "flush-mode"],
    "vars": {
      "v1-0": "func-data",
      "a3-0": "qwc",
      "a1-1": "dst",
      "t0-1": "qwc-this-time"
    }
  },
  "merc-vu1-init-buffer": {
    "args": ["dma-bucket"],
    "vars": {
      "gp-0": "bucket",
      "s4-0": "dma-buf"
    }
  },
  "(method 9 merc-effect)": {
    "vars": {
      "v1-0": "data",
      "v1-1": "tex",
      "a0-8": "seg",
      "s3-0": "frag-idx",
      "s2-0": "ctrl-size",
      "s1-0": "geo-size",
      "s4-0": ["geo", "merc-fragment"],
      "s5-0": ["ctrl", "merc-fragment-control"]
    }
  },
  "add-nav-sphere": {
    "args": ["nav", "sphere", "max-spheres"]
  },
  "texture-bpp": {
    "args": ["tex-fmt"]
  },
  "texture-qwc": {
    "args": ["width", "height", "tex-fmt"]
  },
  "physical-address": {
    "args": ["ptr"]
  },
  "dma-buffer-add-ref-texture": {
    "args": ["dma-buf", "tex-data-ptr", "width", "height", "tex-fmt"],
    "vars": {
      "s5-0": "padr",
      "v1-0": "qwc-remaining",
      "a0-4": "qwc-transfer",
      "a1-3": "eop"
    }
  },
  "gs-find-block": {
    "args": ["bx", "by", "fmt"]
  },
  "(method 18 texture-pool)": {
    "args": ["obj", "tpage-id"]
  },
  "(method 10 texture-page)": {
    "args": ["obj", "num-segments", "upload-offset"],
    "vars": {
      "v1-0": "offset",
      "a2-1": "i"
    }
  },
  "(method 16 texture-pool)": {
    "args": ["obj", "seg", "num-words"]
  },
  "(method 9 texture-page)": {
    "args": ["obj", "heap"]
  },
  "texture-page-default-allocate": {
    "args": ["pool", "tpage", "heap", "tpage-id"],
    "vars": {
      "s3-0": "seg",
      "a1-2": "vram-loc",
      "v1-12": "tex-idx",
      "a0-7": "tex",
      "a1-6": "mask-idx",
      "a2-2": "mask-word"
    }
  },
  "texture-page-common-allocate": {
    "args": ["pool", "tpage", "heap", "tpage-id"],
    "vars": {
      "s5-0": "vram-loc",
      "s4-0": "seg"
    }
  },
  "texture-page-font-allocate": {
    "args": ["pool", "tpage", "heap", "tpage-id"],
    "vars": {
      "v1-4": "tex-idx",
      "a0-5": "tex",
      "a1-5": "mask-idx",
      "a2-2": "mask-word"
    }
  },
  "(method 22 texture-pool)": {
    "vars": {
      "s5-0": "vram-loc",
      "gp-0": "level-idx",
      "v1-3": "lev",
      "s4-0": "tpage",
      "s3-0": "seg"
    }
  },
  "(method 23 texture-pool)": {
    "vars": {
      "s5-0": "vram-loc",
      "gp-0": "level-idx",
      "v1-3": "lev",
      "s4-0": "tpage",
      "s3-0": "seg"
    }
  },
  "(method 24 texture-pool)": {
    "vars": {
      "gp-0": "vram-loc",
      "s5-0": "level-idx",
      "v1-3": "lev",
      "s4-0": "tpage",
      "s3-0": "old-dest-base",
      "s2-0": "new-dest-base",
      "v1-15": "new-tbp",
      "a0-11": "texture-idx",
      "a1-12": "adgif-iter"
    }
  },
  "texture-page-common-boot-allocate": {
    "args": ["pool", "tpage", "heap", "tpage-id"],
    "vars": {
      "s2-0": "common-page-slot-id"
    }
  },
  "upload-vram-data": {
    "args": ["buf", "dest", "data", "height", "width"],
    "vars": {
      "a3-2": "height-this-time"
    }
  },
  "upload-vram-pages": {
    "args": ["pool", "dest-seg", "tpage", "mode", "bucket"],
    "vars": {
      "gp-0": "num-chunks",
      "s3-0": "dma-buf",
      "sv-16": "data-ptr",
      "sv-20": "vram-ptr",
      "sv-24": "tpage-num-chunks",
      "sv-32": "chunks-pending",
      "sv-40": "first-chunk",
      "sv-48": "tpage-id"
    }
  },
  "update-vram-pages": {
    "args": ["pool", "dest-seg", "tpage", "mode", "bucket"],
    "vars": {
      "t1-0": "vram-ptr",
      "t2-0": "tpage-num-chunks",
      "v1-2": "chunks-pending",
      "t0-1": "tpage-id",
      "a1-4": "adjusted-num-chunks",
      "a2-3": "chunk-idx",
      "a3-8": "chunk-ptr"
    }
  },
  "upload-vram-pages-pris": {
    "args": ["pool", "dest-seg", "tpage", "bucket"],
    "vars": {
      "gp-0": "total-chunks-uploaded",
      "s3-0": "dma-buf",
      "sv-16": "data-ptr",
      "sv-20": "vram-ptr",
      "sv-24": "tpage-num-chunks",
      "sv-32": "chunks-pending",
      "sv-40": "first-chunk",
      "sv-48": "tpage-id",
      "s0-0": "chunk-idx",
      "v1-17": "chunk-dest",
      "a1-1": "mask-work",
      "sv-52": "should-upload"
    }
  },
  "texture-page-level-allocate": {
    "args": ["pool", "tpage", "heap", "tpage-id"],
    "vars": {
      "s2-0": "common-page-slot-id"
    }
  },
  "texture-page-size-check": {
    "args": ["pool", "lev", "silent"]
  },
  "(method 13 texture-pool)": {
    "args": ["pool", "lev", "num-tpage-ids", "tpage-ids"],
    "vars": {
      "s2-0": "lev-tex-ids",
      "a0-3": "tpage-id",
      "s1-0": "loaded-tpage-idx",
      "v1-9": "logged-in-tpage-id"
    }
  },
  "(method 14 texture-pool)": {
    "args": ["pool", "lev", "cat", "bucket"],
    "vars": {
      "a2-1": "tpage"
    }
  },
  "upload-textures": {
    "vars": {
      "v1-6": "lev-idx",
      "a0-7": "lev",
      "s5-0": "num-tpage",
      "v1-11": "tpage-info",
      "a1-9": "src-level"
    }
  },
  "texture-relocate": {
    "args": ["dma-buff", "tex", "dest-loc", "dest-fmt", "clut-dst"]
  },
  "(method 11 texture-page)": {
    "args": ["obj", "new-dest", "segs"],
    "vars": {
      "v1-0": "new-tbp",
      "a3-4": "old-tbp",
      "t0-1": "tex-idx",
      "t1-6": "tex",
      "t2-0": "num-mips",
      "t3-4": "mip-idx"
    }
  },
  "(method 7 texture-page)": {
    "args": ["obj", "loading-heap", "name"],
    "vars": {
      "v1-2": "loading-level",
      "a3-0": "tpage-id",
      "s4-0": "dir-entry"
    }
  },
  "texture-page-login": {
    "args": ["tex-id", "alloc-func", "heap"],
    "vars": {
      "s5-0": "dir-entry",
      "s4-0": "old-alloc-func",
      "s3-0": "name",
      "s2-0": "loaded-tpage"
    }
  },
  "(method 9 texture-page-dir)": {
    "args": ["obj", "heap"],
    "vars": {
      "v1-0": "mem-start",
      "a1-1": "mem-end",
      "a2-0": "entry-idx",
      "t1-0": "entry",
      "t0-0": "tex-page",
      "a3-4": "link-arr",
      "t0-3": "tex-count",
      "t1-3": "tex-idx",
      "t2-2": "link-slot",
      "t3-2": ["shader", "adgif-shader"],
      "t4-1": "dist-past-end"
    }
  },
  "(method 9 border-plane)": {
    "vars": {
      "s5-0": "plane-color"
    }
  },
  "(method 10 border-plane)": {
    "vars": {
      "arg0": "pt"
    }
  },
  "(method 12 game-info)": {
    "vars": {
      "s5-0": "subtasks",
      "s4-0": "i"
    }
  },
  "(method 13 game-info)": {
    "vars": {
      "v1-2": "subtask"
    }
  },
  "(method 19 game-info)": {
    "vars": {
      "gp-0": "dfault"
    }
  },
  "(method 20 game-info)": {
    "vars": {
      "s3-0": "cont",
      "s4-0": "continues"
    }
  },
  "(method 30 game-info)": {
    "vars": {
      "s5-0": "story-total",
      "s4-0": "story-complete",
      "f30-0": "percent",
      "s3-0": "story-min",
      "s2-0": "story-max",
      "s5-1": "bbush-min",
      "s4-1": "bbush-max"
    }
  },
  "(method 10 game-info)": {
    "vars": {
      "s5-1": "task",
      "f30-0": "ammo-max",
      "s4-1": "ammo-kind"
    }
  },
  "(method 11 fact-info-target)": {
    "vars": {
      "s3-10": "ammo-kind"
    }
  },
  "(method 14 game-info)": {
    "vars": {
      "v1-0": "game-perms",
      "a0-1": "i"
    }
  },
  "(method 16 game-info)": {
    "vars": {
      "s5-0": "game-perms",
      "s4-0": "level-entities",
      "s2-0": "entity-perm",
      "s3-0": "i",
      "v1-10": "actor-perm"
    }
  },
  "(method 17 game-info)": {
    "vars": {
      "s5-0": "level-entities",
      "s4-0": "i",
      "s3-0": "entity-perm",
      "v1-7": "actor-perm"
    }
  },
  "bug-report-display": {
    "vars": {
      "s5-0": "conts"
    }
  },
  "print-continues": {
    "vars": {
      "s5-0": "conts",
      "gp-0": "levels",
      "v1-2": "cont"
    }
  },
  "(method 18 game-info)": {
    "vars": {
      "v1-7": "game-subtasks",
      "a0-6": "i",
      "a1-8": "subtasks",
      "s5-1": "game-perms"
    }
  },
  "(method 25 game-info)": {
    "vars": {
      "gp-0": "game-subtasks",
      "s5-0": "i",
      "s4-0": "subtask",
      "v1-11": "cur-lev",
      "v1-17": "suck-death-count",
      "f0-2": "suck-death-stage"
    }
  },
  "(method 21 game-info)": {
    "vars": {
      "s3-3": "dfault"
    }
  },
  "update-task-masks": {
    "vars": {
      "s5-1": "borrow-eval",
      "s4-1": "game-nodes",
      "s3-0": "i",
      "s2-0": "node",
      "s1-0": "node-open?",
      "s1-1": "node-ev-i",
      "v1-66": "node-open-ev",
      "s5-2": "lev-i",
      "a0-30": "lev"
    }
  },
  "(method 22 level)": {
    "vars": {
      "v1-7": "name",
      "a0-2": "game-subtasks",
      "a1-1": "i",
      "a2-3": "subtask"
    }
  },
  "task-node-by-name": {
    "vars": {
      "s5-0": "game-nodes",
      "s4-0": "i",
      "s3-0": "node"
    }
  },
  "task-resolution-close!": {
    "vars": {
      "v1-1": "game-nodes",
      "a1-0": "i",
      "a2-3": "node"
    }
  },
  "task-close!": {
    "vars": {
      "s5-0": "game-nodes",
      "s4-0": "i",
      "s3-0": "node"
    }
  },
  "task-closed?": {
    "vars": {
      "s5-0": "game-nodes",
      "s4-0": "i",
      "s3-0": "node"
    }
  },
  "open-task-nodes": {
    "vars": {
      "v1-1": "game-nodes",
      "a1-0": "i",
      "a2-3": "node"
    }
  },
  "(method 9 game-task-node-info)": {
    "vars": {
      "s4-0": "task-node-close-func",
      "s2-0": "p-node-count",
      "s0-0": "p-i",
      "s5-1": "game-nodes",
      "s4-1": "i",
      "s3-1": "node"
    }
  },
  "task-node-closed?": {
    "vars": {
      "v1-2": "node"
    }
  },
  "(method 10 game-task-node-info)": {
    "vars": {
      "s5-0": "game-nodes",
      "s4-0": "i",
      "a0-4": "node",
      "v1-20": "ii"
    }
  },
  "task-node-open?": {
    "vars": {
      "v1-1": "game-nodes"
    }
  },
  "(method 11 game-task-node-info)": {
    "vars": {
      "a1-0": "game-nodes",
      "a2-2": "pi",
      "v1-1": "node-info"
    }
  },
  "task-node-open!": {
    "vars": {
      "gp-0": "game-node",
      "s5-0": "p-i"
    }
  },
  "task-node-reset": {
    "vars": {
      "s5-0": "game-nodes",
      "s4-0": "i",
      "s3-0": "node"
    }
  },
  "(method 9 game-task-control)": {
    "vars": {
      "s2-0": "game-nodes",
      "s3-0": "i",
      "s1-0": "node"
    }
  },
  "(method 15 mysql-nav-graph)": {
    "args": ["obj", "edge-id", "node-id"]
  },
  "(method 16 mysql-nav-graph)": {
    "args": ["obj", "edge-id", "node-id"]
  },
  "(method 11 mysql-nav-graph)": {
    "args": ["obj", "node-id"]
  },
  "(method 12 mysql-nav-graph)": {
    "args": ["obj", "edge-id"]
  },
  "(method 19 mysql-nav-graph)": {
    "vars": {
      "s4-0": ["s4-0", "mysql-nav-node"],
      "a0-10": ["a0-10", "mysql-nav-edge"]
    }
  },
  "(method 10 mysql-nav-graph)": {
    "vars": {
      "a0-3": ["a0-3", "mysql-nav-node"],
      "a0-7": ["a0-7", "mysql-nav-edge"],
      "a0-13": ["a0-13", "mysql-nav-visnode"]
    }
  },
  "(method 9 mysql-nav-graph)": {
    "vars": {
      "s0-1": ["nav-node", "mysql-nav-node"],
      "s1-2": ["nav-edge", "mysql-nav-edge"],
      "s1-4": ["nav-visnode", "mysql-nav-visnode"]
    }
  },
  "(method 18 level)": {
    "vars": {
      "s5-0": "mem-mode",
      "v1-5": "slot-in-borrow-from-lev",
      "a0-4": "borrow-from-lev-idx",
      "a1-3": "maybe-borrow-from-lev",
      "a2-5": "check-slot-idx",
      "a2-7": "found-borrow",
      "a1-4": "borrow-from-lev",
      "s2-0": "memory-unused?",
      "v1-17": "bits-to-use",
      "s4-0": "heap-size",
      "s3-0": "offset-in-level-heap"
    }
  },
  "level-update-after-load": {
    "args": ["lev", "lstate"],
    "vars": {
      "s3-0": "drawable-trees",
      "s5-0": "start-time",
      "v1-5": "current-time",
      "s1-0": "login-state-pos",
      "s2-0": "current-tree",
      "s1-1": "tree-array-idx",
      "v1-40": "art-group-array-idx",
      "s2-1": "current-ag",
      "s0-0": "current-array",
      "s2-3": "proto-array",
      "s0-1": "protos",
      "sv-32": "proto",
      "sv-48": "geom-idx",
      "a0-56": "geom",
      "s1-2": "proto2-idx",
      "v1-134": "proto2",
      "s0-2": "envmap-shader",
      "v0-7": "envmap-tex",
      "v1-155": "lev-bsp",
      "f0-6": "close-dist",
      "f1-3": "far-dist",
      "v1-122": "borrower-idx",
      "a0-104": "borrower-heap",
      "v1-225": "end-time"
    }
  },
  "(method 10 load-state)": {
    "vars": {
      "v1-0": "discarded-level",
      "s5-0": "most-recent-load-order",
      "s4-0": "unload-attempt",
      "a0-2": "unload-idx",
      "a1-0": "unload-candidate-idx",
      "a2-3": "unload-candidate-lev",
      "a3-5": "still-wanted",
      "s3-0": "lev-to-unload",
      "a0-10": "all-levels-inactive",
      "s5-1": "no-levels-at-all",
      "v1-8": "desired-levels",
      "a0-17": "want-lev-idx",
      "s4-1": "want-lev-idx-to-load",
      "s3-1": "new-lev",
      "s5-2": "want-lev-i",
      "s4-2": "lev-i",
      "s3-2": "lev",
      "v1-122": "lev-for-vis",
      "a0-53": "num-vis-levs"
    }
  },
  "bsp-camera-asm": {
    "vars": {
      "a3-0": "cam-pos-i1",
      "a3-1": "cam-pos-32",
      "a3-2": "cam-pos-16",
      "a3-3": "cam-pos-8",
      "a3-4": "cam-pos-8m",
      "v1-0": "nodes",
      "a2-0": "nidx",
      "t1-1": "node",
      "t3-0": "front-min",
      "t6-0": "front-min-compare",
      "t0-2": "front-max",
      "t4-0": "front-max-compare",
      "t2-0": "back-min",
      "t7-0": "back-min-compare",
      "t0-3": "back-max",
      "t5-0": "back-max-compare",
      "t0-4": "front-idx",
      "t6-1": "not-f-min",
      "t7-1": "not-b-min",
      "t3-1": "f-flag",
      "t4-2": "f-in-box",
      "t5-2": "b-in-box",
      "t2-1": "b-flag",
      "t1-2": "back-idx"
    }
  },
  "restart-mission": {
    "vars": {
      "a0-2": ["task-mgr", "process"],
      "s4-0": ["s4-0", "connection"],
      "v1-1": ["v1-1", "connection"],
      "s5-1": "cur-lev",
      "s4-1": "game-nodes",
      "s3-0": "i",
      "s2-0": "node",
      "gp-0": "restart?",
      "s5-0": "mgr-status"
    }
  },
  "(method 0 drawable-group)": {
    "args": ["allocation", "type-to-make", "length"],
    "vars": {
      "v0-0": "new-obj"
    }
  },
  "(method 2 drawable-group)": {
    "vars": {
      "s5-0": "idx"
    }
  },
  "(method 8 drawable-group)": {
    "vars": {
      "v1-6": "obj-size",
      "s3-0": "idx"
    }
  },
  "(method 9 drawable-group)": {
    "vars": {
      "s5-0": "idx"
    }
  },
  "(method 10 drawable-group)": {
    "vars": {
      "s3-0": "idx"
    }
  },
  "(method 13 drawable-group)": {
    "vars": {
      "s5-0": "idx"
    }
  },
  "(method 14 drawable-group)": {
    "vars": {
      "s3-0": "idx"
    }
  },
  "(method 15 drawable-group)": {
    "vars": {
      "s4-0": "idx"
    }
  },
  "(method 14 drawable-tree-array)": {
    "vars": {
      "s3-0": "idx"
    }
  },
  "(method 13 drawable-tree-array)": {
    "vars": {
      "s5-0": "idx"
    }
  },
  "(method 10 drawable-tree-array)": {
    "vars": {
      "s3-0": "idx"
    }
  },
  "(method 10 path-control)": {
    "args": ["obj", "ret", "idx", "search-type"],
    "vars": {
      "a1-1": "num-vertices",
      "f0-3": "vert-idx"
    }
  },
  "(method 14 path-control)": {
    "args": ["obj", "ret", "percent", "search-type"]
  },
  "(method 26 path-control)": {
    "args": ["obj", "ret", "idx", "mag"],
    "vars": {
      "v1-0": "num-vertices",
      "f0-3": "vert-idx",
      "f0-4": "capped-idx"
    }
  },
  "(method 13 curve-control)": {
    "args": ["obj", "ret", "idx"]
  },
  "(method 16 curve-control)": {
    "args": ["obj", "ret", "percent"]
  },
  "(method 15 curve-control)": {
    "args": ["obj", "ret", "idx", "mag"]
  },
  "(method 12 path-control)": {
    "args": ["obj", "ret", "idx", "mag"]
  },
  "(method 15 path-control)": {
    "args": ["obj", "ret", "percent", "mag"]
  },
  "(method 13 path-control)": {
    "args": ["obj", "ret", "idx"]
  },
  "(method 12 curve-control)": {
    "args": ["obj", "ret", "percent", "mag"]
  },
  "(method 16 path-control)": {
    "args": ["obj", "ret", "percent", "mag"]
  },
  "(method 22 path-control)": {
    "args": ["obj", "point"],
    "vars": {
      "f30-0": "furthest-dist",
      "s3-0": "given-point",
      "s2-0": "closest-point",
      "f0-5": "dist-to-point",
      "s4-0": "next-point",
      "s5-0": "curr-point",
      "s1-0": "idx",
      "f28-0": "vert-idx"
    }
  },
  "(method 23 path-control)": {
    "args": ["obj", "point"]
  },
  "(method 11 memory-usage-block)": {
    "args": ["obj", "level", "fmt-dest"]
  },
  "(method 14 level)": {
    "args": ["obj", "force?"]
  },
  "mem-size": {
    "args": ["data", "inspect-usage?", "arg2"],
    "vars": {
      "gp-0": "block"
    }
  },
  "(method 9 memory-usage-block)": {
    "vars": {
      "v1-0": "idx"
    }
  },
  "(method 10 memory-usage-block)": {
    "vars": {
      "v0-0": "sum",
      "v1-0": "idx"
    }
  },
  "set-graphics-mode": {
    "vars": {
      "v1-0": "settings",
      "s4-0": "display",
      "s5-0": "video-settings",
      "gp-0": "gs-bank"
    }
  },
  "set-progressive-scan": {
    "args": ["val"]
  },
  "set-aspect-ratio": {
    "args": ["aspect"]
  },
  "set-video-mode": {
    "args": ["tv-format"]
  },
  "(method 41 nav-graph)": {
    "args": ["obj", "idx"]
  },
  "(method 18 nav-node)": {
    "args": ["obj", "ret"]
  },
  "(method 10 align-control)": {
    "args": ["obj", "options", "x", "y", "z"],
    "vars": {
      "a0-1": "process",
      "t9-0": "method-call",
      "v1-4": "transform",
      "t1-0": "data"
    }
  },
  "(method 26 trsqv)": {
    "args": ["obj", "unkBitfield", "limit"],
    "vars": {
      "a0-1": "transv"
    }
  },
  "(method 19 nav-node)": {
    "args": ["obj", "ret"],
    "vars": {
      "f0-1": "angle",
      "s5-0": "sin-cos-result"
    }
  },
  "service-cpads": {
    "vars": {
      "s3-0": "buzz-i",
      "gp-0": "pads",
      "s5-0": "i",
      "s4-0": "pad",
      "s3-1": ["buttons-pushed", "pad-buttons"]
    }
  },
  "(method 16 level)": {
    "args": ["obj", "vis-info", "unused", "in-bsp-vis-string"],
    "vars": {
      "a0-1": "cam-leaf-idx",
      "v1-1": "curr-vis-string-offset",
      "s3-0": "desired-vis-string-offset",
      "s3-1": "vis-buf",
      "s2-0": "lower-flag-bits",
      "s1-0": "spad-start",
      "s0-0": "spad-end",
      "s4-1": "list-len",
      "v1-30": "qwc",
      "v1-33": "comp-mode",
      "v1-35": "qwc2",
      "sv-16": "extra-vis-length",
      "sv-32": "extra-vis-dest",
      "v1-45": "extra-vis-in",
      "a0-25": "extra-vis-idx",
      "a1-9": "vis-byte",
      "s2-1": "vis-ptr",
      "s1-1": "all-vis-ptr",
      "v1-51": "vis-error",
      "v1-55": "unpacked-vis-ptr",
      "a0-42": "final-vis-ptr",
      "a1-22": "all-vis",
      "a2-11": "vis-qwc"
    }
  },
  "elec-gate-post": {
    "vars": {
      "s5-0": "bolt-idx",
      "sv-96": "curr-bolt",
      "gp-0": "num-points",
      "sv-112": "curr-point"
    }
  },
  "(enter idle elec-gate)": {
    "vars": {
      "v1-0": "bolt-idx",
      "a0-3": "bolt",
      "a0-6": "first-ring",
      "a0-9": "second-ring",
      "a1-1": "mode",
      "a1-2": "mode",
      "a1-3": "mode",
      "a2-2": "mode-diff?",
      "a2-12": "mode-diff?",
      "a2-22": "mode-diff?"
    }
  },
  "(enter active elec-gate)": {
    "vars": {
      "v1-7": "bolt-idx",
      "a0-5": "curr-bolt",
      "a1-3": "mode",
      "a2-3": "mode-diff?",
      "a0-8": "first-ring",
      "a1-4": "mode",
      "a0-11": "second-ring",
      "a1-5": "mode",
      "a2-23": "mode-diff?",
      "a2-13": "mode-diff?",
      "v1-10": "vec-idx",
      "gp-0": "vec-pair"
    }
  },
  "(trans active elec-gate)": {
    "vars": {
      "s5-0": "proc-focus",
      "gp-0": "target",
      "gp-1": "focus-trans",
      "a1-4": "evt",
      "v1-20": "attack",
      "a0-8": "game-info",
      "a2-2": "attack-id",
      "s5-2": "bolt-idx"
    }
  },
  "(trans shutdown elec-gate)": {
    "vars": {
      "s5-0": "bolt-idx",
      "gp-0": "go-idle?",
      "s4-0": "left-bolt-0",
      "v1-9": "left-bolt-1",
      "a0-1": "mode",
      "a1-2": "mode-diff?",
      "v1-12": "left-bolt-first-ring",
      "v1-15": "left-bolt-second-ring",
      "a0-2": "mode",
      "a0-3": "mode",
      "a1-12": "mode-diff?",
      "a1-22": "mode-diff?"
    }
  },
  "(method 27 elec-gate)": {
    "args": ["obj", "sparticle-lc"]
  },
  "(method 7 elec-gate)": {
    "vars": {
      "v1-0": "bolt-idx",
      "a2-2": "left-bolt"
    },
    "args": ["obj", "new-addr"]
  },
  "(method 11 elec-gate)": {
    "vars": {
      "s4-0": "bolt-idx",
      "s5-1": "params",
      "s3-0": "left-bolt"
    }
  },
  "(method 29 fort-elec-gate)": {
    "args": ["obj", "scale"]
  },
  "(event idle blocking-plane)": {
    "vars": {
      "v1-0": "evt-type",
      "v1-3": "prim",
      "gp-0": "proc-child-ptr-0",
      "s5-0": "proc-child-0",
      "gp-1": "proc-child-ptr-1",
      "s5-1": "proc-child-1"
    }
  },
  "(method 21 blocking-plane)": {
    "args": ["obj", "vec-pair", "height"]
  },
  "blocking-plane-init-by-other": {
    "args": ["vec-pair", "height"]
  },
  "blocking-plane-destroy": {
    "vars": {
      "gp-0": "child-proc-ptr",
      "s5-0": "child-proc"
    }
  },
  "simple-focus-init-by-other": {
    "vars": {
      "gp-0": "root"
    }
  },
  "simple-nav-sphere-event-handler": {
    "args": ["proc", "arg1", "event-type", "event"],
    "vars": {
      "f0-0": "radius",
      "a0-7": "collide-shape"
    }
  },
  "plat-trans": {
    "vars": {
      "gp-0": "trans"
    }
  },
  "plat-event": {
    "args": ["proc", "arg1", "event-type", "event"],
    "vars": {
      "v1-0": "evt-type"
    }
  },
  "eco-door-event-handler": {
    "args": ["proc", "arg1", "event-type", "event"],
    "vars": {
      "v1-0": "evt-type"
    }
  },
  "(code door-opening eco-door)": {
    "vars": {
      "v1-14": "prim"
    }
  },
  "(code door-open eco-door)": {
    "vars": {
      "v1-3": "prim",
      "f30-0": "dist-from-target",
      "f28-0": "dist-from-camera"
    }
  },
  "(code door-closing eco-door)": {
    "vars": {
      "gp-0": "params"
    }
  },
  "(method 25 eco-door)": {
    "vars": {
      "s5-0": "collision-shape",
      "v1-2": "collision-mesh",
      "v1-5": "prim"
    }
  },
  "(method 11 eco-door)": {
    "vars": {
      "f0-0": "door-scale",
      "v1-8": "state-actor"
    }
  },
  "(method 37 basebutton)": {
    "args": ["obj", "vec", "quat"]
  },
  "(event up-idle basebutton)": {
    "vars": {
      "v1-1": "attack"
    }
  },
  "(event going-down basebutton)": {
    "vars": {
      "v1-0": "evt-type"
    }
  },
  "(code going-down basebutton)": {
    "vars": {
      "gp-0": "activation-script"
    }
  },
  "(event down-idle basebutton)": {
    "vars": {
      "v1-0": "evt-type"
    }
  },
  "(method 38 basebutton)": {
    "args": ["obj", "pressed?"]
  },
  "(method 33 basebutton)": {
    "vars": {
      "s5-1": "channel-0",
      "s5-2": "channel-1"
    }
  },
  "(method 34 basebutton)": {
    "vars": {
      "s5-0": "collision-shape",
      "s4-0": "collision-mesh",
      "v1-12": "prim"
    }
  },
  "basebutton-init-by-other": {
    "args": [
      "process-actor",
      "vec",
      "quat",
      "notify-actor",
      "pressed?",
      "timeout"
    ]
  },
  "(method 36 basebutton)": {
    "args": ["obj", "event-type"],
    "vars": {
      "a1-1": "event",
      "a1-2": "event",
      "s4-0": "actor-group-idx",
      "s3-0": "actor-group",
      "s2-0": "actor-idx",
      "v1-10": "actor",
      "t9-1": "func",
      "t9-0": "func",
      "v1-2": "actor"
    }
  },
  "(method 31 plat)": {
    "vars": {
      "s5-0": "collision-shape",
      "s4-0": "collision-mesh",
      "v1-11": "prim"
    }
  },
  "(method 11 plat)": {
    "vars": {
      "a1-4": "params"
    },
    "args": ["obj", "entity"]
  },
  "(event idle drop-plat)": {
    "vars": {
      "a0-5": "proc-focus",
      "s5-0": "proc-temp",
      "a0-13": "proc-focus"
    }
  },
  "(event idle bouncer)": {
    "vars": {
      "v1-0": "evt-type"
    }
  },
  "(method 24 bouncer)": {
    "vars": {
      "s5-0": "collision-shape",
      "v1-2": "collision-mesh",
      "v1-5": "prim"
    }
  },
  "(method 7 conveyor)": {
    "args": ["obj", "new-addr"]
  },
  "(method 24 conveyor)": {
    "vars": {
      "v1-4": "scale-factor",
      "a0-1": "entity",
      "sv-16": "tag"
    }
  },
  "(method 25 conveyor)": {
    "vars": {
      "v0-1": "sound",
      "v1-1": "actor-options"
    }
  },
  "(method 26 conveyor)": {
    "vars": {
      "s4-0": "vec",
      "a1-2": "sections",
      "a2-0": "section-count",
      "a0-3": "section-idx",
      "v1-8": "section",
      "a1-3": "vec-temp"
    },
    "args": ["obj", "proc-focus"]
  },
  "(method 48 elevator)": {
    "vars": {
      "gp-0": "target",
      "v1-6": "collide-query"
    }
  },
  "(method 41 elevator)": {
    "vars": {
      "a0-1": "entity",
      "a0-2": "entity",
      "a0-3": "entity",
      "a0-4": "entity",
      "a0-5": "entity"
    }
  },
  "ease-value-in-out": {
    "args": ["value", "step-amount"],
    "vars": {
      "f0-0": "step"
    }
  },
  "elevator-event": {
    "args": ["proc", "arg1", "event-type", "event"],
    "vars": {
      "v1-0": "evt-type",
      "v1-8": "proc-focus",
      "v1-20": "next-state-0",
      "v1-48": "next-state-1"
    }
  },
  "(method 47 elevator)": {
    "vars": {
      "s0-0": "path-vertex-idx",
      "sv-32": "path-point",
      "s1-0": "elev-params",
      "f28-0": "smallest-dist",
      "f30-0": "point-idx-tracker",
      "f0-12": "dist"
    }
  },
  "(method 44 elevator)": {
    "vars": {
      "s5-0": "target-temp",
      "a0-2": "target"
    }
  },
  "(method 46 elevator)": {
    "vars": {
      "sv-16": "zero",
      "a0-1": "target"
    }
  },
  "(method 11 elevator)": {
    "args": ["obj", "entity"],
    "vars": {
      "s5-1": "num-path-points",
      "s3-1": "path-point-idx"
    }
  },
  "(method 39 elevator)": {
    "args": ["obj", "path-point-x", "path-point-y"],
    "vars": {
      "s3-0": "point-x",
      "a1-3": "point-y"
    }
  },
  "(method 16 drawable-region-prim)": {
    "args": ["obj", "area-of-interest", "_count", "region-list"],
    "vars": {
      "s2-0": "count"
    }
  },
  "(method 9 region-prim-area)": {
    "args": ["obj", "region-sphere"],
    "vars": {
      "v1-0": "regions-entered",
      "a2-0": "region",
      "a3-0": "idx"
    }
  },
  "(method 10 region-prim-area)": {
    "vars": {
      "v1-0": "regions-exited",
      "a2-0": "region",
      "a3-0": "idx"
    }
  },
  "(method 11 region-prim-area)": {
    "vars": {
      "v1-0": "regions-inside",
      "a2-0": "region",
      "a3-0": "idx"
    }
  },
  "(method 12 region-prim-area)": {
    "vars": {
      "v1-0": "regions-started",
      "a2-0": "region",
      "a3-0": "idx"
    }
  },
  "(method 18 drawable-region-sphere)": {
    "vars": {
      "s4-0": "area-of-interest"
    },
    "args": ["obj", "area"]
  },
  "(method 19 drawable-region-sphere)": {
    "args": ["obj", "area"]
  },
  "(method 18 drawable-region-volume)": {
    "args": ["obj", "area"]
  },
  "add-debug-bound-internal": {
    "args": ["buf", "pts", "num-pts", "color0", "color1", "flip-tex"]
  },
  "add-debug-bound": {
    "args": ["buf", "pts", "c0", "c1", "flash"]
  },
  "(method 9 prototype-inline-array-shrub)": {
    "vars": {
      "s5-0": "bsp-header",
      "s4-0": "shrub-idx",
      "s3-0": "shrub",
      "v1-9": "shrub-i",
      "s2-0": "geo-i",
      "a0-15": "geo"
    }
  },
  "(method 8 prototype-array-tie)": {
    "args": ["obj", "usage", "arg2"],
    "vars": {
      "s3-0": "tie-idx",
      "v1-8": "size-of-tie"
    }
  },
  "(method 8 prototype-bucket-tie)": {
    "args": ["obj", "usage", "arg2"],
    "vars": {
      "v1-13": "name-size",
      "v1-25": "color-size",
      "s3-0": "idx",
      "a0-1": "tie-geom"
    }
  },
  "(method 8 prototype-inline-array-shrub)": {
    "args": ["obj", "usage", "arg2"],
    "vars": {
      "v1-8": "shrub-size",
      "s3-0": "idx"
    }
  },
  "(method 8 prototype-bucket-shrub)": {
    "args": ["obj", "usage", "arg2"],
    "vars": {
      "s3-0": "idx",
      "v1-22": "name-size",
      "a0-5": "geo",
      "v1-5": "proto-shrub-size"
    }
  },
  "drawable-sphere-box-intersect?": {
    "args": ["drawable", "bbox"]
  },
  "instance-sphere-box-intersect?": {
    "args": ["drawable", "tie", "bbox"]
  },
  "instance-tfragment-add-debug-sphere": {
    "args": ["drawable", "tie"]
  },
  "(method 9 los-control)": {
    "args": ["obj", "process", "trans-vec", "radius"],
    "vars": {
      "s2-0": "process-focus",
      "s1-0": "process-source",
      "s1-1": "process-dest",
      "s1-2": "start-pos",
      "v1-20": "distance",
      "s3-1": "cquery",
      "v1-22": "query"
    }
  },
  "(method 12 los-control)": {
    "args": ["obj", "dst"]
  },
  "(method 13 los-control)": {
    "args": ["obj", "proc", "check-interval", "c-spec"]
  },
  "(method 9 enemy-info)": {
    "args": ["obj", "obj-to-copy"]
  },
  "(method 119 enemy)": {
    "args": ["obj", "high"]
  },
  "(method 118 enemy)": {
    "args": ["obj", "low", "high"]
  },
  "(method 121 enemy)": {
    "args": ["obj", "low", "high"]
  },
  "(method 122 enemy)": {
    "args": ["obj", "chance"]
  },
  "(method 12 enemy)": {
    "vars": {
      "gp-0": "draw"
    }
  },
  "(method 53 enemy)": {
    "args": ["obj", "proc-focus"]
  },
  "(method 10 nav-enemy-info)": {
    "args": ["obj", "obj-to-copy"]
  },
  "(method 44 nav-state)": {
    "args": ["obj", "velocity"]
  },
  "scene-looper-init-by-other": {
    "args": ["scene-name"]
  },
  "(code idle scene-looper)": {
    "vars": {
      "gp-1": "player"
    }
  },
  "loop-scene": {
    "args": ["scene-name"]
  },
  "(method 7 rigid-body-platform)": {
    "args": ["obj", "new-addr"]
  },
  "(method 54 rigid-body-platform)": {
    "args": ["obj", "ctrl-point"]
  },
  "(method 50 rigid-body-platform)": {
    "vars": {
      "v1-8": "rigid-body",
      "a1-2": "force-pos",
      "a2-0": "force",
      "f0-0": "force-dist"
    }
  },
  "(method 13 touching-list)": {
    "args": ["obj", "shape1", "shape2"],
    "vars": {
      "v0-0": ["entry", "touching-shapes-entry"]
    }
  },
  "(method 68 ocean)": {
    "vars": {
      "s3-0": "vertices"
    },
    "args": ["obj", "arg1", "facing"]
  },
  "(method 67 ocean)": {
    "vars": {
      "s4-0": "vertices"
    }
  },
  "(method 66 ocean)": {
    "vars": {
      "s4-0": "vertices"
    }
  },
  "(method 65 ocean)": {
    "vars": {
      "s5-0": "vertices"
    }
  },
  "(method 64 ocean)": {
    "vars": {
      "s5-0": "vertices"
    }
  },
  "(method 63 ocean)": {
    "vars": {
      "s4-0": "vertices"
    }
  },
  "(method 62 ocean)": {
    "vars": {
      "s4-0": "vertices"
    }
  },
  "(method 61 ocean)": {
    "vars": {
      "s4-0": "vertices"
    }
  },
  "(method 60 ocean)": {
    "vars": {
      "s4-0": "vertices"
    }
  },
  "(method 21 ocean)": {
    "args": ["obj", "corner-x", "corner-z"]
  },
  "(method 37 control-info)": {
    "vars": {
      "a1-6": "total-offset",
      "a1-8": "bonus-vel",
      "s2-0": "old-iter-cnt",
      "s3-0": "old-in-vel",
      "s4-0": "old-stat-flg",
      "s3-1": "regular-vel",
      "s4-1": "before-regular-vel",
      "s1-0": "b1",
      "s2-1": "a1",
      "v1-32": "b1-nrm-to-grav",
      "f0-7": "b1-nrm-to-grav-vel",
      "f0-14": "ba-dot",
      "v1-67": "align-xz-dir",
      "f0-32": "align-xz-speed"
    }
  },
  "(method 54 collide-shape)": {
    "vars": {
      "v1-3": "proc"
    }
  },
  "(method 42 collide-shape)": {
    "args": ["obj", "other", "cquery"]
  },
  "(method 18 collide-shape-prim-group)": {
    "args": ["obj", "other", "cquery"]
  },
  "(method 19 collide-shape-prim)": {
    "args": ["obj", "other", "cquery"]
  },
  "(method 18 collide-shape-prim-mesh)": {
    "args": ["obj", "other", "cquery"]
  },
  "(method 18 collide-shape-prim-sphere)": {
    "args": ["obj", "other", "cquery"]
  },
  "(method 64 collide-shape-moving)": {
    "args": ["obj", "vel", "check-dist", "amt", "bounce-dist"],
    "vars": {
      "gp-0": "initial-trans",
      "s2-0": "collide-vel",
      "s1-1": "vel-dir"
    }
  },
  "target-collision-low-coverage": {
    "vars": {
      "sv-16": "contact-normal",
      "sv-56": "overhang-nrm",
      "sv-52": "tangent"
    }
  },
  "foreground-draw": {
    "args": ["dc", "dma-buf", "dist-in"],
    "vars": {
      "at-0": "fg-work",
      "a0-1": ["bone-calc", "bone-calculation"],
      "t1-0": "num-bones",
      "a3-3": "bone-mem-size",
      "t0-1": "fg-regs",
      "v1-0": "matrix-mem",
      "t0-2": "matrix-mem2",
      "t1-2": "bflags",
      "t4-0": "f-regs",
      "a1-6": "bone-list",
      "a2-5": "calc-to-add",
      "t2-4": "jnt",
      "t3-0": "bn",
      "t4-1": "count",
      "t5-0": "calc",
      "s5-0": ["dma-ptr", "pointer"],
      "s4-0": "bucket-info",
      "a0-5": "fg-lights",
      "v1-6": "rotated-light-out",
      "a1-8": "inv-cam-rot",
      "s3-0": "geo",
      "s2-0": "effect-mask",
      "s1-0": "effect-idx",
      "v1-40": "extra",
      "v1-41": "tex-scroll-info",
      "v1-70": "ei",
      "v1-71": "tint-info",
      "f1-1": "t-fade-0",
      "f0-4": "t-fade-1",
      "f1-3": "t-interp",
      "f0-6": "t-amount",
      "a0-75": "merc-fade-int",
      "v1-156": "fade-enable",
      "f0-11": "dist-until-gone"
    }
  },
  "dma-add-process-drawable": {
    "args": ["pd", "dc", "flag", "dma-buf"],
    "vars": {
      "s4-0": "fg-bounds",
      "s3-0": "fg-lights",
      "sv-272": "tod",
      "sv-288": "shadow-mask",
      "s0-0": "shadow-mask-not",
      "sv-304": "lev-idx-for-mood",
      "s1-1": "light-idx",
      "s2-1": "lg",
      "v1-53": "packed-shadow-vals",
      "a0-28": "light-idx",
      "a2-8": "light-pal-idx",
      "s1-2": "fg-light-lev-idx",
      "v1-62": "lev",
      "s0-1": "light-hash",
      "sv-320": "my-origin",
      "sv-336": "lev-mood",
      "v0-6": "light-lookup-result",
      "sv-352": "light-result-bucket",
      "sv-368": "index-ptr",
      "sv-384": "index-index",
      "a1-49": "light-sphere",
      "v1-73": "palette-idx",
      "f0-12": "interp",
      "s1-3": "target-shadow-dir",
      "s0-2": "current-shadow-dir",
      "f30-0": "shadow-dir-w",
      "v1-109": "fg-dist",
      "s3-1": "lod-idx",
      "f30-1": "dist-w",
      "v1-133": "src-lev",
      "f0-26": "corrected-dist",
      "a0-64": "tex-use",
      "a1-54": "use-fg-idx",
      "a2-13": "use-idx",
      "t0-0": "tex-lod"
    }
  },
  "(method 0 joint-exploder-tuning)": {
    "vars": {
      "v0-0": ["v0-0", "joint-exploder-tuning"]
    }
  },
  "(method 181 gator)": {
    "vars": {
      "s4-0": ["s4-0", "art-joint-anim"]
    }
  },
  "(code target-running-attack)": {
    "vars": {
      "t1-6": ["t1-6", "sound-name"]
    }
  },
  "(method 9 bot-speech-list)": {
    "vars": {
      "s2-0": "sp-indexes",
      "s1-0": "last-idx",
      "s0-0": "idx",
      "v1-37": "flags"
    },
    "args": ["sp-list", "bot", "sp-info", "arg3"]
  },
  "(method 182 bot)": {
    "vars": {
      "s5-0": "bot-root",
      "a0-7": "proc-vel",
      "v1-4": "targ-pos"
    },
    "args": ["obj", "turn-info", "proc", "arg3"]
  },
  "(method 223 bot)": {
    "vars": {
      "gp-0": "focus",
      "s3-0": "focus-proc",
      "v1-1": "timer",
      "s4-1": "cquery"
    }
  },
  "(method 213 bot)": {
    "vars": {
      "v1-0": "course",
      "a0-2": "waypoint-count",
      "a2-1": "i",
      "s4-0": "waypoint",
      "s5-1": "on-skip",
      "t9-4": "on-set",
      "s3-0": "mesh-idx"
    },
    "args": ["obj", "id", "skipped?"]
  },
  "(method 215 bot)": {
    "vars": {
      "s5-0": "skip-id"
    }
  },
  "(method 205 bot)": {
    "args": ["obj", "scene", "grab?"]
  },
  "(method 207 bot)": {
    "args": ["obj", "sound"]
  },
  "(method 206 bot)": {
    "args": ["obj", "idx"],
    "vars": {
      "s5-0": "speech",
      "gp-0": "course",
      "a1-4": "proc",
      "t2-0": "hold-time",
      "v1-5": "tuning"
    }
  },
  "(method 211 bot)": {
    "vars": {
      "v1-1": "speeches",
      "a0-2": "i",
      "a1-1": "speech"
    }
  },
  "(method 217 bot)": {
    "args": ["obj", "idx"],
    "vars": {
      "v1-2": "speech"
    }
  },
  "(method 189 bot)": {
    "vars": {
      "s3-0": "sphere",
      "gp-0": "focus",
      "f0-0": "enemy-dist",
      "s4-0": ["coll-spec", "collide-spec"],
      "a0-5": "next-actor",
      "a1-1": "cshape",
      "a1-2": "ccore",
      "a1-26": "enemy",
      "s2-0": "proc",
      "s3-1": "i",
      "v1-27": "actor"
    }
  },
  "(method 184 bot)": {
    "vars": {
      "s5-0": "course",
      "s4-0": "i",
      "s3-0": "spot",
      "a2-2": "spot-id"
    }
  },
  "(method 197 bot)": {
    "vars": {
      "s5-0": "mission-failed?",
      "a0-7": "master-handle",
      "a1-2": "fail-params"
    }
  },
  "(method 201 bot)": {
    "vars": {
      "f0-0": "rating",
      "v1-0": "enemy-dist"
    },
    "args": ["obj", "enemy", "arg2"]
  },
  "(method 220 bot)": {
    "args": ["obj", "channel"]
  },
  "(method 214 bot)": {
    "vars": {
      "a1-0": "fproc"
    }
  },
  "(method 208 bot)": {
    "vars": {
      "a1-0": "target-trans",
      "v1-4": "bot-root"
    }
  },
  "(method 194 bot)": {
    "args": ["obj", "spot", "bot-trans", "arg3"]
  },
  "(method 209 bot)": {
    "args": ["obj", "channel"]
  },
  "(method 218 bot)": {
    "args": ["obj", "idx"]
  },
  "(method 219 bot)": {
    "args": ["obj", "spot"]
  },
  "(method 202 bot)": {
    "vars": {
      "s2-0": "i",
      "s3-0": "bot-trans",
      "f0-0": "spot-dist",
      "s1-0": "spot",
      "gp-0": "spot-idx"
    },
    "args": ["obj", "num-spots", "spot-indices"]
  },
  "(method 203 bot)": {
    "vars": {
      "a1-2": "idx"
    }
  },
  "(method 9 bot-speech-list-shuffle)": {
    "args": ["obj", "bot", "sp-info", "sp-flags"],
    "vars": {
      "v1-1": "course-cookie",
      "s2-0": "history-mask",
      "s0-0": "speech-idx",
      "s1-0": "last-idx"
    }
  },
  "(method 204 bot)": {
    "vars": {
      "a1-2": "idx"
    }
  },
  "(method 224 bot)": {
    "vars": {
      "t9-0": "check-too-far-func",
      "gp-0": "result",
      "v1-0": "too-far-check"
    }
  },
  "(method 195 bot)": {
    "args": ["obj", "fproc"]
  },
  "(method 11 hip-door-b)": {
    "vars": {
      "s5-0": "cshape",
      "s4-0": "cshape-group",
      "v1-8": "cshape-mesh",
      "v1-10": "cshape-mesh2",
      "v1-13": "root"
    },
    "args": ["obj", "entiy"]
  },
  "(method 11 hip-mirror)": {
    "args": ["obj", "entity"]
  },
  "hiphog-activate": {
    "vars": {
      "a0-1": "mirror"
    }
  },
  "birth-func-rotate-minute": {
    "vars": {
      "gp-0": "quat",
      "a1-1": "temp-vec",
      "v1-0": "tod",
      "f0-1": "curr-minutes"
    }
  },
  "birth-func-rotate-hour": {
    "vars": {
      "gp-0": "quat",
      "a1-1": "temp-vec",
      "v1-0": "tod",
      "f0-1": "curr-hours"
    }
  },
  "birth-func-rotate-second": {
    "vars": {
      "gp-0": "quat",
      "a1-1": "temp-vec",
      "v1-0": "tod",
      "f0-1": "curr-seconds"
    }
  },
  "hiphog-mirror-sheen-func": {
    "vars": {
      "a2-2": "curr-ripple-wave",
      "v1-4": "prev-ripple-wave"
    }
  },
  "(method 22 krew-collection-item)": {
    "vars": {
      "gp-0": "query",
      "s4-0": "on-ground?",
      "v1-5": "_query",
      "f0-6": "dist"
    }
  },
  "(trans idle krew-collection-item)": {
    "vars": {
      "v1-0": "target",
      "gp-0": "vec",
      "f0-1": "dist-from-target",
      "f1-1": "pickup-dist",
      "a1-4": "vehicle"
    }
  },
  "(code idle krew-collection-item)": {
    "vars": {
      "gp-0": "beam-params",
      "v1-0": "beam-location"
    }
  },
  "krew-collection-item-spawn": {
    "vars": {
      "gp-0": "new-krew-item",
      "v1-1": "new-proc"
    },
    "args": ["proc", "position"]
  },
  "krew-collection-item-init-by-other": {
    "args": ["position"]
  },
  "(anon-function 5 collection-task)": {
    "vars": {
      "s5-0": "traffic-obj-params",
      "gp-0": "traffic-manager"
    }
  },
  "(anon-function 3 collection-task)": {
    "vars": {
      "gp-0": "task-count",
      "a0-6": "krew-item"
    }
  },
  "(anon-function 2 collection-task)": {
    "vars": {
      "f0-0": "min-start-distance",
      "v1-2": "moved-beyond-start?"
    }
  },
  "check-drop-level-ruins-rubble": {
    "vars": {
      "gp-0": "vec"
    }
  },
  "check-drop-level-ruins-tower-userdata-nosplat": {
    "vars": {
      "s3-0": "vec"
    }
  },
  "check-drop-level-ruins-tower-userdata": {
    "vars": {
      "s3-0": "vec"
    }
  },
  "ruins-slide-sparks": {
    "args": ["arg0", "position"],
    "vars": {
      "t9-0": "launch-func",
      "a0-1": "2d-sys",
      "v1-1": "sp-launcher",
      "a2-0": "matrix"
    }
  },
  "(post idle flag)": {
    "vars": {
      "f0-1": "flag-scale"
    }
  },
  "(method 11 ruins-precipice)": {
    "vars": {
      "s4-0": "cshape",
      "v1-2": "cshape-mesh"
    }
  },
  "(method 49 cpad-elevator)": {
    "vars": {
      "v1-3": "prim"
    },
    "args": ["obj", "collide-with-jak?"]
  },
  "(method 45 cpad-elevator)": {
    "vars": {
      "gp-0": "target",
      "a0-2": "target-proc",
      "v1-1": "target-pos",
      "gp-2": "dist-from-center"
    }
  },
  "(method 43 cpad-elevator)": {
    "args": ["obj", "vec", "point-a", "point-b"],
    "vars": {
      "s4-0": "path-point-a",
      "a0-3": "path-point-b",
      "v1-3": "elevator-trans"
    }
  },
  "(enter running cpad-elevator)": {
    "vars": {
      "t9-0": "func"
    }
  },
  "(code running cpad-elevator)": {
    "vars": {
      "gp-0": "frame-counter"
    }
  },
  "(exit running cpad-elevator)": {
    "vars": {
      "t9-3": "func"
    }
  },
  "(enter arrived cpad-elevator)": {
    "vars": {
      "t9-0": "func"
    }
  },
  "(method 33 cpad-elevator)": {
    "vars": {
      "s5-0": "last-path-index"
    }
  },
  "(method 31 cpad-elevator)": {
    "vars": {
      "s5-0": "cshape-moving",
      "s4-0": "prim-group",
      "v1-15": "prim-mesh-for-jak",
      "v1-17": "prim-mesh",
      "v1-20": "root-prim"
    }
  },
  "under-sig-red-shot-overhead": {
    "vars": {
      "s4-0": "part",
      "t9-1": "activate-func"
    }
  },
  "under-sig-red-shot-grunt": {
    "vars": {
      "a2-2": "beam-end",
      "s5-0": "part",
      "s4-0": "activate-func"
    },
    "args": ["arg0", "arg1", "arg2"]
  },
  "(anon-function 2 under-scenes)": {
    "vars": {
      "gp-0": "vec1",
      "s5-0": "vec2"
    }
  },
  "canyon-draw-beam": {
    "args": ["point-a", "point-b"],
    "vars": {
      "a2-1": "displacement"
    }
  },
  "canyon-draw-beam-lens": {
    "args": ["point-a", "point-b"],
    "vars": {
      "a2-1": "displacement"
    }
  },
  "canyon-draw-beam-statue": {
    "args": ["point-a", "point-b"],
    "vars": {
      "a2-1": "displacement"
    }
  },
  "(method 24 water-anim-mincan)": {
    "vars": {
      "t9-0": "func",
      "v1-2": "ripple-control"
    }
  },
  "mincan-lighthouse-lens-init-by-other": {
    "args": ["arg0", "entity"]
  },
  "(method 11 mincan-lens)": {
    "vars": {
      "s4-0": "cshape",
      "s3-0": "prim-group",
      "v1-8": "mesh-1",
      "v1-10": "mesh-2",
      "v1-12": "mesh-3",
      "v1-14": "mesh-4",
      "v1-16": "mesh-5",
      "v1-18": "mesh-6",
      "v1-20": "mesh-7",
      "v1-23": "root-prim"
    }
  },
  "(method 3 water-anim-mincan)": {
    "vars": {
      "t9-0": "func"
    }
  },
  "(method 3 mincan-lighthouse-lens)": {
    "vars": {
      "t9-0": "func"
    }
  },
  "(method 30 gun-dummy)": {
    "vars": {
      "f0-0": "total-time",
      "v1-0": ["curr-frame", "tpath-control-frame"]
    }
  },
  "(method 29 gun-dummy)": {
    "vars": {
      "s4-0": "path",
      "s5-0": "curr-path-command",
      "a1-0": "event-msg-block",
      "v0-1": "ret"
    }
  },
  "(method 20 gun-dummy)": {
    "vars": {
      "v1-0": "root",
      "v0-0": "vec"
    }
  },
  "(event idle gun-dummy)": {
    "vars": {
      "s5-0": "attack-info",
      "s5-1": "proc-draw",
      "gp-1": "cshape"
    }
  },
  "(post idle gun-dummy)": {
    "vars": {
      "gp-2": "vec-to-target"
    }
  },
  "(method 28 gun-dummy)": {
    "vars": {
      "s5-0": "cshape-moving",
      "v1-6": "prim-mesh",
      "v1-9": "root-prim"
    }
  },
  "(method 31 gun-dummy)": {
    "vars": {
      "v1-19": "path"
    }
  },
  "(method 32 gun-dummy-a)": {
    "vars": {
      "v1-1": "root-prim",
      "s5-1": "exploder-tuning"
    }
  },
  "(method 32 gun-dummy-b)": {
    "vars": {
      "s5-1": "exploder-tuning",
      "v1-1": "root-prim"
    }
  },
  "(method 32 gun-dummy-c)": {
    "vars": {
      "v1-1": "root-prim",
      "s5-1": "exploder-tuning"
    }
  },
  "(method 32 gun-dummy-big)": {
    "vars": {
      "v1-1": "root-prim",
      "s5-1": "exploder-tuning"
    }
  },
  "(method 32 gun-dummy-gold)": {
    "vars": {
      "v1-1": "root-prim",
      "s5-1": "exploder-tuning"
    }
  },
  "(method 32 gun-dummy-peace)": {
    "vars": {
      "v1-1": "root-prim",
      "s5-1": "exploder-tuning"
    }
  },
  "(method 32 gun-cit-a)": {
    "vars": {
      "v1-1": "root-prim",
      "s5-1": "exploder-tuning"
    }
  },
  "(method 32 gun-cit-b)": {
    "vars": {
      "v1-1": "root-prim",
      "s5-1": "exploder-tuning"
    }
  },
  "(method 32 gun-cit-c)": {
    "vars": {
      "v1-1": "root-prim",
      "s5-1": "exploder-tuning"
    }
  },
  "(method 32 gun-cit-d)": {
    "vars": {
      "v1-1": "root-prim",
      "s5-1": "exploder-tuning"
    }
  },
  "gun-dummy-init-by-other": {
    "args": ["manager", "path-info"]
  },
  "gun-dummy-a-init-by-other": {
    "args": ["manager", "path-info"]
  },
  "gun-dummy-b-init-by-other": {
    "args": ["manager", "path-info"]
  },
  "gun-dummy-c-init-by-other": {
    "args": ["manager", "path-info"]
  },
  "gun-dummy-big-init-by-other": {
    "args": ["manager", "path-info"]
  },
  "gun-dummy-gold-init-by-other": {
    "args": ["manager", "path-info"]
  },
  "gun-dummy-peace-init-by-other": {
    "args": ["manager", "path-info"]
  },
  "gun-cit-a-init-by-other": {
    "args": ["manager", "path-info"]
  },
  "gun-cit-b-init-by-other": {
    "args": ["manager", "path-info"]
  },
  "gun-cit-c-init-by-other": {
    "args": ["manager", "path-info"]
  },
  "gun-cit-d-init-by-other": {
    "args": ["manager", "path-info"]
  },
  "attach-pod-part": {
    "vars": {
      "gp-0": "sub-change-time"
    }
  },
  "(event idle market-object)": {
    "vars": {
      "a1-2": "attack-info",
      "a2-1": "attacking-proc"
    }
  },
  "(code die market-object)": {
    "vars": {
      "v1-3": "root-prim",
      "gp-1": "frame"
    }
  },
  "(method 11 market-basket-a)": {
    "vars": {
      "s4-0": "cshape",
      "v1-2": "prim-mesh",
      "v1-5": "root-prim"
    }
  },
  "(method 11 market-basket-b)": {
    "vars": {
      "s4-0": "cshape",
      "v1-2": "prim-mesh",
      "v1-5": "root-prim"
    }
  },
  "(method 11 market-crate)": {
    "vars": {
      "s4-0": "cshape",
      "v1-5": "root-prim",
      "v1-2": "prim-mesh"
    }
  },
  "(method 11 market-sack-a)": {
    "vars": {
      "s4-0": "cshape",
      "v1-2": "prim-mesh",
      "v1-5": "root-prim"
    }
  },
  "(method 11 market-sack-b)": {
    "vars": {
      "s4-0": "cshape",
      "v1-2": "prim-mesh",
      "v1-5": "root-prim"
    }
  },
  "market-activate": {
    "vars": {
      "v1-0": "name",
      "gp-0": "int-arr"
    }
  },
  "check-drop-level-stadium-drop-userdata": {
    "vars": {
      "s3-0": "vec"
    }
  },
  "(event idle fort-floor-spike)": {
    "vars": {
      "s4-0": "proc-draw",
      "s3-1": "spike-quat",
      "s4-1": "touched-from-dir",
      "a1-8": "evt",
      "v1-11": "attack-info",
      "v0-0": "frame-count"
    }
  },
  "(method 22 fort-floor-spike-c)": {
    "vars": {
      "s4-0": "prim-group",
      "s5-0": "cshape-moving",
      "sv-16": "prim-mesh",
      "v1-24": "root-prim"
    }
  },
  "(method 21 fort-floor-spike-c)": {
    "vars": {
      "a0-3": "channel"
    }
  },
  "movie-consite-metalkor-shot-draw-fire": {
    "vars": {
      "s5-1": "displacement"
    }
  },
  "(exit zap canyon-lightning-thingy)": {
    "vars": {
      "a0-2": "control",
      "a1-0": "mode",
      "a2-1": "control-mode"
    }
  },
  "(method 7 canyon-lightning-thingy)": {
    "vars": {
      "v1-0": "index"
    }
  },
  "(anon-function 1 palace-scenes)": {
    "vars": {
      "f30-0": "frame-num"
    }
  },
  "(method 11 throne-throne)": {
    "args": ["obj", "entity"],
    "vars": {
      "s4-0": "cshape",
      "s3-0": "prim-group",
      "v1-8": "prim-mesh",
      "v1-11": "root-prim"
    }
  },
  "(method 137 sew-gunturret)": {
    "args": ["obj", "aim-at-target?"],
    "vars": {
      "a0-2": "target-proc",
      "s5-4": "matrix"
    }
  },
  "(method 138 sew-gunturret)": {
    "vars": {
      "a0-2": "target-proc",
      "a1-5": "cquery",
      "v1-17": "_cquery"
    }
  },
  "(method 140 sew-gunturret)": {
    "args": ["obj", "fire-sound?"],
    "vars": {
      "s4-0": "proj-params",
      "s3-0": "temp-vec"
    }
  },
  "(exit hostile sew-gunturret)": {
    "vars": {
      "t9-0": "func"
    }
  },
  "(code hostile sew-gunturret)": {
    "vars": {
      "gp-1": "frame-counter",
      "gp-2": "fire-sound?",
      "s5-1": "frames",
      "gp-3": "_frame-counter"
    }
  },
  "(trans stare sew-gunturret)": {
    "vars": {
      "t9-0": "func"
    }
  },
  "(method 74 sew-gunturret)": {
    "vars": {
      "a1-10": "evt",
      "v1-17": "attack-info",
      "a0-4": "game-info",
      "a2-2": "id"
    },
    "args": ["obj", "proc", "arg2", "event-type", "event"]
  },
  "(enter die sew-gunturret)": {
    "vars": {
      "v1-3": "root-prim"
    }
  },
  "(code die sew-gunturret)": {
    "vars": {
      "gp-0": "exploder-tuning",
      "gp-2": "vec",
      "s5-2": "frame-counter",
      "gp-3": "_frame-counter"
    }
  },
  "(method 114 sew-gunturret)": {
    "vars": {
      "s5-0": "cshape",
      "s4-0": "prim-group",
      "v1-14": "prim-sphere",
      "v1-16": "_prim-sphere",
      "v1-19": "root-prim"
    }
  },
  "(method 98 sew-gunturret)": {
    "vars": {
      "f0-2": "dist"
    },
    "args": ["obj", "proc"]
  },
  "(method 141 sew-gunturret)": {
    "vars": {
      "s5-0": "turret-params"
    }
  },
  "(method 141 pal-gun-turret)": {
    "vars": {
      "s5-0": "turret-params"
    }
  },
  "(method 74 gator)": {
    "args": ["obj", "proc", "arg2", "event-type", "event"]
  },
  "(method 180 gator)": {
    "vars": {
      "a0-3": "matrix"
    }
  },
  "(method 55 gator)": {
    "vars": {
      "t9-0": "func"
    }
  },
  "(method 107 gator)": {
    "vars": {
      "gp-0": "enemy-target"
    }
  },
  "(method 98 gator)": {
    "vars": {
      "s4-0": "target-pos"
    }
  },
  "(trans hostile gator)": {
    "vars": {
      "t9-0": "func",
      "a0-1": "enemy-target",
      "a0-4": "nav-state",
      "gp-1": "dir-to-target"
    }
  },
  "(code hostile gator)": {
    "vars": {
      "f30-0": "circle-for"
    }
  },
  "(enter attack-forward gator)": {
    "vars": {
      "v1-2": "_self",
      "v1-5": "__self",
      "v1-8": "nav-state",
      "v1-12": "game-info",
      "v0-0": "id"
    }
  },
  "(trans attack-forward gator)": {
    "vars": {
      "gp-0": "focus",
      "v1-16": "nav",
      "v1-18": "_nav",
      "a1-2": "nav-state",
      "gp-1": "velocity",
      "v1-24": "_nav-state",
      "a0-19": "__nav-state",
      "v1-27": "target-pos"
    }
  },
  "(code attack-forward gator)": {
    "vars": {
      "a2-2": "nav-state",
      "a1-4": "target-pos"
    }
  },
  "(code pacing gator)": {
    "vars": {
      "f30-0": "circle-for?"
    }
  },
  "(trans stare gator)": {
    "vars": {
      "t9-0": "func"
    }
  },
  "(code stare gator)": {
    "vars": {
      "f30-0": "circle-for?"
    }
  },
  "(method 114 gator)": {
    "vars": {
      "s5-0": "cshape",
      "s4-0": "prim-group",
      "v1-13": "prim-sphere-1",
      "v1-15": "prim-sphere-2",
      "v1-17": "prim-sphere-3",
      "v1-19": "prim-sphere-4",
      "v1-21": "root-prim"
    }
  },
  "(method 115 gator)": {
    "vars": {
      "v1-5": "nav"
    }
  },
  "(method 43 sew-elevator)": {
    "args": ["obj", "arg1", "point-a", "point-b"],
    "vars": {
      "v1-3": "elevator-pos",
      "s4-0": "path-point-a",
      "a0-3": "path-point-b"
    }
  },
  "(method 45 sew-elevator)": {
    "vars": {
      "gp-0": "target",
      "a0-2": "target-proc",
      "v1-1": "target-pos",
      "gp-2": "dist-from-center"
    }
  },
  "(method 49 sew-elevator)": {
    "vars": {
      "v1-3": "prim-group"
    },
    "args": ["obj", "collide-with-jak?"]
  },
  "(enter running sew-elevator)": {
    "vars": {
      "t9-0": "func"
    }
  },
  "(post running sew-elevator)": {
    "vars": {
      "t9-0": "func"
    }
  },
  "(enter arrived sew-elevator)": {
    "vars": {
      "t9-0": "func"
    }
  },
  "(method 41 sew-elevator)": {
    "vars": {
      "t9-0": "func"
    }
  },
  "(method 31 sew-elevator)": {
    "vars": {
      "s5-0": "cshape",
      "s4-0": "prim-group",
      "v1-15": "prim-mesh-1",
      "v1-17": "prim-mesh-2",
      "v1-20": "root-prim"
    }
  },
  "(enter turn sew-valve)": {
    "vars": {
      "gp-1": "data",
      "v1-5": "group-idx",
      "a0-4": "actor-idx",
      "a1-5": "actor"
    }
  },
  "(method 11 sew-valve)": {
    "vars": {
      "s4-0": "cshape",
      "v1-6": "prim-sphere",
      "v1-9": "root-prim",
      "v1-22": "data",
      "sv-16": "tag-1",
      "sv-32": "tag-2"
    },
    "args": ["obj", "entity"]
  },
  "sew-mar-statue-debris-init-by-other": {
    "vars": {
      "gp-0": "cshape",
      "s5-0": "prim-group",
      "v1-9": "prim-mesh-1",
      "v1-11": "prim-mesh-2",
      "v1-13": "prim-mesh-3",
      "v1-16": "root-prim",
      "gp-1": "parent-proc"
    }
  },
  "sew-mar-statue-debris-b-init-by-other": {
    "vars": {
      "gp-0": "parent-proc"
    }
  },
  "(enter hidden sew-mar-statue)": {
    "vars": {
      "v1-1": "root-prim"
    }
  },
  "(method 11 sew-mar-statue)": {
    "vars": {
      "s4-0": "cshape",
      "v1-2": "prim-mesh",
      "v1-5": "root-prim"
    },
    "args": ["obj", "entity"]
  },
  "(method 11 sew-grill)": {
    "args": ["obj", "entity"]
  },
  "(method 11 sew-wall)": {
    "args": ["obj", "entity"],
    "vars": {
      "s3-0": "data",
      "s5-0": "art-group",
      "s2-0": "cshape",
      "s1-0": "prim-group",
      "v1-19": "prim-mesh-1",
      "v1-21": "prim-mesh-2",
      "v1-23": "prim-mesh-3",
      "v1-25": "prim-mesh-4",
      "v1-27": "prim-mesh-5",
      "v1-30": "root-prim",
      "s5-1": "channel",
      "s4-1": "_art-group",
      "v1-51": "game-info",
      "a0-43": "id"
    }
  },
  "(method 11 sew-mine-b)": {
    "args": ["obj", "entity"],
    "vars": {
      "s4-0": "cshape",
      "s3-0": "prim-mesh",
      "v1-11": "root-prim",
      "a0-11": "_entity"
    }
  },
  "(method 11 sew-mine-a)": {
    "args": ["obj", "entity"],
    "vars": {
      "s4-0": "cshape",
      "s3-0": "prim-mesh",
      "v1-11": "root-prim"
    }
  },
  "(method 11 sew-catwalk)": {
    "args": ["obj", "entity"],
    "vars": {
      "s4-0": "cshape",
      "s3-0": "prim-group",
      "s0-0": "_prim-mesh",
      "v1-28": "root-prim"
    }
  },
  "(code fall sew-catwalk)": {
    "vars": {
      "s5-0": "art-group",
      "s4-0": "art",
      "s5-1": "anim"
    }
  },
  "(event idle sew-mine)": {
    "vars": {
      "s4-0": "_proc",
      "gp-0": "focus-proc",
      "a1-7": "evt",
      "v1-9": "attack-info",
      "a2-3": "game-info",
      "a3-2": "id"
    }
  },
  "(code die sew-mine)": {
    "vars": {
      "gp-2": "part",
      "t9-6": "func",
      "gp-3": "frame-counter"
    }
  },
  "(post idle sew-mine-b)": {
    "vars": {
      "t9-0": "func",
      "f30-0": "ocean-base-height",
      "f0-0": "period"
    }
  },
  "(method 29 sew-wall)": {
    "vars": {
      "s4-0": "target",
      "f0-0": "dist-from-wall",
      "f2-0": "deadly-radius",
      "f1-0": "prev-deadly-radius",
      "s5-1": "cquery",
      "a1-4": "evt",
      "v1-15": "attack-info"
    }
  },
  "(code hit sew-wall)": {
    "vars": {
      "s5-1": "anim",
      "a0-14": "_root-prim",
      "a1-11": "collide-with",
      "v1-22": "collide-as",
      "v1-4": "root-prim",
      "s5-0": "art-group"
    }
  },
  "(trans waiting sew-scare-grunt)": {
    "vars": {
      "s5-0": "target",
      "gp-0": "target-proc"
    }
  },
  "(enter scare sew-scare-grunt)": {
    "vars": {
      "v1-2": "actor",
      "gp-0": "actor-proc"
    }
  },
  "(code scare sew-scare-grunt)": {
    "vars": {
      "a2-0": "anim",
      "v1-8": "root-prim"
    }
  },
  "(post scare sew-scare-grunt)": {
    "vars": {
      "f30-0": "scale",
      "gp-1": "set-sound-param",
      "a1-5": "position",
      "s5-1": "_self"
    }
  },
  "(exit scare sew-scare-grunt)": {
    "vars": {
      "a0-0": "actor",
      "v1-0": "actor-proc"
    }
  },
  "(method 114 sew-scare-grunt)": {
    "vars": {
      "s5-0": "cshape",
      "s4-0": "prim-group",
      "v1-15": "prim-sphere-1",
      "v1-17": "prim-sphere-2",
      "v1-19": "prim-sphere-3",
      "v1-21": "prim-sphere-4",
      "v1-23": "prim-sphere-5",
      "v1-25": "prim-sphere-6",
      "v1-28": "root-prim"
    }
  },
  "(method 115 sew-scare-grunt)": {
    "vars": {
      "t9-1": "func"
    }
  },
  "(method 20 sew-blade)": {
    "vars": {
      "f0-2": "ocean-base-height"
    }
  },
  "(event idle sew-single-blade)": {
    "vars": {
      "s4-0": "_proc",
      "gp-0": "hit-proc",
      "s4-2": "hit-direction",
      "a1-6": "evt",
      "a0-14": "attack-info"
    }
  },
  "(method 11 sew-single-blade)": {
    "vars": {
      "s4-0": "cshape",
      "s3-0": "prim-mesh",
      "v1-17": "root-prim",
      "v1-35": "game-info",
      "a0-19": "id"
    }
  },
  "sew-tri-blade-joint-callback": {
    "vars": {
      "gp-0": "blade",
      "s5-0": "matrix"
    }
  },
  "(event idle sew-tri-blade)": {
    "vars": {
      "s5-0": "_proc",
      "a0-2": "hit-proc",
      "a1-6": "evt",
      "v1-5": "attack-info"
    }
  },
  "(method 11 sew-tri-blade)": {
    "vars": {
      "s4-0": "cshape"
    },
    "args": ["obj", "entity"]
  },
  "(method 11 sew-light-switch)": {
    "args": ["obj", "entity"],
    "vars": {
      "sv-16": "tag",
      "v1-6": "data"
    }
  },
  "(method 11 sew-twist-blade)": {
    "args": ["obj", "entity"],
    "vars": {
      "s4-0": "cshape",
      "s3-0": "prim-mesh",
      "v1-17": "root-prim",
      "v1-34": "game-info",
      "a0-18": "id"
    }
  },
  "(method 11 sew-multi-blade)": {
    "args": ["obj", "entity"],
    "vars": {
      "s4-0": "cshape",
      "s3-0": "prim-mesh",
      "v1-17": "root-prim",
      "v1-34": "game-info",
      "a0-18": "id"
    }
  },
  "(method 11 sew-arm-blade)": {
    "args": ["obj", "entity"],
    "vars": {
      "s4-0": "cshape",
      "s3-0": "prim-mesh",
      "v1-17": "root-prim",
      "v1-34": "game-info",
      "a0-18": "id"
    }
  },
  "(event idle sew-multi-blade)": {
    "vars": {
      "s4-0": "_proc",
      "gp-0": "hit-proc",
      "s4-2": "hit-direction",
      "a0-14": "attack-info",
      "a1-6": "evt"
    }
  },
  "(event idle sew-twist-blade)": {
    "vars": {
      "s4-0": "_proc",
      "gp-0": "hit-proc",
      "s4-2": "hit-direction",
      "a1-6": "evt",
      "a0-14": "attack-info",
      "v1-13": "root-prim"
    }
  },
  "(trans idle sew-twist-blade)": {
    "vars": {
      "v1-7": "root-prim",
      "a1-0": "overlap-params"
    }
  },
  "(event idle sew-light-switch)": {
    "vars": {
      "s5-0": "_proc",
      "v1-6": "target-proc"
    }
  },
  "(method 22 sew-light-switch)": {
    "vars": {
      "s5-0": "cshape",
      "v1-6": "prim-mesh",
      "v1-9": "root-prim"
    }
  },
  "(method 23 sew-light-switch)": {
    "vars": {
      "s4-0": "group-idx",
      "s3-0": "group",
      "s2-0": "actor-idx",
      "v1-5": "actor",
      "a1-1": "evt",
      "t9-0": "func"
    },
    "args": ["obj", "event-type"]
  },
  "(event idle sew-light-control)": {
    "vars": {
      "v0-0": "actor"
    }
  },
  "(post idle sew-light-control)": {
    "vars": {
      "gp-0": "target",
      "a0-1": "target-proc",
      "a0-2": "switch",
      "v1-2": "switch-proc",
      "gp-1": "switch-pressed?",
      "v1-4": "turret",
      "a0-5": "turret-proc",
      "a2-0": "should-flash?"
    }
  },
  "(method 15 sew-light-control)": {
    "args": ["obj", "switched-on?", "should-turret-flash?"]
  },
  "sew-light-control-init-by-other": {
    "args": ["switch", "turret"]
  },
  "sewer-drop2-birth-func": {
    "vars": {
      "s4-0": "cquery",
      "v1-6": "_cquery"
    }
  },
  "(method 109 fodder)": {
    "vars": {
      "t9-0": "parent-method"
    }
  },
  "(method 110 fodder)": {
    "vars": {
      "t9-0": "parent-method"
    }
  },
  "(method 179 fodder)": {
    "args": ["obj", "position"],
    "vars": {
      "a0-2": "focus-proc"
    }
  },
  "(method 180 fodder)": {
    "vars": {
      "s5-0": "group-idx",
      "s4-0": "group",
      "s3-0": "actor-idx",
      "s1-0": "actor-proc",
      "s2-0": "fodder-proc",
      "s1-2": "dir-to-other-fodder",
      "f0-0": "dir-length",
      "v1-29": "channel"
    }
  },
  "(method 55 fodder)": {
    "vars": {
      "t9-0": "parent-method",
      "v1-1": "proc",
      "s5-0": "other-proc"
    }
  },
  "(post idle fodder)": {
    "vars": {
      "t9-0": "func"
    }
  },
  "(enter active fodder)": {
    "vars": {
      "t9-0": "func"
    }
  },
  "(code active fodder)": {
    "vars": {
      "v1-33": "_self",
      "gp-0": "num-chews",
      "v1-93": "__self"
    }
  },
  "(enter hostile fodder)": {
    "vars": {
      "t9-0": "func"
    }
  },
  "check-drop-level-mountain-drop-userdata": {
    "vars": {
      "s3-0": "vec",
      "a0-3": "sys",
      "t9-1": "func",
      "a1-2": "launcher",
      "a2-1": "matrix"
    }
  },
  "(method 11 mtn-plat-buried-rocks)": {
    "vars": {
      "s4-0": "cshape",
      "v1-2": "prim-mesh"
    },
    "args": ["obj", "entity"]
  },
  "(method 31 mtn-plat-buried)": {
    "vars": {
      "s5-0": "cshape",
      "s4-0": "prim-mesh",
      "v1-15": "root-prim"
    }
  },
  "(enter plat-idle mtn-plat-buried)": {
    "vars": {
      "t9-3": "func"
    }
  },
  "(anon-function 8 mountain-scenes)": {
    "vars": {
      "v1-0": "sound-set-param"
    }
  },
  "(method 11 mtn-lens)": {
    "args": ["obj", "entity"]
  },
  "(method 11 mtn-lens-base)": {
    "args": ["obj", "entity"]
  },
  "(method 11 mtn-lens-floor)": {
    "args": ["obj", "entity"],
    "vars": {
      "s4-0": "cshape",
      "v1-2": "prim-mesh",
      "v1-5": "root-prim"
    }
  },
  "(method 11 mtn-shard)": {
    "args": ["obj", "entity"]
  },
  "(method 11 mtn-step-plat-rocks-a)": {
    "args": ["obj", "entity"],
    "vars": {
      "s4-0": "cshape",
      "s3-0": "prim-group",
      "s0-0": "prim-mesh",
      "s0-1": "_prim-mesh",
      "v1-24": "root-prim"
    }
  },
  "(method 11 mtn-step-plat-rocks-b)": {
    "args": ["obj", "entity"],
    "vars": {
      "s4-0": "cshape",
      "s3-0": "prim-group",
      "s0-0": "prim-mesh",
      "s0-1": "_prim-mesh",
      "v1-24": "root-prim"
    }
  },
  "(method 11 mtn-step-plat-rocks-c)": {
    "args": ["obj", "entity"],
    "vars": {
      "s4-0": "cshape",
      "s3-0": "prim-group",
      "s0-0": "prim-mesh",
      "s0-1": "_prim-mesh",
      "v1-24": "root-prim"
    }
  },
  "(code close mtn-iris-door)": {
    "vars": {
      "v1-1": "root-prim"
    }
  },
  "(code open mtn-iris-door)": {
    "vars": {
      "v1-1": "root-prim"
    }
  },
  "(method 11 mtn-iris-door)": {
    "vars": {
      "s4-0": "cshape",
      "v1-2": "prim-mesh",
      "v1-5": "root-prim"
    },
    "args": ["obj", "entity"]
  },
  "(method 31 mtn-plat-shoot)": {
    "vars": {
      "s5-0": "cshape",
      "s4-0": "prim-mesh",
      "v1-11": "root-prim"
    }
  },
  "(event plat-path-active mtn-plat-shoot)": {
    "vars": {
      "v1-3": "attack-info",
      "gp-0": "attacking-proc",
      "v1-5": "attacker",
      "gp-1": "cshape",
      "s5-0": "attacker-root"
    }
  },
  "(enter plat-path-active mtn-plat-shoot)": {
    "vars": {
      "t9-0": "func"
    }
  },
  "(trans plat-path-active mtn-plat-shoot)": {
    "vars": {
      "t9-12": "func"
    }
  },
  "(post plat-path-active mtn-plat-shoot)": {
    "vars": {
      "t9-0": "func"
    }
  },
  "(anon-function 0 mountain-obs2)": {
    "vars": {
      "gp-0": "arrow-params",
      "f0-0": "dist-from-target"
    }
  },
  "(method 35 oracle-npc)": {
    "vars": {
      "v1-4": "root-prim"
    }
  },
  "(event impact turret-shot)": {
    "vars": {
      "s4-0": "toucher-proc",
      "v1-1": "toucher",
      "a1-2": "evt",
      "v1-7": "attack-info"
    }
  },
  "(code impact turret-shot)": {
    "vars": {
      "v1-1": "root-prim",
      "a1-0": "overlap-params"
    }
  },
  "(method 26 turret-shot)": {
    "vars": {
      "s5-0": "root"
    }
  },
  "(method 28 turret-shot)": {
    "args": ["obj", "proj-options"],
    "vars": {
      "v1-0": "options"
    }
  },
  "(method 30 turret-shot)": {
    "vars": {
      "s5-0": "cshape",
      "s4-0": "prim-group",
      "v1-13": "prim-sphere-1",
      "v1-15": "prim-sphere-2",
      "v1-18": "root-prim"
    }
  },
  "(enter die fort-trap-door)": {
    "vars": {
      "v1-1": "root-prim",
      "a1-1": "evt",
      "t9-2": "func",
      "v1-6": "actor"
    }
  },
  "(anon-function 3 fortress-obs)": {
    "vars": {
      "gp-1": "exploder-tuning",
      "s5-1": "target",
      "a0-4": "target-proc"
    }
  },
  "(code die fort-trap-door)": {
    "vars": {
      "gp-0": "frame-counter"
    }
  },
  "(method 11 fort-trap-door)": {
    "args": ["obj", "entity"],
    "vars": {
      "s4-0": "cshape",
      "v1-2": "prim-mesh",
      "v1-5": "root-prim",
      "a0-14": "channel"
    }
  },
  "(method 24 water-anim-fortress)": {
    "vars": {
      "t9-0": "parent-method",
      "v1-2": "ripple"
    }
  },
  "check-drop-level-dig-lava-bloops": {
    "vars": {
      "f30-0": "origin-y"
    }
  },
  "(method 12 pegasus)": {
    "vars": {
      "f0-0": "min-distance"
    }
  },
  "(method 137 pegasus)": {
    "vars": {
      "v1-0": "target",
      "a1-0": "inaccuracy-dir",
      "a0-4": "inaccuracy-vec",
      "f1-0": "threshold",
      "f0-1": "inaccuracy-mag"
    }
  },
  "(method 74 pegasus)": {
    "args": ["obj", "proc", "arg2", "event-type", "event"]
  },
  "(method 57 pegasus)": {
    "args": ["obj", "proc", "focus"]
  },
  "(method 56 pegasus)": {
    "vars": {
      "v0-0": "hitpoints",
      "v1-0": ["attack-info", "attack-info"]
    }
  },
  "pegasus-draw-section": {
    "args": ["path-percent-a", "path-percent-b", "color"],
    "vars": {
      "gp-0": "point-a",
      "s5-0": "point-b"
    }
  },
  "pegasus-show-runs": {
    "vars": {
      "gp-0": "path-idx",
      "a0-1": "path",
      "a0-4": "_path"
    }
  },
  "pegasus-rotate": {
    "vars": {
      "gp-0": "flee-direction-vec",
      "s5-0": "rotation-matrix"
    },
    "args": ["influenced-by-target?", "angle"]
  },
  "pegasus-choose-path": {
    "vars": {
      "gp-0": "control-data-idx",
      "s5-0": "curr-pegasus-path",
      "gp-1": "_curr-pegasus-path",
      "t1-1": "control-data",
      "v1-33": "rand-int",
      "v1-34": ["rand-float", "float"],
      "f0-9": "_rand"
    }
  },
  "pegasus-move": {
    "args": ["explicit-y-vel", "adjust-y-offset?", "arg2"],
    "vars": {
      "gp-0": "draw-shadow?",
      "s2-0": "cquery",
      "f30-1": "y-pos",
      "s3-0": "start-pos",
      "v1-54": "shadow-ctrl",
      "v1-57": "_shadow-ctrl",
      "v1-59": "__shadow-ctrl"
    }
  },
  "pegasus-calc-speed": {
    "vars": {
      "s5-1": "dir-to-target",
      "f1-3": "dist-from-target",
      "gp-1": "react-to-target?",
      "v1-22": "anim-group",
      "v1-31": "_anim-group",
      "f0-6": "movement-speed",
      "f0-4": "interpolant",
      "f0-5": "interpolated-speed"
    },
    "args": ["min-dist", "max-dist", "max-speed", "min-speed"]
  },
  "pegasus-calc-anim-speed": {
    "vars": {
      "f0-1": "speed-abs"
    }
  },
  "(code pegasus-debug)": {
    "vars": {
      "a1-1": "vec",
      "gp-0": "cam-dbg-vec"
    }
  },
  "(code die pegasus)": {
    "vars": {
      "a1-1": "evt",
      "gp-0": "event-result",
      "f0-5": "frame-num",
      "f1-0": "speed"
    }
  },
  "(trans stare pegasus)": {
    "vars": {
      "gp-0": "awareness"
    }
  },
  "(code stare pegasus)": {
    "vars": {
      "v1-2": "anim-group"
    }
  },
  "pegasus-fly-code": {
    "vars": {
      "f30-0": "anim-speed",
      "f28-0": "min-dist",
      "f0-4": "min-speed"
    }
  },
  "(enter pegasus-tired)": {
    "vars": {
      "t9-0": "func"
    }
  },
  "(exit pegasus-tired)": {
    "vars": {
      "t9-0": "func"
    }
  },
  "(trans pegasus-tired)": {
    "vars": {
      "t9-0": "func"
    }
  },
  "(enter flee pegasus)": {
    "vars": {
      "t9-0": "func"
    }
  },
  "(exit flee pegasus)": {
    "vars": {
      "t9-0": "func"
    }
  },
  "(trans flee pegasus)": {
    "vars": {
      "t9-0": "func"
    }
  },
  "(code active pegasus)": {
    "vars": {
      "v1-2": "anim-group"
    }
  },
  "(exit notice pegasus)": {
    "vars": {
      "t9-0": "func"
    }
  },
  "(code notice pegasus)": {
    "vars": {
      "f30-0": "anim-length"
    }
  },
  "(post idle pegasus)": {
    "vars": {
      "t9-2": "func"
    }
  },
  "(method 114 pegasus)": {
    "vars": {
      "s5-0": "cshape",
      "s4-0": "prim-group",
      "v1-14": "prim-sphere",
      "v1-17": "root-prim"
    }
  },
  "(method 115 pegasus)": {
    "vars": {
      "sv-16": "tag",
      "s5-1": "path-info-idx",
      "v1-19": "curve",
      "v1-22": "data",
      "s5-2": "matrix",
      "f0-9": "timeout"
    }
  },
  "(anon-function 2 pegasus)": {
    "vars": {
      "v1-6": "actor-group",
      "gp-0": "actor-idx",
      "t0-1": "actor"
    }
  },
  "(anon-function 1 pegasus)": {
    "vars": {
      "v1-12": "actor-group",
      "a1-4": "actor",
      "sv-16": "data",
      "v1-15": "_data"
    }
  },
  "set-kor-texture-morph!": {
    "vars": {
      "v1-0": "tex-arr",
      "a1-0": "tex-idx"
    },
    "args": ["time"]
  },
<<<<<<< HEAD
  "fort-robotank-handler": {
    "vars": {
      "v0-0": ["ret", "object"]
=======
  "(method 22 underb-master)": {
    "vars": {
      "a2-0": "target-pos",
      "a0-2": "tpos-offset"
    }
  },
  "(method 185 centipede)": {
    "vars": {
      "gp-0": "targ",
      "a1-1": "targ-pos",
      "f30-0": "y-off",
      "f0-1": "dist"
    }
  },
  "(method 187 centipede)": {
    "vars": {
      "gp-0": "centipede-cam",
      "s5-0": "cam-dir",
      "a0-15": "proc"
    }
  },
  "(method 188 centipede)": {
    "vars": {
      "v1-2": "janim"
    }
  },
  "(method 186 centipede)": {
    "vars": {
      "s5-0": "proc",
      "a1-2": "msg",
      "s3-0": "cam-dir",
      "s4-1": "trans-off"
    }
  },
  "(method 183 centipede)": {
    "vars": {
      "a1-0": "overlap-parms",
      "f0-0": "travel-speed",
      "s4-0": "bob-trans"
>>>>>>> 8b21a559
    }
  }
}<|MERGE_RESOLUTION|>--- conflicted
+++ resolved
@@ -4045,11 +4045,6 @@
     },
     "args": ["time"]
   },
-<<<<<<< HEAD
-  "fort-robotank-handler": {
-    "vars": {
-      "v0-0": ["ret", "object"]
-=======
   "(method 22 underb-master)": {
     "vars": {
       "a2-0": "target-pos",
@@ -4089,7 +4084,11 @@
       "a1-0": "overlap-parms",
       "f0-0": "travel-speed",
       "s4-0": "bob-trans"
->>>>>>> 8b21a559
+    }
+  },
+  "fort-robotank-handler": {
+    "vars": {
+      "v0-0": ["ret", "object"]
     }
   }
 }