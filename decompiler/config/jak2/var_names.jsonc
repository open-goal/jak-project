{
  "(method 15 res-lump)": {
    "vars": {
      "s5-0": ["tag-pair", "res-tag-pair"],
      "s2-0": "existing-tag",
      "s3-0": "data-size",
      "v1-25": "resource-mem"
    }
  },
  "(method 0 lightning-control)": {
    "vars": {
      "gp-0": ["obj", "lightning-control"]
    }
  },
  "(method 0 align-control)": {
    "vars": {
      "v0-0": ["obj", "align-control"]
    }
  },
  "(method 16 nav-mesh)": {
    "args": ["obj", "ray"],
    "vars": {
      "sv-16": "next-poly-idx",
      "sv-24": "work",
      "sv-28": "current-poly",
      "sv-32": "current-poly-vtx-count",
      "sv-36": "v0-table",
      "sv-40": "v1-table",
      "v1-9": "i",
      "sv-52": "adj-vtx-0",
      "sv-56": "adj-vtx-1",
      "sv-44": "delta-x",
      "sv-48": "delta-z",
      "sv-60": "adj-edge-dz",
      "sv-64": "adj-edge-minus-dx",
      "f0-10": "heading-dot"
    }
  },
  "(method 0 sprite-aux-list)": {
    "args": ["allocation", "type-to-make", "size"]
  },
  "(method 0 sprite-array-2d)": {
    "args": ["allocation", "type-to-make", "group-0-size", "group-1-size"],
    "vars": {
      "v1-0": "sprite-count",
      "s4-0": "vec-data-size",
      "a2-3": "adgif-data-size"
    }
  },
  "(method 0 sprite-array-3d)": {
    "args": ["allocation", "type-to-make", "group-0-size", "group-1-size"],
    "vars": {
      "v1-0": "sprite-count",
      "s4-0": "vec-data-size",
      "a2-3": "adgif-data-size"
    }
  },
  "sprite-setup-header": {
    "args": ["hdr", "num-sprites"]
  },
  "add-to-sprite-aux-list": {
    "args": ["system", "sprite-info", "sprite-vec", "arg3"],
    "vars": {
      "v1-3": "aux-list"
    }
  },
  "sprite-setup-frame-data": {
    "args": ["data", "tbp-offset"]
  },
  "sprite-set-3d-quaternion!": {
    "args": ["sprite", "quat"]
  },
  "sprite-get-3d-quaternion!": {
    "args": ["out", "sprite"]
  },
  "sprite-add-matrix-data": {
    "args": ["dma-buff", "matrix-mode"],
    "vars": {
      "v1-0": "count",
      "a2-1": ["pkt1", "dma-packet"],
      "a1-2": ["mtx", "matrix"],
      "a2-9": ["pkt2", "dma-packet"],
      "a1-11": ["mtx2", "matrix"],
      "a1-20": "hvdf-idx"
    }
  },
  "sprite-add-frame-data": {
    "args": ["dma-buff", "tbp-offset"],
    "vars": {
      "a0-1": ["pkt", "dma-packet"]
    }
  },
  "sprite-add-2d-chunk": {
    "args": [
      "sprites",
      "start-sprite-idx",
      "num-sprites",
      "dma-buff",
      "mscal-addr"
    ],
    "vars": {
      "a0-1": ["pkt1", "dma-packet"],
      "s1-0": "qwc-pkt1",
      "a1-7": "qwc-pkt2",
      "a0-5": ["pkt2", "dma-packet"],
      "a1-11": "qwc-pkt3",
      "a0-7": ["pkt3", "dma-packet"],
      "v1-7": ["pkt4", "dma-packet"]
    }
  },
  "sprite-add-2d-all": {
    "args": ["sprites", "dma-buff", "group-idx"],
    "vars": {
      "s4-0": "current-sprite-idx",
      "s2-0": "remaining-sprites",
      "s3-0": "mscal-addr"
    }
  },
  "sprite-add-3d-chunk": {
    "args": ["sprites", "start-sprite-idx", "num-sprites", "dma-buff"],
    "vars": {
      "a0-1": ["pkt1", "dma-packet"],
      "s2-0": "qwc-pkt1",
      "a1-7": "qwc-pkt2",
      "a0-5": ["pkt2", "dma-packet"],
      "a1-11": "qwc-pkt3",
      "a0-7": ["pkt3", "dma-packet"],
      "v1-7": ["pkt4", "dma-packet"]
    }
  },
  "sprite-add-3d-all": {
    "args": ["sprites", "dma-buff", "group-idx"],
    "vars": {
      "s4-0": "current-sprite-idx",
      "s3-0": "remaining-sprites"
    }
  },
  "sprite-draw": {
    "args": ["disp"],
    "vars": {
      "gp-0": "dma-mem-begin",
      "s4-0": "dma-buff",
      "s5-0": "dma-bucket-begin",
      "a0-6": ["pkt1", "dma-packet"],
      "a0-8": "giftag",
      "a0-14": ["pkt2", "dma-packet"],
      "a0-16": ["pkt3", "dma-packet"],
      "a0-21": ["pkt4", "dma-packet"],
      "a0-25": ["pkt5", "dma-packet"],
      "a0-30": ["pkt6", "dma-packet"],
      "v1-27": ["pkt7", "dma-packet"],
      "v1-34": "mem-use"
    }
  },
  "sprite-release-user-hvdf": {
    "args": ["idx"]
  },
  "sprite-get-user-hvdf": {
    "args": ["idx"]
  },
  "sprite-distorter-generate-tables": {
    "vars": {
      "gp-0": "tbls",
      "f28-0": "cam-aspx",
      "f30-0": "cam-aspy",
      "f26-0": "rot",
      "s4-0": "turns",
      "s2-0": "turn",
      "s3-0": "entry-idx",
      "s5-0": "ientry-idx"
    }
  },
  "sprite-init-distorter": {
    "args": ["dma-buff"]
  },
  "sprite-draw-distorters": {
    "args": ["dma-buff"],
    "vars": {
      "s0-0": "dma-chunk-start",
      "s1-0": "i",
      "s2-0": "num-entries",
      "v1-5": "aux-elem",
      "sv-16": "sprite",
      "a0-3": "dma-position",
      "sv-32": "dma-st-flag",
      "sv-48": "dma-color",
      "s4-0": "chunk-sprite-count",
      "s5-0": "draw-sprite-count",
      "v1-26": "clip-result"
    }
  },
  "(method 18 mood-control)": {
    "vars": {
      "v0-3": ["lightning-sound-id", "sound-id"]
    }
  },
  "(method 10 mood-control)": {
    "args": ["obj", "cloud-target", "fog-target", "cloud-speed", "fog-speed"]
  },
  "(method 11 mood-control)": {
    "args": ["obj", "min-cloud", "max-cloud", "min-fog", "max-fog"]
  },
  "copy-mood-exterior": {
    "vars": {
      "a1-4": ["a1-4", "(inline-array vector)"],
      "v1-5": ["v1-5", "(inline-array vector)"],
      "a0-2": ["a0-2", "(inline-array vector)"]
    }
  },
  "update-mood-strip": {
    "vars": {
      "s4-1": ["s4-1", "(pointer float)"]
    }
  },
  "update-mood-ruins": {
    "vars": {
      "gp-1": ["gp-1", "(pointer float)"]
    }
  },
  "desaturate-mood-colors": {
    "vars": {
      "a0-8": ["mood-colors", "(inline-array mood-color)"]
    }
  },
  "(method 12 fact-info-target)": {
    "vars": {
      "v1-2": "current-gun"
    }
  },
  "(method 10 cylinder)": {
    "args": ["obj", "ray1", "ray2"]
  },
  "ripple-make-request": {
    "args": ["waveform", "effect"]
  },
  "command-get-entity": {
    "args": ["search", "fallback"]
  },
  "transform-float-point": {
    "args": ["in", "out"]
  },
  "add-debug-point": {
    "args": ["enable-draw", "bucket", "pt"],
    "vars": {
      "a1-2": "pt-copy",
      "v1-11": "buf",
      "a2-1": "tag-start",
      "a3-20": "tag-end",
      "a3-0": ["a3-0", "dma-packet"],
      "a3-2": ["a3-2", "gs-gif-tag"],
      "a3-4": ["a3-4", "vector4w-2"],
      "a3-6": ["a3-6", "vector4w-2"],
      "a3-8": ["a3-8", "vector4w-2"],
      "a1-30": ["a1-30", "vector4w-2"],
      "a0-6": ["a0-6", "dma-packet"],
      "a0-5": ["a0-5", "(pointer uint64)"]
    }
  },
  "internal-draw-debug-line": {
    "args": ["bucket", "start", "end", "start-color", "mode", "end-color"],
    "vars": {
      "a0-2": "buf",
      "s1-0": "var-start-color",
      "s2-0": "var-mode",
      "s5-0": "var-end-color",
      "sv-112": "var-end",
      "v1-37": "buf2",
      "a2-2": "tag-start",
      "a3-17": "tag-end",
      "a3-2": ["pkt1", "dma-packet"],
      "a3-4": ["giftag", "gs-gif-tag"],
      "a1-50": ["a1-50", "(inline-array vector4w-2)"],
      "a0-29": ["pkt2", "dma-packet"]
    }
  },
  "internal-draw-debug-text-3d": {
    "args": ["bucket", "text", "position", "color", "screen-offset"],
    "vars": {
      "v1-12": ["pkt", "dma-packet"],
      "s5-0": "tag-start",
      "a3-4": "tag-end",
      "s2-0": "screen-pos",
      "s3-0": "buf",
      "a2-2": "font-ctx"
    }
  },
  "add-debug-outline-triangle": {
    "args": ["enable", "bucket", "p0", "p1", "p2", "color"]
  },
  "add-debug-triangle-normal": {
    "args": ["enable", "bucket", "p0", "p1", "p2", "color"]
  },
  "add-debug-flat-triangle": {
    "args": ["enable", "bucket", "p0", "p1", "p2", "color"],
    "vars": {
      "v1-16": "buf",
      "a2-1": "tag-start",
      "a3-7": "tag-end",
      "a3-1": ["pkt1", "dma-packet"],
      "a3-3": ["giftag", "gs-gif-tag"],
      "a3-5": ["a3-5", "(inline-array vector)"],
      "a0-13": ["pkt2", "dma-packet"]
    }
  },
  "debug-draw-buffers": {
    "vars": {
      "gp-0": "i",
      "gp-1": "j",
      "v1-1": "line",
      "v1-8": "text-3d"
    }
  },
  "add-debug-line": {
    "args": [
      "enable",
      "bucket",
      "start",
      "end",
      "start-color",
      "mode",
      "end-color"
    ],
    "vars": {
      "v1-2": "line"
    }
  },
  "add-debug-line2d": {
    "args": ["enable", "bucket", "start", "end", "color"],
    "vars": {
      "a2-3": ["a2-3", "dma-packet"],
      "a2-5": ["giftag", "gs-gif-tag"],
      "a2-7": ["v0", "vector4w-2"],
      "a2-9": ["v1", "vector4w-2"],
      "a0-18": ["a0-18", "(pointer uint64)"],
      "s5-0": "tag-start",
      "a3-11": "tag-end",
      "v1-12": ["v1-12", "dma-packet"],
      "s2-0": "p0",
      "v1-9": "p1",
      "s4-0": "buf"
    }
  },
  "add-debug-box": {
    "args": ["enable", "bucket", "c1", "c2", "color"],
    "vars": {
      "s5-0": "p0",
      "s1-0": "p1"
    }
  },
  "add-debug-box-with-transform": {
    "args": ["enable", "bucket", "box", "trans", "color"],
    "vars": {
      "s4-0": "points",
      "s2-0": "corners",
      "s1-0": "point",
      "s0-0": "i"
    }
  },
  "add-debug-x": {
    "args": ["enable", "bucket", "position", "color"],
    "vars": {
      "s3-0": "p0",
      "s2-0": "p1"
    }
  },
  "add-debug-cross": {
    "args": ["enable", "bucket", "position", "radius"],
    "vars": {
      "s4-0": "p0",
      "s3-0": "p1"
    }
  },
  "add-debug-sphere-with-transform": {
    "args": ["enable", "bucket", "position", "radius", "trans", "color"],
    "vars": {
      "a2-1": "position-transformed"
    }
  },
  "add-debug-sphere": {
    "args": ["enable", "bucket", "position", "radius", "color"]
  },
  "add-debug-text-sphere": {
    "args": ["enable", "bucket", "position", "radius", "text", "color"]
  },
  "add-debug-text-3d": {
    "args": ["enable", "bucket", "text", "position", "color", "screen-offset"]
  },
  "add-debug-spheres": {
    "args": ["enable", "bucket", "origins", "count", "color"],
    "vars": {
      "s3-0": "i",
      "s4-0": "origin"
    }
  },
  "add-debug-line-sphere": {
    "args": ["enable", "bucket", "position", "forward", "arg4", "color"],
    "vars": {
      "sv-16": "var-bucket",
      "sv-24": "var-position",
      "sv-28": "var-forward",
      "sv-32": "var-arg4",
      "sv-36": "var-color",
      "gp-0": "mat-forward",
      "s5-0": "mat-down",
      "sv-112": "mat",
      "sv-116": "forward-length",
      "s0-0": "i"
    }
  },
  "add-debug-circle": {
    "args": ["enable", "bucket", "position", "radius", "color", "orientation"],
    "vars": {
      "s1-0": "line-start",
      "s0-0": "line-end",
      "sv-48": "i",
      "f30-0": "angle"
    }
  },
  "add-debug-vector": {
    "args": ["enable", "bucket", "position", "direction", "length", "color"],
    "vars": {
      "v1-2": "line-end"
    }
  },
  "add-debug-matrix": {
    "args": ["enable", "bucket", "mat", "line-length"]
  },
  "add-debug-rot-matrix": {
    "args": ["enable", "bucket", "mat", "position"]
  },
  "add-debug-quaternion": {
    "args": ["enable", "bucket", "position", "quat"],
    "vars": {
      "a2-1": "mat"
    }
  },
  "add-debug-cspace": {
    "args": ["enable", "bucket", "csp"]
  },
  "add-debug-yrot-vector": {
    "args": ["enable", "bucket", "position", "angle", "line-length", "color"],
    "vars": {
      "sv-32": "var-angle",
      "s0-0": "var-line-length",
      "s3-0": "var-color",
      "s1-0": "line-start"
    }
  },
  "add-debug-arc": {
    "args": [
      "enable",
      "bucket",
      "position",
      "start-angle",
      "end-angle",
      "radius",
      "color",
      "orientation"
    ],
    "vars": {
      "f30-0": "angle",
      "sv-80": "i",
      "sv-48": "line-start",
      "sv-64": "line-end"
    }
  },
  "add-debug-curve": {
    "args": [
      "enable",
      "bucket",
      "cverts",
      "num-cverts",
      "knots",
      "num-knots",
      "color"
    ],
    "vars": {
      "sv-80": "i",
      "s0-0": "p0",
      "sv-48": "p1",
      "sv-64": "iterations"
    }
  },
  "add-debug-curve2": {
    "args": ["enable", "bucket", "curve", "color", "arg4"]
  },
  "add-debug-points": {
    "args": [
      "enable",
      "bucket",
      "points",
      "num-points",
      "color",
      "y-override",
      "highlight"
    ],
    "vars": {
      "s0-0": "i",
      "sv-96": "position"
    }
  },
  "debug-percent-bar": {
    "args": [
      "enable",
      "bucket",
      "x",
      "y",
      "percentage",
      "color",
      "width",
      "height"
    ],
    "vars": {
      "s0-0": "buf",
      "s5-0": "tag-start",
      "a3-3": "tag-end",
      "v1-9": ["pkt", "dma-packet"]
    }
  },
  "debug-pad-display": {
    "args": ["pad"],
    "vars": {
      "gp-0": "stick-history",
      "v1-0": "i",
      "s5-1": "j",
      "s3-0": "buf",
      "s4-0": "tag-start",
      "a3-1": "tag-end",
      "v1-16": ["pkt", "dma-packet"]
    }
  },
  "add-debug-light": {
    "args": ["enable", "bucket", "light", "position", "text"],
    "vars": {
      "s1-1": "color-rgba",
      "s2-0": "sphere-pos"
    }
  },
  "add-debug-lights": {
    "args": ["enable", "bucket", "lights", "position"]
  },
  "drawable-frag-count": {
    "args": ["drbl"],
    "vars": {
      "gp-0": "count",
      "s4-0": "i"
    }
  },
  "history-init": {
    "args": ["history", "num-points"]
  },
  "history-draw-and-update": {
    "args": ["history", "draw", "pos"],
    "vars": {
      "s5-1": "i"
    }
  },
  "dma-timeout-cam": {
    "vars": {
      "a0-0": "pos",
      "a1-0": "rot"
    }
  },
  "display-file-info": {
    "vars": {
      "gp-0": "i",
      "v1-7": "level",
      "s5-0": "bsp"
    }
  },
  "add-debug-cursor": {
    "args": ["enable", "bucket", "x", "y", "arg4"],
    "vars": {
      "s4-0": "buf",
      "s5-0": "tag-start",
      "a3-2": "tag-end",
      "v1-9": ["pkt", "dma-packet"]
    }
  },
  "add-boundary-shader": {
    "args": ["tex-id", "buf"],
    "vars": {
      "a1-1": "tex",
      "a0-1": ["giftag", "gs-gif-tag"],
      "s5-0": ["shader", "adgif-shader"]
    }
  },
  "make-debug-sphere-table": {
    "args": ["points", "h-lines", "v-lines"],
    "vars": {
      "s1-0": "v-line",
      "sv-112": "h-line",
      "s5-0": "num-points",
      "f30-0": "scale",
      "s2-0": "offset",
      "s0-0": "current",
      "sv-80": "next-hz",
      "sv-96": "next-vt"
    }
  },
  "add-debug-sphere-from-table": {
    "args": ["bucket", "position", "radius", "color", "table-idx"],
    "vars": {
      "sv-32": "sphere-points",
      "s0-0": ["points", "(inline-array vector)"],
      "s2-1": "point-1",
      "s1-1": "point-2",
      "sv-36": "point-3"
    }
  },
  "shrub-num-tris": {
    "args": "shrub"
  },
  "shrub-make-perspective-matrix": {
    "args": ["out", "camera-temp"]
  },
  "shrub-init-view-data": {
    "args": "view-data"
  },
  "shrub-upload-view-data": {
    "args": "dma-buff",
    "vars": {
      "v1-0": "buf",
      "a0-1": ["pkt", "dma-packet"],
      "s5-0": "qwc"
    }
  },
  "shrub-do-init-frame": {
    "args": "dma-buff",
    "vars": {
      "a0-3": ["pkt1", "dma-packet"],
      "a0-5": ["pkt2", "dma-packet"]
    }
  },
  "shrub-init-frame": {
    "args": ["dma-buff", "test"],
    "vars": {
      "a0-2": ["pkt", "dma-packet"],
      "a0-4": ["giftag", "gs-gif-tag"]
    }
  },
  "shrub-upload-model": {
    "args": ["shrub", "dma-buff", "arg2"],
    "vars": {
      "a3-0": ["a3-0", "dma-packet"],
      "a0-9": ["a0-9", "dma-packet"],
      "a0-11": ["a0-11", "dma-packet"]
    }
  },
  "draw-drawable-tree-instance-shrub": {
    "args": ["tree", "level"],
    "vars": {
      "v1-24": "dma-buff",
      "v1-16": "proto-array",
      "s5-0": "proto-array-len",
      "s4-0": "proto-array-data",
      "a2-3": "proto",
      "a1-5": "i",
      "gp-0": "dma-start"
    }
  },
  "draw-prototype-inline-array-shrub": {
    "args": ["proto-array-len", "proto-array"],
    "vars": {
      "v1-0": ["v1-0", "prototype-bucket-shrub"],
      "a2-6": "dma-ptr",
      "a0-14": ["a0-14", "shrub-near-packet"]
    }
  },
  "(method 10 cam-setting-data)": {
    "vars": {
      "v1-5": ["v1-5", "handle"],
      "a0-6": ["a0-6", "handle"],
      "v1-106": ["v1-106", "handle"],
      "a0-118": ["a0-118", "handle"],
      "a0-122": ["a0-122", "handle"],
      "v1-112": ["v1-112", "handle"]
    }
  },
  "(method 17 setting-control)": {
    "vars": {
      "v1-84": ["v1-84", "task-mask"]
    }
  },
  "(method 18 setting-control)": {
    "vars": {
      "a0-147": ["a0-147", "process-focusable"]
    }
  },
  "glst-insert-before": {
    "args": ["list", "curr", "new"]
  },
  "glst-insert-after": {
    "args": ["list", "curr", "new"]
  },
  "matrix-local->world": {
    "args": ["smooth?"]
  },
  "emerc-vu1-init-buffer": {
    "args": ["dma-bucket", "test"],
    "vars": {
      "gp-0": "bucket",
      "s4-0": "dma-buf"
    }
  },
  "display-sync": {
    "arg0": ["disp"],
    "vars": {
      "s4-0": "just-rendered-frame",
      "a1-1": "current-time",
      "s5-0": "just-rendered-frame-start-time",
      "a0-3": "prev-vblank-time-1",
      "v1-6": "prev-vblank-time-2",
      "f28-0": "ticks-per-frame-f",
      "f1-0": "frame-duration",
      "f0-2": "frame-time-ratio",
      "f26-0": "vysnc-progress",
      "f30-0": "last-dog",
      "f30-1": "next-dog",
      "s4-1": "frame-to-render",
      "v1-48": "time-after-vsync",
      "s5-1": "next-dma-buf"
    }
  },
  "merc-vu1-add-vu-function": {
    "args": ["dma", "func", "flush-mode"],
    "vars": {
      "v1-0": "func-data",
      "a3-0": "qwc",
      "a1-1": "dst",
      "t0-1": "qwc-this-time"
    }
  },
  "merc-vu1-init-buffer": {
    "args": ["dma-bucket"],
    "vars": {
      "gp-0": "bucket",
      "s4-0": "dma-buf"
    }
  },
  "(method 9 merc-effect)": {
    "vars": {
      "v1-0": "data",
      "v1-1": "tex",
      "a0-8": "seg",
      "s3-0": "frag-idx",
      "s2-0": "ctrl-size",
      "s1-0": "geo-size",
      "s4-0": ["geo", "merc-fragment"],
      "s5-0": ["ctrl", "merc-fragment-control"]
    }
  },
  "add-nav-sphere": {
    "args": ["nav", "sphere", "max-spheres"]
  },
  "texture-bpp": {
    "args": ["tex-fmt"]
  },
  "texture-qwc": {
    "args": ["width", "height", "tex-fmt"]
  },
  "physical-address": {
    "args": ["ptr"]
  },
  "dma-buffer-add-ref-texture": {
    "args": ["dma-buf", "tex-data-ptr", "width", "height", "tex-fmt"],
    "vars": {
      "s5-0": "padr",
      "v1-0": "qwc-remaining",
      "a0-4": "qwc-transfer",
      "a1-3": "eop"
    }
  },
  "gs-find-block": {
    "args": ["bx", "by", "fmt"]
  },
  "(method 18 texture-pool)": {
    "args": ["obj", "tpage-id"]
  },
  "(method 10 texture-page)": {
    "args": ["obj", "num-segments", "upload-offset"],
    "vars": {
      "v1-0": "offset",
      "a2-1": "i"
    }
  },
  "(method 16 texture-pool)": {
    "args": ["obj", "seg", "num-words"]
  },
  "(method 9 texture-page)": {
    "args": ["obj", "heap"]
  },
  "texture-page-default-allocate": {
    "args": ["pool", "tpage", "heap", "tpage-id"],
    "vars": {
      "s3-0": "seg",
      "a1-2": "vram-loc",
      "v1-12": "tex-idx",
      "a0-7": "tex",
      "a1-6": "mask-idx",
      "a2-2": "mask-word"
    }
  },
  "texture-page-common-allocate": {
    "args": ["pool", "tpage", "heap", "tpage-id"],
    "vars": {
      "s5-0": "vram-loc",
      "s4-0": "seg"
    }
  },
  "texture-page-font-allocate": {
    "args": ["pool", "tpage", "heap", "tpage-id"],
    "vars": {
      "v1-4": "tex-idx",
      "a0-5": "tex",
      "a1-5": "mask-idx",
      "a2-2": "mask-word"
    }
  },
  "(method 22 texture-pool)": {
    "vars": {
      "s5-0": "vram-loc",
      "gp-0": "level-idx",
      "v1-3": "lev",
      "s4-0": "tpage",
      "s3-0": "seg"
    }
  },
  "(method 23 texture-pool)": {
    "vars": {
      "s5-0": "vram-loc",
      "gp-0": "level-idx",
      "v1-3": "lev",
      "s4-0": "tpage",
      "s3-0": "seg"
    }
  },
  "(method 24 texture-pool)": {
    "vars": {
      "gp-0": "vram-loc",
      "s5-0": "level-idx",
      "v1-3": "lev",
      "s4-0": "tpage",
      "s3-0": "old-dest-base",
      "s2-0": "new-dest-base",
      "v1-15": "new-tbp",
      "a0-11": "texture-idx",
      "a1-12": "adgif-iter"
    }
  },
  "texture-page-common-boot-allocate": {
    "args": ["pool", "tpage", "heap", "tpage-id"],
    "vars": {
      "s2-0": "common-page-slot-id"
    }
  },
  "upload-vram-data": {
    "args": ["buf", "dest", "data", "height", "width"],
    "vars": {
      "a3-2": "height-this-time"
    }
  },
  "upload-vram-pages": {
    "args": ["pool", "dest-seg", "tpage", "mode", "bucket"],
    "vars": {
      "gp-0": "num-chunks",
      "s3-0": "dma-buf",
      "sv-16": "data-ptr",
      "sv-20": "vram-ptr",
      "sv-24": "tpage-num-chunks",
      "sv-32": "chunks-pending",
      "sv-40": "first-chunk",
      "sv-48": "tpage-id"
    }
  },
  "update-vram-pages": {
    "args": ["pool", "dest-seg", "tpage", "mode", "bucket"],
    "vars": {
      "t1-0": "vram-ptr",
      "t2-0": "tpage-num-chunks",
      "v1-2": "chunks-pending",
      "t0-1": "tpage-id",
      "a1-4": "adjusted-num-chunks",
      "a2-3": "chunk-idx",
      "a3-8": "chunk-ptr"
    }
  },
  "upload-vram-pages-pris": {
    "args": ["pool", "dest-seg", "tpage", "bucket"],
    "vars": {
      "gp-0": "total-chunks-uploaded",
      "s3-0": "dma-buf",
      "sv-16": "data-ptr",
      "sv-20": "vram-ptr",
      "sv-24": "tpage-num-chunks",
      "sv-32": "chunks-pending",
      "sv-40": "first-chunk",
      "sv-48": "tpage-id",
      "s0-0": "chunk-idx",
      "v1-17": "chunk-dest",
      "a1-1": "mask-work",
      "sv-52": "should-upload"
    }
  },
  "texture-page-level-allocate": {
    "args": ["pool", "tpage", "heap", "tpage-id"],
    "vars": {
      "s2-0": "common-page-slot-id"
    }
  },
  "texture-page-size-check": {
    "args": ["pool", "lev", "silent"]
  },
  "(method 13 texture-pool)": {
    "args": ["pool", "lev", "num-tpage-ids", "tpage-ids"],
    "vars": {
      "s2-0": "lev-tex-ids",
      "a0-3": "tpage-id",
      "s1-0": "loaded-tpage-idx",
      "v1-9": "logged-in-tpage-id"
    }
  },
  "(method 14 texture-pool)": {
    "args": ["pool", "lev", "cat", "bucket"],
    "vars": {
      "a2-1": "tpage"
    }
  },
  "upload-textures": {
    "vars": {
      "v1-6": "lev-idx",
      "a0-7": "lev",
      "s5-0": "num-tpage",
      "v1-11": "tpage-info",
      "a1-9": "src-level"
    }
  },
  "texture-relocate": {
    "args": ["dma-buff", "tex", "dest-loc", "dest-fmt", "clut-dst"]
  },
  "(method 11 texture-page)": {
    "args": ["obj", "new-dest", "segs"],
    "vars": {
      "v1-0": "new-tbp",
      "a3-4": "old-tbp",
      "t0-1": "tex-idx",
      "t1-6": "tex",
      "t2-0": "num-mips",
      "t3-4": "mip-idx"
    }
  },
  "(method 7 texture-page)": {
    "args": ["obj", "loading-heap", "name"],
    "vars": {
      "v1-2": "loading-level",
      "a3-0": "tpage-id",
      "s4-0": "dir-entry"
    }
  },
  "texture-page-login": {
    "args": ["tex-id", "alloc-func", "heap"],
    "vars": {
      "s5-0": "dir-entry",
      "s4-0": "old-alloc-func",
      "s3-0": "name",
      "s2-0": "loaded-tpage"
    }
  },
  "(method 9 texture-page-dir)": {
    "args": ["obj", "heap"],
    "vars": {
      "v1-0": "mem-start",
      "a1-1": "mem-end",
      "a2-0": "entry-idx",
      "t1-0": "entry",
      "t0-0": "tex-page",
      "a3-4": "link-arr",
      "t0-3": "tex-count",
      "t1-3": "tex-idx",
      "t2-2": "link-slot",
      "t3-2": ["shader", "adgif-shader"],
      "t4-1": "dist-past-end"
    }
  },
  "(method 9 border-plane)": {
    "vars": {
      "s5-0": "plane-color"
    }
  },
  "(method 10 border-plane)": {
    "vars": {
      "arg0": "pt"
    }
  },
  "(method 12 game-info)": {
    "vars": {
      "s5-0": "subtasks",
      "s4-0": "i"
    }
  },
  "(method 13 game-info)": {
    "vars": {
      "v1-2": "subtask"
    }
  },
  "(method 19 game-info)": {
    "vars": {
      "gp-0": "dfault"
    }
  },
  "(method 20 game-info)": {
    "vars": {
      "s3-0": "cont",
      "s4-0": "continues"
    }
  },
  "(method 30 game-info)": {
    "vars": {
      "s5-0": "story-total",
      "s4-0": "story-complete",
      "f30-0": "percent",
      "s3-0": "story-min",
      "s2-0": "story-max",
      "s5-1": "bbush-min",
      "s4-1": "bbush-max"
    }
  },
  "(method 10 game-info)": {
    "vars": {
      "s5-1": "task",
      "f30-0": "ammo-max",
      "s4-1": "ammo-kind"
    }
  },
  "(method 11 fact-info-target)": {
    "vars": {
      "s3-10": "ammo-kind"
    }
  },
  "(method 14 game-info)": {
    "vars": {
      "v1-0": "game-perms",
      "a0-1": "i"
    }
  },
  "(method 16 game-info)": {
    "vars": {
      "s5-0": "game-perms",
      "s4-0": "level-entities",
      "s2-0": "entity-perm",
      "s3-0": "i",
      "v1-10": "actor-perm"
    }
  },
  "(method 17 game-info)": {
    "vars": {
      "s5-0": "level-entities",
      "s4-0": "i",
      "s3-0": "entity-perm",
      "v1-7": "actor-perm"
    }
  },
  "bug-report-display": {
    "vars": {
      "s5-0": "conts"
    }
  },
  "print-continues": {
    "vars": {
      "s5-0": "conts",
      "gp-0": "levels",
      "v1-2": "cont"
    }
  },
  "(method 18 game-info)": {
    "vars": {
      "v1-7": "game-subtasks",
      "a0-6": "i",
      "a1-8": "subtasks",
      "s5-1": "game-perms"
    }
  },
  "(method 25 game-info)": {
    "vars": {
      "gp-0": "game-subtasks",
      "s5-0": "i",
      "s4-0": "subtask",
      "v1-11": "cur-lev",
      "v1-17": "suck-death-count",
      "f0-2": "suck-death-stage"
    }
  },
  "(method 21 game-info)": {
    "vars": {
      "s3-3": "dfault"
    }
  },
  "update-task-masks": {
    "vars": {
      "s5-1": "borrow-eval",
      "s4-1": "game-nodes",
      "s3-0": "i",
      "s2-0": "node",
      "s1-0": "node-open?",
      "s1-1": "node-ev-i",
      "v1-66": "node-open-ev",
      "s5-2": "lev-i",
      "a0-30": "lev"
    }
  },
  "(method 22 level)": {
    "vars": {
      "v1-7": "name",
      "a0-2": "game-subtasks",
      "a1-1": "i",
      "a2-3": "subtask"
    }
  },
  "task-node-by-name": {
    "vars": {
      "s5-0": "game-nodes",
      "s4-0": "i",
      "s3-0": "node"
    }
  },
  "task-resolution-close!": {
    "vars": {
      "v1-1": "game-nodes",
      "a1-0": "i",
      "a2-3": "node"
    }
  },
  "task-close!": {
    "vars": {
      "s5-0": "game-nodes",
      "s4-0": "i",
      "s3-0": "node"
    }
  },
  "task-closed?": {
    "vars": {
      "s5-0": "game-nodes",
      "s4-0": "i",
      "s3-0": "node"
    }
  },
  "open-task-nodes": {
    "vars": {
      "v1-1": "game-nodes",
      "a1-0": "i",
      "a2-3": "node"
    }
  },
  "(method 9 game-task-node-info)": {
    "vars": {
      "s4-0": "task-node-close-func",
      "s2-0": "p-node-count",
      "s0-0": "p-i",
      "s5-1": "game-nodes",
      "s4-1": "i",
      "s3-1": "node"
    }
  },
  "task-node-closed?": {
    "vars": {
      "v1-2": "node"
    }
  },
  "(method 10 game-task-node-info)": {
    "vars": {
      "s5-0": "game-nodes",
      "s4-0": "i",
      "a0-4": "node",
      "v1-20": "ii"
    }
  },
  "task-node-open?": {
    "vars": {
      "v1-1": "game-nodes"
    }
  },
  "(method 11 game-task-node-info)": {
    "vars": {
      "a1-0": "game-nodes",
      "a2-2": "pi",
      "v1-1": "node-info"
    }
  },
  "task-node-open!": {
    "vars": {
      "gp-0": "game-node",
      "s5-0": "p-i"
    }
  },
  "task-node-reset": {
    "vars": {
      "s5-0": "game-nodes",
      "s4-0": "i",
      "s3-0": "node"
    }
  },
  "(method 9 game-task-control)": {
    "vars": {
      "s2-0": "game-nodes",
      "s3-0": "i",
      "s1-0": "node"
    }
  },
  "(method 15 mysql-nav-graph)": {
    "args": ["obj", "edge-id", "node-id"]
  },
  "(method 16 mysql-nav-graph)": {
    "args": ["obj", "edge-id", "node-id"]
  },
  "(method 11 mysql-nav-graph)": {
    "args": ["obj", "node-id"]
  },
  "(method 12 mysql-nav-graph)": {
    "args": ["obj", "edge-id"]
  },
  "(method 19 mysql-nav-graph)": {
    "vars": {
      "s4-0": ["s4-0", "mysql-nav-node"],
      "a0-10": ["a0-10", "mysql-nav-edge"]
    }
  },
  "(method 10 mysql-nav-graph)": {
    "vars": {
      "a0-3": ["a0-3", "mysql-nav-node"],
      "a0-7": ["a0-7", "mysql-nav-edge"],
      "a0-13": ["a0-13", "mysql-nav-visnode"]
    }
  },
  "(method 9 mysql-nav-graph)": {
    "vars": {
      "s0-1": ["nav-node", "mysql-nav-node"],
      "s1-2": ["nav-edge", "mysql-nav-edge"],
      "s1-4": ["nav-visnode", "mysql-nav-visnode"]
    }
  },
  "(method 18 level)": {
    "vars": {
      "s5-0": "mem-mode",
      "v1-5": "slot-in-borrow-from-lev",
      "a0-4": "borrow-from-lev-idx",
      "a1-3": "maybe-borrow-from-lev",
      "a2-5": "check-slot-idx",
      "a2-7": "found-borrow",
      "a1-4": "borrow-from-lev",
      "s2-0": "memory-unused?",
      "v1-17": "bits-to-use",
      "s4-0": "heap-size",
      "s3-0": "offset-in-level-heap"
    }
  },
  "level-update-after-load": {
    "args": ["lev", "lstate"],
    "vars": {
      "s3-0": "drawable-trees",
      "s5-0": "start-time",
      "v1-5": "current-time",
      "s1-0": "login-state-pos",
      "s2-0": "current-tree",
      "s1-1": "tree-array-idx",
      "v1-40": "art-group-array-idx",
      "s2-1": "current-ag",
      "s0-0": "current-array",
      "s2-3": "proto-array",
      "s0-1": "protos",
      "sv-32": "proto",
      "sv-48": "geom-idx",
      "a0-56": "geom",
      "s1-2": "proto2-idx",
      "v1-134": "proto2",
      "s0-2": "envmap-shader",
      "v0-7": "envmap-tex",
      "v1-155": "lev-bsp",
      "f0-6": "close-dist",
      "f1-3": "far-dist",
      "v1-122": "borrower-idx",
      "a0-104": "borrower-heap",
      "v1-225": "end-time"
    }
  },
  "(method 10 load-state)": {
    "vars": {
      "v1-0": "discarded-level",
      "s5-0": "most-recent-load-order",
      "s4-0": "unload-attempt",
      "a0-2": "unload-idx",
      "a1-0": "unload-candidate-idx",
      "a2-3": "unload-candidate-lev",
      "a3-5": "still-wanted",
      "s3-0": "lev-to-unload",
      "a0-10": "all-levels-inactive",
      "s5-1": "no-levels-at-all",
      "v1-8": "desired-levels",
      "a0-17": "want-lev-idx",
      "s4-1": "want-lev-idx-to-load",
      "s3-1": "new-lev",
      "s5-2": "want-lev-i",
      "s4-2": "lev-i",
      "s3-2": "lev",
      "v1-122": "lev-for-vis",
      "a0-53": "num-vis-levs"
    }
  },
  "bsp-camera-asm": {
    "vars": {
      "a3-0": "cam-pos-i1",
      "a3-1": "cam-pos-32",
      "a3-2": "cam-pos-16",
      "a3-3": "cam-pos-8",
      "a3-4": "cam-pos-8m",
      "v1-0": "nodes",
      "a2-0": "nidx",
      "t1-1": "node",
      "t3-0": "front-min",
      "t6-0": "front-min-compare",
      "t0-2": "front-max",
      "t4-0": "front-max-compare",
      "t2-0": "back-min",
      "t7-0": "back-min-compare",
      "t0-3": "back-max",
      "t5-0": "back-max-compare",
      "t0-4": "front-idx",
      "t6-1": "not-f-min",
      "t7-1": "not-b-min",
      "t3-1": "f-flag",
      "t4-2": "f-in-box",
      "t5-2": "b-in-box",
      "t2-1": "b-flag",
      "t1-2": "back-idx"
    }
  },
  "restart-mission": {
    "vars": {
      "a0-2": ["task-mgr", "process"],
      "s4-0": ["s4-0", "connection"],
      "v1-1": ["v1-1", "connection"],
      "s5-1": "cur-lev",
      "s4-1": "game-nodes",
      "s3-0": "i",
      "s2-0": "node",
      "gp-0": "restart?",
      "s5-0": "mgr-status"
    }
  },
  "(method 0 drawable-group)": {
    "args": ["allocation", "type-to-make", "length"],
    "vars": {
      "v0-0": "new-obj"
    }
  },
  "(method 2 drawable-group)": {
    "vars": {
      "s5-0": "idx"
    }
  },
  "(method 8 drawable-group)": {
    "vars": {
      "v1-6": "obj-size",
      "s3-0": "idx"
    }
  },
  "(method 9 drawable-group)": {
    "vars": {
      "s5-0": "idx"
    }
  },
  "(method 10 drawable-group)": {
    "vars": {
      "s3-0": "idx"
    }
  },
  "(method 13 drawable-group)": {
    "vars": {
      "s5-0": "idx"
    }
  },
  "(method 14 drawable-group)": {
    "vars": {
      "s3-0": "idx"
    }
  },
  "(method 15 drawable-group)": {
    "vars": {
      "s4-0": "idx"
    }
  },
  "(method 14 drawable-tree-array)": {
    "vars": {
      "s3-0": "idx"
    }
  },
  "(method 13 drawable-tree-array)": {
    "vars": {
      "s5-0": "idx"
    }
  },
  "(method 10 drawable-tree-array)": {
    "vars": {
      "s3-0": "idx"
    }
  },
  "(method 10 path-control)": {
    "args": ["obj", "ret", "idx", "search-type"],
    "vars": {
      "a1-1": "num-vertices",
      "f0-3": "vert-idx"
    }
  },
  "(method 14 path-control)": {
    "args": ["obj", "ret", "percent", "search-type"]
  },
  "(method 26 path-control)": {
    "args": ["obj", "ret", "idx", "mag"],
    "vars": {
      "v1-0": "num-vertices",
      "f0-3": "vert-idx",
      "f0-4": "capped-idx"
    }
  },
  "(method 13 curve-control)": {
    "args": ["obj", "ret", "idx"]
  },
  "(method 16 curve-control)": {
    "args": ["obj", "ret", "percent"]
  },
  "(method 15 curve-control)": {
    "args": ["obj", "ret", "idx", "mag"]
  },
  "(method 12 path-control)": {
    "args": ["obj", "ret", "idx", "mag"]
  },
  "(method 15 path-control)": {
    "args": ["obj", "ret", "percent", "mag"]
  },
  "(method 13 path-control)": {
    "args": ["obj", "ret", "idx"]
  },
  "(method 12 curve-control)": {
    "args": ["obj", "ret", "percent", "mag"]
  },
  "(method 16 path-control)": {
    "args": ["obj", "ret", "percent", "mag"]
  },
  "(method 22 path-control)": {
    "args": ["obj", "point"],
    "vars": {
      "f30-0": "furthest-dist",
      "s3-0": "given-point",
      "s2-0": "closest-point",
      "f0-5": "dist-to-point",
      "s4-0": "next-point",
      "s5-0": "curr-point",
      "s1-0": "idx",
      "f28-0": "vert-idx"
    }
  },
  "(method 23 path-control)": {
    "args": ["obj", "point"]
  },
  "(method 11 memory-usage-block)": {
    "args": ["obj", "level", "fmt-dest"]
  },
  "(method 14 level)": {
    "args": ["obj", "force?"]
  },
  "mem-size": {
    "args": ["data", "inspect-usage?", "arg2"],
    "vars": {
      "gp-0": "block"
    }
  },
  "(method 9 memory-usage-block)": {
    "vars": {
      "v1-0": "idx"
    }
  },
  "(method 10 memory-usage-block)": {
    "vars": {
      "v0-0": "sum",
      "v1-0": "idx"
    }
  },
  "set-graphics-mode": {
    "vars": {
      "v1-0": "settings",
      "s4-0": "display",
      "s5-0": "video-settings",
      "gp-0": "gs-bank"
    }
  },
  "set-progressive-scan": {
    "args": ["val"]
  },
  "set-aspect-ratio": {
    "args": ["aspect"]
  },
  "set-video-mode": {
    "args": ["tv-format"]
  },
  "(method 41 nav-graph)": {
    "args": ["obj", "idx"]
  },
  "(method 18 nav-node)": {
    "args": ["obj", "ret"]
  },
  "(method 10 align-control)": {
    "args": ["obj", "options", "x", "y", "z"],
    "vars": {
      "a0-1": "process",
      "t9-0": "method-call",
      "v1-4": "transform",
      "t1-0": "data"
    }
  },
  "(method 26 trsqv)": {
    "args": ["obj", "unkBitfield", "limit"],
    "vars": {
      "a0-1": "transv"
    }
  },
  "(method 19 nav-node)": {
    "args": ["obj", "ret"],
    "vars": {
      "f0-1": "angle",
      "s5-0": "sin-cos-result"
    }
  },
  "service-cpads": {
    "vars": {
      "s3-0": "buzz-i",
      "gp-0": "pads",
      "s5-0": "i",
      "s4-0": "pad",
      "s3-1": ["buttons-pushed", "pad-buttons"]
    }
  },
  "(method 16 level)": {
    "args": ["obj", "vis-info", "unused", "in-bsp-vis-string"],
    "vars": {
      "a0-1": "cam-leaf-idx",
      "v1-1": "curr-vis-string-offset",
      "s3-0": "desired-vis-string-offset",
      "s3-1": "vis-buf",
      "s2-0": "lower-flag-bits",
      "s1-0": "spad-start",
      "s0-0": "spad-end",
      "s4-1": "list-len",
      "v1-30": "qwc",
      "v1-33": "comp-mode",
      "v1-35": "qwc2",
      "sv-16": "extra-vis-length",
      "sv-32": "extra-vis-dest",
      "v1-45": "extra-vis-in",
      "a0-25": "extra-vis-idx",
      "a1-9": "vis-byte",
      "s2-1": "vis-ptr",
      "s1-1": "all-vis-ptr",
      "v1-51": "vis-error",
      "v1-55": "unpacked-vis-ptr",
      "a0-42": "final-vis-ptr",
      "a1-22": "all-vis",
      "a2-11": "vis-qwc"
    }
  },
  "elec-gate-post": {
    "vars": {
      "s5-0": "bolt-idx",
      "sv-96": "curr-bolt",
      "gp-0": "num-points",
      "sv-112": "curr-point"
    }
  },
  "(enter idle elec-gate)": {
    "vars": {
      "v1-0": "bolt-idx",
      "a0-3": "bolt",
      "a0-6": "first-ring",
      "a0-9": "second-ring",
      "a1-1": "mode",
      "a1-2": "mode",
      "a1-3": "mode",
      "a2-2": "mode-diff?",
      "a2-12": "mode-diff?",
      "a2-22": "mode-diff?"
    }
  },
  "(enter active elec-gate)": {
    "vars": {
      "v1-7": "bolt-idx",
      "a0-5": "curr-bolt",
      "a1-3": "mode",
      "a2-3": "mode-diff?",
      "a0-8": "first-ring",
      "a1-4": "mode",
      "a0-11": "second-ring",
      "a1-5": "mode",
      "a2-23": "mode-diff?",
      "a2-13": "mode-diff?",
      "v1-10": "vec-idx",
      "gp-0": "vec-pair"
    }
  },
  "(trans active elec-gate)": {
    "vars": {
      "s5-0": "proc-focus",
      "gp-0": "target",
      "gp-1": "focus-trans",
      "a1-4": "evt",
      "v1-20": "attack",
      "a0-8": "game-info",
      "a2-2": "attack-id",
      "s5-2": "bolt-idx"
    }
  },
  "(trans shutdown elec-gate)": {
    "vars": {
      "s5-0": "bolt-idx",
      "gp-0": "go-idle?",
      "s4-0": "left-bolt-0",
      "v1-9": "left-bolt-1",
      "a0-1": "mode",
      "a1-2": "mode-diff?",
      "v1-12": "left-bolt-first-ring",
      "v1-15": "left-bolt-second-ring",
      "a0-2": "mode",
      "a0-3": "mode",
      "a1-12": "mode-diff?",
      "a1-22": "mode-diff?"
    }
  },
  "(method 27 elec-gate)": {
    "args": ["obj", "sparticle-lc"]
  },
  "(method 7 elec-gate)": {
    "vars": {
      "v1-0": "bolt-idx",
      "a2-2": "left-bolt"
    },
    "args": ["obj", "new-addr"]
  },
  "(method 11 elec-gate)": {
    "vars": {
      "s4-0": "bolt-idx",
      "s5-1": "params",
      "s3-0": "left-bolt"
    }
  },
  "(method 29 fort-elec-gate)": {
    "args": ["obj", "scale"]
  },
  "(event idle blocking-plane)": {
    "vars": {
      "v1-0": "evt-type",
      "v1-3": "prim",
      "gp-0": "proc-child-ptr-0",
      "s5-0": "proc-child-0",
      "gp-1": "proc-child-ptr-1",
      "s5-1": "proc-child-1"
    }
  },
  "(method 21 blocking-plane)": {
    "args": ["obj", "vec-pair", "height"]
  },
  "blocking-plane-init-by-other": {
    "args": ["vec-pair", "height"]
  },
  "blocking-plane-destroy": {
    "vars": {
      "gp-0": "child-proc-ptr",
      "s5-0": "child-proc"
    }
  },
  "simple-focus-init-by-other": {
    "vars": {
      "gp-0": "root"
    }
  },
  "simple-nav-sphere-event-handler": {
    "args": ["proc", "arg1", "event-type", "event"],
    "vars": {
      "f0-0": "radius",
      "a0-7": "collide-shape"
    }
  },
  "plat-trans": {
    "vars": {
      "gp-0": "trans"
    }
  },
  "plat-event": {
    "args": ["proc", "arg1", "event-type", "event"],
    "vars": {
      "v1-0": "evt-type"
    }
  },
  "eco-door-event-handler": {
    "args": ["proc", "arg1", "event-type", "event"],
    "vars": {
      "v1-0": "evt-type"
    }
  },
  "(code door-opening eco-door)": {
    "vars": {
      "v1-14": "prim"
    }
  },
  "(code door-open eco-door)": {
    "vars": {
      "v1-3": "prim",
      "f30-0": "dist-from-target",
      "f28-0": "dist-from-camera"
    }
  },
  "(code door-closing eco-door)": {
    "vars": {
      "gp-0": "params"
    }
  },
  "(method 25 eco-door)": {
    "vars": {
      "s5-0": "collision-shape",
      "v1-2": "collision-mesh",
      "v1-5": "prim"
    }
  },
  "(method 11 eco-door)": {
    "vars": {
      "f0-0": "door-scale",
      "v1-8": "state-actor"
    }
  },
  "(method 37 basebutton)": {
    "args": ["obj", "vec", "quat"]
  },
  "(event up-idle basebutton)": {
    "vars": {
      "v1-1": "attack"
    }
  },
  "(event going-down basebutton)": {
    "vars": {
      "v1-0": "evt-type"
    }
  },
  "(code going-down basebutton)": {
    "vars": {
      "gp-0": "activation-script"
    }
  },
  "(event down-idle basebutton)": {
    "vars": {
      "v1-0": "evt-type"
    }
  },
  "(method 38 basebutton)": {
    "args": ["obj", "pressed?"]
  },
  "(method 33 basebutton)": {
    "vars": {
      "s5-1": "channel-0",
      "s5-2": "channel-1"
    }
  },
  "(method 34 basebutton)": {
    "vars": {
      "s5-0": "collision-shape",
      "s4-0": "collision-mesh",
      "v1-12": "prim"
    }
  },
  "basebutton-init-by-other": {
    "args": [
      "process-actor",
      "vec",
      "quat",
      "notify-actor",
      "pressed?",
      "timeout"
    ]
  },
  "(method 36 basebutton)": {
    "args": ["obj", "event-type"],
    "vars": {
      "a1-1": "event",
      "a1-2": "event",
      "s4-0": "actor-group-idx",
      "s3-0": "actor-group",
      "s2-0": "actor-idx",
      "v1-10": "actor",
      "t9-1": "func",
      "t9-0": "func",
      "v1-2": "actor"
    }
  },
  "(method 31 plat)": {
    "vars": {
      "s5-0": "collision-shape",
      "s4-0": "collision-mesh",
      "v1-11": "prim"
    }
  },
  "(method 11 plat)": {
    "vars": {
      "a1-4": "params"
    },
    "args": ["obj", "entity"]
  },
  "(event idle drop-plat)": {
    "vars": {
      "a0-5": "proc-focus",
      "s5-0": "proc-temp",
      "a0-13": "proc-focus"
    }
  },
  "(event idle bouncer)": {
    "vars": {
      "v1-0": "evt-type"
    }
  },
  "(method 24 bouncer)": {
    "vars": {
      "s5-0": "collision-shape",
      "v1-2": "collision-mesh",
      "v1-5": "prim"
    }
  },
  "(method 7 conveyor)": {
    "args": ["obj", "new-addr"]
  },
  "(method 24 conveyor)": {
    "vars": {
      "v1-4": "scale-factor",
      "a0-1": "entity",
      "sv-16": "tag"
    }
  },
  "(method 25 conveyor)": {
    "vars": {
      "v0-1": "sound",
      "v1-1": "actor-options"
    }
  },
  "(method 26 conveyor)": {
    "vars": {
      "s4-0": "vec",
      "a1-2": "sections",
      "a2-0": "section-count",
      "a0-3": "section-idx",
      "v1-8": "section",
      "a1-3": "vec-temp"
    },
    "args": ["obj", "proc-focus"]
  },
  "(method 48 elevator)": {
    "vars": {
      "gp-0": "target",
      "v1-6": "collide-query"
    }
  },
  "(method 41 elevator)": {
    "vars": {
      "a0-1": "entity",
      "a0-2": "entity",
      "a0-3": "entity",
      "a0-4": "entity",
      "a0-5": "entity"
    }
  },
  "ease-value-in-out": {
    "args": ["value", "step-amount"],
    "vars": {
      "f0-0": "step"
    }
  },
  "elevator-event": {
    "args": ["proc", "arg1", "event-type", "event"],
    "vars": {
      "v1-0": "evt-type",
      "v1-8": "proc-focus",
      "v1-20": "next-state-0",
      "v1-48": "next-state-1"
    }
  },
  "(method 47 elevator)": {
    "vars": {
      "s0-0": "path-vertex-idx",
      "sv-32": "path-point",
      "s1-0": "elev-params",
      "f28-0": "smallest-dist",
      "f30-0": "point-idx-tracker",
      "f0-12": "dist"
    }
  },
  "(method 44 elevator)": {
    "vars": {
      "s5-0": "target-temp",
      "a0-2": "target"
    }
  },
  "(method 46 elevator)": {
    "vars": {
      "sv-16": "zero",
      "a0-1": "target"
    }
  },
  "(method 11 elevator)": {
    "args": ["obj", "entity"],
    "vars": {
      "s5-1": "num-path-points",
      "s3-1": "path-point-idx"
    }
  },
  "(method 39 elevator)": {
    "args": ["obj", "path-point-x", "path-point-y"],
    "vars": {
      "s3-0": "point-x",
      "a1-3": "point-y"
    }
  },
  "(method 16 drawable-region-prim)": {
    "args": ["obj", "area-of-interest", "_count", "region-list"],
    "vars": {
      "s2-0": "count"
    }
  },
  "(method 9 region-prim-area)": {
    "args": ["obj", "region-sphere"],
    "vars": {
      "v1-0": "regions-entered",
      "a2-0": "region",
      "a3-0": "idx"
    }
  },
  "(method 10 region-prim-area)": {
    "vars": {
      "v1-0": "regions-exited",
      "a2-0": "region",
      "a3-0": "idx"
    }
  },
  "(method 11 region-prim-area)": {
    "vars": {
      "v1-0": "regions-inside",
      "a2-0": "region",
      "a3-0": "idx"
    }
  },
  "(method 12 region-prim-area)": {
    "vars": {
      "v1-0": "regions-started",
      "a2-0": "region",
      "a3-0": "idx"
    }
  },
  "(method 18 drawable-region-sphere)": {
    "vars": {
      "s4-0": "area-of-interest"
    },
    "args": ["obj", "area"]
  },
  "(method 19 drawable-region-sphere)": {
    "args": ["obj", "area"]
  },
  "(method 18 drawable-region-volume)": {
    "args": ["obj", "area"]
  },
  "add-debug-bound-internal": {
    "args": ["buf", "pts", "num-pts", "color0", "color1", "flip-tex"]
  },
  "add-debug-bound": {
    "args": ["buf", "pts", "c0", "c1", "flash"]
  },
<<<<<<< HEAD
  "(method 68 ocean)": {
    "vars": {
      "s3-0": "vertices"
    },
    "args": ["obj", "arg1", "facing"]
  },
  "(method 67 ocean)": {
    "vars": {
      "s4-0": "vertices"
    }
  },
  "(method 66 ocean)": {
    "vars": {
      "s4-0": "vertices"
    }
  },
  "(method 65 ocean)": {
    "vars": {
      "s5-0": "vertices"
    }
  },
  "(method 64 ocean)": {
    "vars": {
      "s5-0": "vertices"
    }
  },
  "(method 63 ocean)": {
    "vars": {
      "s4-0": "vertices"
    }
  },
  "(method 62 ocean)": {
    "vars": {
      "s4-0": "vertices"
    }
  },
  "(method 61 ocean)": {
    "vars": {
      "s4-0": "vertices"
    }
  },
  "(method 60 ocean)": {
    "vars": {
      "s4-0": "vertices"
    }
  },
  "(method 21 ocean)": {
    "args": ["obj", "corner-x", "corner-z"]
=======
  "(method 9 prototype-inline-array-shrub)": {
    "vars": {
      "s5-0": "bsp-header",
      "s4-0": "shrub-idx",
      "s3-0": "shrub",
      "v1-9": "shrub-i",
      "s2-0": "geo-i",
      "a0-15": "geo"
    }
  },
  "(method 8 prototype-array-tie)": {
    "args": ["obj", "usage", "arg2"],
    "vars": {
      "s3-0": "tie-idx",
      "v1-8": "size-of-tie"
    }
  },
  "(method 8 prototype-bucket-tie)": {
    "args": ["obj", "usage", "arg2"],
    "vars": {
      "v1-13": "name-size",
      "v1-25": "color-size",
      "s3-0": "idx",
      "a0-1": "tie-geom"
    }
  },
  "(method 8 prototype-inline-array-shrub)": {
    "args": ["obj", "usage", "arg2"],
    "vars": {
      "v1-8": "shrub-size",
      "s3-0": "idx"
    }
  },
  "(method 8 prototype-bucket-shrub)": {
    "args": ["obj", "usage", "arg2"],
    "vars": {
      "s3-0": "idx",
      "v1-22": "name-size",
      "a0-5": "geo",
      "v1-5": "proto-shrub-size"
    }
  },
  "drawable-sphere-box-intersect?": {
    "args": ["drawable", "bbox"]
  },
  "instance-sphere-box-intersect?": {
    "args": ["drawable", "tie", "bbox"]
  },
  "instance-tfragment-add-debug-sphere": {
    "args": ["drawable", "tie"]
  },
  "(method 9 los-control)": {
    "args": ["obj", "process", "trans-vec", "radius"],
    "vars": {
      "s2-0": "process-focus",
      "s1-0": "process-source",
      "s1-1": "process-dest",
      "s1-2": "start-pos",
      "v1-20": "distance",
      "s3-1": "cquery",
      "v1-22": "query"
    }
  },
  "(method 12 los-control)": {
    "args": ["obj", "dst"]
  },
  "(method 13 los-control)": {
    "args": ["obj", "proc", "check-interval", "c-spec"]
>>>>>>> 43b93cc2
  }
}<|MERGE_RESOLUTION|>--- conflicted
+++ resolved
@@ -1974,56 +1974,6 @@
   "add-debug-bound": {
     "args": ["buf", "pts", "c0", "c1", "flash"]
   },
-<<<<<<< HEAD
-  "(method 68 ocean)": {
-    "vars": {
-      "s3-0": "vertices"
-    },
-    "args": ["obj", "arg1", "facing"]
-  },
-  "(method 67 ocean)": {
-    "vars": {
-      "s4-0": "vertices"
-    }
-  },
-  "(method 66 ocean)": {
-    "vars": {
-      "s4-0": "vertices"
-    }
-  },
-  "(method 65 ocean)": {
-    "vars": {
-      "s5-0": "vertices"
-    }
-  },
-  "(method 64 ocean)": {
-    "vars": {
-      "s5-0": "vertices"
-    }
-  },
-  "(method 63 ocean)": {
-    "vars": {
-      "s4-0": "vertices"
-    }
-  },
-  "(method 62 ocean)": {
-    "vars": {
-      "s4-0": "vertices"
-    }
-  },
-  "(method 61 ocean)": {
-    "vars": {
-      "s4-0": "vertices"
-    }
-  },
-  "(method 60 ocean)": {
-    "vars": {
-      "s4-0": "vertices"
-    }
-  },
-  "(method 21 ocean)": {
-    "args": ["obj", "corner-x", "corner-z"]
-=======
   "(method 9 prototype-inline-array-shrub)": {
     "vars": {
       "s5-0": "bsp-header",
@@ -2092,6 +2042,54 @@
   },
   "(method 13 los-control)": {
     "args": ["obj", "proc", "check-interval", "c-spec"]
->>>>>>> 43b93cc2
+  },
+  "(method 68 ocean)": {
+    "vars": {
+      "s3-0": "vertices"
+    },
+    "args": ["obj", "arg1", "facing"]
+  },
+  "(method 67 ocean)": {
+    "vars": {
+      "s4-0": "vertices"
+    }
+  },
+  "(method 66 ocean)": {
+    "vars": {
+      "s4-0": "vertices"
+    }
+  },
+  "(method 65 ocean)": {
+    "vars": {
+      "s5-0": "vertices"
+    }
+  },
+  "(method 64 ocean)": {
+    "vars": {
+      "s5-0": "vertices"
+    }
+  },
+  "(method 63 ocean)": {
+    "vars": {
+      "s4-0": "vertices"
+    }
+  },
+  "(method 62 ocean)": {
+    "vars": {
+      "s4-0": "vertices"
+    }
+  },
+  "(method 61 ocean)": {
+    "vars": {
+      "s4-0": "vertices"
+    }
+  },
+  "(method 60 ocean)": {
+    "vars": {
+      "s4-0": "vertices"
+    }
+  },
+  "(method 21 ocean)": {
+    "args": ["obj", "corner-x", "corner-z"]
   }
 }