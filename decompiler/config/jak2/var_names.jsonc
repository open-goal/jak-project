{
  "(method 15 res-lump)": {
    "vars": {
      "s5-0": ["tag-pair", "res-tag-pair"],
      "s2-0": "existing-tag",
      "s3-0": "data-size",
      "v1-25": "resource-mem"
    }
  },
  "(method 0 lightning-control)": {
    "vars": {
      "gp-0": ["obj", "lightning-control"]
    }
  },
  "(method 0 align-control)": {
    "vars": {
      "v0-0": ["obj", "align-control"]
    }
  },
  "(method 16 nav-mesh)": {
    "args": ["obj", "ray"],
    "vars": {
      "sv-16": "next-poly-idx",
      "sv-24": "work",
      "sv-28": "current-poly",
      "sv-32": "current-poly-vtx-count",
      "sv-36": "v0-table",
      "sv-40": "v1-table",
      "v1-9": "i",
      "sv-52": "adj-vtx-0",
      "sv-56": "adj-vtx-1",
      "sv-44": "delta-x",
      "sv-48": "delta-z",
      "sv-60": "adj-edge-dz",
      "sv-64": "adj-edge-minus-dx",
      "f0-10": "heading-dot"
    }
  },
  "(method 0 sprite-aux-list)": {
    "args": ["allocation", "type-to-make", "size"]
  },
  "(method 0 sprite-array-2d)": {
    "args": ["allocation", "type-to-make", "group-0-size", "group-1-size"],
    "vars": {
      "v1-0": "sprite-count",
      "s4-0": "vec-data-size",
      "a2-3": "adgif-data-size"
    }
  },
  "(method 0 sprite-array-3d)": {
    "args": ["allocation", "type-to-make", "group-0-size", "group-1-size"],
    "vars": {
      "v1-0": "sprite-count",
      "s4-0": "vec-data-size",
      "a2-3": "adgif-data-size"
    }
  },
  "sprite-setup-header": {
    "args": ["hdr", "num-sprites"]
  },
  "add-to-sprite-aux-list": {
    "args": ["system", "sprite-info", "sprite-vec", "arg3"],
    "vars": {
      "v1-3": "aux-list"
    }
  },
  "sprite-setup-frame-data": {
    "args": ["data", "tbp-offset"]
  },
  "sprite-set-3d-quaternion!": {
    "args": ["sprite", "quat"]
  },
  "sprite-get-3d-quaternion!": {
    "args": ["out", "sprite"]
  },
  "sprite-add-matrix-data": {
    "args": ["dma-buff", "matrix-mode"],
    "vars": {
      "v1-0": "count",
      "a2-1": ["pkt1", "dma-packet"],
      "a1-2": ["mtx", "matrix"],
      "a2-9": ["pkt2", "dma-packet"],
      "a1-11": ["mtx2", "matrix"],
      "a1-20": "hvdf-idx"
    }
  },
  "sprite-add-frame-data": {
    "args": ["dma-buff", "tbp-offset"],
    "vars": {
      "a0-1": ["pkt", "dma-packet"]
    }
  },
  "sprite-add-2d-chunk": {
    "args": [
      "sprites",
      "start-sprite-idx",
      "num-sprites",
      "dma-buff",
      "mscal-addr"
    ],
    "vars": {
      "a0-1": ["pkt1", "dma-packet"],
      "s1-0": "qwc-pkt1",
      "a1-7": "qwc-pkt2",
      "a0-5": ["pkt2", "dma-packet"],
      "a1-11": "qwc-pkt3",
      "a0-7": ["pkt3", "dma-packet"],
      "v1-7": ["pkt4", "dma-packet"]
    }
  },
  "sprite-add-2d-all": {
    "args": ["sprites", "dma-buff", "group-idx"],
    "vars": {
      "s4-0": "current-sprite-idx",
      "s2-0": "remaining-sprites",
      "s3-0": "mscal-addr"
    }
  },
  "sprite-add-3d-chunk": {
    "args": ["sprites", "start-sprite-idx", "num-sprites", "dma-buff"],
    "vars": {
      "a0-1": ["pkt1", "dma-packet"],
      "s2-0": "qwc-pkt1",
      "a1-7": "qwc-pkt2",
      "a0-5": ["pkt2", "dma-packet"],
      "a1-11": "qwc-pkt3",
      "a0-7": ["pkt3", "dma-packet"],
      "v1-7": ["pkt4", "dma-packet"]
    }
  },
  "sprite-add-3d-all": {
    "args": ["sprites", "dma-buff", "group-idx"],
    "vars": {
      "s4-0": "current-sprite-idx",
      "s3-0": "remaining-sprites"
    }
  },
  "sprite-draw": {
    "args": ["disp"],
    "vars": {
      "gp-0": "dma-mem-begin",
      "s4-0": "dma-buff",
      "s5-0": "dma-bucket-begin",
      "a0-6": ["pkt1", "dma-packet"],
      "a0-8": "giftag",
      "a0-14": ["pkt2", "dma-packet"],
      "a0-16": ["pkt3", "dma-packet"],
      "a0-21": ["pkt4", "dma-packet"],
      "a0-25": ["pkt5", "dma-packet"],
      "a0-30": ["pkt6", "dma-packet"],
      "v1-27": ["pkt7", "dma-packet"],
      "v1-34": "mem-use"
    }
  },
  "sprite-release-user-hvdf": {
    "args": ["idx"]
  },
  "sprite-get-user-hvdf": {
    "args": ["idx"]
  },
  "sprite-distorter-generate-tables": {
    "vars": {
      "gp-0": "tbls",
      "f28-0": "cam-aspx",
      "f30-0": "cam-aspy",
      "f26-0": "rot",
      "s4-0": "turns",
      "s2-0": "turn",
      "s3-0": "entry-idx",
      "s5-0": "ientry-idx"
    }
  },
  "sprite-init-distorter": {
    "args": ["dma-buff"]
  },
  "sprite-draw-distorters": {
    "args": ["dma-buff"],
    "vars": {
      "s0-0": "dma-chunk-start",
      "s1-0": "i",
      "s2-0": "num-entries",
      "v1-5": "aux-elem",
      "sv-16": "sprite",
      "a0-3": "dma-position",
      "sv-32": "dma-st-flag",
      "sv-48": "dma-color",
      "s4-0": "chunk-sprite-count",
      "s5-0": "draw-sprite-count",
      "v1-26": "clip-result"
    }
  },
  "(method 18 mood-control)": {
    "vars": {
      "v0-3": ["lightning-sound-id", "sound-id"]
    }
  },
  "(method 10 mood-control)": {
    "args": ["obj", "cloud-target", "fog-target", "cloud-speed", "fog-speed"]
  },
  "(method 11 mood-control)": {
    "args": ["obj", "min-cloud", "max-cloud", "min-fog", "max-fog"]
  },
  "copy-mood-exterior": {
    "vars": {
      "a1-4": ["a1-4", "(inline-array vector)"],
      "v1-5": ["v1-5", "(inline-array vector)"],
      "a0-2": ["a0-2", "(inline-array vector)"]
    }
  },
  "update-mood-strip": {
    "vars": {
      "s4-1": ["s4-1", "(pointer float)"]
    }
  },
  "update-mood-ruins": {
    "vars": {
      "gp-1": ["gp-1", "(pointer float)"]
    }
  },
  "desaturate-mood-colors": {
    "vars": {
      "a0-8": ["mood-colors", "(inline-array mood-color)"]
    }
  },
  "(method 12 fact-info-target)": {
    "vars": {
      "v1-2": "current-gun"
    }
  },
  "(method 10 cylinder)": {
    "args": ["obj", "ray1", "ray2"]
  },
  "ripple-make-request": {
    "args": ["waveform", "effect"]
  },
  "command-get-entity": {
    "args": ["search", "fallback"]
  },
  "transform-float-point": {
    "args": ["in", "out"]
  },
  "add-debug-point": {
    "args": ["enable-draw", "bucket", "pt"],
    "vars": {
      "a1-2": "pt-copy",
      "v1-11": "buf",
      "a2-1": "tag-start",
      "a3-20": "tag-end",
      "a3-0": ["a3-0", "dma-packet"],
      "a3-2": ["a3-2", "gs-gif-tag"],
      "a3-4": ["a3-4", "vector4w-2"],
      "a3-6": ["a3-6", "vector4w-2"],
      "a3-8": ["a3-8", "vector4w-2"],
      "a1-30": ["a1-30", "vector4w-2"],
      "a0-6": ["a0-6", "dma-packet"],
      "a0-5": ["a0-5", "(pointer uint64)"]
    }
  },
  "internal-draw-debug-line": {
    "args": ["bucket", "start", "end", "start-color", "mode", "end-color"],
    "vars": {
      "a0-2": "buf",
      "s1-0": "var-start-color",
      "s2-0": "var-mode",
      "s5-0": "var-end-color",
      "sv-112": "var-end",
      "v1-37": "buf2",
      "a2-2": "tag-start",
      "a3-17": "tag-end",
      "a3-2": ["pkt1", "dma-packet"],
      "a3-4": ["giftag", "gs-gif-tag"],
      "a1-50": ["a1-50", "(inline-array vector4w-2)"],
      "a0-29": ["pkt2", "dma-packet"]
    }
  },
  "internal-draw-debug-text-3d": {
    "args": ["bucket", "text", "position", "color", "screen-offset"],
    "vars": {
      "v1-12": ["pkt", "dma-packet"],
      "s5-0": "tag-start",
      "a3-4": "tag-end",
      "s2-0": "screen-pos",
      "s3-0": "buf",
      "a2-2": "font-ctx"
    }
  },
  "add-debug-outline-triangle": {
    "args": ["enable", "bucket", "p0", "p1", "p2", "color"]
  },
  "add-debug-triangle-normal": {
    "args": ["enable", "bucket", "p0", "p1", "p2", "color"]
  },
  "add-debug-flat-triangle": {
    "args": ["enable", "bucket", "p0", "p1", "p2", "color"],
    "vars": {
      "v1-16": "buf",
      "a2-1": "tag-start",
      "a3-7": "tag-end",
      "a3-1": ["pkt1", "dma-packet"],
      "a3-3": ["giftag", "gs-gif-tag"],
      "a3-5": ["a3-5", "(inline-array vector)"],
      "a0-13": ["pkt2", "dma-packet"]
    }
  },
  "debug-draw-buffers": {
    "vars": {
      "gp-0": "i",
      "gp-1": "j",
      "v1-1": "line",
      "v1-8": "text-3d"
    }
  },
  "add-debug-line": {
    "args": [
      "enable",
      "bucket",
      "start",
      "end",
      "start-color",
      "mode",
      "end-color"
    ],
    "vars": {
      "v1-2": "line"
    }
  },
  "add-debug-line2d": {
    "args": ["enable", "bucket", "start", "end", "color"],
    "vars": {
      "a2-3": ["a2-3", "dma-packet"],
      "a2-5": ["giftag", "gs-gif-tag"],
      "a2-7": ["v0", "vector4w-2"],
      "a2-9": ["v1", "vector4w-2"],
      "a0-18": ["a0-18", "(pointer uint64)"],
      "s5-0": "tag-start",
      "a3-11": "tag-end",
      "v1-12": ["v1-12", "dma-packet"],
      "s2-0": "p0",
      "v1-9": "p1",
      "s4-0": "buf"
    }
  },
  "add-debug-box": {
    "args": ["enable", "bucket", "c1", "c2", "color"],
    "vars": {
      "s5-0": "p0",
      "s1-0": "p1"
    }
  },
  "add-debug-box-with-transform": {
    "args": ["enable", "bucket", "box", "trans", "color"],
    "vars": {
      "s4-0": "points",
      "s2-0": "corners",
      "s1-0": "point",
      "s0-0": "i"
    }
  },
  "add-debug-x": {
    "args": ["enable", "bucket", "position", "color"],
    "vars": {
      "s3-0": "p0",
      "s2-0": "p1"
    }
  },
  "add-debug-cross": {
    "args": ["enable", "bucket", "position", "radius"],
    "vars": {
      "s4-0": "p0",
      "s3-0": "p1"
    }
  },
  "add-debug-sphere-with-transform": {
    "args": ["enable", "bucket", "position", "radius", "trans", "color"],
    "vars": {
      "a2-1": "position-transformed"
    }
  },
  "add-debug-sphere": {
    "args": ["enable", "bucket", "position", "radius", "color"]
  },
  "add-debug-text-sphere": {
    "args": ["enable", "bucket", "position", "radius", "text", "color"]
  },
  "add-debug-text-3d": {
    "args": ["enable", "bucket", "text", "position", "color", "screen-offset"]
  },
  "add-debug-spheres": {
    "args": ["enable", "bucket", "origins", "count", "color"],
    "vars": {
      "s3-0": "i",
      "s4-0": "origin"
    }
  },
  "add-debug-line-sphere": {
    "args": ["enable", "bucket", "position", "forward", "arg4", "color"],
    "vars": {
      "sv-16": "var-bucket",
      "sv-24": "var-position",
      "sv-28": "var-forward",
      "sv-32": "var-arg4",
      "sv-36": "var-color",
      "gp-0": "mat-forward",
      "s5-0": "mat-down",
      "sv-112": "mat",
      "sv-116": "forward-length",
      "s0-0": "i"
    }
  },
  "add-debug-circle": {
    "args": ["enable", "bucket", "position", "radius", "color", "orientation"],
    "vars": {
      "s1-0": "line-start",
      "s0-0": "line-end",
      "sv-48": "i",
      "f30-0": "angle"
    }
  },
  "add-debug-vector": {
    "args": ["enable", "bucket", "position", "direction", "length", "color"],
    "vars": {
      "v1-2": "line-end"
    }
  },
  "add-debug-matrix": {
    "args": ["enable", "bucket", "mat", "line-length"]
  },
  "add-debug-rot-matrix": {
    "args": ["enable", "bucket", "mat", "position"]
  },
  "add-debug-quaternion": {
    "args": ["enable", "bucket", "position", "quat"],
    "vars": {
      "a2-1": "mat"
    }
  },
  "add-debug-cspace": {
    "args": ["enable", "bucket", "csp"]
  },
  "add-debug-yrot-vector": {
    "args": ["enable", "bucket", "position", "angle", "line-length", "color"],
    "vars": {
      "sv-32": "var-angle",
      "s0-0": "var-line-length",
      "s3-0": "var-color",
      "s1-0": "line-start"
    }
  },
  "add-debug-arc": {
    "args": [
      "enable",
      "bucket",
      "position",
      "start-angle",
      "end-angle",
      "radius",
      "color",
      "orientation"
    ],
    "vars": {
      "f30-0": "angle",
      "sv-80": "i",
      "sv-48": "line-start",
      "sv-64": "line-end"
    }
  },
  "add-debug-curve": {
    "args": [
      "enable",
      "bucket",
      "cverts",
      "num-cverts",
      "knots",
      "num-knots",
      "color"
    ],
    "vars": {
      "sv-80": "i",
      "s0-0": "p0",
      "sv-48": "p1",
      "sv-64": "iterations"
    }
  },
  "add-debug-curve2": {
    "args": ["enable", "bucket", "curve", "color", "arg4"]
  },
  "add-debug-points": {
    "args": [
      "enable",
      "bucket",
      "points",
      "num-points",
      "color",
      "y-override",
      "highlight"
    ],
    "vars": {
      "s0-0": "i",
      "sv-96": "position"
    }
  },
  "debug-percent-bar": {
    "args": [
      "enable",
      "bucket",
      "x",
      "y",
      "percentage",
      "color",
      "width",
      "height"
    ],
    "vars": {
      "s0-0": "buf",
      "s5-0": "tag-start",
      "a3-3": "tag-end",
      "v1-9": ["pkt", "dma-packet"]
    }
  },
  "debug-pad-display": {
    "args": ["pad"],
    "vars": {
      "gp-0": "stick-history",
      "v1-0": "i",
      "s5-1": "j",
      "s3-0": "buf",
      "s4-0": "tag-start",
      "a3-1": "tag-end",
      "v1-16": ["pkt", "dma-packet"]
    }
  },
  "add-debug-light": {
    "args": ["enable", "bucket", "light", "position", "text"],
    "vars": {
      "s1-1": "color-rgba",
      "s2-0": "sphere-pos"
    }
  },
  "add-debug-lights": {
    "args": ["enable", "bucket", "lights", "position"]
  },
  "drawable-frag-count": {
    "args": ["drbl"],
    "vars": {
      "gp-0": "count",
      "s4-0": "i"
    }
  },
  "history-init": {
    "args": ["history", "num-points"]
  },
  "history-draw-and-update": {
    "args": ["history", "draw", "pos"],
    "vars": {
      "s5-1": "i"
    }
  },
  "dma-timeout-cam": {
    "vars": {
      "a0-0": "pos",
      "a1-0": "rot"
    }
  },
  "display-file-info": {
    "vars": {
      "gp-0": "i",
      "v1-7": "level",
      "s5-0": "bsp"
    }
  },
  "add-debug-cursor": {
    "args": ["enable", "bucket", "x", "y", "arg4"],
    "vars": {
      "s4-0": "buf",
      "s5-0": "tag-start",
      "a3-2": "tag-end",
      "v1-9": ["pkt", "dma-packet"]
    }
  },
  "add-boundary-shader": {
    "args": ["tex-id", "buf"],
    "vars": {
      "a1-1": "tex",
      "a0-1": ["giftag", "gs-gif-tag"],
      "s5-0": ["shader", "adgif-shader"]
    }
  },
  "make-debug-sphere-table": {
    "args": ["points", "h-lines", "v-lines"],
    "vars": {
      "s1-0": "v-line",
      "sv-112": "h-line",
      "s5-0": "num-points",
      "f30-0": "scale",
      "s2-0": "offset",
      "s0-0": "current",
      "sv-80": "next-hz",
      "sv-96": "next-vt"
    }
  },
  "add-debug-sphere-from-table": {
    "args": ["bucket", "position", "radius", "color", "table-idx"],
    "vars": {
      "sv-32": "sphere-points",
      "s0-0": ["points", "(inline-array vector)"],
      "s2-1": "point-1",
      "s1-1": "point-2",
      "sv-36": "point-3"
    }
  },
  "shrub-num-tris": {
    "args": "shrub"
  },
  "shrub-make-perspective-matrix": {
    "args": ["out", "camera-temp"]
  },
  "shrub-init-view-data": {
    "args": "view-data"
  },
  "shrub-upload-view-data": {
    "args": "dma-buff",
    "vars": {
      "v1-0": "buf",
      "a0-1": ["pkt", "dma-packet"],
      "s5-0": "qwc"
    }
  },
  "shrub-do-init-frame": {
    "args": "dma-buff",
    "vars": {
      "a0-3": ["pkt1", "dma-packet"],
      "a0-5": ["pkt2", "dma-packet"]
    }
  },
  "shrub-init-frame": {
    "args": ["dma-buff", "test"],
    "vars": {
      "a0-2": ["pkt", "dma-packet"],
      "a0-4": ["giftag", "gs-gif-tag"]
    }
  },
  "shrub-upload-model": {
    "args": ["shrub", "dma-buff", "arg2"],
    "vars": {
      "a3-0": ["a3-0", "dma-packet"],
      "a0-9": ["a0-9", "dma-packet"],
      "a0-11": ["a0-11", "dma-packet"]
    }
  },
  "draw-drawable-tree-instance-shrub": {
    "args": ["tree", "level"],
    "vars": {
      "v1-24": "dma-buff",
      "v1-16": "proto-array",
      "s5-0": "proto-array-len",
      "s4-0": "proto-array-data",
      "a2-3": "proto",
      "a1-5": "i",
      "gp-0": "dma-start"
    }
  },
  "draw-prototype-inline-array-shrub": {
    "args": ["proto-array-len", "proto-array"],
    "vars": {
      "v1-0": ["v1-0", "prototype-bucket-shrub"],
      "a2-6": "dma-ptr",
      "a0-14": ["a0-14", "shrub-near-packet"]
    }
  },
  "(method 10 cam-setting-data)": {
    "vars": {
      "v1-5": ["v1-5", "handle"],
      "a0-6": ["a0-6", "handle"],
      "v1-106": ["v1-106", "handle"],
      "a0-118": ["a0-118", "handle"],
      "a0-122": ["a0-122", "handle"],
      "v1-112": ["v1-112", "handle"]
    }
  },
  "(method 17 setting-control)": {
    "vars": {
      "v1-84": ["v1-84", "task-mask"]
    }
  },
  "(method 18 setting-control)": {
    "vars": {
      "a0-147": ["a0-147", "process-focusable"]
    }
  },
  "glst-insert-before": {
    "args": ["list", "curr", "new"]
  },
  "glst-insert-after": {
    "args": ["list", "curr", "new"]
  },
  "matrix-local->world": {
    "args": ["smooth?"]
  },
  "emerc-vu1-init-buffer": {
    "args": ["dma-bucket", "test"],
    "vars": {
      "gp-0": "bucket",
      "s4-0": "dma-buf"
    }
  },
  "display-sync": {
    "arg0": ["disp"],
    "vars": {
      "s4-0": "just-rendered-frame",
      "a1-1": "current-time",
      "s5-0": "just-rendered-frame-start-time",
      "a0-3": "prev-vblank-time-1",
      "v1-6": "prev-vblank-time-2",
      "f28-0": "ticks-per-frame-f",
      "f1-0": "frame-duration",
      "f0-2": "frame-time-ratio",
      "f26-0": "vysnc-progress",
      "f30-0": "last-dog",
      "f30-1": "next-dog",
      "s4-1": "frame-to-render",
      "v1-48": "time-after-vsync",
      "s5-1": "next-dma-buf"
    }
  },
  "merc-vu1-add-vu-function": {
    "args": ["dma", "func", "flush-mode"],
    "vars": {
      "v1-0": "func-data",
      "a3-0": "qwc",
      "a1-1": "dst",
      "t0-1": "qwc-this-time"
    }
  },
  "merc-vu1-init-buffer": {
    "args": ["dma-bucket"],
    "vars": {
      "gp-0": "bucket",
      "s4-0": "dma-buf"
    }
  },
  "(method 9 merc-effect)": {
    "vars": {
      "v1-0": "data",
      "v1-1": "tex",
      "a0-8": "seg",
      "s3-0": "frag-idx",
      "s2-0": "ctrl-size",
      "s1-0": "geo-size",
      "s4-0": ["geo", "merc-fragment"],
      "s5-0": ["ctrl", "merc-fragment-control"]
    }
  },
  "add-nav-sphere": {
    "args": ["nav", "sphere", "max-spheres"]
  },
  "texture-bpp": {
    "args": ["tex-fmt"]
  },
  "texture-qwc": {
    "args": ["width", "height", "tex-fmt"]
  },
  "physical-address": {
    "args": ["ptr"]
  },
  "dma-buffer-add-ref-texture": {
    "args": ["dma-buf", "tex-data-ptr", "width", "height", "tex-fmt"],
    "vars": {
      "s5-0": "padr",
      "v1-0": "qwc-remaining",
      "a0-4": "qwc-transfer",
      "a1-3": "eop"
    }
  },
  "gs-find-block": {
    "args": ["bx", "by", "fmt"]
  },
  "(method 18 texture-pool)": {
    "args": ["obj", "tpage-id"]
  },
  "(method 10 texture-page)": {
    "args": ["obj", "num-segments", "upload-offset"],
    "vars": {
      "v1-0": "offset",
      "a2-1": "i"
    }
  },
  "(method 16 texture-pool)": {
    "args": ["obj", "seg", "num-words"]
  },
  "(method 9 texture-page)": {
    "args": ["obj", "heap"]
  },
  "texture-page-default-allocate": {
    "args": ["pool", "tpage", "heap", "tpage-id"],
    "vars": {
      "s3-0": "seg",
      "a1-2": "vram-loc",
      "v1-12": "tex-idx",
      "a0-7": "tex",
      "a1-6": "mask-idx",
      "a2-2": "mask-word"
    }
  },
  "texture-page-common-allocate": {
    "args": ["pool", "tpage", "heap", "tpage-id"],
    "vars": {
      "s5-0": "vram-loc",
      "s4-0": "seg"
    }
  },
  "texture-page-font-allocate": {
    "args": ["pool", "tpage", "heap", "tpage-id"],
    "vars": {
      "v1-4": "tex-idx",
      "a0-5": "tex",
      "a1-5": "mask-idx",
      "a2-2": "mask-word"
    }
  },
  "(method 22 texture-pool)": {
    "vars": {
      "s5-0": "vram-loc",
      "gp-0": "level-idx",
      "v1-3": "lev",
      "s4-0": "tpage",
      "s3-0": "seg"
    }
  },
  "(method 23 texture-pool)": {
    "vars": {
      "s5-0": "vram-loc",
      "gp-0": "level-idx",
      "v1-3": "lev",
      "s4-0": "tpage",
      "s3-0": "seg"
    }
  },
  "(method 24 texture-pool)": {
    "vars": {
      "gp-0": "vram-loc",
      "s5-0": "level-idx",
      "v1-3": "lev",
      "s4-0": "tpage",
      "s3-0": "old-dest-base",
      "s2-0": "new-dest-base",
      "v1-15": "new-tbp",
      "a0-11": "texture-idx",
      "a1-12": "adgif-iter"
    }
  },
  "texture-page-common-boot-allocate": {
    "args": ["pool", "tpage", "heap", "tpage-id"],
    "vars": {
      "s2-0": "common-page-slot-id"
    }
  },
  "upload-vram-data": {
    "args": ["buf", "dest", "data", "height", "width"],
    "vars": {
      "a3-2": "height-this-time"
    }
  },
  "upload-vram-pages": {
    "args": ["pool", "dest-seg", "tpage", "mode", "bucket"],
    "vars": {
      "gp-0": "num-chunks",
      "s3-0": "dma-buf",
      "sv-16": "data-ptr",
      "sv-20": "vram-ptr",
      "sv-24": "tpage-num-chunks",
      "sv-32": "chunks-pending",
      "sv-40": "first-chunk",
      "sv-48": "tpage-id"
    }
  },
  "update-vram-pages": {
    "args": ["pool", "dest-seg", "tpage", "mode", "bucket"],
    "vars": {
      "t1-0": "vram-ptr",
      "t2-0": "tpage-num-chunks",
      "v1-2": "chunks-pending",
      "t0-1": "tpage-id",
      "a1-4": "adjusted-num-chunks",
      "a2-3": "chunk-idx",
      "a3-8": "chunk-ptr"
    }
  },
  "upload-vram-pages-pris": {
    "args": ["pool", "dest-seg", "tpage", "bucket"],
    "vars": {
      "gp-0": "total-chunks-uploaded",
      "s3-0": "dma-buf",
      "sv-16": "data-ptr",
      "sv-20": "vram-ptr",
      "sv-24": "tpage-num-chunks",
      "sv-32": "chunks-pending",
      "sv-40": "first-chunk",
      "sv-48": "tpage-id",
      "s0-0": "chunk-idx",
      "v1-17": "chunk-dest",
      "a1-1": "mask-work",
      "sv-52": "should-upload"
    }
  },
  "texture-page-level-allocate": {
    "args": ["pool", "tpage", "heap", "tpage-id"],
    "vars": {
      "s2-0": "common-page-slot-id"
    }
  },
  "texture-page-size-check": {
    "args": ["pool", "lev", "silent"]
  },
  "(method 13 texture-pool)": {
    "args": ["pool", "lev", "num-tpage-ids", "tpage-ids"],
    "vars": {
      "s2-0": "lev-tex-ids",
      "a0-3": "tpage-id",
      "s1-0": "loaded-tpage-idx",
      "v1-9": "logged-in-tpage-id"
    }
  },
  "(method 14 texture-pool)": {
    "args": ["pool", "lev", "cat", "bucket"],
    "vars": {
      "a2-1": "tpage"
    }
  },
  "upload-textures": {
    "vars": {
      "v1-6": "lev-idx",
      "a0-7": "lev",
      "s5-0": "num-tpage",
      "v1-11": "tpage-info",
      "a1-9": "src-level"
    }
  },
  "texture-relocate": {
    "args": ["dma-buff", "tex", "dest-loc", "dest-fmt", "clut-dst"]
  },
  "(method 11 texture-page)": {
    "args": ["obj", "new-dest", "segs"],
    "vars": {
      "v1-0": "new-tbp",
      "a3-4": "old-tbp",
      "t0-1": "tex-idx",
      "t1-6": "tex",
      "t2-0": "num-mips",
      "t3-4": "mip-idx"
    }
  },
  "(method 7 texture-page)": {
    "args": ["obj", "loading-heap", "name"],
    "vars": {
      "v1-2": "loading-level",
      "a3-0": "tpage-id",
      "s4-0": "dir-entry"
    }
  },
  "texture-page-login": {
    "args": ["tex-id", "alloc-func", "heap"],
    "vars": {
      "s5-0": "dir-entry",
      "s4-0": "old-alloc-func",
      "s3-0": "name",
      "s2-0": "loaded-tpage"
    }
  },
  "(method 9 texture-page-dir)": {
    "args": ["obj", "heap"],
    "vars": {
      "v1-0": "mem-start",
      "a1-1": "mem-end",
      "a2-0": "entry-idx",
      "t1-0": "entry",
      "t0-0": "tex-page",
      "a3-4": "link-arr",
      "t0-3": "tex-count",
      "t1-3": "tex-idx",
      "t2-2": "link-slot",
      "t3-2": ["shader", "adgif-shader"],
      "t4-1": "dist-past-end"
    }
  },
  "(method 15 mysql-nav-graph)": {
    "args": ["obj", "edge-id", "node-id"]
  },
  "(method 16 mysql-nav-graph)": {
    "args": ["obj", "edge-id", "node-id"]
  },
  "(method 11 mysql-nav-graph)": {
    "args": ["obj", "node-id"]
  },
  "(method 12 mysql-nav-graph)": {
    "args": ["obj", "edge-id"]
  },
  "(method 19 mysql-nav-graph)": {
    "vars": {
      "s4-0": ["s4-0", "mysql-nav-node"],
      "a0-10": ["a0-10", "mysql-nav-edge"]
    }
  },
  "(method 10 mysql-nav-graph)": {
    "vars": {
      "a0-3": ["a0-3", "mysql-nav-node"],
      "a0-7": ["a0-7", "mysql-nav-edge"],
      "a0-13": ["a0-13", "mysql-nav-visnode"]
    }
  },
  "(method 9 mysql-nav-graph)": {
    "vars": {
      "s0-1": ["nav-node", "mysql-nav-node"],
      "s1-2": ["nav-edge", "mysql-nav-edge"],
      "s1-4": ["nav-visnode", "mysql-nav-visnode"]
    }
  },
  "(method 18 level)": {
    "vars": {
      "s5-0": "mem-mode",
      "v1-5": "slot-in-borrow-from-lev",
      "a0-4": "borrow-from-lev-idx",
      "a1-3": "maybe-borrow-from-lev",
      "a2-5": "check-slot-idx",
      "a2-7": "found-borrow",
      "a1-4": "borrow-from-lev",
      "s2-0": "memory-unused?",
      "v1-17": "bits-to-use",
      "s4-0": "heap-size",
      "s3-0": "offset-in-level-heap"
    }
  },
  "level-update-after-load": {
    "args": ["lev", "lstate"],
    "vars": {
      "s3-0": "drawable-trees",
      "s5-0": "start-time",
      "v1-5": "current-time",
      "s1-0": "login-state-pos",
      "s2-0": "current-tree",
      "s1-1": "tree-array-idx",
      "v1-40": "art-group-array-idx",
      "s2-1": "current-ag",
      "s0-0": "current-array",
      "s2-3": "proto-array",
      "s0-1": "protos",
      "sv-32": "proto",
      "sv-48": "geom-idx",
      "a0-56": "geom",
      "s1-2": "proto2-idx",
      "v1-134": "proto2",
      "s0-2": "envmap-shader",
      "v0-7": "envmap-tex",
      "v1-155": "lev-bsp",
      "f0-6": "close-dist",
      "f1-3": "far-dist",
      "v1-122": "borrower-idx",
      "a0-104": "borrower-heap",
      "v1-225": "end-time"
    }
  },
<<<<<<< HEAD

=======
>>>>>>> 80cefb95
  "(method 10 load-state)": {
    "vars": {
      "v1-0": "discarded-level",
      "s5-0": "most-recent-load-order",
      "s4-0": "unload-attempt",
      "a0-2": "unload-idx",
      "a1-0": "unload-candidate-idx",
      "a2-3": "unload-candidate-lev",
      "a3-5": "still-wanted",
      "s3-0": "lev-to-unload",
      "a0-10": "all-levels-inactive",
      "s5-1": "no-levels-at-all",
      "v1-8": "desired-levels",
      "a0-17": "want-lev-idx",
      "s4-1": "want-lev-idx-to-load",
      "s3-1": "new-lev",
      "s5-2": "want-lev-i",
      "s4-2": "lev-i",
      "s3-2": "lev",
      "v1-122": "lev-for-vis",
      "a0-53": "num-vis-levs"
    }
  },
<<<<<<< HEAD

=======
>>>>>>> 80cefb95
  "bsp-camera-asm": {
    "vars": {
      "a3-0": "cam-pos-i1",
      "a3-1": "cam-pos-32",
      "a3-2": "cam-pos-16",
      "a3-3": "cam-pos-8",
      "a3-4": "cam-pos-8m",
      "v1-0": "nodes",
      "a2-0": "nidx",
      "t1-1": "node",
      "t3-0": "front-min",
      "t6-0": "front-min-compare",
      "t0-2": "front-max",
      "t4-0": "front-max-compare",
      "t2-0": "back-min",
      "t7-0": "back-min-compare",
      "t0-3": "back-max",
      "t5-0": "back-max-compare",
      "t0-4": "front-idx",
      "t6-1": "not-f-min",
      "t7-1": "not-b-min",
      "t3-1": "f-flag",
      "t4-2": "f-in-box",
      "t5-2": "b-in-box",
      "t2-1": "b-flag",
      "t1-2": "back-idx"
    }
  },
  "(method 0 drawable-group)": {
    "args": ["allocation", "type-to-make", "length"],
    "vars": {
      "v0-0": "new-obj"
    }
  },
  "(method 2 drawable-group)": {
    "vars": {
      "s5-0": "idx"
    }
  },
  "(method 8 drawable-group)": {
    "vars": {
      "v1-6": "obj-size",
      "s3-0": "idx"
    }
  },
  "(method 9 drawable-group)": {
    "vars": {
      "s5-0": "idx"
    }
  },
  "(method 10 drawable-group)": {
    "vars": {
      "s3-0": "idx"
    }
  },
  "(method 13 drawable-group)": {
    "vars": {
      "s5-0": "idx"
    }
  },
  "(method 14 drawable-group)": {
    "vars": {
      "s3-0": "idx"
    }
  },
  "(method 15 drawable-group)": {
    "vars": {
      "s4-0": "idx"
    }
  },
  "(method 14 drawable-tree-array)": {
    "vars": {
      "s3-0": "idx"
    }
  },
  "(method 13 drawable-tree-array)": {
    "vars": {
      "s5-0": "idx"
    }
  },
  "(method 10 drawable-tree-array)": {
    "vars": {
      "s3-0": "idx"
    }
  },
  "(method 10 path-control)": {
    "args": ["obj", "ret", "idx", "search-type"],
    "vars": {
      "a1-1": "num-vertices",
      "f0-3": "vert-idx"
    }
  },
  "(method 14 path-control)": {
    "args": ["obj", "ret", "percent", "search-type"]
  },
  "(method 26 path-control)": {
    "args": ["obj", "ret", "idx", "mag"],
    "vars": {
      "v1-0": "num-vertices",
      "f0-3": "vert-idx",
      "f0-4": "capped-idx"
    }
  },
  "(method 13 curve-control)": {
    "args": ["obj", "ret", "idx"]
  },
  "(method 16 curve-control)": {
    "args": ["obj", "ret", "percent"]
  },
  "(method 15 curve-control)": {
    "args": ["obj", "ret", "idx", "mag"]
  },
  "(method 12 path-control)": {
    "args": ["obj", "ret", "idx", "mag"]
  },
  "(method 15 path-control)": {
    "args": ["obj", "ret", "percent", "mag"]
  },
  "(method 13 path-control)": {
    "args": ["obj", "ret", "idx"]
  },
  "(method 12 curve-control)": {
    "args": ["obj", "ret", "percent", "mag"]
  },
  "(method 16 path-control)": {
    "args": ["obj", "ret", "percent", "mag"]
  },
  "(method 22 path-control)": {
    "args": ["obj", "point"],
    "vars": {
      "f30-0": "furthest-dist",
      "s3-0": "given-point",
      "s2-0": "closest-point",
      "f0-5": "dist-to-point",
      "s4-0": "next-point",
      "s5-0": "curr-point",
      "s1-0": "idx",
      "f28-0": "vert-idx"
    }
  },
  "(method 23 path-control)": {
    "args": ["obj", "point"]
  }
}<|MERGE_RESOLUTION|>--- conflicted
+++ resolved
@@ -1058,10 +1058,6 @@
       "v1-225": "end-time"
     }
   },
-<<<<<<< HEAD
-
-=======
->>>>>>> 80cefb95
   "(method 10 load-state)": {
     "vars": {
       "v1-0": "discarded-level",
@@ -1085,10 +1081,6 @@
       "a0-53": "num-vis-levs"
     }
   },
-<<<<<<< HEAD
-
-=======
->>>>>>> 80cefb95
   "bsp-camera-asm": {
     "vars": {
       "a3-0": "cam-pos-i1",
