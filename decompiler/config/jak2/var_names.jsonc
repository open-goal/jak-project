--- conflicted
+++ resolved
@@ -736,38 +736,6 @@
       "s5-0": ["ctrl", "merc-fragment-control"]
     }
   },
-<<<<<<< HEAD
-  "(method 15 mysql-nav-graph)": {
-    "args": ["obj", "edge-id", "node-id"]
-  },
-  "(method 16 mysql-nav-graph)": {
-    "args": ["obj", "edge-id", "node-id"]
-  },
-  "(method 11 mysql-nav-graph)": {
-    "args": ["obj", "node-id"]
-  },
-  "(method 12 mysql-nav-graph)": {
-    "args": ["obj", "edge-id"]
-  },
-  "(method 19 mysql-nav-graph)": {
-    "vars": {
-      "s4-0": ["s4-0", "mysql-nav-node"],
-      "a0-10": ["a0-10", "mysql-nav-edge"]
-    }
-  },
-  "(method 10 mysql-nav-graph)": {
-    "vars": {
-      "a0-3": ["a0-3", "mysql-nav-node"],
-      "a0-7": ["a0-7", "mysql-nav-edge"],
-      "a0-13": ["a0-13", "mysql-nav-visnode"]
-    }
-  },
-  "(method 9 mysql-nav-graph)": {
-    "vars": {
-      "s0-1": ["nav-node", "mysql-nav-node"],
-      "s1-2": ["nav-edge", "mysql-nav-edge"],
-      "s1-4": ["nav-visnode", "mysql-nav-visnode"]
-=======
   "add-nav-sphere": {
     "args": ["nav", "sphere", "max-spheres"]
   },
@@ -994,7 +962,38 @@
       "t2-2": "link-slot",
       "t3-2": ["shader", "adgif-shader"],
       "t4-1": "dist-past-end"
->>>>>>> 4eea31c3
+    }
+  },
+  "(method 15 mysql-nav-graph)": {
+    "args": ["obj", "edge-id", "node-id"]
+  },
+  "(method 16 mysql-nav-graph)": {
+    "args": ["obj", "edge-id", "node-id"]
+  },
+  "(method 11 mysql-nav-graph)": {
+    "args": ["obj", "node-id"]
+  },
+  "(method 12 mysql-nav-graph)": {
+    "args": ["obj", "edge-id"]
+  },
+  "(method 19 mysql-nav-graph)": {
+    "vars": {
+      "s4-0": ["s4-0", "mysql-nav-node"],
+      "a0-10": ["a0-10", "mysql-nav-edge"]
+    }
+  },
+  "(method 10 mysql-nav-graph)": {
+    "vars": {
+      "a0-3": ["a0-3", "mysql-nav-node"],
+      "a0-7": ["a0-7", "mysql-nav-edge"],
+      "a0-13": ["a0-13", "mysql-nav-visnode"]
+    }
+  },
+  "(method 9 mysql-nav-graph)": {
+    "vars": {
+      "s0-1": ["nav-node", "mysql-nav-node"],
+      "s1-2": ["nav-edge", "mysql-nav-edge"],
+      "s1-4": ["nav-visnode", "mysql-nav-visnode"]
     }
   }
 }