{
  "(method 15 res-lump)": {
    "vars": {
      "s5-0": ["tag-pair", "res-tag-pair"],
      "s2-0": "existing-tag",
      "s3-0": "data-size",
      "v1-25": "resource-mem"
    }
  },
  "(method 0 lightning-control)": {
    "vars": {
      "gp-0": ["obj", "lightning-control"]
    }
  },
  "(method 0 align-control)": {
    "vars": {
      "v0-0": ["obj", "align-control"]
    }
  },
  "(method 16 nav-mesh)": {
    "args": ["obj", "ray"],
    "vars": {
      "sv-16": "next-poly-idx",
      "sv-24": "work",
      "sv-28": "current-poly",
      "sv-32": "current-poly-vtx-count",
      "sv-36": "v0-table",
      "sv-40": "v1-table",
      "v1-9": "i",
      "sv-52": "adj-vtx-0",
      "sv-56": "adj-vtx-1",
      "sv-44": "delta-x",
      "sv-48": "delta-z",
      "sv-60": "adj-edge-dz",
      "sv-64": "adj-edge-minus-dx",
      "f0-10": "heading-dot"
    }
  },
  "(method 0 sprite-aux-list)": {
    "args": ["allocation", "type-to-make", "size"]
  },
  "(method 0 sprite-array-2d)": {
    "args": ["allocation", "type-to-make", "group-0-size", "group-1-size"],
    "vars": {
      "v1-0": "sprite-count",
      "s4-0": "vec-data-size",
      "a2-3": "adgif-data-size"
    }
  },
  "(method 0 sprite-array-3d)": {
    "args": ["allocation", "type-to-make", "group-0-size", "group-1-size"],
    "vars": {
      "v1-0": "sprite-count",
      "s4-0": "vec-data-size",
      "a2-3": "adgif-data-size"
    }
  },
  "sprite-setup-header": {
    "args": ["hdr", "num-sprites"]
  },
  "add-to-sprite-aux-list": {
    "args": ["system", "sprite-info", "sprite-vec", "arg3"],
    "vars": {
      "v1-3": "aux-list"
    }
  },
  "sprite-setup-frame-data": {
    "args": ["data", "tbp-offset"]
  },
  "sprite-set-3d-quaternion!": {
    "args": ["sprite", "quat"]
  },
  "sprite-get-3d-quaternion!": {
    "args": ["out", "sprite"]
  },
  "sprite-add-matrix-data": {
    "args": ["dma-buff", "matrix-mode"],
    "vars": {
      "v1-0": "count",
      "a2-1": ["pkt1", "dma-packet"],
      "a1-2": ["mtx", "matrix"],
      "a2-9": ["pkt2", "dma-packet"],
      "a1-11": ["mtx2", "matrix"],
      "a1-20": "hvdf-idx"
    }
  },
  "sprite-add-frame-data": {
    "args": ["dma-buff", "tbp-offset"],
    "vars": {
      "a0-1": ["pkt", "dma-packet"]
    }
  },
  "sprite-add-2d-chunk": {
    "args": [
      "sprites",
      "start-sprite-idx",
      "num-sprites",
      "dma-buff",
      "mscal-addr"
    ],
    "vars": {
      "a0-1": ["pkt1", "dma-packet"],
      "s1-0": "qwc-pkt1",
      "a1-7": "qwc-pkt2",
      "a0-5": ["pkt2", "dma-packet"],
      "a1-11": "qwc-pkt3",
      "a0-7": ["pkt3", "dma-packet"],
      "v1-7": ["pkt4", "dma-packet"]
    }
  },
  "sprite-add-2d-all": {
    "args": ["sprites", "dma-buff", "group-idx"],
    "vars": {
      "s4-0": "current-sprite-idx",
      "s2-0": "remaining-sprites",
      "s3-0": "mscal-addr"
    }
  },
  "sprite-add-3d-chunk": {
    "args": ["sprites", "start-sprite-idx", "num-sprites", "dma-buff"],
    "vars": {
      "a0-1": ["pkt1", "dma-packet"],
      "s2-0": "qwc-pkt1",
      "a1-7": "qwc-pkt2",
      "a0-5": ["pkt2", "dma-packet"],
      "a1-11": "qwc-pkt3",
      "a0-7": ["pkt3", "dma-packet"],
      "v1-7": ["pkt4", "dma-packet"]
    }
  },
  "sprite-add-3d-all": {
    "args": ["sprites", "dma-buff", "group-idx"],
    "vars": {
      "s4-0": "current-sprite-idx",
      "s3-0": "remaining-sprites"
    }
  },
  "sprite-draw": {
    "args": ["disp"],
    "vars": {
      "gp-0": "dma-mem-begin",
      "s4-0": "dma-buff",
      "s5-0": "dma-bucket-begin",
      "a0-6": ["pkt1", "dma-packet"],
      "a0-8": "giftag",
      "a0-14": ["pkt2", "dma-packet"],
      "a0-16": ["pkt3", "dma-packet"],
      "a0-21": ["pkt4", "dma-packet"],
      "a0-25": ["pkt5", "dma-packet"],
      "a0-30": ["pkt6", "dma-packet"],
      "v1-27": ["pkt7", "dma-packet"],
      "v1-34": "mem-use"
    }
  },
  "sprite-release-user-hvdf": {
    "args": ["idx"]
  },
  "sprite-get-user-hvdf": {
    "args": ["idx"]
  },
  "sprite-distorter-generate-tables": {
    "vars": {
      "gp-0": "tbls",
      "f28-0": "cam-aspx",
      "f30-0": "cam-aspy",
      "f26-0": "rot",
      "s4-0": "turns",
      "s2-0": "turn",
      "s3-0": "entry-idx",
      "s5-0": "ientry-idx"
    }
  },
  "sprite-init-distorter": {
    "args": ["dma-buff"]
  },
  "sprite-draw-distorters": {
    "args": ["dma-buff"],
    "vars": {
      "s0-0": "dma-chunk-start",
      "s1-0": "i",
      "s2-0": "num-entries",
      "v1-5": "aux-elem",
      "sv-16": "sprite",
      "a0-3": "dma-position",
      "sv-32": "dma-st-flag",
      "sv-48": "dma-color",
      "s4-0": "chunk-sprite-count",
      "s5-0": "draw-sprite-count",
      "v1-26": "clip-result"
    }
  },
  "(method 18 mood-control)": {
    "vars": {
      "v0-3": ["lightning-sound-id", "sound-id"]
    }
  },
  "(method 10 mood-control)": {
    "args": ["obj", "cloud-target", "fog-target", "cloud-speed", "fog-speed"]
  },
  "(method 11 mood-control)": {
    "args": ["obj", "min-cloud", "max-cloud", "min-fog", "max-fog"]
  },
  "copy-mood-exterior": {
    "vars": {
      "a1-4": ["a1-4", "(inline-array vector)"],
      "v1-5": ["v1-5", "(inline-array vector)"],
      "a0-2": ["a0-2", "(inline-array vector)"]
    }
  },
  "update-mood-strip": {
    "vars": {
      "s4-1": ["s4-1", "(pointer float)"]
    }
  },
  "update-mood-ruins": {
    "vars": {
      "gp-1": ["gp-1", "(pointer float)"]
    }
  },
  "desaturate-mood-colors": {
    "vars": {
      "a0-8": ["mood-colors", "(inline-array mood-color)"]
    }
  },
  "(method 12 fact-info-target)": {
    "vars": {
      "v1-2": "current-gun"
    }
  },
  "(method 10 cylinder)": {
    "args": ["obj", "ray1", "ray2"]
  },
  "ripple-make-request": {
    "args": ["waveform", "effect"]
  },
  "command-get-entity": {
    "args": ["search", "fallback"]
  },
  "transform-float-point": {
    "args": ["in", "out"]
  },
  "add-debug-point": {
    "args": ["enable-draw", "bucket", "pt"],
    "vars": {
      "a1-2": "pt-copy",
      "v1-11": "buf",
      "a2-1": "tag-start",
      "a3-20": "tag-end",
      "a3-0": ["a3-0", "dma-packet"],
      "a3-2": ["a3-2", "gs-gif-tag"],
      "a3-4": ["a3-4", "vector4w-2"],
      "a3-6": ["a3-6", "vector4w-2"],
      "a3-8": ["a3-8", "vector4w-2"],
      "a1-30": ["a1-30", "vector4w-2"],
      "a0-6": ["a0-6", "dma-packet"],
      "a0-5": ["a0-5", "(pointer uint64)"]
    }
  },
  "internal-draw-debug-line": {
    "args": ["bucket", "start", "end", "start-color", "mode", "end-color"],
    "vars": {
      "a0-2": "buf",
      "s1-0": "var-start-color",
      "s2-0": "var-mode",
      "s5-0": "var-end-color",
      "sv-112": "var-end",
      "v1-37": "buf2",
      "a2-2": "tag-start",
      "a3-17": "tag-end",
      "a3-2": ["pkt1", "dma-packet"],
      "a3-4": ["giftag", "gs-gif-tag"],
      "a1-50": ["a1-50", "(inline-array vector4w-2)"],
      "a0-29": ["pkt2", "dma-packet"]
    }
  },
  "internal-draw-debug-text-3d": {
    "args": ["bucket", "text", "position", "color", "screen-offset"],
    "vars": {
      "v1-12": ["pkt", "dma-packet"],
      "s5-0": "tag-start",
      "a3-4": "tag-end",
      "s2-0": "screen-pos",
      "s3-0": "buf",
      "a2-2": "font-ctx"
    }
  },
  "add-debug-outline-triangle": {
    "args": ["enable", "bucket", "p0", "p1", "p2", "color"]
  },
  "add-debug-triangle-normal": {
    "args": ["enable", "bucket", "p0", "p1", "p2", "color"]
  },
  "add-debug-flat-triangle": {
    "args": ["enable", "bucket", "p0", "p1", "p2", "color"],
    "vars": {
      "v1-16": "buf",
      "a2-1": "tag-start",
      "a3-7": "tag-end",
      "a3-1": ["pkt1", "dma-packet"],
      "a3-3": ["giftag", "gs-gif-tag"],
      "a3-5": ["a3-5", "(inline-array vector)"],
      "a0-13": ["pkt2", "dma-packet"]
    }
  },
  "debug-draw-buffers": {
    "vars": {
      "gp-0": "i",
      "gp-1": "j",
      "v1-1": "line",
      "v1-8": "text-3d"
    }
  },
  "add-debug-line": {
    "args": [
      "enable",
      "bucket",
      "start",
      "end",
      "start-color",
      "mode",
      "end-color"
    ],
    "vars": {
      "v1-2": "line"
    }
  },
  "add-debug-line2d": {
    "args": ["enable", "bucket", "start", "end", "color"],
    "vars": {
      "a2-3": ["a2-3", "dma-packet"],
      "a2-5": ["giftag", "gs-gif-tag"],
      "a2-7": ["v0", "vector4w-2"],
      "a2-9": ["v1", "vector4w-2"],
      "a0-18": ["a0-18", "(pointer uint64)"],
      "s5-0": "tag-start",
      "a3-11": "tag-end",
      "v1-12": ["v1-12", "dma-packet"],
      "s2-0": "p0",
      "v1-9": "p1",
      "s4-0": "buf"
    }
  },
  "add-debug-box": {
    "args": ["enable", "bucket", "c1", "c2", "color"],
    "vars": {
      "s5-0": "p0",
      "s1-0": "p1"
    }
  },
  "add-debug-box-with-transform": {
    "args": ["enable", "bucket", "box", "trans", "color"],
    "vars": {
      "s4-0": "points",
      "s2-0": "corners",
      "s1-0": "point",
      "s0-0": "i"
    }
  },
  "add-debug-x": {
    "args": ["enable", "bucket", "position", "color"],
    "vars": {
      "s3-0": "p0",
      "s2-0": "p1"
    }
  },
  "add-debug-cross": {
    "args": ["enable", "bucket", "position", "radius"],
    "vars": {
      "s4-0": "p0",
      "s3-0": "p1"
    }
  },
  "add-debug-sphere-with-transform": {
    "args": ["enable", "bucket", "position", "radius", "trans", "color"],
    "vars": {
      "a2-1": "position-transformed"
    }
  },
  "add-debug-sphere": {
    "args": ["enable", "bucket", "position", "radius", "color"]
  },
  "add-debug-text-sphere": {
    "args": ["enable", "bucket", "position", "radius", "text", "color"]
  },
  "add-debug-text-3d": {
    "args": ["enable", "bucket", "text", "position", "color", "screen-offset"]
  },
  "add-debug-spheres": {
    "args": ["enable", "bucket", "origins", "count", "color"],
    "vars": {
      "s3-0": "i",
      "s4-0": "origin"
    }
  },
  "add-debug-line-sphere": {
    "args": ["enable", "bucket", "position", "forward", "arg4", "color"],
    "vars": {
      "sv-16": "var-bucket",
      "sv-24": "var-position",
      "sv-28": "var-forward",
      "sv-32": "var-arg4",
      "sv-36": "var-color",
      "gp-0": "mat-forward",
      "s5-0": "mat-down",
      "sv-112": "mat",
      "sv-116": "forward-length",
      "s0-0": "i"
    }
  },
  "add-debug-circle": {
    "args": ["enable", "bucket", "position", "radius", "color", "orientation"],
    "vars": {
      "s1-0": "line-start",
      "s0-0": "line-end",
      "sv-48": "i",
      "f30-0": "angle"
    }
  },
  "add-debug-vector": {
    "args": ["enable", "bucket", "position", "direction", "length", "color"],
    "vars": {
      "v1-2": "line-end"
    }
  },
  "add-debug-matrix": {
    "args": ["enable", "bucket", "mat", "line-length"]
  },
  "add-debug-rot-matrix": {
    "args": ["enable", "bucket", "mat", "position"]
  },
  "add-debug-quaternion": {
    "args": ["enable", "bucket", "position", "quat"],
    "vars": {
      "a2-1": "mat"
    }
  },
  "add-debug-cspace": {
    "args": ["enable", "bucket", "csp"]
  },
  "add-debug-yrot-vector": {
    "args": ["enable", "bucket", "position", "angle", "line-length", "color"],
    "vars": {
      "sv-32": "var-angle",
      "s0-0": "var-line-length",
      "s3-0": "var-color",
      "s1-0": "line-start"
    }
  },
  "add-debug-arc": {
    "args": [
      "enable",
      "bucket",
      "position",
      "start-angle",
      "end-angle",
      "radius",
      "color",
      "orientation"
    ],
    "vars": {
      "f30-0": "angle",
      "sv-80": "i",
      "sv-48": "line-start",
      "sv-64": "line-end"
    }
  },
  "add-debug-curve": {
    "args": [
      "enable",
      "bucket",
      "cverts",
      "num-cverts",
      "knots",
      "num-knots",
      "color"
    ],
    "vars": {
      "sv-80": "i",
      "s0-0": "p0",
      "sv-48": "p1",
      "sv-64": "iterations"
    }
  },
  "add-debug-curve2": {
    "args": ["enable", "bucket", "curve", "color", "arg4"]
  },
  "add-debug-points": {
    "args": [
      "enable",
      "bucket",
      "points",
      "num-points",
      "color",
      "y-override",
      "highlight"
    ],
    "vars": {
      "s0-0": "i",
      "sv-96": "position"
    }
  },
  "debug-percent-bar": {
    "args": [
      "enable",
      "bucket",
      "x",
      "y",
      "percentage",
      "color",
      "width",
      "height"
    ],
    "vars": {
      "s0-0": "buf",
      "s5-0": "tag-start",
      "a3-3": "tag-end",
      "v1-9": ["pkt", "dma-packet"]
    }
  },
  "debug-pad-display": {
    "args": ["pad"],
    "vars": {
      "gp-0": "stick-history",
      "v1-0": "i",
      "s5-1": "j",
      "s3-0": "buf",
      "s4-0": "tag-start",
      "a3-1": "tag-end",
      "v1-16": ["pkt", "dma-packet"]
    }
  },
  "add-debug-light": {
    "args": ["enable", "bucket", "light", "position", "text"],
    "vars": {
      "s1-1": "color-rgba",
      "s2-0": "sphere-pos"
    }
  },
  "add-debug-lights": {
    "args": ["enable", "bucket", "lights", "position"]
  },
  "drawable-frag-count": {
    "args": ["drbl"],
    "vars": {
      "gp-0": "count",
      "s4-0": "i"
    }
  },
  "history-init": {
    "args": ["history", "num-points"]
  },
  "history-draw-and-update": {
    "args": ["history", "draw", "pos"],
    "vars": {
      "s5-1": "i"
    }
  },
  "dma-timeout-cam": {
    "vars": {
      "a0-0": "pos",
      "a1-0": "rot"
    }
  },
  "display-file-info": {
    "vars": {
      "gp-0": "i",
      "v1-7": "level",
      "s5-0": "bsp"
    }
  },
  "add-debug-cursor": {
    "args": ["enable", "bucket", "x", "y", "arg4"],
    "vars": {
      "s4-0": "buf",
      "s5-0": "tag-start",
      "a3-2": "tag-end",
      "v1-9": ["pkt", "dma-packet"]
    }
  },
  "add-boundary-shader": {
    "args": ["tex-id", "buf"],
    "vars": {
      "a1-1": "tex",
      "a0-1": ["giftag", "gs-gif-tag"],
      "s5-0": ["shader", "adgif-shader"]
    }
  },
  "make-debug-sphere-table": {
    "args": ["points", "h-lines", "v-lines"],
    "vars": {
      "s1-0": "v-line",
      "sv-112": "h-line",
      "s5-0": "num-points",
      "f30-0": "scale",
      "s2-0": "offset",
      "s0-0": "current",
      "sv-80": "next-hz",
      "sv-96": "next-vt"
    }
  },
  "add-debug-sphere-from-table": {
    "args": ["bucket", "position", "radius", "color", "table-idx"],
    "vars": {
      "sv-32": "sphere-points",
      "s0-0": ["points", "(inline-array vector)"],
      "s2-1": "point-1",
      "s1-1": "point-2",
      "sv-36": "point-3"
    }
  },
  "shrub-num-tris": {
    "args": "shrub"
  },
  "shrub-make-perspective-matrix": {
    "args": ["out", "camera-temp"]
  },
  "shrub-init-view-data": {
    "args": "view-data"
  },
  "shrub-upload-view-data": {
    "args": "dma-buff",
    "vars": {
      "v1-0": "buf",
      "a0-1": ["pkt", "dma-packet"],
      "s5-0": "qwc"
    }
  },
  "shrub-do-init-frame": {
    "args": "dma-buff",
    "vars": {
      "a0-3": ["pkt1", "dma-packet"],
      "a0-5": ["pkt2", "dma-packet"]
    }
  },
  "shrub-init-frame": {
    "args": ["dma-buff", "test"],
    "vars": {
      "a0-2": ["pkt", "dma-packet"],
      "a0-4": ["giftag", "gs-gif-tag"]
    }
  },
  "shrub-upload-model": {
    "args": ["shrub", "dma-buff", "arg2"],
    "vars": {
      "a3-0": ["a3-0", "dma-packet"],
      "a0-9": ["a0-9", "dma-packet"],
      "a0-11": ["a0-11", "dma-packet"]
    }
  },
  "draw-drawable-tree-instance-shrub": {
    "args": ["tree", "level"],
    "vars": {
      "v1-24": "dma-buff",
      "v1-16": "proto-array",
      "s5-0": "proto-array-len",
      "s4-0": "proto-array-data",
      "a2-3": "proto",
      "a1-5": "i",
      "gp-0": "dma-start"
    }
  },
  "draw-prototype-inline-array-shrub": {
    "args": ["proto-array-len", "proto-array"],
    "vars": {
      "v1-0": ["v1-0", "prototype-bucket-shrub"],
      "a2-6": "dma-ptr",
      "a0-14": ["a0-14", "shrub-near-packet"]
    }
  },
  "(method 10 cam-setting-data)": {
    "vars": {
      "v1-5": ["v1-5", "handle"],
      "a0-6": ["a0-6", "handle"],
      "v1-106": ["v1-106", "handle"],
      "a0-118": ["a0-118", "handle"],
      "a0-122": ["a0-122", "handle"],
      "v1-112": ["v1-112", "handle"]
    }
  },
  "(method 17 setting-control)": {
    "vars": {
      "v1-84": ["v1-84", "task-mask"]
    }
  },
  "(method 18 setting-control)": {
    "vars": {
      "a0-147": ["a0-147", "process-focusable"]
    }
  },
  "glst-insert-before": {
    "args": ["list", "curr", "new"]
  },
  "glst-insert-after": {
    "args": ["list", "curr", "new"]
  },
  "matrix-local->world": {
    "args": ["smooth?"]
  },
  "emerc-vu1-init-buffer": {
    "args": ["dma-bucket", "test"],
    "vars": {
      "gp-0": "bucket",
      "s4-0": "dma-buf"
    }
  },
  "display-sync": {
    "arg0": ["disp"],
    "vars": {
      "s4-0": "just-rendered-frame",
      "a1-1": "current-time",
      "s5-0": "just-rendered-frame-start-time",
      "a0-3": "prev-vblank-time-1",
      "v1-6": "prev-vblank-time-2",
      "f28-0": "ticks-per-frame-f",
      "f1-0": "frame-duration",
      "f0-2": "frame-time-ratio",
      "f26-0": "vysnc-progress",
      "f30-0": "last-dog",
      "f30-1": "next-dog",
      "s4-1": "frame-to-render",
      "v1-48": "time-after-vsync",
      "s5-1": "next-dma-buf"
    }
  },
  "merc-vu1-add-vu-function": {
    "args": ["dma", "func", "flush-mode"],
    "vars": {
      "v1-0": "func-data",
      "a3-0": "qwc",
      "a1-1": "dst",
      "t0-1": "qwc-this-time"
    }
  },
  "merc-vu1-init-buffer": {
    "args": ["dma-bucket"],
    "vars": {
      "gp-0": "bucket",
      "s4-0": "dma-buf"
    }
  },
  "(method 9 merc-effect)": {
    "vars": {
      "v1-0": "data",
      "v1-1": "tex",
      "a0-8": "seg",
      "s3-0": "frag-idx",
      "s2-0": "ctrl-size",
      "s1-0": "geo-size",
      "s4-0": ["geo", "merc-fragment"],
      "s5-0": ["ctrl", "merc-fragment-control"]
    }
  },
  "add-nav-sphere": {
    "args": ["nav", "sphere", "max-spheres"]
  },
  "texture-bpp": {
    "args": ["tex-fmt"]
  },
  "texture-qwc": {
    "args": ["width", "height", "tex-fmt"]
  },
  "physical-address": {
    "args": ["ptr"]
  },
  "dma-buffer-add-ref-texture": {
    "args": ["dma-buf", "tex-data-ptr", "width", "height", "tex-fmt"],
    "vars": {
      "s5-0": "padr",
      "v1-0": "qwc-remaining",
      "a0-4": "qwc-transfer",
      "a1-3": "eop"
    }
  },
  "gs-find-block": {
    "args": ["bx", "by", "fmt"]
  },
  "(method 18 texture-pool)": {
    "args": ["obj", "tpage-id"]
  },
  "(method 10 texture-page)": {
    "args": ["obj", "num-segments", "upload-offset"],
    "vars": {
      "v1-0": "offset",
      "a2-1": "i"
    }
  },
  "(method 16 texture-pool)": {
    "args": ["obj", "seg", "num-words"]
  },
  "(method 9 texture-page)": {
    "args": ["obj", "heap"]
  },
  "texture-page-default-allocate": {
    "args": ["pool", "tpage", "heap", "tpage-id"],
    "vars": {
      "s3-0": "seg",
      "a1-2": "vram-loc",
      "v1-12": "tex-idx",
      "a0-7": "tex",
      "a1-6": "mask-idx",
      "a2-2": "mask-word"
    }
  },
  "texture-page-common-allocate": {
    "args": ["pool", "tpage", "heap", "tpage-id"],
    "vars": {
      "s5-0": "vram-loc",
      "s4-0": "seg"
    }
  },
  "texture-page-font-allocate": {
    "args": ["pool", "tpage", "heap", "tpage-id"],
    "vars": {
      "v1-4": "tex-idx",
      "a0-5": "tex",
      "a1-5": "mask-idx",
      "a2-2": "mask-word"
    }
  },
  "(method 22 texture-pool)": {
    "vars": {
      "s5-0": "vram-loc",
      "gp-0": "level-idx",
      "v1-3": "lev",
      "s4-0": "tpage",
      "s3-0": "seg"
    }
  },
  "(method 23 texture-pool)": {
    "vars": {
      "s5-0": "vram-loc",
      "gp-0": "level-idx",
      "v1-3": "lev",
      "s4-0": "tpage",
      "s3-0": "seg"
    }
  },
  "(method 24 texture-pool)": {
    "vars": {
      "gp-0": "vram-loc",
      "s5-0": "level-idx",
      "v1-3": "lev",
      "s4-0": "tpage",
      "s3-0": "old-dest-base",
      "s2-0": "new-dest-base",
      "v1-15": "new-tbp",
      "a0-11": "texture-idx",
      "a1-12": "adgif-iter"
    }
  },
  "texture-page-common-boot-allocate": {
    "args": ["pool", "tpage", "heap", "tpage-id"],
    "vars": {
      "s2-0": "common-page-slot-id"
    }
  },
  "upload-vram-data": {
    "args": ["buf", "dest", "data", "height", "width"],
    "vars": {
      "a3-2": "height-this-time"
    }
  },
  "upload-vram-pages": {
    "args": ["pool", "dest-seg", "tpage", "mode", "bucket"],
    "vars": {
      "gp-0": "num-chunks",
      "s3-0": "dma-buf",
      "sv-16": "data-ptr",
      "sv-20": "vram-ptr",
      "sv-24": "tpage-num-chunks",
      "sv-32": "chunks-pending",
      "sv-40": "first-chunk",
      "sv-48": "tpage-id"
    }
  },
  "update-vram-pages": {
    "args": ["pool", "dest-seg", "tpage", "mode", "bucket"],
    "vars": {
      "t1-0": "vram-ptr",
      "t2-0": "tpage-num-chunks",
      "v1-2": "chunks-pending",
      "t0-1": "tpage-id",
      "a1-4": "adjusted-num-chunks",
      "a2-3": "chunk-idx",
      "a3-8": "chunk-ptr"
    }
  },
  "upload-vram-pages-pris": {
    "args": ["pool", "dest-seg", "tpage", "bucket"],
    "vars": {
      "gp-0": "total-chunks-uploaded",
      "s3-0": "dma-buf",
      "sv-16": "data-ptr",
      "sv-20": "vram-ptr",
      "sv-24": "tpage-num-chunks",
      "sv-32": "chunks-pending",
      "sv-40": "first-chunk",
      "sv-48": "tpage-id",
      "s0-0": "chunk-idx",
      "v1-17": "chunk-dest",
      "a1-1": "mask-work",
      "sv-52": "should-upload"
    }
  },
  "texture-page-level-allocate": {
    "args": ["pool", "tpage", "heap", "tpage-id"],
    "vars": {
      "s2-0": "common-page-slot-id"
    }
  },
  "texture-page-size-check": {
    "args": ["pool", "lev", "silent"]
  },
  "(method 13 texture-pool)": {
    "args": ["pool", "lev", "num-tpage-ids", "tpage-ids"],
    "vars": {
      "s2-0": "lev-tex-ids",
      "a0-3": "tpage-id",
      "s1-0": "loaded-tpage-idx",
      "v1-9": "logged-in-tpage-id"
    }
  },
  "(method 14 texture-pool)": {
    "args": ["pool", "lev", "cat", "bucket"],
    "vars": {
      "a2-1": "tpage"
    }
  },
  "upload-textures": {
    "vars": {
      "v1-6": "lev-idx",
      "a0-7": "lev",
      "s5-0": "num-tpage",
      "v1-11": "tpage-info",
      "a1-9": "src-level"
    }
  },
  "texture-relocate": {
    "args": ["dma-buff", "tex", "dest-loc", "dest-fmt", "clut-dst"]
  },
  "(method 11 texture-page)": {
    "args": ["obj", "new-dest", "segs"],
    "vars": {
      "v1-0": "new-tbp",
      "a3-4": "old-tbp",
      "t0-1": "tex-idx",
      "t1-6": "tex",
      "t2-0": "num-mips",
      "t3-4": "mip-idx"
    }
  },
  "(method 7 texture-page)": {
    "args": ["obj", "loading-heap", "name"],
    "vars": {
      "v1-2": "loading-level",
      "a3-0": "tpage-id",
      "s4-0": "dir-entry"
    }
  },
  "texture-page-login": {
    "args": ["tex-id", "alloc-func", "heap"],
    "vars": {
      "s5-0": "dir-entry",
      "s4-0": "old-alloc-func",
      "s3-0": "name",
      "s2-0": "loaded-tpage"
    }
  },
  "(method 9 texture-page-dir)": {
    "args": ["obj", "heap"],
    "vars": {
      "v1-0": "mem-start",
      "a1-1": "mem-end",
      "a2-0": "entry-idx",
      "t1-0": "entry",
      "t0-0": "tex-page",
      "a3-4": "link-arr",
      "t0-3": "tex-count",
      "t1-3": "tex-idx",
      "t2-2": "link-slot",
      "t3-2": ["shader", "adgif-shader"],
      "t4-1": "dist-past-end"
    }
  },
  "(method 9 border-plane)": {
    "vars": {
      "s5-0": "plane-color"
    }
  },
  "(method 10 border-plane)": {
    "vars": {
      "arg0": "pt"
    }
  },
  "(method 12 game-info)": {
    "vars": {
      "s5-0": "subtasks",
      "s4-0": "i"
    }
  },
  "(method 13 game-info)": {
    "vars": {
      "v1-2": "subtask"
    }
  },
  "(method 19 game-info)": {
    "vars": {
      "gp-0": "dfault"
    }
  },
  "(method 20 game-info)": {
    "vars": {
      "s3-0": "cont",
      "s4-0": "continues"
    }
  },
  "(method 30 game-info)": {
    "vars": {
      "s5-0": "story-total",
      "s4-0": "story-complete",
      "f30-0": "percent",
      "s3-0": "story-min",
      "s2-0": "story-max",
      "s5-1": "bbush-min",
      "s4-1": "bbush-max"
    }
  },
  "(method 10 game-info)": {
    "vars": {
      "s5-1": "task",
      "f30-0": "ammo-max",
      "s4-1": "ammo-kind"
    }
  },
  "(method 11 fact-info-target)": {
    "vars": {
      "s3-10": "ammo-kind"
    }
  },
  "(method 14 game-info)": {
    "vars": {
      "v1-0": "game-perms",
      "a0-1": "i"
    }
  },
  "(method 16 game-info)": {
    "vars": {
      "s5-0": "game-perms",
      "s4-0": "level-entities",
      "s2-0": "entity-perm",
      "s3-0": "i",
      "v1-10": "actor-perm"
    }
  },
  "(method 17 game-info)": {
    "vars": {
      "s5-0": "level-entities",
      "s4-0": "i",
      "s3-0": "entity-perm",
      "v1-7": "actor-perm"
    }
  },
  "bug-report-display": {
    "vars": {
      "s5-0": "conts"
    }
  },
  "print-continues": {
    "vars": {
      "s5-0": "conts",
      "gp-0": "levels",
      "v1-2": "cont"
    }
  },
  "(method 18 game-info)": {
    "vars": {
      "v1-7": "game-subtasks",
      "a0-6": "i",
      "a1-8": "subtasks",
      "s5-1": "game-perms"
    }
  },
  "(method 25 game-info)": {
    "vars": {
      "gp-0": "game-subtasks",
      "s5-0": "i",
      "s4-0": "subtask",
      "v1-11": "cur-lev",
      "v1-17": "suck-death-count",
      "f0-2": "suck-death-stage"
    }
  },
  "(method 21 game-info)": {
    "vars": {
      "s3-3": "dfault"
    }
  },
  "update-task-masks": {
    "vars": {
      "s5-1": "borrow-eval",
      "s4-1": "game-nodes",
      "s3-0": "i",
      "s2-0": "node",
      "s1-0": "node-open?",
      "s1-1": "node-ev-i",
      "v1-66": "node-open-ev",
      "s5-2": "lev-i",
      "a0-30": "lev"
    }
  },
  "(method 22 level)": {
    "vars": {
      "v1-7": "name",
      "a0-2": "game-subtasks",
      "a1-1": "i",
      "a2-3": "subtask"
    }
  },
  "task-node-by-name": {
    "vars": {
      "s5-0": "game-nodes",
      "s4-0": "i",
      "s3-0": "node"
    }
  },
  "task-resolution-close!": {
    "vars": {
      "v1-1": "game-nodes",
      "a1-0": "i",
      "a2-3": "node"
    }
  },
  "task-close!": {
    "vars": {
      "s5-0": "game-nodes",
      "s4-0": "i",
      "s3-0": "node"
    }
  },
  "task-closed?": {
    "vars": {
      "s5-0": "game-nodes",
      "s4-0": "i",
      "s3-0": "node"
    }
  },
  "open-task-nodes": {
    "vars": {
      "v1-1": "game-nodes",
      "a1-0": "i",
      "a2-3": "node"
    }
  },
  "(method 9 game-task-node-info)": {
    "vars": {
      "s4-0": "task-node-close-func",
      "s2-0": "p-node-count",
      "s0-0": "p-i",
      "s5-1": "game-nodes",
      "s4-1": "i",
      "s3-1": "node"
    }
  },
  "task-node-closed?": {
    "vars": {
      "v1-2": "node"
    }
  },
  "(method 10 game-task-node-info)": {
    "vars": {
      "s5-0": "game-nodes",
      "s4-0": "i",
      "a0-4": "node",
      "v1-20": "ii"
    }
  },
  "task-node-open?": {
    "vars": {
      "v1-1": "game-nodes"
    }
  },
  "(method 11 game-task-node-info)": {
    "vars": {
      "a1-0": "game-nodes",
      "a2-2": "pi",
      "v1-1": "node-info"
    }
  },
  "task-node-open!": {
    "vars": {
      "gp-0": "game-node",
      "s5-0": "p-i"
    }
  },
  "task-node-reset": {
    "vars": {
      "s5-0": "game-nodes",
      "s4-0": "i",
      "s3-0": "node"
    }
  },
  "(method 9 game-task-control)": {
    "vars": {
      "s2-0": "game-nodes",
      "s3-0": "i",
      "s1-0": "node"
    }
  },
  "(method 15 mysql-nav-graph)": {
    "args": ["obj", "edge-id", "node-id"]
  },
  "(method 16 mysql-nav-graph)": {
    "args": ["obj", "edge-id", "node-id"]
  },
  "(method 11 mysql-nav-graph)": {
    "args": ["obj", "node-id"]
  },
  "(method 12 mysql-nav-graph)": {
    "args": ["obj", "edge-id"]
  },
  "(method 19 mysql-nav-graph)": {
    "vars": {
      "s4-0": ["s4-0", "mysql-nav-node"],
      "a0-10": ["a0-10", "mysql-nav-edge"]
    }
  },
  "(method 10 mysql-nav-graph)": {
    "vars": {
      "a0-3": ["a0-3", "mysql-nav-node"],
      "a0-7": ["a0-7", "mysql-nav-edge"],
      "a0-13": ["a0-13", "mysql-nav-visnode"]
    }
  },
  "(method 9 mysql-nav-graph)": {
    "vars": {
      "s0-1": ["nav-node", "mysql-nav-node"],
      "s1-2": ["nav-edge", "mysql-nav-edge"],
      "s1-4": ["nav-visnode", "mysql-nav-visnode"]
    }
  },
  "(method 18 level)": {
    "vars": {
      "s5-0": "mem-mode",
      "v1-5": "slot-in-borrow-from-lev",
      "a0-4": "borrow-from-lev-idx",
      "a1-3": "maybe-borrow-from-lev",
      "a2-5": "check-slot-idx",
      "a2-7": "found-borrow",
      "a1-4": "borrow-from-lev",
      "s2-0": "memory-unused?",
      "v1-17": "bits-to-use",
      "s4-0": "heap-size",
      "s3-0": "offset-in-level-heap"
    }
  },
  "level-update-after-load": {
    "args": ["lev", "lstate"],
    "vars": {
      "s3-0": "drawable-trees",
      "s5-0": "start-time",
      "v1-5": "current-time",
      "s1-0": "login-state-pos",
      "s2-0": "current-tree",
      "s1-1": "tree-array-idx",
      "v1-40": "art-group-array-idx",
      "s2-1": "current-ag",
      "s0-0": "current-array",
      "s2-3": "proto-array",
      "s0-1": "protos",
      "sv-32": "proto",
      "sv-48": "geom-idx",
      "a0-56": "geom",
      "s1-2": "proto2-idx",
      "v1-134": "proto2",
      "s0-2": "envmap-shader",
      "v0-7": "envmap-tex",
      "v1-155": "lev-bsp",
      "f0-6": "close-dist",
      "f1-3": "far-dist",
      "v1-122": "borrower-idx",
      "a0-104": "borrower-heap",
      "v1-225": "end-time"
    }
  },
  "(method 10 load-state)": {
    "vars": {
      "v1-0": "discarded-level",
      "s5-0": "most-recent-load-order",
      "s4-0": "unload-attempt",
      "a0-2": "unload-idx",
      "a1-0": "unload-candidate-idx",
      "a2-3": "unload-candidate-lev",
      "a3-5": "still-wanted",
      "s3-0": "lev-to-unload",
      "a0-10": "all-levels-inactive",
      "s5-1": "no-levels-at-all",
      "v1-8": "desired-levels",
      "a0-17": "want-lev-idx",
      "s4-1": "want-lev-idx-to-load",
      "s3-1": "new-lev",
      "s5-2": "want-lev-i",
      "s4-2": "lev-i",
      "s3-2": "lev",
      "v1-122": "lev-for-vis",
      "a0-53": "num-vis-levs"
    }
  },
  "bsp-camera-asm": {
    "vars": {
      "a3-0": "cam-pos-i1",
      "a3-1": "cam-pos-32",
      "a3-2": "cam-pos-16",
      "a3-3": "cam-pos-8",
      "a3-4": "cam-pos-8m",
      "v1-0": "nodes",
      "a2-0": "nidx",
      "t1-1": "node",
      "t3-0": "front-min",
      "t6-0": "front-min-compare",
      "t0-2": "front-max",
      "t4-0": "front-max-compare",
      "t2-0": "back-min",
      "t7-0": "back-min-compare",
      "t0-3": "back-max",
      "t5-0": "back-max-compare",
      "t0-4": "front-idx",
      "t6-1": "not-f-min",
      "t7-1": "not-b-min",
      "t3-1": "f-flag",
      "t4-2": "f-in-box",
      "t5-2": "b-in-box",
      "t2-1": "b-flag",
      "t1-2": "back-idx"
    }
  },
  "restart-mission": {
    "vars": {
      "a0-2": ["task-mgr", "process"],
      "s4-0": ["s4-0", "connection"],
      "v1-1": ["v1-1", "connection"],
      "s5-1": "cur-lev",
      "s4-1": "game-nodes",
      "s3-0": "i",
      "s2-0": "node",
      "gp-0": "restart?",
      "s5-0": "mgr-status"
    }
  },
  "(method 0 drawable-group)": {
    "args": ["allocation", "type-to-make", "length"],
    "vars": {
      "v0-0": "new-obj"
    }
  },
  "(method 2 drawable-group)": {
    "vars": {
      "s5-0": "idx"
    }
  },
  "(method 8 drawable-group)": {
    "vars": {
      "v1-6": "obj-size",
      "s3-0": "idx"
    }
  },
  "(method 9 drawable-group)": {
    "vars": {
      "s5-0": "idx"
    }
  },
  "(method 10 drawable-group)": {
    "vars": {
      "s3-0": "idx"
    }
  },
  "(method 13 drawable-group)": {
    "vars": {
      "s5-0": "idx"
    }
  },
  "(method 14 drawable-group)": {
    "vars": {
      "s3-0": "idx"
    }
  },
  "(method 15 drawable-group)": {
    "vars": {
      "s4-0": "idx"
    }
  },
  "(method 14 drawable-tree-array)": {
    "vars": {
      "s3-0": "idx"
    }
  },
  "(method 13 drawable-tree-array)": {
    "vars": {
      "s5-0": "idx"
    }
  },
  "(method 10 drawable-tree-array)": {
    "vars": {
      "s3-0": "idx"
    }
  },
  "(method 10 path-control)": {
    "args": ["obj", "ret", "idx", "search-type"],
    "vars": {
      "a1-1": "num-vertices",
      "f0-3": "vert-idx"
    }
  },
  "(method 14 path-control)": {
    "args": ["obj", "ret", "percent", "search-type"]
  },
  "(method 26 path-control)": {
    "args": ["obj", "ret", "idx", "mag"],
    "vars": {
      "v1-0": "num-vertices",
      "f0-3": "vert-idx",
      "f0-4": "capped-idx"
    }
  },
  "(method 13 curve-control)": {
    "args": ["obj", "ret", "idx"]
  },
  "(method 16 curve-control)": {
    "args": ["obj", "ret", "percent"]
  },
  "(method 15 curve-control)": {
    "args": ["obj", "ret", "idx", "mag"]
  },
  "(method 12 path-control)": {
    "args": ["obj", "ret", "idx", "mag"]
  },
  "(method 15 path-control)": {
    "args": ["obj", "ret", "percent", "mag"]
  },
  "(method 13 path-control)": {
    "args": ["obj", "ret", "idx"]
  },
  "(method 12 curve-control)": {
    "args": ["obj", "ret", "percent", "mag"]
  },
  "(method 16 path-control)": {
    "args": ["obj", "ret", "percent", "mag"]
  },
  "(method 22 path-control)": {
    "args": ["obj", "point"],
    "vars": {
      "f30-0": "furthest-dist",
      "s3-0": "given-point",
      "s2-0": "closest-point",
      "f0-5": "dist-to-point",
      "s4-0": "next-point",
      "s5-0": "curr-point",
      "s1-0": "idx",
      "f28-0": "vert-idx"
    }
  },
  "(method 23 path-control)": {
    "args": ["obj", "point"]
  },
  "(method 11 memory-usage-block)": {
    "args": ["obj", "level", "fmt-dest"]
  },
  "(method 14 level)": {
    "args": ["obj", "force?"]
  },
  "mem-size": {
    "args": ["data", "inspect-usage?", "arg2"],
    "vars": {
      "gp-0": "block"
    }
  },
  "(method 9 memory-usage-block)": {
    "vars": {
      "v1-0": "idx"
    }
  },
  "(method 10 memory-usage-block)": {
    "vars": {
      "v0-0": "sum",
      "v1-0": "idx"
    }
  },
  "set-graphics-mode": {
    "vars": {
      "v1-0": "settings",
      "s4-0": "display",
      "s5-0": "video-settings",
      "gp-0": "gs-bank"
    }
  },
  "set-progressive-scan": {
    "args": ["val"]
  },
  "set-aspect-ratio": {
    "args": ["aspect"]
  },
  "set-video-mode": {
    "args": ["tv-format"]
  },
  "(method 41 nav-graph)": {
    "args": ["obj", "idx"]
  },
  "(method 18 nav-node)": {
    "args": ["obj", "ret"]
  },
  "(method 10 align-control)": {
    "args": ["obj", "options", "x", "y", "z"],
    "vars": {
      "a0-1": "process",
      "t9-0": "method-call",
      "v1-4": "transform",
      "t1-0": "data"
    }
  },
  "(method 26 trsqv)": {
    "args": ["obj", "unkBitfield", "limit"],
    "vars": {
      "a0-1": "transv"
    }
  },
  "(method 19 nav-node)": {
    "args": ["obj", "ret"],
    "vars": {
      "f0-1": "angle",
      "s5-0": "sin-cos-result"
    }
  },
  "service-cpads": {
    "vars": {
      "s3-0": "buzz-i",
      "gp-0": "pads",
      "s5-0": "i",
      "s4-0": "pad",
      "s3-1": ["buttons-pushed", "pad-buttons"]
    }
  },
<<<<<<< HEAD
  "(method 16 drawable-region-prim)": {
    "args": ["obj", "area-of-interest", "_count", "region-list"],
    "vars": {
      "s2-0": "count"
    }
  },
  "(method 9 region-prim-area)": {
    "args": ["obj", "region-sphere"],
    "vars": {
      "v1-0": "regions-entered",
      "a2-0": "region",
      "a3-0": "idx"
    }
  },
  "(method 10 region-prim-area)": {
    "vars": {
      "v1-0": "regions-exited",
      "a2-0": "region",
      "a3-0": "idx"
    }
  },
  "(method 11 region-prim-area)": {
    "vars": {
      "v1-0": "regions-inside",
      "a2-0": "region",
      "a3-0": "idx"
    }
  },
  "(method 12 region-prim-area)": {
    "vars": {
      "v1-0": "regions-started",
      "a2-0": "region",
      "a3-0": "idx"
    }
  },
  "(method 18 drawable-region-sphere)": {
    "vars": {
      "s4-0": "area-of-interest"
    },
    "args": ["obj", "area"]
  },
  "(method 19 drawable-region-sphere)": {
    "args": ["obj", "area"]
  },
  "(method 18 drawable-region-volume)": {
    "args": ["obj", "area"]
=======
  "(method 16 level)": {
    "args": ["obj", "vis-info", "unused", "in-bsp-vis-string"],
    "vars": {
      "a0-1":"cam-leaf-idx",
      "v1-1":"curr-vis-string-offset",
      "s3-0":"desired-vis-string-offset",
      "s3-1":"vis-buf",
      "s2-0":"lower-flag-bits",
      "s1-0":"spad-start",
      "s0-0":"spad-end",
      "s4-1":"list-len",
      "v1-30":"qwc",
      "v1-33":"comp-mode",
      "v1-35":"qwc2",
      "sv-16":"extra-vis-length",
      "sv-32":"extra-vis-dest",
      "v1-45":"extra-vis-in",
      "a0-25":"extra-vis-idx",
      "a1-9":"vis-byte",
      "s2-1":"vis-ptr",
      "s1-1":"all-vis-ptr",
      "v1-51":"vis-error",
      "v1-55":"unpacked-vis-ptr",
      "a0-42":"final-vis-ptr",
      "a1-22":"all-vis",
      "a2-11":"vis-qwc"
    }
>>>>>>> f1682867
  }
}<|MERGE_RESOLUTION|>--- conflicted
+++ resolved
@@ -1538,54 +1538,6 @@
       "s3-1": ["buttons-pushed", "pad-buttons"]
     }
   },
-<<<<<<< HEAD
-  "(method 16 drawable-region-prim)": {
-    "args": ["obj", "area-of-interest", "_count", "region-list"],
-    "vars": {
-      "s2-0": "count"
-    }
-  },
-  "(method 9 region-prim-area)": {
-    "args": ["obj", "region-sphere"],
-    "vars": {
-      "v1-0": "regions-entered",
-      "a2-0": "region",
-      "a3-0": "idx"
-    }
-  },
-  "(method 10 region-prim-area)": {
-    "vars": {
-      "v1-0": "regions-exited",
-      "a2-0": "region",
-      "a3-0": "idx"
-    }
-  },
-  "(method 11 region-prim-area)": {
-    "vars": {
-      "v1-0": "regions-inside",
-      "a2-0": "region",
-      "a3-0": "idx"
-    }
-  },
-  "(method 12 region-prim-area)": {
-    "vars": {
-      "v1-0": "regions-started",
-      "a2-0": "region",
-      "a3-0": "idx"
-    }
-  },
-  "(method 18 drawable-region-sphere)": {
-    "vars": {
-      "s4-0": "area-of-interest"
-    },
-    "args": ["obj", "area"]
-  },
-  "(method 19 drawable-region-sphere)": {
-    "args": ["obj", "area"]
-  },
-  "(method 18 drawable-region-volume)": {
-    "args": ["obj", "area"]
-=======
   "(method 16 level)": {
     "args": ["obj", "vis-info", "unused", "in-bsp-vis-string"],
     "vars": {
@@ -1613,6 +1565,52 @@
       "a1-22":"all-vis",
       "a2-11":"vis-qwc"
     }
->>>>>>> f1682867
+  },
+  "(method 16 drawable-region-prim)": {
+    "args": ["obj", "area-of-interest", "_count", "region-list"],
+    "vars": {
+      "s2-0": "count"
+    }
+  },
+  "(method 9 region-prim-area)": {
+    "args": ["obj", "region-sphere"],
+    "vars": {
+      "v1-0": "regions-entered",
+      "a2-0": "region",
+      "a3-0": "idx"
+    }
+  },
+  "(method 10 region-prim-area)": {
+    "vars": {
+      "v1-0": "regions-exited",
+      "a2-0": "region",
+      "a3-0": "idx"
+    }
+  },
+  "(method 11 region-prim-area)": {
+    "vars": {
+      "v1-0": "regions-inside",
+      "a2-0": "region",
+      "a3-0": "idx"
+    }
+  },
+  "(method 12 region-prim-area)": {
+    "vars": {
+      "v1-0": "regions-started",
+      "a2-0": "region",
+      "a3-0": "idx"
+    }
+  },
+  "(method 18 drawable-region-sphere)": {
+    "vars": {
+      "s4-0": "area-of-interest"
+    },
+    "args": ["obj", "area"]
+  },
+  "(method 19 drawable-region-sphere)": {
+    "args": ["obj", "area"]
+  },
+  "(method 18 drawable-region-volume)": {
+    "args": ["obj", "area"]
   }
 }