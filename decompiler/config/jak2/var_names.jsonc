--- conflicted
+++ resolved
@@ -4086,14 +4086,12 @@
       "s4-0": "bob-trans"
     }
   },
-<<<<<<< HEAD
+  "fort-robotank-handler": {
+    "vars": {
+      "v0-0": ["ret", "object"]
+    }
+  },
   "(method 46 squid)": {
     "args": ["obj", "src", "arg2", "dest"]
-=======
-  "fort-robotank-handler": {
-    "vars": {
-      "v0-0": ["ret", "object"]
-    }
->>>>>>> e6f55b9b
   }
 }