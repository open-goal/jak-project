{
  "(method 15 res-lump)": {
    "vars": {
      "s5-0": ["tag-pair", "res-tag-pair"],
      "s2-0": "existing-tag",
      "s3-0": "data-size",
      "v1-25": "resource-mem"
    }
  },
  "(method 0 lightning-control)": {
    "vars": {
      "gp-0": ["obj", "lightning-control"]
    }
  },
  "(method 0 align-control)": {
    "vars": {
      "v0-0": ["obj", "align-control"]
    }
  },
  "(method 16 nav-mesh)": {
    "args": ["obj", "ray"],
    "vars": {
      "sv-16": "next-poly-idx",
      "sv-24": "work",
      "sv-28": "current-poly",
      "sv-32": "current-poly-vtx-count",
      "sv-36": "v0-table",
      "sv-40": "v1-table",
      "v1-9": "i",
      "sv-52": "adj-vtx-0",
      "sv-56": "adj-vtx-1",
      "sv-44": "delta-x",
      "sv-48": "delta-z",
      "sv-60": "adj-edge-dz",
      "sv-64": "adj-edge-minus-dx",
      "f0-10": "heading-dot"
    }
  },
  "(method 0 sprite-aux-list)": {
    "args": ["allocation", "type-to-make", "size"]
  },
  "(method 0 sprite-array-2d)": {
    "args": ["allocation", "type-to-make", "group-0-size", "group-1-size"],
    "vars": {
      "v1-0": "sprite-count",
      "s4-0": "vec-data-size",
      "a2-3": "adgif-data-size"
    }
  },
  "(method 0 sprite-array-3d)": {
    "args": ["allocation", "type-to-make", "group-0-size", "group-1-size"],
    "vars": {
      "v1-0": "sprite-count",
      "s4-0": "vec-data-size",
      "a2-3": "adgif-data-size"
    }
  },
  "sprite-setup-header": {
    "args": ["hdr", "num-sprites"]
  },
  "add-to-sprite-aux-list": {
    "args": ["system", "sprite-info", "sprite-vec", "arg3"],
    "vars": {
      "v1-3": "aux-list"
    }
  },
  "sprite-setup-frame-data": {
    "args": ["data", "tbp-offset"]
  },
  "sprite-set-3d-quaternion!": {
    "args": ["sprite", "quat"]
  },
  "sprite-get-3d-quaternion!": {
    "args": ["out", "sprite"]
  },
  "sprite-add-matrix-data": {
    "args": ["dma-buff", "matrix-mode"],
    "vars": {
      "v1-0": "count",
      "a2-1": ["pkt1", "dma-packet"],
      "a1-2": ["mtx", "matrix"],
      "a2-9": ["pkt2", "dma-packet"],
      "a1-11": ["mtx2", "matrix"],
      "a1-20": "hvdf-idx"
    }
  },
  "sprite-add-frame-data": {
    "args": ["dma-buff", "tbp-offset"],
    "vars": {
      "a0-1": ["pkt", "dma-packet"]
    }
  },
  "sprite-add-2d-chunk": {
    "args": [
      "sprites",
      "start-sprite-idx",
      "num-sprites",
      "dma-buff",
      "mscal-addr"
    ],
    "vars": {
      "a0-1": ["pkt1", "dma-packet"],
      "s1-0": "qwc-pkt1",
      "a1-7": "qwc-pkt2",
      "a0-5": ["pkt2", "dma-packet"],
      "a1-11": "qwc-pkt3",
      "a0-7": ["pkt3", "dma-packet"],
      "v1-7": ["pkt4", "dma-packet"]
    }
  },
  "sprite-add-2d-all": {
    "args": ["sprites", "dma-buff", "group-idx"],
    "vars": {
      "s4-0": "current-sprite-idx",
      "s2-0": "remaining-sprites",
      "s3-0": "mscal-addr"
    }
  },
  "sprite-add-3d-chunk": {
    "args": ["sprites", "start-sprite-idx", "num-sprites", "dma-buff"],
    "vars": {
      "a0-1": ["pkt1", "dma-packet"],
      "s2-0": "qwc-pkt1",
      "a1-7": "qwc-pkt2",
      "a0-5": ["pkt2", "dma-packet"],
      "a1-11": "qwc-pkt3",
      "a0-7": ["pkt3", "dma-packet"],
      "v1-7": ["pkt4", "dma-packet"]
    }
  },
  "sprite-add-3d-all": {
    "args": ["sprites", "dma-buff", "group-idx"],
    "vars": {
      "s4-0": "current-sprite-idx",
      "s3-0": "remaining-sprites"
    }
  },
  "sprite-draw": {
    "args": ["disp"],
    "vars": {
      "gp-0": "dma-mem-begin",
      "s4-0": "dma-buff",
      "s5-0": "dma-bucket-begin",
      "a0-6": ["pkt1", "dma-packet"],
      "a0-8": "giftag",
      "a0-14": ["pkt2", "dma-packet"],
      "a0-16": ["pkt3", "dma-packet"],
      "a0-21": ["pkt4", "dma-packet"],
      "a0-25": ["pkt5", "dma-packet"],
      "a0-30": ["pkt6", "dma-packet"],
      "v1-34": "mem-use"
    }
  },
  "sprite-release-user-hvdf": {
    "args": ["idx"]
  },
  "sprite-get-user-hvdf": {
    "args": ["idx"]
  },
  "sprite-distorter-generate-tables": {
    "vars": {
      "gp-0": "tbls",
      "f28-0": "cam-aspx",
      "f30-0": "cam-aspy",
      "f26-0": "rot",
      "s4-0": "turns",
      "s2-0": "turn",
      "s3-0": "entry-idx",
      "s5-0": "ientry-idx"
    }
  },
  "sprite-init-distorter": {
    "args": ["dma-buff"]
  },
  "sprite-draw-distorters": {
    "args": ["dma-buff"],
    "vars": {
      "s0-0": "dma-chunk-start",
      "s1-0": "i",
      "s2-0": "num-entries",
      "v1-5": "aux-elem",
      "sv-16": "sprite",
      "a0-3": "dma-position",
      "sv-32": "dma-st-flag",
      "sv-48": "dma-color",
      "s4-0": "chunk-sprite-count",
      "s5-0": "draw-sprite-count",
      "v1-26": "clip-result"
    }
  },
  "(method 18 mood-control)": {
    "vars": {
      "v0-3": ["lightning-sound-id", "sound-id"]
    }
  },
  "(method 10 mood-control)": {
    "args": ["obj", "cloud-target", "fog-target", "cloud-speed", "fog-speed"]
  },
  "(method 11 mood-control)": {
    "args": ["obj", "min-cloud", "max-cloud", "min-fog", "max-fog"]
  },
  "copy-mood-exterior": {
    "vars": {
      "a1-4": ["a1-4", "(inline-array vector)"],
      "v1-5": ["v1-5", "(inline-array vector)"],
      "a0-2": ["a0-2", "(inline-array vector)"]
    }
  },
  "update-mood-strip": {
    "vars": {
      "s4-1": ["s4-1", "(pointer float)"]
    }
  },
  "update-mood-ruins": {
    "vars": {
      "gp-1": ["gp-1", "(pointer float)"]
    }
  },
  "desaturate-mood-colors": {
    "vars": {
      "a0-8": ["mood-colors", "(inline-array mood-color)"]
    }
  },
  "(method 12 fact-info-target)": {
    "vars": {
      "v1-2": "current-gun"
    }
  },
  "(method 10 cylinder)": {
    "args": ["obj", "ray1", "ray2"]
  },
  "ripple-make-request": {
    "args": ["waveform", "effect"]
  },
  "command-get-entity": {
    "args": ["search", "fallback"]
  },
  "transform-float-point": {
    "args": ["in", "out"]
  },
  "add-debug-point": {
    "args": ["enable-draw", "bucket", "pt"],
    "vars": {
      "a1-2": "pt-copy",
      "v1-11": "buf",
      "a2-1": "tag-start",
      "a3-20": "tag-end",
      "a3-0": ["a3-0", "dma-packet"],
      "a3-2": ["a3-2", "gs-gif-tag"],
      "a3-4": ["a3-4", "vector4w-2"],
      "a3-6": ["a3-6", "vector4w-2"],
      "a3-8": ["a3-8", "vector4w-2"],
      "a1-30": ["a1-30", "vector4w-2"],
      "a0-5": ["a0-5", "(pointer uint64)"]
    }
  },
  "internal-draw-debug-line": {
    "args": ["bucket", "start", "end", "start-color", "mode", "end-color"],
    "vars": {
      "a0-2": "buf",
      "s1-0": "var-start-color",
      "s2-0": "var-mode",
      "s5-0": "var-end-color",
      "sv-112": "var-end",
      "v1-37": "buf2",
      "a2-2": "tag-start",
      "a3-17": "tag-end",
      "a3-2": ["pkt1", "dma-packet"],
      "a3-4": ["giftag", "gs-gif-tag"],
      "a1-50": ["a1-50", "(inline-array vector4w-2)"]
    }
  },
  "internal-draw-debug-text-3d": {
    "args": ["bucket", "text", "position", "color", "screen-offset"],
    "vars": {
      "s5-0": "tag-start",
      "a3-4": "tag-end",
      "s2-0": "screen-pos",
      "s3-0": "buf",
      "a2-2": "font-ctx"
    }
  },
  "add-debug-outline-triangle": {
    "args": ["enable", "bucket", "p0", "p1", "p2", "color"]
  },
  "add-debug-triangle-normal": {
    "args": ["enable", "bucket", "p0", "p1", "p2", "color"]
  },
  "add-debug-flat-triangle": {
    "args": ["enable", "bucket", "p0", "p1", "p2", "color"],
    "vars": {
      "v1-16": "buf",
      "a2-1": "tag-start",
      "a3-7": "tag-end",
      "a3-1": ["pkt1", "dma-packet"],
      "a3-3": ["giftag", "gs-gif-tag"],
      "a3-5": ["a3-5", "(inline-array vector)"]
    }
  },
  "debug-draw-buffers": {
    "vars": {
      "gp-0": "i",
      "gp-1": "j",
      "v1-1": "line",
      "v1-8": "text-3d"
    }
  },
  "add-debug-line": {
    "args": [
      "enable",
      "bucket",
      "start",
      "end",
      "start-color",
      "mode",
      "end-color"
    ],
    "vars": {
      "v1-2": "line"
    }
  },
  "add-debug-line2d": {
    "args": ["enable", "bucket", "start", "end", "color"],
    "vars": {
      "a2-3": ["a2-3", "dma-packet"],
      "a2-5": ["giftag", "gs-gif-tag"],
      "a2-7": ["v0", "vector4w-2"],
      "a2-9": ["v1", "vector4w-2"],
      "a0-18": ["a0-18", "(pointer uint64)"],
      "s5-0": "tag-start",
      "a3-11": "tag-end",
      "s2-0": "p0",
      "v1-9": "p1",
      "s4-0": "buf"
    }
  },
  "add-debug-box": {
    "args": ["enable", "bucket", "c1", "c2", "color"],
    "vars": {
      "s5-0": "p0",
      "s1-0": "p1"
    }
  },
  "add-debug-box-with-transform": {
    "args": ["enable", "bucket", "box", "trans", "color"],
    "vars": {
      "s4-0": "points",
      "s2-0": "corners",
      "s1-0": "point",
      "s0-0": "i"
    }
  },
  "add-debug-x": {
    "args": ["enable", "bucket", "position", "color"],
    "vars": {
      "s3-0": "p0",
      "s2-0": "p1"
    }
  },
  "add-debug-cross": {
    "args": ["enable", "bucket", "position", "radius"],
    "vars": {
      "s4-0": "p0",
      "s3-0": "p1"
    }
  },
  "add-debug-sphere-with-transform": {
    "args": ["enable", "bucket", "position", "radius", "trans", "color"],
    "vars": {
      "a2-1": "position-transformed"
    }
  },
  "add-debug-sphere": {
    "args": ["enable", "bucket", "position", "radius", "color"]
  },
  "add-debug-text-sphere": {
    "args": ["enable", "bucket", "position", "radius", "text", "color"]
  },
  "add-debug-text-3d": {
    "args": ["enable", "bucket", "text", "position", "color", "screen-offset"]
  },
  "add-debug-spheres": {
    "args": ["enable", "bucket", "origins", "count", "color"],
    "vars": {
      "s3-0": "i",
      "s4-0": "origin"
    }
  },
  "add-debug-line-sphere": {
    "args": ["enable", "bucket", "position", "forward", "arg4", "color"],
    "vars": {
      "sv-16": "var-bucket",
      "sv-24": "var-position",
      "sv-28": "var-forward",
      "sv-32": "var-arg4",
      "sv-36": "var-color",
      "gp-0": "mat-forward",
      "s5-0": "mat-down",
      "sv-112": "mat",
      "sv-116": "forward-length",
      "s0-0": "i"
    }
  },
  "add-debug-circle": {
    "args": ["enable", "bucket", "position", "radius", "color", "orientation"],
    "vars": {
      "s1-0": "line-start",
      "s0-0": "line-end",
      "sv-48": "i",
      "f30-0": "angle"
    }
  },
  "add-debug-vector": {
    "args": ["enable", "bucket", "position", "direction", "length", "color"],
    "vars": {
      "v1-2": "line-end"
    }
  },
  "add-debug-matrix": {
    "args": ["enable", "bucket", "mat", "line-length"]
  },
  "add-debug-rot-matrix": {
    "args": ["enable", "bucket", "mat", "position"]
  },
  "add-debug-quaternion": {
    "args": ["enable", "bucket", "position", "quat"],
    "vars": {
      "a2-1": "mat"
    }
  },
  "add-debug-cspace": {
    "args": ["enable", "bucket", "csp"]
  },
  "add-debug-yrot-vector": {
    "args": ["enable", "bucket", "position", "angle", "line-length", "color"],
    "vars": {
      "sv-32": "var-angle",
      "s0-0": "var-line-length",
      "s3-0": "var-color",
      "s1-0": "line-start"
    }
  },
  "add-debug-arc": {
    "args": [
      "enable",
      "bucket",
      "position",
      "start-angle",
      "end-angle",
      "radius",
      "color",
      "orientation"
    ],
    "vars": {
      "f30-0": "angle",
      "sv-80": "i",
      "sv-48": "line-start",
      "sv-64": "line-end"
    }
  },
  "add-debug-curve": {
    "args": [
      "enable",
      "bucket",
      "cverts",
      "num-cverts",
      "knots",
      "num-knots",
      "color"
    ],
    "vars": {
      "sv-80": "i",
      "s0-0": "p0",
      "sv-48": "p1",
      "sv-64": "iterations"
    }
  },
  "add-debug-curve2": {
    "args": ["enable", "bucket", "curve", "color", "arg4"]
  },
  "add-debug-points": {
    "args": [
      "enable",
      "bucket",
      "points",
      "num-points",
      "color",
      "y-override",
      "highlight"
    ],
    "vars": {
      "s0-0": "i",
      "sv-96": "position"
    }
  },
  "debug-percent-bar": {
    "args": [
      "enable",
      "bucket",
      "x",
      "y",
      "percentage",
      "color",
      "width",
      "height"
    ],
    "vars": {
      "s0-0": "buf",
      "s5-0": "tag-start",
      "a3-3": "tag-end"
    }
  },
  "debug-pad-display": {
    "args": ["pad"],
    "vars": {
      "gp-0": "stick-history",
      "v1-0": "i",
      "s5-1": "j",
      "s3-0": "buf",
      "s4-0": "tag-start",
      "a3-1": "tag-end"
    }
  },
  "add-debug-light": {
    "args": ["enable", "bucket", "light", "position", "text"],
    "vars": {
      "s1-1": "color-rgba",
      "s2-0": "sphere-pos"
    }
  },
  "add-debug-lights": {
    "args": ["enable", "bucket", "lights", "position"]
  },
  "drawable-frag-count": {
    "args": ["drbl"],
    "vars": {
      "gp-0": "count",
      "s4-0": "i"
    }
  },
  "history-init": {
    "args": ["history", "num-points"]
  },
  "history-draw-and-update": {
    "args": ["history", "draw", "pos"],
    "vars": {
      "s5-1": "i"
    }
  },
  "dma-timeout-cam": {
    "vars": {
      "a0-0": "pos",
      "a1-0": "rot"
    }
  },
  "display-file-info": {
    "vars": {
      "gp-0": "i",
      "v1-7": "level",
      "s5-0": "bsp"
    }
  },
  "add-debug-cursor": {
    "args": ["enable", "bucket", "x", "y", "arg4"],
    "vars": {
      "s4-0": "buf",
      "s5-0": "tag-start",
      "a3-2": "tag-end"
    }
  },
  "add-boundary-shader": {
    "args": ["tex-id", "buf"],
    "vars": {
      "a1-1": "tex",
      "a0-1": ["giftag", "gs-gif-tag"],
      "s5-0": ["shader", "adgif-shader"]
    }
  },
  "make-debug-sphere-table": {
    "args": ["points", "h-lines", "v-lines"],
    "vars": {
      "s1-0": "v-line",
      "sv-112": "h-line",
      "s5-0": "num-points",
      "f30-0": "scale",
      "s2-0": "offset",
      "s0-0": "current",
      "sv-80": "next-hz",
      "sv-96": "next-vt"
    }
  },
  "add-debug-sphere-from-table": {
    "args": ["bucket", "position", "radius", "color", "table-idx"],
    "vars": {
      "sv-32": "sphere-points",
      "s0-0": ["points", "(inline-array vector)"],
      "s2-1": "point-1",
      "s1-1": "point-2",
      "sv-36": "point-3"
    }
  },
  "shrub-num-tris": {
    "args": "shrub"
  },
  "shrub-make-perspective-matrix": {
    "args": ["out", "camera-temp"]
  },
  "shrub-init-view-data": {
    "args": "view-data"
  },
  "shrub-upload-view-data": {
    "args": "dma-buff",
    "vars": {
      "v1-0": "buf",
      "a0-1": ["pkt", "dma-packet"],
      "s5-0": "qwc"
    }
  },
  "shrub-do-init-frame": {
    "args": "dma-buff",
    "vars": {
      "a0-3": ["pkt1", "dma-packet"],
      "a0-5": ["pkt2", "dma-packet"]
    }
  },
  "shrub-init-frame": {
    "args": ["dma-buff", "test"],
    "vars": {
      "a0-2": ["pkt", "dma-packet"],
      "a0-4": ["giftag", "gs-gif-tag"]
    }
  },
  "shrub-upload-model": {
    "args": ["shrub", "dma-buff", "arg2"],
    "vars": {
      "a3-0": ["a3-0", "dma-packet"],
      "a0-9": ["a0-9", "dma-packet"],
      "a0-11": ["a0-11", "dma-packet"]
    }
  },
  "draw-drawable-tree-instance-shrub": {
    "args": ["tree", "level"],
    "vars": {
      "v1-24": "dma-buff",
      "v1-16": "proto-array",
      "s5-0": "proto-array-len",
      "s4-0": "proto-array-data",
      "a2-3": "proto",
      "a1-5": "i",
      "gp-0": "dma-start"
    }
  },
  "draw-prototype-inline-array-shrub": {
    "args": ["proto-array-len", "proto-array"],
    "vars": {
      "v1-0": ["v1-0", "prototype-bucket-shrub"],
      "a2-6": "dma-ptr",
      "a0-14": ["a0-14", "shrub-near-packet"]
    }
  },
  "(method 10 cam-setting-data)": {
    "vars": {
      "v1-5": ["v1-5", "handle"],
      "a0-6": ["a0-6", "handle"],
      "v1-106": ["v1-106", "handle"],
      "a0-118": ["a0-118", "handle"],
      "a0-122": ["a0-122", "handle"],
      "v1-112": ["v1-112", "handle"]
    }
  },
  "(method 17 setting-control)": {
    "vars": {
      "v1-84": ["v1-84", "task-mask"]
    }
  },
  "(method 18 setting-control)": {
    "vars": {
      "a0-147": ["a0-147", "process-focusable"]
    }
  },
  "glst-insert-before": {
    "args": ["list", "curr", "new"]
  },
  "glst-insert-after": {
    "args": ["list", "curr", "new"]
  },
  "matrix-local->world": {
    "args": ["smooth?"]
  },
  "emerc-vu1-init-buffer": {
    "args": ["dma-bucket", "test"],
    "vars": {
      "gp-0": "bucket",
      "s4-0": "dma-buf"
    }
  },
  "display-sync": {
    "arg0": ["disp"],
    "vars": {
      "s4-0": "just-rendered-frame",
      "a1-1": "current-time",
      "s5-0": "just-rendered-frame-start-time",
      "a0-3": "prev-vblank-time-1",
      "v1-6": "prev-vblank-time-2",
      "f28-0": "ticks-per-frame-f",
      "f1-0": "frame-duration",
      "f0-2": "frame-time-ratio",
      "f26-0": "vysnc-progress",
      "f30-0": "last-dog",
      "f30-1": "next-dog",
      "s4-1": "frame-to-render",
      "v1-48": "time-after-vsync",
      "s5-1": "next-dma-buf"
    }
  },
  "merc-vu1-add-vu-function": {
    "args": ["dma", "func", "flush-mode"],
    "vars": {
      "v1-0": "func-data",
      "a3-0": "qwc",
      "a1-1": "dst",
      "t0-1": "qwc-this-time"
    }
  },
  "merc-vu1-init-buffer": {
    "args": ["dma-bucket"],
    "vars": {
      "gp-0": "bucket",
      "s4-0": "dma-buf"
    }
  },
  "(method 9 merc-effect)": {
    "vars": {
      "v1-0": "data",
      "v1-1": "tex",
      "a0-8": "seg",
      "s3-0": "frag-idx",
      "s2-0": "ctrl-size",
      "s1-0": "geo-size",
      "s4-0": ["geo", "merc-fragment"],
      "s5-0": ["ctrl", "merc-fragment-control"]
    }
  },
  "add-nav-sphere": {
    "args": ["nav", "sphere", "max-spheres"]
  },
  "texture-bpp": {
    "args": ["tex-fmt"]
  },
  "texture-qwc": {
    "args": ["width", "height", "tex-fmt"]
  },
  "physical-address": {
    "args": ["ptr"]
  },
  "dma-buffer-add-ref-texture": {
    "args": ["dma-buf", "tex-data-ptr", "width", "height", "tex-fmt"],
    "vars": {
      "s5-0": "padr",
      "v1-0": "qwc-remaining",
      "a0-4": "qwc-transfer",
      "a1-3": "eop"
    }
  },
  "gs-find-block": {
    "args": ["bx", "by", "fmt"]
  },
  "(method 18 texture-pool)": {
    "args": ["obj", "tpage-id"]
  },
  "(method 10 texture-page)": {
    "args": ["obj", "num-segments", "upload-offset"],
    "vars": {
      "v1-0": "offset",
      "a2-1": "i"
    }
  },
  "(method 16 texture-pool)": {
    "args": ["obj", "seg", "num-words"]
  },
  "(method 9 texture-page)": {
    "args": ["obj", "heap"]
  },
  "texture-page-default-allocate": {
    "args": ["pool", "tpage", "heap", "tpage-id"],
    "vars": {
      "s3-0": "seg",
      "a1-2": "vram-loc",
      "v1-12": "tex-idx",
      "a0-7": "tex",
      "a1-6": "mask-idx",
      "a2-2": "mask-word"
    }
  },
  "texture-page-common-allocate": {
    "args": ["pool", "tpage", "heap", "tpage-id"],
    "vars": {
      "s5-0": "vram-loc",
      "s4-0": "seg"
    }
  },
  "texture-page-font-allocate": {
    "args": ["pool", "tpage", "heap", "tpage-id"],
    "vars": {
      "v1-4": "tex-idx",
      "a0-5": "tex",
      "a1-5": "mask-idx",
      "a2-2": "mask-word"
    }
  },
  "(method 22 texture-pool)": {
    "vars": {
      "s5-0": "vram-loc",
      "gp-0": "level-idx",
      "v1-3": "lev",
      "s4-0": "tpage",
      "s3-0": "seg"
    }
  },
  "(method 23 texture-pool)": {
    "vars": {
      "s5-0": "vram-loc",
      "gp-0": "level-idx",
      "v1-3": "lev",
      "s4-0": "tpage",
      "s3-0": "seg"
    }
  },
  "(method 24 texture-pool)": {
    "vars": {
      "gp-0": "vram-loc",
      "s5-0": "level-idx",
      "v1-3": "lev",
      "s4-0": "tpage",
      "s3-0": "old-dest-base",
      "s2-0": "new-dest-base",
      "v1-15": "new-tbp",
      "a0-11": "texture-idx",
      "a1-12": "adgif-iter"
    }
  },
  "texture-page-common-boot-allocate": {
    "args": ["pool", "tpage", "heap", "tpage-id"],
    "vars": {
      "s2-0": "common-page-slot-id"
    }
  },
  "upload-vram-data": {
    "args": ["buf", "dest", "data", "height", "width"],
    "vars": {
      "a3-2": "height-this-time"
    }
  },
  "upload-vram-pages": {
    "args": ["pool", "dest-seg", "tpage", "mode", "bucket"],
    "vars": {
      "gp-0": "num-chunks",
      "s3-0": "dma-buf",
      "sv-16": "data-ptr",
      "sv-20": "vram-ptr",
      "sv-24": "tpage-num-chunks",
      "sv-32": "chunks-pending",
      "sv-40": "first-chunk",
      "sv-48": "tpage-id"
    }
  },
  "update-vram-pages": {
    "args": ["pool", "dest-seg", "tpage", "mode", "bucket"],
    "vars": {
      "t1-0": "vram-ptr",
      "t2-0": "tpage-num-chunks",
      "v1-2": "chunks-pending",
      "t0-1": "tpage-id",
      "a1-4": "adjusted-num-chunks",
      "a2-3": "chunk-idx",
      "a3-8": "chunk-ptr"
    }
  },
  "upload-vram-pages-pris": {
    "args": ["pool", "dest-seg", "tpage", "bucket"],
    "vars": {
      "gp-0": "total-chunks-uploaded",
      "s3-0": "dma-buf",
      "sv-16": "data-ptr",
      "sv-20": "vram-ptr",
      "sv-24": "tpage-num-chunks",
      "sv-32": "chunks-pending",
      "sv-40": "first-chunk",
      "sv-48": "tpage-id",
      "s0-0": "chunk-idx",
      "v1-17": "chunk-dest",
      "a1-1": "mask-work",
      "sv-52": "should-upload"
    }
  },
  "texture-page-level-allocate": {
    "args": ["pool", "tpage", "heap", "tpage-id"],
    "vars": {
      "s2-0": "common-page-slot-id"
    }
  },
  "texture-page-size-check": {
    "args": ["pool", "lev", "silent"]
  },
  "(method 13 texture-pool)": {
    "args": ["pool", "lev", "num-tpage-ids", "tpage-ids"],
    "vars": {
      "s2-0": "lev-tex-ids",
      "a0-3": "tpage-id",
      "s1-0": "loaded-tpage-idx",
      "v1-9": "logged-in-tpage-id"
    }
  },
  "(method 14 texture-pool)": {
    "args": ["pool", "lev", "cat", "bucket"],
    "vars": {
      "a2-1": "tpage"
    }
  },
  "upload-textures": {
    "vars": {
      "v1-6": "lev-idx",
      "a0-7": "lev",
      "s5-0": "num-tpage",
      "v1-11": "tpage-info",
      "a1-9": "src-level"
    }
  },
  "texture-relocate": {
    "args": ["dma-buff", "tex", "dest-loc", "dest-fmt", "clut-dst"]
  },
  "(method 11 texture-page)": {
    "args": ["obj", "new-dest", "segs"],
    "vars": {
      "v1-0": "new-tbp",
      "a3-4": "old-tbp",
      "t0-1": "tex-idx",
      "t1-6": "tex",
      "t2-0": "num-mips",
      "t3-4": "mip-idx"
    }
  },
  "(method 7 texture-page)": {
    "args": ["obj", "loading-heap", "name"],
    "vars": {
      "v1-2": "loading-level",
      "a3-0": "tpage-id",
      "s4-0": "dir-entry"
    }
  },
  "texture-page-login": {
    "args": ["tex-id", "alloc-func", "heap"],
    "vars": {
      "s5-0": "dir-entry",
      "s4-0": "old-alloc-func",
      "s3-0": "name",
      "s2-0": "loaded-tpage"
    }
  },
  "(method 9 texture-page-dir)": {
    "args": ["obj", "heap"],
    "vars": {
      "v1-0": "mem-start",
      "a1-1": "mem-end",
      "a2-0": "entry-idx",
      "t1-0": "entry",
      "t0-0": "tex-page",
      "a3-4": "link-arr",
      "t0-3": "tex-count",
      "t1-3": "tex-idx",
      "t2-2": "link-slot",
      "t3-2": ["shader", "adgif-shader"],
      "t4-1": "dist-past-end"
    }
  },
  "(method 9 border-plane)": {
    "vars": {
      "s5-0": "plane-color"
    }
  },
  "(method 10 border-plane)": {
    "vars": {
      "arg0": "pt"
    }
  },
  "(method 12 game-info)": {
    "vars": {
      "s5-0": "subtasks",
      "s4-0": "i"
    }
  },
  "(method 13 game-info)": {
    "vars": {
      "v1-2": "subtask"
    }
  },
  "(method 19 game-info)": {
    "vars": {
      "gp-0": "dfault"
    }
  },
  "(method 20 game-info)": {
    "vars": {
      "s3-0": "cont",
      "s4-0": "continues"
    }
  },
  "(method 30 game-info)": {
    "vars": {
      "s5-0": "story-total",
      "s4-0": "story-complete",
      "f30-0": "percent",
      "s3-0": "story-min",
      "s2-0": "story-max",
      "s5-1": "bbush-min",
      "s4-1": "bbush-max"
    }
  },
  "(method 10 game-info)": {
    "vars": {
      "s5-1": "task",
      "f30-0": "ammo-max",
      "s4-1": "ammo-kind"
    }
  },
  "(method 11 fact-info-target)": {
    "vars": {
      "s3-10": "ammo-kind"
    }
  },
  "(method 14 game-info)": {
    "vars": {
      "v1-0": "game-perms",
      "a0-1": "i"
    }
  },
  "(method 16 game-info)": {
    "vars": {
      "s5-0": "game-perms",
      "s4-0": "level-entities",
      "s2-0": "entity-perm",
      "s3-0": "i",
      "v1-10": "actor-perm"
    }
  },
  "(method 17 game-info)": {
    "vars": {
      "s5-0": "level-entities",
      "s4-0": "i",
      "s3-0": "entity-perm",
      "v1-7": "actor-perm"
    }
  },
  "bug-report-display": {
    "vars": {
      "s5-0": "conts"
    }
  },
  "print-continues": {
    "vars": {
      "s5-0": "conts",
      "gp-0": "levels",
      "v1-2": "cont"
    }
  },
  "(method 18 game-info)": {
    "vars": {
      "v1-7": "game-subtasks",
      "a0-6": "i",
      "a1-8": "subtasks",
      "s5-1": "game-perms"
    }
  },
  "(method 25 game-info)": {
    "vars": {
      "gp-0": "game-subtasks",
      "s5-0": "i",
      "s4-0": "subtask",
      "v1-11": "cur-lev",
      "v1-17": "suck-death-count",
      "f0-2": "suck-death-stage"
    }
  },
  "(method 21 game-info)": {
    "vars": {
      "s3-3": "dfault"
    }
  },
  "update-task-masks": {
    "vars": {
      "s5-1": "borrow-eval",
      "s4-1": "game-nodes",
      "s3-0": "i",
      "s2-0": "node",
      "s1-0": "node-open?",
      "s1-1": "node-ev-i",
      "v1-66": "node-open-ev",
      "s5-2": "lev-i",
      "a0-30": "lev"
    }
  },
  "(method 22 level)": {
    "vars": {
      "v1-7": "name",
      "a0-2": "game-subtasks",
      "a1-1": "i",
      "a2-3": "subtask"
    }
  },
  "task-node-by-name": {
    "vars": {
      "s5-0": "game-nodes",
      "s4-0": "i",
      "s3-0": "node"
    }
  },
  "task-resolution-close!": {
    "vars": {
      "v1-1": "game-nodes",
      "a1-0": "i",
      "a2-3": "node"
    }
  },
  "task-close!": {
    "vars": {
      "s5-0": "game-nodes",
      "s4-0": "i",
      "s3-0": "node"
    }
  },
  "task-closed?": {
    "vars": {
      "s5-0": "game-nodes",
      "s4-0": "i",
      "s3-0": "node"
    }
  },
  "open-task-nodes": {
    "vars": {
      "v1-1": "game-nodes",
      "a1-0": "i",
      "a2-3": "node"
    }
  },
  "(method 9 game-task-node-info)": {
    "vars": {
      "s4-0": "task-node-close-func",
      "s2-0": "p-node-count",
      "s0-0": "p-i",
      "s5-1": "game-nodes",
      "s4-1": "i",
      "s3-1": "node"
    }
  },
  "task-node-closed?": {
    "vars": {
      "v1-2": "node"
    }
  },
  "(method 10 game-task-node-info)": {
    "vars": {
      "s5-0": "game-nodes",
      "s4-0": "i",
      "a0-4": "node",
      "v1-20": "ii"
    }
  },
  "task-node-open?": {
    "vars": {
      "v1-1": "game-nodes"
    }
  },
  "(method 11 game-task-node-info)": {
    "vars": {
      "a1-0": "game-nodes",
      "a2-2": "pi",
      "v1-1": "node-info"
    }
  },
  "task-node-open!": {
    "vars": {
      "gp-0": "game-node",
      "s5-0": "p-i"
    }
  },
  "task-node-reset": {
    "vars": {
      "s5-0": "game-nodes",
      "s4-0": "i",
      "s3-0": "node"
    }
  },
  "(method 9 game-task-control)": {
    "vars": {
      "s2-0": "game-nodes",
      "s3-0": "i",
      "s1-0": "node"
    }
  },
  "(method 15 mysql-nav-graph)": {
    "args": ["obj", "edge-id", "node-id"]
  },
  "(method 16 mysql-nav-graph)": {
    "args": ["obj", "edge-id", "node-id"]
  },
  "(method 11 mysql-nav-graph)": {
    "args": ["obj", "node-id"]
  },
  "(method 12 mysql-nav-graph)": {
    "args": ["obj", "edge-id"]
  },
  "(method 19 mysql-nav-graph)": {
    "vars": {
      "s4-0": ["s4-0", "mysql-nav-node"],
      "a0-10": ["a0-10", "mysql-nav-edge"]
    }
  },
  "(method 10 mysql-nav-graph)": {
    "vars": {
      "a0-3": ["a0-3", "mysql-nav-node"],
      "a0-7": ["a0-7", "mysql-nav-edge"],
      "a0-13": ["a0-13", "mysql-nav-visnode"]
    }
  },
  "(method 9 mysql-nav-graph)": {
    "vars": {
      "s0-1": ["nav-node", "mysql-nav-node"],
      "s1-2": ["nav-edge", "mysql-nav-edge"],
      "s1-4": ["nav-visnode", "mysql-nav-visnode"]
    }
  },
  "(method 18 level)": {
    "vars": {
      "s5-0": "mem-mode",
      "v1-5": "slot-in-borrow-from-lev",
      "a0-4": "borrow-from-lev-idx",
      "a1-3": "maybe-borrow-from-lev",
      "a2-5": "check-slot-idx",
      "a2-7": "found-borrow",
      "a1-4": "borrow-from-lev",
      "s2-0": "memory-unused?",
      "v1-17": "bits-to-use",
      "s4-0": "heap-size",
      "s3-0": "offset-in-level-heap"
    }
  },
  "level-update-after-load": {
    "args": ["lev", "lstate"],
    "vars": {
      "s3-0": "drawable-trees",
      "s5-0": "start-time",
      "v1-5": "current-time",
      "s1-0": "login-state-pos",
      "s2-0": "current-tree",
      "s1-1": "tree-array-idx",
      "v1-40": "art-group-array-idx",
      "s2-1": "current-ag",
      "s0-0": "current-array",
      "s2-3": "proto-array",
      "s0-1": "protos",
      "sv-32": "proto",
      "sv-48": "geom-idx",
      "a0-56": "geom",
      "s1-2": "proto2-idx",
      "v1-134": "proto2",
      "s0-2": "envmap-shader",
      "v0-7": "envmap-tex",
      "v1-155": "lev-bsp",
      "f0-6": "close-dist",
      "f1-3": "far-dist",
      "v1-122": "borrower-idx",
      "a0-104": "borrower-heap",
      "v1-225": "end-time"
    }
  },
  "(method 10 load-state)": {
    "vars": {
      "v1-0": "discarded-level",
      "s5-0": "most-recent-load-order",
      "s4-0": "unload-attempt",
      "a0-2": "unload-idx",
      "a1-0": "unload-candidate-idx",
      "a2-3": "unload-candidate-lev",
      "a3-5": "still-wanted",
      "s3-0": "lev-to-unload",
      "a0-10": "all-levels-inactive",
      "s5-1": "no-levels-at-all",
      "v1-8": "desired-levels",
      "a0-17": "want-lev-idx",
      "s4-1": "want-lev-idx-to-load",
      "s3-1": "new-lev",
      "s5-2": "want-lev-i",
      "s4-2": "lev-i",
      "s3-2": "lev",
      "v1-122": "lev-for-vis",
      "a0-53": "num-vis-levs"
    }
  },
  "bsp-camera-asm": {
    "vars": {
      "a3-0": "cam-pos-i1",
      "a3-1": "cam-pos-32",
      "a3-2": "cam-pos-16",
      "a3-3": "cam-pos-8",
      "a3-4": "cam-pos-8m",
      "v1-0": "nodes",
      "a2-0": "nidx",
      "t1-1": "node",
      "t3-0": "front-min",
      "t6-0": "front-min-compare",
      "t0-2": "front-max",
      "t4-0": "front-max-compare",
      "t2-0": "back-min",
      "t7-0": "back-min-compare",
      "t0-3": "back-max",
      "t5-0": "back-max-compare",
      "t0-4": "front-idx",
      "t6-1": "not-f-min",
      "t7-1": "not-b-min",
      "t3-1": "f-flag",
      "t4-2": "f-in-box",
      "t5-2": "b-in-box",
      "t2-1": "b-flag",
      "t1-2": "back-idx"
    }
  },
  "restart-mission": {
    "vars": {
      "a0-2": ["task-mgr", "process"],
      "s4-0": ["s4-0", "connection"],
      "v1-1": ["v1-1", "connection"],
      "s5-1": "cur-lev",
      "s4-1": "game-nodes",
      "s3-0": "i",
      "s2-0": "node",
      "gp-0": "restart?",
      "s5-0": "mgr-status"
    }
  },
  "(method 0 drawable-group)": {
    "args": ["allocation", "type-to-make", "length"],
    "vars": {
      "v0-0": "new-obj"
    }
  },
  "(method 2 drawable-group)": {
    "vars": {
      "s5-0": "idx"
    }
  },
  "(method 8 drawable-group)": {
    "vars": {
      "v1-6": "obj-size",
      "s3-0": "idx"
    }
  },
  "(method 9 drawable-group)": {
    "vars": {
      "s5-0": "idx"
    }
  },
  "(method 10 drawable-group)": {
    "vars": {
      "s3-0": "idx"
    }
  },
  "(method 13 drawable-group)": {
    "vars": {
      "s5-0": "idx"
    }
  },
  "(method 14 drawable-group)": {
    "vars": {
      "s3-0": "idx"
    }
  },
  "(method 15 drawable-group)": {
    "vars": {
      "s4-0": "idx"
    }
  },
  "(method 14 drawable-tree-array)": {
    "vars": {
      "s3-0": "idx"
    }
  },
  "(method 13 drawable-tree-array)": {
    "vars": {
      "s5-0": "idx"
    }
  },
  "(method 10 drawable-tree-array)": {
    "vars": {
      "s3-0": "idx"
    }
  },
  "(method 10 path-control)": {
    "args": ["obj", "ret", "idx", "search-type"],
    "vars": {
      "a1-1": "num-vertices",
      "f0-3": "vert-idx"
    }
  },
  "(method 14 path-control)": {
    "args": ["obj", "ret", "percent", "search-type"]
  },
  "(method 26 path-control)": {
    "args": ["obj", "ret", "idx", "mag"],
    "vars": {
      "v1-0": "num-vertices",
      "f0-3": "vert-idx",
      "f0-4": "capped-idx"
    }
  },
  "(method 13 curve-control)": {
    "args": ["obj", "ret", "idx"]
  },
  "(method 16 curve-control)": {
    "args": ["obj", "ret", "percent"]
  },
  "(method 15 curve-control)": {
    "args": ["obj", "ret", "idx", "mag"]
  },
  "(method 12 path-control)": {
    "args": ["obj", "ret", "idx", "mag"]
  },
  "(method 15 path-control)": {
    "args": ["obj", "ret", "percent", "mag"]
  },
  "(method 13 path-control)": {
    "args": ["obj", "ret", "idx"]
  },
  "(method 12 curve-control)": {
    "args": ["obj", "ret", "percent", "mag"]
  },
  "(method 16 path-control)": {
    "args": ["obj", "ret", "percent", "mag"]
  },
  "(method 22 path-control)": {
    "args": ["obj", "point"],
    "vars": {
      "f30-0": "furthest-dist",
      "s3-0": "given-point",
      "s2-0": "closest-point",
      "f0-5": "dist-to-point",
      "s4-0": "next-point",
      "s5-0": "curr-point",
      "s1-0": "idx",
      "f28-0": "vert-idx"
    }
  },
  "(method 23 path-control)": {
    "args": ["obj", "point"]
  },
  "(method 11 memory-usage-block)": {
    "args": ["obj", "level", "fmt-dest"]
  },
  "(method 14 level)": {
    "args": ["obj", "force?"]
  },
  "mem-size": {
    "args": ["data", "inspect-usage?", "arg2"],
    "vars": {
      "gp-0": "block"
    }
  },
  "(method 9 memory-usage-block)": {
    "vars": {
      "v1-0": "idx"
    }
  },
  "(method 10 memory-usage-block)": {
    "vars": {
      "v0-0": "sum",
      "v1-0": "idx"
    }
  },
  "set-graphics-mode": {
    "vars": {
      "v1-0": "settings",
      "s4-0": "display",
      "s5-0": "video-settings",
      "gp-0": "gs-bank"
    }
  },
  "set-progressive-scan": {
    "args": ["val"]
  },
  "set-aspect-ratio": {
    "args": ["aspect"]
  },
  "set-video-mode": {
    "args": ["tv-format"]
  },
  "(method 41 nav-graph)": {
    "args": ["obj", "idx"]
  },
  "(method 18 nav-node)": {
    "args": ["obj", "ret"]
  },
  "(method 10 align-control)": {
    "args": ["obj", "options", "x", "y", "z"],
    "vars": {
      "a0-1": "process",
      "t9-0": "method-call",
      "v1-4": "transform",
      "t1-0": "data"
    }
  },
  "(method 26 trsqv)": {
    "args": ["obj", "unkBitfield", "limit"],
    "vars": {
      "a0-1": "transv"
    }
  },
  "(method 19 nav-node)": {
    "args": ["obj", "ret"],
    "vars": {
      "f0-1": "angle",
      "s5-0": "sin-cos-result"
    }
  },
  "service-cpads": {
    "vars": {
      "s3-0": "buzz-i",
      "gp-0": "pads",
      "s5-0": "i",
      "s4-0": "pad",
      "s3-1": ["buttons-pushed", "pad-buttons"]
    }
  },
  "(method 16 level)": {
    "args": ["obj", "vis-info", "unused", "in-bsp-vis-string"],
    "vars": {
      "a0-1": "cam-leaf-idx",
      "v1-1": "curr-vis-string-offset",
      "s3-0": "desired-vis-string-offset",
      "s3-1": "vis-buf",
      "s2-0": "lower-flag-bits",
      "s1-0": "spad-start",
      "s0-0": "spad-end",
      "s4-1": "list-len",
      "v1-30": "qwc",
      "v1-33": "comp-mode",
      "v1-35": "qwc2",
      "sv-16": "extra-vis-length",
      "sv-32": "extra-vis-dest",
      "v1-45": "extra-vis-in",
      "a0-25": "extra-vis-idx",
      "a1-9": "vis-byte",
      "s2-1": "vis-ptr",
      "s1-1": "all-vis-ptr",
      "v1-51": "vis-error",
      "v1-55": "unpacked-vis-ptr",
      "a0-42": "final-vis-ptr",
      "a1-22": "all-vis",
      "a2-11": "vis-qwc"
    }
  },
  "elec-gate-post": {
    "vars": {
      "s5-0": "bolt-idx",
      "sv-96": "curr-bolt",
      "gp-0": "num-points",
      "sv-112": "curr-point"
    }
  },
  "(enter idle elec-gate)": {
    "vars": {
      "v1-0": "bolt-idx",
      "a0-3": "bolt",
      "a0-6": "first-ring",
      "a0-9": "second-ring",
      "a1-1": "mode",
      "a1-2": "mode",
      "a1-3": "mode",
      "a2-2": "mode-diff?",
      "a2-12": "mode-diff?",
      "a2-22": "mode-diff?"
    }
  },
  "(enter active elec-gate)": {
    "vars": {
      "v1-7": "bolt-idx",
      "a0-5": "curr-bolt",
      "a1-3": "mode",
      "a2-3": "mode-diff?",
      "a0-8": "first-ring",
      "a1-4": "mode",
      "a0-11": "second-ring",
      "a1-5": "mode",
      "a2-23": "mode-diff?",
      "a2-13": "mode-diff?",
      "v1-10": "vec-idx",
      "gp-0": "vec-pair"
    }
  },
  "(trans active elec-gate)": {
    "vars": {
      "s5-0": "proc-focus",
      "gp-0": "target",
      "gp-1": "focus-trans",
      "a1-4": "evt",
      "v1-20": "attack",
      "a0-8": "game-info",
      "a2-2": "attack-id",
      "s5-2": "bolt-idx"
    }
  },
  "(trans shutdown elec-gate)": {
    "vars": {
      "s5-0": "bolt-idx",
      "gp-0": "go-idle?",
      "s4-0": "left-bolt-0",
      "v1-9": "left-bolt-1",
      "a0-1": "mode",
      "a1-2": "mode-diff?",
      "v1-12": "left-bolt-first-ring",
      "v1-15": "left-bolt-second-ring",
      "a0-2": "mode",
      "a0-3": "mode",
      "a1-12": "mode-diff?",
      "a1-22": "mode-diff?"
    }
  },
  "(method 27 elec-gate)": {
    "args": ["obj", "sparticle-lc"]
  },
  "(method 7 elec-gate)": {
    "vars": {
      "v1-0": "bolt-idx",
      "a2-2": "left-bolt"
    },
    "args": ["obj", "new-addr"]
  },
  "(method 11 elec-gate)": {
    "vars": {
      "s4-0": "bolt-idx",
      "s5-1": "params",
      "s3-0": "left-bolt"
    }
  },
  "(method 29 fort-elec-gate)": {
    "args": ["obj", "scale"]
  },
  "(event idle blocking-plane)": {
    "vars": {
      "v1-0": "evt-type",
      "v1-3": "prim",
      "gp-0": "proc-child-ptr-0",
      "s5-0": "proc-child-0",
      "gp-1": "proc-child-ptr-1",
      "s5-1": "proc-child-1"
    }
  },
  "(method 21 blocking-plane)": {
    "args": ["obj", "vec-pair", "height"]
  },
  "blocking-plane-init-by-other": {
    "args": ["vec-pair", "height"]
  },
  "blocking-plane-destroy": {
    "vars": {
      "gp-0": "child-proc-ptr",
      "s5-0": "child-proc"
    }
  },
  "simple-focus-init-by-other": {
    "vars": {
      "gp-0": "root"
    }
  },
  "simple-nav-sphere-event-handler": {
    "args": ["proc", "arg1", "event-type", "event"],
    "vars": {
      "f0-0": "radius",
      "a0-7": "collide-shape"
    }
  },
  "plat-trans": {
    "vars": {
      "gp-0": "trans"
    }
  },
  "plat-event": {
    "args": ["proc", "arg1", "event-type", "event"],
    "vars": {
      "v1-0": "evt-type"
    }
  },
  "eco-door-event-handler": {
    "args": ["proc", "arg1", "event-type", "event"],
    "vars": {
      "v1-0": "evt-type"
    }
  },
  "(code door-opening eco-door)": {
    "vars": {
      "v1-14": "prim"
    }
  },
  "(code door-open eco-door)": {
    "vars": {
      "v1-3": "prim",
      "f30-0": "dist-from-target",
      "f28-0": "dist-from-camera"
    }
  },
  "(code door-closing eco-door)": {
    "vars": {
      "gp-0": "params"
    }
  },
  "(method 25 eco-door)": {
    "vars": {
      "s5-0": "collision-shape",
      "v1-2": "collision-mesh",
      "v1-5": "prim"
    }
  },
  "(method 11 eco-door)": {
    "vars": {
      "f0-0": "door-scale",
      "v1-8": "state-actor"
    }
  },
  "(method 37 basebutton)": {
    "args": ["obj", "vec", "quat"]
  },
  "(event up-idle basebutton)": {
    "vars": {
      "v1-1": "attack"
    }
  },
  "(event going-down basebutton)": {
    "vars": {
      "v1-0": "evt-type"
    }
  },
  "(code going-down basebutton)": {
    "vars": {
      "gp-0": "activation-script"
    }
  },
  "(event down-idle basebutton)": {
    "vars": {
      "v1-0": "evt-type"
    }
  },
  "(method 38 basebutton)": {
    "args": ["obj", "pressed?"]
  },
  "(method 33 basebutton)": {
    "vars": {
      "s5-1": "channel-0",
      "s5-2": "channel-1"
    }
  },
  "(method 34 basebutton)": {
    "vars": {
      "s5-0": "collision-shape",
      "s4-0": "collision-mesh",
      "v1-12": "prim"
    }
  },
  "basebutton-init-by-other": {
    "args": [
      "process-actor",
      "vec",
      "quat",
      "notify-actor",
      "pressed?",
      "timeout"
    ]
  },
  "(method 36 basebutton)": {
    "args": ["obj", "event-type"],
    "vars": {
      "a1-1": "event",
      "a1-2": "event",
      "s4-0": "actor-group-idx",
      "s3-0": "actor-group",
      "s2-0": "actor-idx",
      "v1-10": "actor",
      "t9-1": "func",
      "t9-0": "func",
      "v1-2": "actor"
    }
  },
  "(method 31 plat)": {
    "vars": {
      "s5-0": "collision-shape",
      "s4-0": "collision-mesh",
      "v1-11": "prim"
    }
  },
  "(method 11 plat)": {
    "vars": {
      "a1-4": "params"
    },
    "args": ["obj", "entity"]
  },
  "(event idle drop-plat)": {
    "vars": {
      "a0-5": "proc-focus",
      "s5-0": "proc-temp",
      "a0-13": "proc-focus"
    }
  },
  "(event idle bouncer)": {
    "vars": {
      "v1-0": "evt-type"
    }
  },
  "(method 24 bouncer)": {
    "vars": {
      "s5-0": "collision-shape",
      "v1-2": "collision-mesh",
      "v1-5": "prim"
    }
  },
  "(method 7 conveyor)": {
    "args": ["obj", "new-addr"]
  },
  "(method 24 conveyor)": {
    "vars": {
      "v1-4": "scale-factor",
      "a0-1": "entity",
      "sv-16": "tag"
    }
  },
  "(method 25 conveyor)": {
    "vars": {
      "v0-1": "sound",
      "v1-1": "actor-options"
    }
  },
  "(method 26 conveyor)": {
    "vars": {
      "s4-0": "vec",
      "a1-2": "sections",
      "a2-0": "section-count",
      "a0-3": "section-idx",
      "v1-8": "section",
      "a1-3": "vec-temp"
    },
    "args": ["obj", "proc-focus"]
  },
  "(method 48 elevator)": {
    "vars": {
      "gp-0": "target",
      "v1-6": "collide-query"
    }
  },
  "(method 41 elevator)": {
    "vars": {
      "a0-1": "entity",
      "a0-2": "entity",
      "a0-3": "entity",
      "a0-4": "entity",
      "a0-5": "entity"
    }
  },
  "ease-value-in-out": {
    "args": ["value", "step-amount"],
    "vars": {
      "f0-0": "step"
    }
  },
  "elevator-event": {
    "args": ["proc", "arg1", "event-type", "event"],
    "vars": {
      "v1-0": "evt-type",
      "v1-8": "proc-focus",
      "v1-20": "next-state-0",
      "v1-48": "next-state-1"
    }
  },
  "(method 47 elevator)": {
    "vars": {
      "s0-0": "path-vertex-idx",
      "sv-32": "path-point",
      "s1-0": "elev-params",
      "f28-0": "smallest-dist",
      "f30-0": "point-idx-tracker",
      "f0-12": "dist"
    }
  },
  "(method 44 elevator)": {
    "vars": {
      "s5-0": "target-temp",
      "a0-2": "target"
    }
  },
  "(method 46 elevator)": {
    "vars": {
      "sv-16": "zero",
      "a0-1": "target"
    }
  },
  "(method 11 elevator)": {
    "args": ["obj", "entity"],
    "vars": {
      "s5-1": "num-path-points",
      "s3-1": "path-point-idx"
    }
  },
  "(method 39 elevator)": {
    "args": ["obj", "path-point-x", "path-point-y"],
    "vars": {
      "s3-0": "point-x",
      "a1-3": "point-y"
    }
  },
  "(method 16 drawable-region-prim)": {
    "args": ["obj", "area-of-interest", "_count", "region-list"],
    "vars": {
      "s2-0": "count"
    }
  },
  "(method 9 region-prim-area)": {
    "args": ["obj", "region-sphere"],
    "vars": {
      "v1-0": "regions-entered",
      "a2-0": "region",
      "a3-0": "idx"
    }
  },
  "(method 10 region-prim-area)": {
    "vars": {
      "v1-0": "regions-exited",
      "a2-0": "region",
      "a3-0": "idx"
    }
  },
  "(method 11 region-prim-area)": {
    "vars": {
      "v1-0": "regions-inside",
      "a2-0": "region",
      "a3-0": "idx"
    }
  },
  "(method 12 region-prim-area)": {
    "vars": {
      "v1-0": "regions-started",
      "a2-0": "region",
      "a3-0": "idx"
    }
  },
  "(method 18 drawable-region-sphere)": {
    "vars": {
      "s4-0": "area-of-interest"
    },
    "args": ["obj", "area"]
  },
  "(method 19 drawable-region-sphere)": {
    "args": ["obj", "area"]
  },
  "(method 18 drawable-region-volume)": {
    "args": ["obj", "area"]
  },
  "add-debug-bound-internal": {
    "args": ["buf", "pts", "num-pts", "color0", "color1", "flip-tex"]
  },
  "add-debug-bound": {
    "args": ["buf", "pts", "c0", "c1", "flash"]
  },
  "(method 9 prototype-inline-array-shrub)": {
    "vars": {
      "s5-0": "bsp-header",
      "s4-0": "shrub-idx",
      "s3-0": "shrub",
      "v1-9": "shrub-i",
      "s2-0": "geo-i",
      "a0-15": "geo"
    }
  },
  "(method 8 prototype-array-tie)": {
    "args": ["obj", "usage", "arg2"],
    "vars": {
      "s3-0": "tie-idx",
      "v1-8": "size-of-tie"
    }
  },
  "(method 8 prototype-bucket-tie)": {
    "args": ["obj", "usage", "arg2"],
    "vars": {
      "v1-13": "name-size",
      "v1-25": "color-size",
      "s3-0": "idx",
      "a0-1": "tie-geom"
    }
  },
  "(method 8 prototype-inline-array-shrub)": {
    "args": ["obj", "usage", "arg2"],
    "vars": {
      "v1-8": "shrub-size",
      "s3-0": "idx"
    }
  },
  "(method 8 prototype-bucket-shrub)": {
    "args": ["obj", "usage", "arg2"],
    "vars": {
      "s3-0": "idx",
      "v1-22": "name-size",
      "a0-5": "geo",
      "v1-5": "proto-shrub-size"
    }
  },
  "drawable-sphere-box-intersect?": {
    "args": ["drawable", "bbox"]
  },
  "instance-sphere-box-intersect?": {
    "args": ["drawable", "tie", "bbox"]
  },
  "instance-tfragment-add-debug-sphere": {
    "args": ["drawable", "tie"]
  },
  "(method 9 los-control)": {
    "args": ["obj", "process", "trans-vec", "radius"],
    "vars": {
      "s2-0": "process-focus",
      "s1-0": "process-source",
      "s1-1": "process-dest",
      "s1-2": "start-pos",
      "v1-20": "distance",
      "s3-1": "cquery",
      "v1-22": "query"
    }
  },
  "(method 12 los-control)": {
    "args": ["obj", "dst"]
  },
  "(method 13 los-control)": {
    "args": ["obj", "proc", "check-interval", "c-spec"]
  },
  "(method 9 enemy-info)": {
    "args": ["obj", "obj-to-copy"]
  },
  "(method 119 enemy)": {
    "args": ["obj", "high"]
  },
  "(method 118 enemy)": {
    "args": ["obj", "low", "high"]
  },
  "(method 121 enemy)": {
    "args": ["obj", "low", "high"]
  },
  "(method 122 enemy)": {
    "args": ["obj", "chance"]
  },
  "(method 12 enemy)": {
    "vars": {
      "gp-0": "draw"
    }
  },
  "(method 53 enemy)": {
    "args": ["obj", "proc-focus"]
  },
  "(method 10 nav-enemy-info)": {
    "args": ["obj", "obj-to-copy"]
  },
  "(method 44 nav-state)": {
    "args": ["obj", "velocity"]
  },
  "scene-looper-init-by-other": {
    "args": ["scene-name"]
  },
  "(code idle scene-looper)": {
    "vars": {
      "gp-1": "player"
    }
  },
  "loop-scene": {
    "args": ["scene-name"]
  },
  "(method 7 rigid-body-platform)": {
    "args": ["obj", "new-addr"]
  },
  "(method 54 rigid-body-platform)": {
    "args": ["obj", "ctrl-point"]
  },
  "(method 50 rigid-body-platform)": {
    "vars": {
      "v1-8": "rigid-body",
      "a1-2": "force-pos",
      "a2-0": "force",
      "f0-0": "force-dist"
    }
  },
  "(method 13 touching-list)": {
    "args": ["obj", "shape1", "shape2"],
    "vars": {
      "v0-0": ["entry", "touching-shapes-entry"]
    }
  },
  "(method 68 ocean)": {
    "vars": {
      "s3-0": "vertices"
    },
    "args": ["obj", "arg1", "facing"]
  },
  "(method 67 ocean)": {
    "vars": {
      "s4-0": "vertices"
    }
  },
  "(method 66 ocean)": {
    "vars": {
      "s4-0": "vertices"
    }
  },
  "(method 65 ocean)": {
    "vars": {
      "s5-0": "vertices"
    }
  },
  "(method 64 ocean)": {
    "vars": {
      "s5-0": "vertices"
    }
  },
  "(method 63 ocean)": {
    "vars": {
      "s4-0": "vertices"
    }
  },
  "(method 62 ocean)": {
    "vars": {
      "s4-0": "vertices"
    }
  },
  "(method 61 ocean)": {
    "vars": {
      "s4-0": "vertices"
    }
  },
  "(method 60 ocean)": {
    "vars": {
      "s4-0": "vertices"
    }
  },
  "(method 21 ocean)": {
    "args": ["obj", "corner-x", "corner-z"]
  },
  "(method 37 control-info)": {
    "vars": {
      "a1-6": "total-offset",
      "a1-8": "bonus-vel",
      "s2-0": "old-iter-cnt",
      "s3-0": "old-in-vel",
      "s4-0": "old-stat-flg",
      "s3-1": "regular-vel",
      "s4-1": "before-regular-vel",
      "s1-0": "b1",
      "s2-1": "a1",
      "v1-32": "b1-nrm-to-grav",
      "f0-7": "b1-nrm-to-grav-vel",
      "f0-14": "ba-dot",
      "v1-67": "align-xz-dir",
      "f0-32": "align-xz-speed"
    }
  },
  "(method 54 collide-shape)": {
    "vars": {
      "v1-3": "proc"
    }
  },
  "(method 42 collide-shape)": {
    "args": ["obj", "other", "cquery"]
  },
  "(method 18 collide-shape-prim-group)": {
    "args": ["obj", "other", "cquery"]
  },
  "(method 19 collide-shape-prim)": {
    "args": ["obj", "other", "cquery"]
  },
  "(method 18 collide-shape-prim-mesh)": {
    "args": ["obj", "other", "cquery"]
  },
  "(method 18 collide-shape-prim-sphere)": {
    "args": ["obj", "other", "cquery"]
  },
  "(method 64 collide-shape-moving)": {
    "args": ["obj", "vel", "check-dist", "amt", "bounce-dist"],
    "vars": {
      "gp-0": "initial-trans",
      "s2-0": "collide-vel",
      "s1-1": "vel-dir"
    }
  },
  "target-collision-low-coverage": {
    "vars": {
      "sv-16": "contact-normal",
      "sv-56": "overhang-nrm",
      "sv-52": "tangent"
    }
  },
  "foreground-draw": {
    "args": ["dc", "dma-buf", "dist-in"],
    "vars": {
      "at-0": "fg-work",
      "a0-1": ["bone-calc", "bone-calculation"],
      "t1-0": "num-bones",
      "a3-3": "bone-mem-size",
      "t0-1": "fg-regs",
      "v1-0": "matrix-mem",
      "t0-2": "matrix-mem2",
      "t1-2": "bflags",
      "t4-0": "f-regs",
      "a1-6": "bone-list",
      "a2-5": "calc-to-add",
      "t2-4": "jnt",
      "t3-0": "bn",
      "t4-1": "count",
      "t5-0": "calc",
      "s5-0": ["dma-ptr", "pointer"],
      "s4-0": "bucket-info",
      "a0-5": "fg-lights",
      "v1-6": "rotated-light-out",
      "a1-8": "inv-cam-rot",
      "s3-0": "geo",
      "s2-0": "effect-mask",
      "s1-0": "effect-idx",
      "v1-40": "extra",
      "v1-41": "tex-scroll-info",
      "v1-70": "ei",
      "v1-71": "tint-info",
      "f1-1": "t-fade-0",
      "f0-4": "t-fade-1",
      "f1-3": "t-interp",
      "f0-6": "t-amount",
      "a0-75": "merc-fade-int",
      "v1-156": "fade-enable",
      "f0-11": "dist-until-gone"
    }
  },
  "dma-add-process-drawable": {
    "args": ["pd", "dc", "flag", "dma-buf"],
    "vars": {
      "s4-0": "fg-bounds",
      "s3-0": "fg-lights",
      "sv-272": "tod",
      "sv-288": "shadow-mask",
      "s0-0": "shadow-mask-not",
      "sv-304": "lev-idx-for-mood",
      "s1-1": "light-idx",
      "s2-1": "lg",
      "v1-53": "packed-shadow-vals",
      "a0-28": "light-idx",
      "a2-8": "light-pal-idx",
      "s1-2": "fg-light-lev-idx",
      "v1-62": "lev",
      "s0-1": "light-hash",
      "sv-320": "my-origin",
      "sv-336": "lev-mood",
      "v0-6": "light-lookup-result",
      "sv-352": "light-result-bucket",
      "sv-368": "index-ptr",
      "sv-384": "index-index",
      "a1-49": "light-sphere",
      "v1-73": "palette-idx",
      "f0-12": "interp",
      "s1-3": "target-shadow-dir",
      "s0-2": "current-shadow-dir",
      "f30-0": "shadow-dir-w",
      "v1-109": "fg-dist",
      "s3-1": "lod-idx",
      "f30-1": "dist-w",
      "v1-133": "src-lev",
      "f0-26": "corrected-dist",
      "a0-64": "tex-use",
      "a1-54": "use-fg-idx",
      "a2-13": "use-idx",
      "t0-0": "tex-lod"
    }
  },
  "(method 0 joint-exploder-tuning)": {
    "vars": {
      "v0-0": ["v0-0", "joint-exploder-tuning"]
    }
  },
  "(method 181 gator)": {
    "vars": {
      "s4-0": ["s4-0", "art-joint-anim"]
    }
  },
  "(code target-running-attack)": {
    "vars": {
      "t1-6": ["t1-6", "sound-name"]
    }
  },
  "(method 9 bot-speech-list)": {
    "vars": {
      "s2-0": "sp-indexes",
      "s1-0": "last-idx",
      "s0-0": "idx",
      "v1-37": "flags"
    },
    "args": ["sp-list", "bot", "sp-info", "arg3"]
  },
  "(method 182 bot)": {
    "vars": {
      "s5-0": "bot-root",
      "a0-7": "proc-vel",
      "v1-4": "targ-pos"
    },
    "args": ["obj", "turn-info", "proc", "arg3"]
  },
  "(method 223 bot)": {
    "vars": {
      "gp-0": "focus",
      "s3-0": "focus-proc",
      "v1-1": "timer",
      "s4-1": "cquery"
    }
  },
  "(method 213 bot)": {
    "vars": {
      "v1-0": "course",
      "a0-2": "waypoint-count",
      "a2-1": "i",
      "s4-0": "waypoint",
      "s5-1": "on-skip",
      "t9-4": "on-set",
      "s3-0": "mesh-idx"
    },
    "args": ["obj", "id", "skipped?"]
  },
  "(method 215 bot)": {
    "vars": {
      "s5-0": "skip-id"
    }
  },
  "(method 205 bot)": {
    "args": ["obj", "scene", "grab?"]
  },
  "(method 207 bot)": {
    "args": ["obj", "sound"]
  },
  "(method 206 bot)": {
    "args": ["obj", "idx"],
    "vars": {
      "s5-0": "speech",
      "gp-0": "course",
      "a1-4": "proc",
      "t2-0": "hold-time",
      "v1-5": "tuning"
    }
  },
  "(method 211 bot)": {
    "vars": {
      "v1-1": "speeches",
      "a0-2": "i",
      "a1-1": "speech"
    }
  },
  "(method 217 bot)": {
    "args": ["obj", "idx"],
    "vars": {
      "v1-2": "speech"
    }
  },
  "(method 189 bot)": {
    "vars": {
      "s3-0": "sphere",
      "gp-0": "focus",
      "f0-0": "enemy-dist",
      "s4-0": ["coll-spec", "collide-spec"],
      "a0-5": "next-actor",
      "a1-1": "cshape",
      "a1-2": "ccore",
      "a1-26": "enemy",
      "s2-0": "proc",
      "s3-1": "i",
      "v1-27": "actor"
    }
  },
  "(method 184 bot)": {
    "vars": {
      "s5-0": "course",
      "s4-0": "i",
      "s3-0": "spot",
      "a2-2": "spot-id"
    }
  },
  "(method 197 bot)": {
    "vars": {
      "s5-0": "mission-failed?",
      "a0-7": "master-handle",
      "a1-2": "fail-params"
    }
  },
  "(method 201 bot)": {
    "vars": {
      "f0-0": "rating",
      "v1-0": "enemy-dist"
    },
    "args": ["obj", "enemy", "arg2"]
  },
  "(method 220 bot)": {
    "args": ["obj", "channel"]
  },
  "(method 214 bot)": {
    "vars": {
      "a1-0": "fproc"
    }
  },
  "(method 208 bot)": {
    "vars": {
      "a1-0": "target-trans",
      "v1-4": "bot-root"
    }
  },
  "(method 194 bot)": {
    "args": ["obj", "spot", "bot-trans", "arg3"]
  },
  "(method 209 bot)": {
    "args": ["obj", "channel"]
  },
  "(method 218 bot)": {
    "args": ["obj", "idx"]
  },
  "(method 219 bot)": {
    "args": ["obj", "spot"]
  },
  "(method 202 bot)": {
    "vars": {
      "s2-0": "i",
      "s3-0": "bot-trans",
      "f0-0": "spot-dist",
      "s1-0": "spot",
      "gp-0": "spot-idx"
    },
    "args": ["obj", "num-spots", "spot-indices"]
  },
  "(method 203 bot)": {
    "vars": {
      "a1-2": "idx"
    }
  },
  "(method 9 bot-speech-list-shuffle)": {
    "args": ["obj", "bot", "sp-info", "sp-flags"],
    "vars": {
      "v1-1": "course-cookie",
      "s2-0": "history-mask",
      "s0-0": "speech-idx",
      "s1-0": "last-idx"
    }
  },
  "(method 204 bot)": {
    "vars": {
      "a1-2": "idx"
    }
  },
  "(method 224 bot)": {
    "vars": {
      "t9-0": "check-too-far-func",
      "gp-0": "result",
      "v1-0": "too-far-check"
    }
  },
  "(method 195 bot)": {
    "args": ["obj", "fproc"]
  },
  "(method 11 hip-door-b)": {
    "vars": {
      "s5-0": "cshape",
      "s4-0": "cshape-group",
      "v1-8": "cshape-mesh",
      "v1-10": "cshape-mesh2",
      "v1-13": "root"
    },
    "args": ["obj", "entiy"]
  },
  "(method 11 hip-mirror)": {
    "args": ["obj", "entity"]
  },
  "hiphog-activate": {
    "vars": {
      "a0-1": "mirror"
    }
  },
  "birth-func-rotate-minute": {
    "vars": {
      "gp-0": "quat",
      "a1-1": "temp-vec",
      "v1-0": "tod",
      "f0-1": "curr-minutes"
    }
  },
  "birth-func-rotate-hour": {
    "vars": {
      "gp-0": "quat",
      "a1-1": "temp-vec",
      "v1-0": "tod",
      "f0-1": "curr-hours"
    }
  },
  "birth-func-rotate-second": {
    "vars": {
      "gp-0": "quat",
      "a1-1": "temp-vec",
      "v1-0": "tod",
      "f0-1": "curr-seconds"
    }
  },
  "hiphog-mirror-sheen-func": {
    "vars": {
      "a2-2": "curr-ripple-wave",
      "v1-4": "prev-ripple-wave"
    }
  },
  "(method 22 krew-collection-item)": {
    "vars": {
      "gp-0": "query",
      "s4-0": "on-ground?",
      "v1-5": "_query",
      "f0-6": "dist"
    }
  },
  "(trans idle krew-collection-item)": {
    "vars": {
      "v1-0": "target",
      "gp-0": "vec",
      "f0-1": "dist-from-target",
      "f1-1": "pickup-dist",
      "a1-4": "vehicle"
    }
  },
  "(code idle krew-collection-item)": {
    "vars": {
      "gp-0": "beam-params",
      "v1-0": "beam-location"
    }
  },
  "krew-collection-item-spawn": {
    "vars": {
      "gp-0": "new-krew-item",
      "v1-1": "new-proc"
    },
    "args": ["proc", "position"]
  },
  "krew-collection-item-init-by-other": {
    "args": ["position"]
  },
  "(anon-function 5 collection-task)": {
    "vars": {
      "s5-0": "traffic-obj-params",
      "gp-0": "traffic-manager"
    }
  },
  "(anon-function 3 collection-task)": {
    "vars": {
      "gp-0": "task-count",
      "a0-6": "krew-item"
    }
  },
  "(anon-function 2 collection-task)": {
    "vars": {
      "f0-0": "min-start-distance",
      "v1-2": "moved-beyond-start?"
    }
  },
  "check-drop-level-ruins-rubble": {
    "vars": {
      "gp-0": "vec"
    }
  },
  "check-drop-level-ruins-tower-userdata-nosplat": {
    "vars": {
      "s3-0": "vec"
    }
  },
  "check-drop-level-ruins-tower-userdata": {
    "vars": {
      "s3-0": "vec"
    }
  },
  "ruins-slide-sparks": {
    "args": ["arg0", "position"],
    "vars": {
      "t9-0": "launch-func",
      "a0-1": "2d-sys",
      "v1-1": "sp-launcher",
      "a2-0": "matrix"
    }
  },
  "(post idle flag)": {
    "vars": {
      "f0-1": "flag-scale"
    }
  },
  "(method 11 ruins-precipice)": {
    "vars": {
      "s4-0": "cshape",
      "v1-2": "cshape-mesh"
    }
  },
  "(method 49 cpad-elevator)": {
    "vars": {
      "v1-3": "prim"
    },
    "args": ["obj", "collide-with-jak?"]
  },
  "(method 45 cpad-elevator)": {
    "vars": {
      "gp-0": "target",
      "a0-2": "target-proc",
      "v1-1": "target-pos",
      "gp-2": "dist-from-center"
    }
  },
  "(method 43 cpad-elevator)": {
    "args": ["obj", "vec", "point-a", "point-b"],
    "vars": {
      "s4-0": "path-point-a",
      "a0-3": "path-point-b",
      "v1-3": "elevator-trans"
    }
  },
  "(enter running cpad-elevator)": {
    "vars": {
      "t9-0": "func"
    }
  },
  "(code running cpad-elevator)": {
    "vars": {
      "gp-0": "frame-counter"
    }
  },
  "(exit running cpad-elevator)": {
    "vars": {
      "t9-3": "func"
    }
  },
  "(enter arrived cpad-elevator)": {
    "vars": {
      "t9-0": "func"
    }
  },
  "(method 33 cpad-elevator)": {
    "vars": {
      "s5-0": "last-path-index"
    }
  },
  "(method 31 cpad-elevator)": {
    "vars": {
      "s5-0": "cshape-moving",
      "s4-0": "prim-group",
      "v1-15": "prim-mesh-for-jak",
      "v1-17": "prim-mesh",
      "v1-20": "root-prim"
    }
  },
  "under-sig-red-shot-overhead": {
    "vars": {
      "s4-0": "part",
      "t9-1": "activate-func"
    }
  },
  "under-sig-red-shot-grunt": {
    "vars": {
      "a2-2": "beam-end",
      "s5-0": "part",
      "s4-0": "activate-func"
    },
    "args": ["arg0", "arg1", "arg2"]
  },
  "(anon-function 2 under-scenes)": {
    "vars": {
      "gp-0": "vec1",
      "s5-0": "vec2"
    }
  },
  "canyon-draw-beam": {
    "args": ["point-a", "point-b"],
    "vars": {
      "a2-1": "displacement"
    }
  },
  "canyon-draw-beam-lens": {
    "args": ["point-a", "point-b"],
    "vars": {
      "a2-1": "displacement"
    }
  },
  "canyon-draw-beam-statue": {
    "args": ["point-a", "point-b"],
    "vars": {
      "a2-1": "displacement"
    }
  },
  "(method 24 water-anim-mincan)": {
    "vars": {
      "t9-0": "func",
      "v1-2": "ripple-control"
    }
  },
  "mincan-lighthouse-lens-init-by-other": {
    "args": ["arg0", "entity"]
  },
  "(method 11 mincan-lens)": {
    "vars": {
      "s4-0": "cshape",
      "s3-0": "prim-group",
      "v1-8": "mesh-1",
      "v1-10": "mesh-2",
      "v1-12": "mesh-3",
      "v1-14": "mesh-4",
      "v1-16": "mesh-5",
      "v1-18": "mesh-6",
      "v1-20": "mesh-7",
      "v1-23": "root-prim"
    }
  },
  "(method 3 water-anim-mincan)": {
    "vars": {
      "t9-0": "func"
    }
  },
  "(method 3 mincan-lighthouse-lens)": {
    "vars": {
      "t9-0": "func"
    }
  },
  "(method 30 gun-dummy)": {
    "vars": {
      "f0-0": "total-time",
      "v1-0": ["curr-frame", "tpath-control-frame"]
    }
  },
  "(method 29 gun-dummy)": {
    "vars": {
      "s4-0": "path",
      "s5-0": "curr-path-command",
      "a1-0": "event-msg-block",
      "v0-1": "ret"
    }
  },
  "(method 20 gun-dummy)": {
    "vars": {
      "v1-0": "root",
      "v0-0": "vec"
    }
  },
  "(event idle gun-dummy)": {
    "vars": {
      "s5-0": "attack-info",
      "s5-1": "proc-draw",
      "gp-1": "cshape"
    }
  },
  "(post idle gun-dummy)": {
    "vars": {
      "gp-2": "vec-to-target"
    }
  },
  "(method 28 gun-dummy)": {
    "vars": {
      "s5-0": "cshape-moving",
      "v1-6": "prim-mesh",
      "v1-9": "root-prim"
    }
  },
  "(method 31 gun-dummy)": {
    "vars": {
      "v1-19": "path"
    }
  },
  "(method 32 gun-dummy-a)": {
    "vars": {
      "v1-1": "root-prim",
      "s5-1": "exploder-tuning"
    }
  },
  "(method 32 gun-dummy-b)": {
    "vars": {
      "s5-1": "exploder-tuning",
      "v1-1": "root-prim"
    }
  },
  "(method 32 gun-dummy-c)": {
    "vars": {
      "v1-1": "root-prim",
      "s5-1": "exploder-tuning"
    }
  },
  "(method 32 gun-dummy-big)": {
    "vars": {
      "v1-1": "root-prim",
      "s5-1": "exploder-tuning"
    }
  },
  "(method 32 gun-dummy-gold)": {
    "vars": {
      "v1-1": "root-prim",
      "s5-1": "exploder-tuning"
    }
  },
  "(method 32 gun-dummy-peace)": {
    "vars": {
      "v1-1": "root-prim",
      "s5-1": "exploder-tuning"
    }
  },
  "(method 32 gun-cit-a)": {
    "vars": {
      "v1-1": "root-prim",
      "s5-1": "exploder-tuning"
    }
  },
  "(method 32 gun-cit-b)": {
    "vars": {
      "v1-1": "root-prim",
      "s5-1": "exploder-tuning"
    }
  },
  "(method 32 gun-cit-c)": {
    "vars": {
      "v1-1": "root-prim",
      "s5-1": "exploder-tuning"
    }
  },
  "(method 32 gun-cit-d)": {
    "vars": {
      "v1-1": "root-prim",
      "s5-1": "exploder-tuning"
    }
  },
  "gun-dummy-init-by-other": {
    "args": ["manager", "path-info"]
  },
  "gun-dummy-a-init-by-other": {
    "args": ["manager", "path-info"]
  },
  "gun-dummy-b-init-by-other": {
    "args": ["manager", "path-info"]
  },
  "gun-dummy-c-init-by-other": {
    "args": ["manager", "path-info"]
  },
  "gun-dummy-big-init-by-other": {
    "args": ["manager", "path-info"]
  },
  "gun-dummy-gold-init-by-other": {
    "args": ["manager", "path-info"]
  },
  "gun-dummy-peace-init-by-other": {
    "args": ["manager", "path-info"]
  },
  "gun-cit-a-init-by-other": {
    "args": ["manager", "path-info"]
  },
  "gun-cit-b-init-by-other": {
    "args": ["manager", "path-info"]
  },
  "gun-cit-c-init-by-other": {
    "args": ["manager", "path-info"]
  },
  "gun-cit-d-init-by-other": {
    "args": ["manager", "path-info"]
  },
  "attach-pod-part": {
    "vars": {
      "gp-0": "sub-change-time"
    }
  },
  "(event idle market-object)": {
    "vars": {
      "a1-2": "attack-info",
      "a2-1": "attacking-proc"
    }
  },
  "(code die market-object)": {
    "vars": {
      "v1-3": "root-prim",
      "gp-1": "frame"
    }
  },
  "(method 11 market-basket-a)": {
    "vars": {
      "s4-0": "cshape",
      "v1-2": "prim-mesh",
      "v1-5": "root-prim"
    }
  },
  "(method 11 market-basket-b)": {
    "vars": {
      "s4-0": "cshape",
      "v1-2": "prim-mesh",
      "v1-5": "root-prim"
    }
  },
  "(method 11 market-crate)": {
    "vars": {
      "s4-0": "cshape",
      "v1-5": "root-prim",
      "v1-2": "prim-mesh"
    }
  },
  "(method 11 market-sack-a)": {
    "vars": {
      "s4-0": "cshape",
      "v1-2": "prim-mesh",
      "v1-5": "root-prim"
    }
  },
  "(method 11 market-sack-b)": {
    "vars": {
      "s4-0": "cshape",
      "v1-2": "prim-mesh",
      "v1-5": "root-prim"
    }
  },
  "market-activate": {
    "vars": {
      "v1-0": "name",
      "gp-0": "int-arr"
    }
  },
  "check-drop-level-stadium-drop-userdata": {
    "vars": {
      "s3-0": "vec"
    }
  },
  "(event idle fort-floor-spike)": {
    "vars": {
      "s4-0": "proc-draw",
      "s3-1": "spike-quat",
      "s4-1": "touched-from-dir",
      "a1-8": "evt",
      "v1-11": "attack-info",
      "v0-0": "frame-count"
    }
  },
  "(method 22 fort-floor-spike-c)": {
    "vars": {
      "s4-0": "prim-group",
      "s5-0": "cshape-moving",
      "sv-16": "prim-mesh",
      "v1-24": "root-prim"
    }
  },
  "(method 21 fort-floor-spike-c)": {
    "vars": {
      "a0-3": "channel"
    }
  },
  "movie-consite-metalkor-shot-draw-fire": {
    "vars": {
      "s5-1": "displacement"
    }
  },
  "(exit zap canyon-lightning-thingy)": {
    "vars": {
      "a0-2": "control",
      "a1-0": "mode",
      "a2-1": "control-mode"
    }
  },
  "(method 7 canyon-lightning-thingy)": {
    "vars": {
      "v1-0": "index"
    }
  },
<<<<<<< HEAD
  "fort-robotank-handler": {
    "vars": {
      "v0-0": ["ret", "object"]
=======
  "(anon-function 1 palace-scenes)": {
    "vars": {
      "f30-0": "frame-num"
    }
  },
  "(method 11 throne-throne)": {
    "args": ["obj", "entity"],
    "vars": {
      "s4-0": "cshape",
      "s3-0": "prim-group",
      "v1-8": "prim-mesh",
      "v1-11": "root-prim"
    }
  },
  "(method 137 sew-gunturret)": {
    "args": ["obj", "aim-at-target?"],
    "vars": {
      "a0-2": "target-proc",
      "s5-4": "matrix"
    }
  },
  "(method 138 sew-gunturret)": {
    "vars": {
      "a0-2": "target-proc",
      "a1-5": "cquery",
      "v1-17": "_cquery"
    }
  },
  "(method 140 sew-gunturret)": {
    "args": ["obj", "fire-sound?"],
    "vars": {
      "s4-0": "proj-params",
      "s3-0": "temp-vec"
    }
  },
  "(exit hostile sew-gunturret)": {
    "vars": {
      "t9-0": "func"
    }
  },
  "(code hostile sew-gunturret)": {
    "vars": {
      "gp-1": "frame-counter",
      "gp-2": "fire-sound?",
      "s5-1": "frames",
      "gp-3": "_frame-counter"
    }
  },
  "(trans stare sew-gunturret)": {
    "vars": {
      "t9-0": "func"
    }
  },
  "(method 74 sew-gunturret)": {
    "vars": {
      "a1-10": "evt",
      "v1-17": "attack-info",
      "a0-4": "game-info",
      "a2-2": "id"
    },
    "args": ["obj", "proc", "arg2", "event-type", "event"]
  },
  "(enter die sew-gunturret)": {
    "vars": {
      "v1-3": "root-prim"
    }
  },
  "(code die sew-gunturret)": {
    "vars": {
      "gp-0": "exploder-tuning",
      "gp-2": "vec",
      "s5-2": "frame-counter",
      "gp-3": "_frame-counter"
    }
  },
  "(method 114 sew-gunturret)": {
    "vars": {
      "s5-0": "cshape",
      "s4-0": "prim-group",
      "v1-14": "prim-sphere",
      "v1-16": "_prim-sphere",
      "v1-19": "root-prim"
    }
  },
  "(method 98 sew-gunturret)": {
    "vars": {
      "f0-2": "dist"
    },
    "args": ["obj", "proc"]
  },
  "(method 141 sew-gunturret)": {
    "vars": {
      "s5-0": "turret-params"
    }
  },
  "(method 141 pal-gun-turret)": {
    "vars": {
      "s5-0": "turret-params"
    }
  },
  "(method 74 gator)": {
    "args": ["obj", "proc", "arg2", "event-type", "event"]
  },
  "(method 180 gator)": {
    "vars": {
      "a0-3": "matrix"
    }
  },
  "(method 55 gator)": {
    "vars": {
      "t9-0": "func"
    }
  },
  "(method 107 gator)": {
    "vars": {
      "gp-0": "enemy-target"
    }
  },
  "(method 98 gator)": {
    "vars": {
      "s4-0": "target-pos"
    }
  },
  "(trans hostile gator)": {
    "vars": {
      "t9-0": "func",
      "a0-1": "enemy-target",
      "a0-4": "nav-state",
      "gp-1": "dir-to-target"
    }
  },
  "(code hostile gator)": {
    "vars": {
      "f30-0": "circle-for"
    }
  },
  "(enter attack-forward gator)": {
    "vars": {
      "v1-2": "_self",
      "v1-5": "__self",
      "v1-8": "nav-state",
      "v1-12": "game-info",
      "v0-0": "id"
    }
  },
  "(trans attack-forward gator)": {
    "vars": {
      "gp-0": "focus",
      "v1-16": "nav",
      "v1-18": "_nav",
      "a1-2": "nav-state",
      "gp-1": "velocity",
      "v1-24": "_nav-state",
      "a0-19": "__nav-state",
      "v1-27": "target-pos"
    }
  },
  "(code attack-forward gator)": {
    "vars": {
      "a2-2": "nav-state",
      "a1-4": "target-pos"
    }
  },
  "(code pacing gator)": {
    "vars": {
      "f30-0": "circle-for?"
    }
  },
  "(trans stare gator)": {
    "vars": {
      "t9-0": "func"
    }
  },
  "(code stare gator)": {
    "vars": {
      "f30-0": "circle-for?"
    }
  },
  "(method 114 gator)": {
    "vars": {
      "s5-0": "cshape",
      "s4-0": "prim-group",
      "v1-13": "prim-sphere-1",
      "v1-15": "prim-sphere-2",
      "v1-17": "prim-sphere-3",
      "v1-19": "prim-sphere-4",
      "v1-21": "root-prim"
    }
  },
  "(method 115 gator)": {
    "vars": {
      "v1-5": "nav"
    }
  },
  "(method 43 sew-elevator)": {
    "args": ["obj", "arg1", "point-a", "point-b"],
    "vars": {
      "v1-3": "elevator-pos",
      "s4-0": "path-point-a",
      "a0-3": "path-point-b"
    }
  },
  "(method 45 sew-elevator)": {
    "vars": {
      "gp-0": "target",
      "a0-2": "target-proc",
      "v1-1": "target-pos",
      "gp-2": "dist-from-center"
    }
  },
  "(method 49 sew-elevator)": {
    "vars": {
      "v1-3": "prim-group"
    },
    "args": ["obj", "collide-with-jak?"]
  },
  "(enter running sew-elevator)": {
    "vars": {
      "t9-0": "func"
    }
  },
  "(post running sew-elevator)": {
    "vars": {
      "t9-0": "func"
    }
  },
  "(enter arrived sew-elevator)": {
    "vars": {
      "t9-0": "func"
    }
  },
  "(method 41 sew-elevator)": {
    "vars": {
      "t9-0": "func"
    }
  },
  "(method 31 sew-elevator)": {
    "vars": {
      "s5-0": "cshape",
      "s4-0": "prim-group",
      "v1-15": "prim-mesh-1",
      "v1-17": "prim-mesh-2",
      "v1-20": "root-prim"
    }
  },
  "(enter turn sew-valve)": {
    "vars": {
      "gp-1": "data",
      "v1-5": "group-idx",
      "a0-4": "actor-idx",
      "a1-5": "actor"
    }
  },
  "(method 11 sew-valve)": {
    "vars": {
      "s4-0": "cshape",
      "v1-6": "prim-sphere",
      "v1-9": "root-prim",
      "v1-22": "data",
      "sv-16": "tag-1",
      "sv-32": "tag-2"
    },
    "args": ["obj", "entity"]
  },
  "sew-mar-statue-debris-init-by-other": {
    "vars": {
      "gp-0": "cshape",
      "s5-0": "prim-group",
      "v1-9": "prim-mesh-1",
      "v1-11": "prim-mesh-2",
      "v1-13": "prim-mesh-3",
      "v1-16": "root-prim",
      "gp-1": "parent-proc"
    }
  },
  "sew-mar-statue-debris-b-init-by-other": {
    "vars": {
      "gp-0": "parent-proc"
    }
  },
  "(enter hidden sew-mar-statue)": {
    "vars": {
      "v1-1": "root-prim"
    }
  },
  "(method 11 sew-mar-statue)": {
    "vars": {
      "s4-0": "cshape",
      "v1-2": "prim-mesh",
      "v1-5": "root-prim"
    },
    "args": ["obj", "entity"]
  },
  "(method 11 sew-grill)": {
    "args": ["obj", "entity"]
  },
  "(method 11 sew-wall)": {
    "args": ["obj", "entity"],
    "vars": {
      "s3-0": "data",
      "s5-0": "art-group",
      "s2-0": "cshape",
      "s1-0": "prim-group",
      "v1-19": "prim-mesh-1",
      "v1-21": "prim-mesh-2",
      "v1-23": "prim-mesh-3",
      "v1-25": "prim-mesh-4",
      "v1-27": "prim-mesh-5",
      "v1-30": "root-prim",
      "s5-1": "channel",
      "s4-1": "_art-group",
      "v1-51": "game-info",
      "a0-43": "id"
    }
  },
  "(method 11 sew-mine-b)": {
    "args": ["obj", "entity"],
    "vars": {
      "s4-0": "cshape",
      "s3-0": "prim-mesh",
      "v1-11": "root-prim",
      "a0-11": "_entity"
    }
  },
  "(method 11 sew-mine-a)": {
    "args": ["obj", "entity"],
    "vars": {
      "s4-0": "cshape",
      "s3-0": "prim-mesh",
      "v1-11": "root-prim"
    }
  },
  "(method 11 sew-catwalk)": {
    "args": ["obj", "entity"],
    "vars": {
      "s4-0": "cshape",
      "s3-0": "prim-group",
      "s0-0": "_prim-mesh",
      "v1-28": "root-prim"
    }
  },
  "(code fall sew-catwalk)": {
    "vars": {
      "s5-0": "art-group",
      "s4-0": "art",
      "s5-1": "anim"
    }
  },
  "(event idle sew-mine)": {
    "vars": {
      "s4-0": "_proc",
      "gp-0": "focus-proc",
      "a1-7": "evt",
      "v1-9": "attack-info",
      "a2-3": "game-info",
      "a3-2": "id"
    }
  },
  "(code die sew-mine)": {
    "vars": {
      "gp-2": "part",
      "t9-6": "func",
      "gp-3": "frame-counter"
    }
  },
  "(post idle sew-mine-b)": {
    "vars": {
      "t9-0": "func",
      "f30-0": "ocean-base-height",
      "f0-0": "period"
    }
  },
  "(method 29 sew-wall)": {
    "vars": {
      "s4-0": "target",
      "f0-0": "dist-from-wall",
      "f2-0": "deadly-radius",
      "f1-0": "prev-deadly-radius",
      "s5-1": "cquery",
      "a1-4": "evt",
      "v1-15": "attack-info"
    }
  },
  "(code hit sew-wall)": {
    "vars": {
      "s5-1": "anim",
      "a0-14": "_root-prim",
      "a1-11": "collide-with",
      "v1-22": "collide-as",
      "v1-4": "root-prim",
      "s5-0": "art-group"
    }
  },
  "(trans waiting sew-scare-grunt)": {
    "vars": {
      "s5-0": "target",
      "gp-0": "target-proc"
    }
  },
  "(enter scare sew-scare-grunt)": {
    "vars": {
      "v1-2": "actor",
      "gp-0": "actor-proc"
    }
  },
  "(code scare sew-scare-grunt)": {
    "vars": {
      "a2-0": "anim",
      "v1-8": "root-prim"
    }
  },
  "(post scare sew-scare-grunt)": {
    "vars": {
      "f30-0": "scale",
      "gp-1": "set-sound-param",
      "a1-5": "position",
      "s5-1": "_self"
    }
  },
  "(exit scare sew-scare-grunt)": {
    "vars": {
      "a0-0": "actor",
      "v1-0": "actor-proc"
    }
  },
  "(method 114 sew-scare-grunt)": {
    "vars": {
      "s5-0": "cshape",
      "s4-0": "prim-group",
      "v1-15": "prim-sphere-1",
      "v1-17": "prim-sphere-2",
      "v1-19": "prim-sphere-3",
      "v1-21": "prim-sphere-4",
      "v1-23": "prim-sphere-5",
      "v1-25": "prim-sphere-6",
      "v1-28": "root-prim"
    }
  },
  "(method 115 sew-scare-grunt)": {
    "vars": {
      "t9-1": "func"
    }
  },
  "(method 20 sew-blade)": {
    "vars": {
      "f0-2": "ocean-base-height"
    }
  },
  "(event idle sew-single-blade)": {
    "vars": {
      "s4-0": "_proc",
      "gp-0": "hit-proc",
      "s4-2": "hit-direction",
      "a1-6": "evt",
      "a0-14": "attack-info"
    }
  },
  "(method 11 sew-single-blade)": {
    "vars": {
      "s4-0": "cshape",
      "s3-0": "prim-mesh",
      "v1-17": "root-prim",
      "v1-35": "game-info",
      "a0-19": "id"
    }
  },
  "sew-tri-blade-joint-callback": {
    "vars": {
      "gp-0": "blade",
      "s5-0": "matrix"
    }
  },
  "(event idle sew-tri-blade)": {
    "vars": {
      "s5-0": "_proc",
      "a0-2": "hit-proc",
      "a1-6": "evt",
      "v1-5": "attack-info"
    }
  },
  "(method 11 sew-tri-blade)": {
    "vars": {
      "s4-0": "cshape"
    },
    "args": ["obj", "entity"]
  },
  "(method 11 sew-light-switch)": {
    "args": ["obj", "entity"],
    "vars": {
      "sv-16": "tag",
      "v1-6": "data"
    }
  },
  "(method 11 sew-twist-blade)": {
    "args": ["obj", "entity"],
    "vars": {
      "s4-0": "cshape",
      "s3-0": "prim-mesh",
      "v1-17": "root-prim",
      "v1-34": "game-info",
      "a0-18": "id"
    }
  },
  "(method 11 sew-multi-blade)": {
    "args": ["obj", "entity"],
    "vars": {
      "s4-0": "cshape",
      "s3-0": "prim-mesh",
      "v1-17": "root-prim",
      "v1-34": "game-info",
      "a0-18": "id"
    }
  },
  "(method 11 sew-arm-blade)": {
    "args": ["obj", "entity"],
    "vars": {
      "s4-0": "cshape",
      "s3-0": "prim-mesh",
      "v1-17": "root-prim",
      "v1-34": "game-info",
      "a0-18": "id"
    }
  },
  "(event idle sew-multi-blade)": {
    "vars": {
      "s4-0": "_proc",
      "gp-0": "hit-proc",
      "s4-2": "hit-direction",
      "a0-14": "attack-info",
      "a1-6": "evt"
    }
  },
  "(event idle sew-twist-blade)": {
    "vars": {
      "s4-0": "_proc",
      "gp-0": "hit-proc",
      "s4-2": "hit-direction",
      "a1-6": "evt",
      "a0-14": "attack-info",
      "v1-13": "root-prim"
    }
  },
  "(trans idle sew-twist-blade)": {
    "vars": {
      "v1-7": "root-prim",
      "a1-0": "overlap-params"
    }
  },
  "(event idle sew-light-switch)": {
    "vars": {
      "s5-0": "_proc",
      "v1-6": "target-proc"
    }
  },
  "(method 22 sew-light-switch)": {
    "vars": {
      "s5-0": "cshape",
      "v1-6": "prim-mesh",
      "v1-9": "root-prim"
    }
  },
  "(method 23 sew-light-switch)": {
    "vars": {
      "s4-0": "group-idx",
      "s3-0": "group",
      "s2-0": "actor-idx",
      "v1-5": "actor",
      "a1-1": "evt",
      "t9-0": "func"
    },
    "args": ["obj", "event-type"]
  },
  "(event idle sew-light-control)": {
    "vars": {
      "v0-0": "actor"
    }
  },
  "(post idle sew-light-control)": {
    "vars": {
      "gp-0": "target",
      "a0-1": "target-proc",
      "a0-2": "switch",
      "v1-2": "switch-proc",
      "gp-1": "switch-pressed?",
      "v1-4": "turret",
      "a0-5": "turret-proc",
      "a2-0": "should-flash?"
    }
  },
  "(method 15 sew-light-control)": {
    "args": ["obj", "switched-on?", "should-turret-flash?"]
  },
  "sew-light-control-init-by-other": {
    "args": ["switch", "turret"]
  },
  "sewer-drop2-birth-func": {
    "vars": {
      "s4-0": "cquery",
      "v1-6": "_cquery"
    }
  },
  "(method 109 fodder)": {
    "vars": {
      "t9-0": "parent-method"
    }
  },
  "(method 110 fodder)": {
    "vars": {
      "t9-0": "parent-method"
    }
  },
  "(method 179 fodder)": {
    "args": ["obj", "position"],
    "vars": {
      "a0-2": "focus-proc"
    }
  },
  "(method 180 fodder)": {
    "vars": {
      "s5-0": "group-idx",
      "s4-0": "group",
      "s3-0": "actor-idx",
      "s1-0": "actor-proc",
      "s2-0": "fodder-proc",
      "s1-2": "dir-to-other-fodder",
      "f0-0": "dir-length",
      "v1-29": "channel"
    }
  },
  "(method 55 fodder)": {
    "vars": {
      "t9-0": "parent-method",
      "v1-1": "proc",
      "s5-0": "other-proc"
    }
  },
  "(post idle fodder)": {
    "vars": {
      "t9-0": "func"
    }
  },
  "(enter active fodder)": {
    "vars": {
      "t9-0": "func"
    }
  },
  "(code active fodder)": {
    "vars": {
      "v1-33": "_self",
      "gp-0": "num-chews",
      "v1-93": "__self"
    }
  },
  "(enter hostile fodder)": {
    "vars": {
      "t9-0": "func"
    }
  },
  "check-drop-level-mountain-drop-userdata": {
    "vars": {
      "s3-0": "vec",
      "a0-3": "sys",
      "t9-1": "func",
      "a1-2": "launcher",
      "a2-1": "matrix"
    }
  },
  "(method 11 mtn-plat-buried-rocks)": {
    "vars": {
      "s4-0": "cshape",
      "v1-2": "prim-mesh"
    },
    "args": ["obj", "entity"]
  },
  "(method 31 mtn-plat-buried)": {
    "vars": {
      "s5-0": "cshape",
      "s4-0": "prim-mesh",
      "v1-15": "root-prim"
    }
  },
  "(enter plat-idle mtn-plat-buried)": {
    "vars": {
      "t9-3": "func"
    }
  },
  "(anon-function 8 mountain-scenes)": {
    "vars": {
      "v1-0": "sound-set-param"
    }
  },
  "(method 11 mtn-lens)": {
    "args": ["obj", "entity"]
  },
  "(method 11 mtn-lens-base)": {
    "args": ["obj", "entity"]
  },
  "(method 11 mtn-lens-floor)": {
    "args": ["obj", "entity"],
    "vars": {
      "s4-0": "cshape",
      "v1-2": "prim-mesh",
      "v1-5": "root-prim"
    }
  },
  "(method 11 mtn-shard)": {
    "args": ["obj", "entity"]
  },
  "(method 11 mtn-step-plat-rocks-a)": {
    "args": ["obj", "entity"],
    "vars": {
      "s4-0": "cshape",
      "s3-0": "prim-group",
      "s0-0": "prim-mesh",
      "s0-1": "_prim-mesh",
      "v1-24": "root-prim"
    }
  },
  "(method 11 mtn-step-plat-rocks-b)": {
    "args": ["obj", "entity"],
    "vars": {
      "s4-0": "cshape",
      "s3-0": "prim-group",
      "s0-0": "prim-mesh",
      "s0-1": "_prim-mesh",
      "v1-24": "root-prim"
    }
  },
  "(method 11 mtn-step-plat-rocks-c)": {
    "args": ["obj", "entity"],
    "vars": {
      "s4-0": "cshape",
      "s3-0": "prim-group",
      "s0-0": "prim-mesh",
      "s0-1": "_prim-mesh",
      "v1-24": "root-prim"
    }
  },
  "(code close mtn-iris-door)": {
    "vars": {
      "v1-1": "root-prim"
    }
  },
  "(code open mtn-iris-door)": {
    "vars": {
      "v1-1": "root-prim"
    }
  },
  "(method 11 mtn-iris-door)": {
    "vars": {
      "s4-0": "cshape",
      "v1-2": "prim-mesh",
      "v1-5": "root-prim"
    },
    "args": ["obj", "entity"]
  },
  "(method 31 mtn-plat-shoot)": {
    "vars": {
      "s5-0": "cshape",
      "s4-0": "prim-mesh",
      "v1-11": "root-prim"
    }
  },
  "(event plat-path-active mtn-plat-shoot)": {
    "vars": {
      "v1-3": "attack-info",
      "gp-0": "attacking-proc",
      "v1-5": "attacker",
      "gp-1": "cshape",
      "s5-0": "attacker-root"
    }
  },
  "(enter plat-path-active mtn-plat-shoot)": {
    "vars": {
      "t9-0": "func"
    }
  },
  "(trans plat-path-active mtn-plat-shoot)": {
    "vars": {
      "t9-12": "func"
    }
  },
  "(post plat-path-active mtn-plat-shoot)": {
    "vars": {
      "t9-0": "func"
    }
  },
  "(anon-function 0 mountain-obs2)": {
    "vars": {
      "gp-0": "arrow-params",
      "f0-0": "dist-from-target"
    }
  },
  "(method 35 oracle-npc)": {
    "vars": {
      "v1-4": "root-prim"
    }
  },
  "(event impact turret-shot)": {
    "vars": {
      "s4-0": "toucher-proc",
      "v1-1": "toucher",
      "a1-2": "evt",
      "v1-7": "attack-info"
    }
  },
  "(code impact turret-shot)": {
    "vars": {
      "v1-1": "root-prim",
      "a1-0": "overlap-params"
    }
  },
  "(method 26 turret-shot)": {
    "vars": {
      "s5-0": "root"
    }
  },
  "(method 28 turret-shot)": {
    "args": ["obj", "proj-options"],
    "vars": {
      "v1-0": "options"
    }
  },
  "(method 30 turret-shot)": {
    "vars": {
      "s5-0": "cshape",
      "s4-0": "prim-group",
      "v1-13": "prim-sphere-1",
      "v1-15": "prim-sphere-2",
      "v1-18": "root-prim"
    }
  },
  "(enter die fort-trap-door)": {
    "vars": {
      "v1-1": "root-prim",
      "a1-1": "evt",
      "t9-2": "func",
      "v1-6": "actor"
    }
  },
  "(anon-function 3 fortress-obs)": {
    "vars": {
      "gp-1": "exploder-tuning",
      "s5-1": "target",
      "a0-4": "target-proc"
    }
  },
  "(code die fort-trap-door)": {
    "vars": {
      "gp-0": "frame-counter"
    }
  },
  "(method 11 fort-trap-door)": {
    "args": ["obj", "entity"],
    "vars": {
      "s4-0": "cshape",
      "v1-2": "prim-mesh",
      "v1-5": "root-prim",
      "a0-14": "channel"
    }
  },
  "(method 24 water-anim-fortress)": {
    "vars": {
      "t9-0": "parent-method",
      "v1-2": "ripple"
    }
  },
  "check-drop-level-dig-lava-bloops": {
    "vars": {
      "f30-0": "origin-y"
    }
  },
  "(method 12 pegasus)": {
    "vars": {
      "f0-0": "min-distance"
    }
  },
  "(method 137 pegasus)": {
    "vars": {
      "v1-0": "target",
      "a1-0": "inaccuracy-dir",
      "a0-4": "inaccuracy-vec",
      "f1-0": "threshold",
      "f0-1": "inaccuracy-mag"
    }
  },
  "(method 74 pegasus)": {
    "args": ["obj", "proc", "arg2", "event-type", "event"]
  },
  "(method 57 pegasus)": {
    "args": ["obj", "proc", "focus"]
  },
  "(method 56 pegasus)": {
    "vars": {
      "v0-0": "hitpoints",
      "v1-0": ["attack-info", "attack-info"]
    }
  },
  "pegasus-draw-section": {
    "args": ["path-percent-a", "path-percent-b", "color"],
    "vars": {
      "gp-0": "point-a",
      "s5-0": "point-b"
    }
  },
  "pegasus-show-runs": {
    "vars": {
      "gp-0": "path-idx",
      "a0-1": "path",
      "a0-4": "_path"
    }
  },
  "pegasus-rotate": {
    "vars": {
      "gp-0": "flee-direction-vec",
      "s5-0": "rotation-matrix"
    },
    "args": ["influenced-by-target?", "angle"]
  },
  "pegasus-choose-path": {
    "vars": {
      "gp-0": "control-data-idx",
      "s5-0": "curr-pegasus-path",
      "gp-1": "_curr-pegasus-path",
      "t1-1": "control-data",
      "v1-33": "rand-int",
      "v1-34": ["rand-float", "float"],
      "f0-9": "_rand"
    }
  },
  "pegasus-move": {
    "args": ["explicit-y-vel", "adjust-y-offset?", "arg2"],
    "vars": {
      "gp-0": "draw-shadow?",
      "s2-0": "cquery",
      "f30-1": "y-pos",
      "s3-0": "start-pos",
      "v1-54": "shadow-ctrl",
      "v1-57": "_shadow-ctrl",
      "v1-59": "__shadow-ctrl"
    }
  },
  "pegasus-calc-speed": {
    "vars": {
      "s5-1": "dir-to-target",
      "f1-3": "dist-from-target",
      "gp-1": "react-to-target?",
      "v1-22": "anim-group",
      "v1-31": "_anim-group",
      "f0-6": "movement-speed",
      "f0-4": "interpolant",
      "f0-5": "interpolated-speed"
    },
    "args": ["min-dist", "max-dist", "max-speed", "min-speed"]
  },
  "pegasus-calc-anim-speed": {
    "vars": {
      "f0-1": "speed-abs"
    }
  },
  "(code pegasus-debug)": {
    "vars": {
      "a1-1": "vec",
      "gp-0": "cam-dbg-vec"
    }
  },
  "(code die pegasus)": {
    "vars": {
      "a1-1": "evt",
      "gp-0": "event-result",
      "f0-5": "frame-num",
      "f1-0": "speed"
    }
  },
  "(trans stare pegasus)": {
    "vars": {
      "gp-0": "awareness"
    }
  },
  "(code stare pegasus)": {
    "vars": {
      "v1-2": "anim-group"
    }
  },
  "pegasus-fly-code": {
    "vars": {
      "f30-0": "anim-speed",
      "f28-0": "min-dist",
      "f0-4": "min-speed"
    }
  },
  "(enter pegasus-tired)": {
    "vars": {
      "t9-0": "func"
    }
  },
  "(exit pegasus-tired)": {
    "vars": {
      "t9-0": "func"
    }
  },
  "(trans pegasus-tired)": {
    "vars": {
      "t9-0": "func"
    }
  },
  "(enter flee pegasus)": {
    "vars": {
      "t9-0": "func"
    }
  },
  "(exit flee pegasus)": {
    "vars": {
      "t9-0": "func"
    }
  },
  "(trans flee pegasus)": {
    "vars": {
      "t9-0": "func"
    }
  },
  "(code active pegasus)": {
    "vars": {
      "v1-2": "anim-group"
    }
  },
  "(exit notice pegasus)": {
    "vars": {
      "t9-0": "func"
    }
  },
  "(code notice pegasus)": {
    "vars": {
      "f30-0": "anim-length"
    }
  },
  "(post idle pegasus)": {
    "vars": {
      "t9-2": "func"
    }
  },
  "(method 114 pegasus)": {
    "vars": {
      "s5-0": "cshape",
      "s4-0": "prim-group",
      "v1-14": "prim-sphere",
      "v1-17": "root-prim"
    }
  },
  "(method 115 pegasus)": {
    "vars": {
      "sv-16": "tag",
      "s5-1": "path-info-idx",
      "v1-19": "curve",
      "v1-22": "data",
      "s5-2": "matrix",
      "f0-9": "timeout"
    }
  },
  "(anon-function 2 pegasus)": {
    "vars": {
      "v1-6": "actor-group",
      "gp-0": "actor-idx",
      "t0-1": "actor"
    }
  },
  "(anon-function 1 pegasus)": {
    "vars": {
      "v1-12": "actor-group",
      "a1-4": "actor",
      "sv-16": "data",
      "v1-15": "_data"
>>>>>>> abf61a94
    }
  }
}<|MERGE_RESOLUTION|>--- conflicted
+++ resolved
@@ -2964,11 +2964,6 @@
       "v1-0": "index"
     }
   },
-<<<<<<< HEAD
-  "fort-robotank-handler": {
-    "vars": {
-      "v0-0": ["ret", "object"]
-=======
   "(anon-function 1 palace-scenes)": {
     "vars": {
       "f30-0": "frame-num"
@@ -4041,7 +4036,11 @@
       "a1-4": "actor",
       "sv-16": "data",
       "v1-15": "_data"
->>>>>>> abf61a94
+    }
+  },
+  "fort-robotank-handler": {
+    "vars": {
+      "v0-0": ["ret", "object"]
     }
   }
 }