--- conflicted
+++ resolved
@@ -2034,56 +2034,6 @@
   "(method 13 los-control)": {
     "args": ["obj", "proc", "check-interval", "c-spec"]
   },
-<<<<<<< HEAD
-  "(method 68 ocean)": {
-    "vars": {
-      "s3-0": "vertices"
-    },
-    "args": ["obj", "arg1", "facing"]
-  },
-  "(method 67 ocean)": {
-    "vars": {
-      "s4-0": "vertices"
-    }
-  },
-  "(method 66 ocean)": {
-    "vars": {
-      "s4-0": "vertices"
-    }
-  },
-  "(method 65 ocean)": {
-    "vars": {
-      "s5-0": "vertices"
-    }
-  },
-  "(method 64 ocean)": {
-    "vars": {
-      "s5-0": "vertices"
-    }
-  },
-  "(method 63 ocean)": {
-    "vars": {
-      "s4-0": "vertices"
-    }
-  },
-  "(method 62 ocean)": {
-    "vars": {
-      "s4-0": "vertices"
-    }
-  },
-  "(method 61 ocean)": {
-    "vars": {
-      "s4-0": "vertices"
-    }
-  },
-  "(method 60 ocean)": {
-    "vars": {
-      "s4-0": "vertices"
-    }
-  },
-  "(method 21 ocean)": {
-    "args": ["obj", "corner-x", "corner-z"]
-=======
   "(method 9 enemy-info)": {
     "args": ["obj", "obj-to-copy"]
   },
@@ -2143,6 +2093,54 @@
     "vars": {
       "v0-0":["entry", "touching-shapes-entry"]
     }
->>>>>>> 811b5de6
+  }
+  "(method 68 ocean)": {
+    "vars": {
+      "s3-0": "vertices"
+    },
+    "args": ["obj", "arg1", "facing"]
+  },
+  "(method 67 ocean)": {
+    "vars": {
+      "s4-0": "vertices"
+    }
+  },
+  "(method 66 ocean)": {
+    "vars": {
+      "s4-0": "vertices"
+    }
+  },
+  "(method 65 ocean)": {
+    "vars": {
+      "s5-0": "vertices"
+    }
+  },
+  "(method 64 ocean)": {
+    "vars": {
+      "s5-0": "vertices"
+    }
+  },
+  "(method 63 ocean)": {
+    "vars": {
+      "s4-0": "vertices"
+    }
+  },
+  "(method 62 ocean)": {
+    "vars": {
+      "s4-0": "vertices"
+    }
+  },
+  "(method 61 ocean)": {
+    "vars": {
+      "s4-0": "vertices"
+    }
+  },
+  "(method 60 ocean)": {
+    "vars": {
+      "s4-0": "vertices"
+    }
+  },
+  "(method 21 ocean)": {
+    "args": ["obj", "corner-x", "corner-z"]
   }
 }