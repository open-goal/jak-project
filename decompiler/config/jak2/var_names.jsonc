--- conflicted
+++ resolved
@@ -2964,14 +2964,6 @@
       "v1-0": "index"
     }
   },
-<<<<<<< HEAD
-  "set-kor-texture-morph!": {
-    "vars": {
-      "v1-0": "tex-arr",
-      "a1-0": "tex-idx"
-    },
-    "args": ["time"]
-=======
   "(anon-function 1 palace-scenes)": {
     "vars": {
       "f30-0": "frame-num"
@@ -4045,6 +4037,12 @@
       "sv-16": "data",
       "v1-15": "_data"
     }
->>>>>>> abf61a94
+  },
+  "set-kor-texture-morph!": {
+    "vars": {
+      "v1-0": "tex-arr",
+      "a1-0": "tex-idx"
+    },
+    "args": ["time"]
   }
 }