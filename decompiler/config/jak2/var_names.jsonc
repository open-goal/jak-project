--- conflicted
+++ resolved
@@ -4094,18 +4094,6 @@
   "(method 46 squid)": {
     "args": ["obj", "src", "arg2", "dest"]
   },
-<<<<<<< HEAD
-  "generic-add-constants": {
-    "vars": {
-      "a1-4":["a1-4", "vif-tag"]
-    }
-  },
-  "generic-vu1-init-buffers": {
-    "vars": {
-      "s5-0":["s5-0", "gs-zbuf"],
-      "gp-0":["gp-0", "gs-zbuf"]
-    }
-=======
   "(method 49 traffic-engine)": {
     "vars": {
       "sv-192": "guards",
@@ -4118,6 +4106,16 @@
       "s3-2": "crimson-guard"
     },
     "args": ["obj", "los", "arg2", "target-status"]
->>>>>>> 65812f72
+  },
+  "generic-add-constants": {
+    "vars": {
+      "a1-4":["a1-4", "vif-tag"]
+    }
+  },
+  "generic-vu1-init-buffers": {
+    "vars": {
+      "s5-0":["s5-0", "gs-zbuf"],
+      "gp-0":["gp-0", "gs-zbuf"]
+    }
   }
 }