{
  "(method 15 res-lump)": {
    "vars": {
      "s5-0": ["tag-pair", "res-tag-pair"],
      "s2-0": "existing-tag",
      "s3-0": "data-size",
      "v1-25": "resource-mem"
    }
  },
  "(method 0 lightning-control)": {
    "vars": {
      "gp-0": ["obj", "lightning-control"]
    }
  },
  "(method 0 align-control)": {
    "vars": {
      "v0-0": ["obj", "align-control"]
    }
  },
  "(method 16 nav-mesh)": {
    "args": ["obj", "ray"],
    "vars": {
      "sv-16": "next-poly-idx",
      "sv-24": "work",
      "sv-28": "current-poly",
      "sv-32": "current-poly-vtx-count",
      "sv-36": "v0-table",
      "sv-40": "v1-table",
      "v1-9": "i",
      "sv-52": "adj-vtx-0",
      "sv-56": "adj-vtx-1",
      "sv-44": "delta-x",
      "sv-48": "delta-z",
      "sv-60": "adj-edge-dz",
      "sv-64": "adj-edge-minus-dx",
      "f0-10": "heading-dot"
    }
  },
<<<<<<< HEAD
=======

  // sprite
  "(method 0 sprite-aux-list)": {
    "args": ["allocation", "type-to-make", "size"]
  },

  "(method 0 sprite-array-2d)": {
    "args": ["allocation", "type-to-make", "group-0-size", "group-1-size"],
    "vars": {
      "v1-0": "sprite-count",
      "s4-0": "vec-data-size",
      "a2-3": "adgif-data-size"
    }
  },

  "(method 0 sprite-array-3d)": {
    "args": ["allocation", "type-to-make", "group-0-size", "group-1-size"],
    "vars": {
      "v1-0": "sprite-count",
      "s4-0": "vec-data-size",
      "a2-3": "adgif-data-size"
    }
  },

  "sprite-setup-header": {
    "args": ["hdr", "num-sprites"]
  },

  "add-to-sprite-aux-list": {
    "args": ["system", "sprite-info", "sprite-vec", "arg3"],
    "vars": {
      "v1-3": "aux-list"
    }
  },

  "sprite-setup-frame-data": {
    "args": ["data", "tbp-offset"]
  },

  "sprite-set-3d-quaternion!": {
    "args": ["sprite", "quat"]
  },

  "sprite-get-3d-quaternion!": {
    "args": ["out", "sprite"]
  },

  "sprite-add-matrix-data": {
    "args": ["dma-buff", "matrix-mode"],
    "vars": {
      "v1-0": "count",
      "a2-1": ["pkt1", "dma-packet"],
      "a1-2": ["mtx", "matrix"],
      "a2-9": ["pkt2", "dma-packet"],
      "a1-11": ["mtx2", "matrix"],
      "a1-20": "hvdf-idx"
    }
  },

  "sprite-add-frame-data": {
    "args": ["dma-buff", "tbp-offset"],
    "vars": {
      "a0-1": ["pkt", "dma-packet"]
    }
  },

  "sprite-add-2d-chunk": {
    "args": [
      "sprites",
      "start-sprite-idx",
      "num-sprites",
      "dma-buff",
      "mscal-addr"
    ],
    "vars": {
      "a0-1": ["pkt1", "dma-packet"],
      "s1-0": "qwc-pkt1",
      "a1-7": "qwc-pkt2",
      "a0-5": ["pkt2", "dma-packet"],
      "a1-11": "qwc-pkt3",
      "a0-7": ["pkt3", "dma-packet"],
      "v1-7": ["pkt4", "dma-packet"]
    }
  },

  "sprite-add-2d-all": {
    "args": ["sprites", "dma-buff", "group-idx"],
    "vars": {
      "s4-0": "current-sprite-idx",
      "s2-0": "remaining-sprites",
      "s3-0": "mscal-addr"
    }
  },

  "sprite-add-3d-chunk": {
    "args": ["sprites", "start-sprite-idx", "num-sprites", "dma-buff"],
    "vars": {
      "a0-1": ["pkt1", "dma-packet"],
      "s2-0": "qwc-pkt1",
      "a1-7": "qwc-pkt2",
      "a0-5": ["pkt2", "dma-packet"],
      "a1-11": "qwc-pkt3",
      "a0-7": ["pkt3", "dma-packet"],
      "v1-7": ["pkt4", "dma-packet"]
    }
  },

  "sprite-add-3d-all": {
    "args": ["sprites", "dma-buff", "group-idx"],
    "vars": {
      "s4-0": "current-sprite-idx",
      "s3-0": "remaining-sprites"
    }
  },

  "sprite-draw": {
    "args": ["disp"],
    "vars": {
      "gp-0": "dma-mem-begin",
      "s4-0": "dma-buff",
      "s5-0": "dma-bucket-begin",
      "a0-6": ["pkt1", "dma-packet"],
      "a0-8": "giftag",
      "a0-14": ["pkt2", "dma-packet"],
      "a0-16": ["pkt3", "dma-packet"],
      "a0-21": ["pkt4", "dma-packet"],
      "a0-25": ["pkt5", "dma-packet"],
      "a0-30": ["pkt6", "dma-packet"],
      "v1-27": ["pkt7", "dma-packet"],
      "v1-34": "mem-use"
    }
  },

  "sprite-release-user-hvdf": {
    "args": ["idx"]
  },

  "sprite-get-user-hvdf": {
    "args": ["idx"]
  },

  // sprite-distort
  "sprite-distorter-generate-tables": {
    "vars": {
      "gp-0": "tbls",
      "f28-0": "cam-aspx",
      "f30-0": "cam-aspy",
      "f26-0": "rot",
      "s4-0": "turns",
      "s2-0": "turn",
      "s3-0": "entry-idx",
      "s5-0": "ientry-idx"
    }
  },

  "sprite-init-distorter": {
    "args": ["dma-buff"]
  },

  "sprite-draw-distorters": {
    "args": ["dma-buff"],
    "vars": {
      "s0-0": "dma-chunk-start",
      "s1-0": "i",
      "s2-0": "num-entries",
      "v1-5": "aux-elem",
      "sv-16": "sprite",
      "a0-3": "dma-position",
      "sv-32": "dma-st-flag",
      "sv-48": "dma-color",
      "s4-0": "chunk-sprite-count",
      "s5-0": "draw-sprite-count",
      "v1-26": "clip-result"
    }
  },

>>>>>>> 0d16a528
  "(method 18 mood-control)": {
    "vars": {
      "v0-3": ["lightning-sound-id", "sound-id"]
    }
  },
  "(method 10 mood-control)": {
    "args": ["obj", "cloud-target", "fog-target", "cloud-speed", "fog-speed"]
  },
  "(method 11 mood-control)": {
    "args": ["obj", "min-cloud", "max-cloud", "min-fog", "max-fog"]
  },
  "copy-mood-exterior": {
    "vars": {
      "a1-4": ["a1-4", "(inline-array vector)"],
      "v1-5": ["v1-5", "(inline-array vector)"],
      "a0-2": ["a0-2", "(inline-array vector)"]
    }
  },
  "update-mood-strip": {
    "vars": {
      "s4-1": ["s4-1", "(pointer float)"]
    }
  },
  "update-mood-ruins": {
    "vars": {
      "gp-1": ["gp-1", "(pointer float)"]
    }
  },
  "desaturate-mood-colors": {
    "vars": {
      "a0-8": ["mood-colors", "(inline-array mood-color)"]
    }
  },
  "(method 12 fact-info-target)": {
    "vars": {
      "v1-2": "current-gun"
    }
  },
  "(method 10 cylinder)": {
    "args": ["obj", "ray1", "ray2"]
  },
  "ripple-make-request": {
    "args": ["waveform", "effect"]
  },
  "command-get-entity": {
    "args": ["search", "fallback"]
  },
  "(method 10 cam-setting-data)": {
    "vars": {
      "v1-5": ["v1-5", "handle"],
      "a0-6": ["a0-6", "handle"],
      "v1-106": ["v1-106", "handle"],
      "a0-118": ["a0-118", "handle"],
      "a0-122": ["a0-122", "handle"],
      "v1-112": ["v1-112", "handle"]
    }
  },
  "(method 17 setting-control)": {
    "vars": {
      "v1-84": ["v1-84", "task-mask"]
    }
  },
  "(method 18 setting-control)": {
    "vars": {
      "a0-147": ["a0-147", "process-focusable"]
    }
  }
}<|MERGE_RESOLUTION|>--- conflicted
+++ resolved
@@ -36,8 +36,6 @@
       "f0-10": "heading-dot"
     }
   },
-<<<<<<< HEAD
-=======
 
   // sprite
   "(method 0 sprite-aux-list)": {
@@ -214,7 +212,6 @@
     }
   },
 
->>>>>>> 0d16a528
   "(method 18 mood-control)": {
     "vars": {
       "v0-3": ["lightning-sound-id", "sound-id"]
