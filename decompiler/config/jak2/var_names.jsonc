{
  "(method 15 res-lump)": {
    "vars": {
      "s5-0": ["tag-pair", "res-tag-pair"],
      "s2-0": "existing-tag",
      "s3-0": "data-size",
      "v1-25": "resource-mem"
    }
  },
  "(method 0 lightning-control)": {
    "vars": {
      "gp-0": ["obj", "lightning-control"]
    }
  },
  "(method 0 align-control)": {
    "vars": {
      "v0-0": ["obj", "align-control"]
    }
  },
  "(method 16 nav-mesh)": {
    "args": ["obj", "ray"],
    "vars": {
      "sv-16": "next-poly-idx",
      "sv-24": "work",
      "sv-28": "current-poly",
      "sv-32": "current-poly-vtx-count",
      "sv-36": "v0-table",
      "sv-40": "v1-table",
      "v1-9": "i",
      "sv-52": "adj-vtx-0",
      "sv-56": "adj-vtx-1",
      "sv-44": "delta-x",
      "sv-48": "delta-z",
      "sv-60": "adj-edge-dz",
      "sv-64": "adj-edge-minus-dx",
      "f0-10": "heading-dot"
    }
  },
  "(method 0 sprite-aux-list)": {
    "args": ["allocation", "type-to-make", "size"]
  },
  "(method 0 sprite-array-2d)": {
    "args": ["allocation", "type-to-make", "group-0-size", "group-1-size"],
    "vars": {
      "v1-0": "sprite-count",
      "s4-0": "vec-data-size",
      "a2-3": "adgif-data-size"
    }
  },
  "(method 0 sprite-array-3d)": {
    "args": ["allocation", "type-to-make", "group-0-size", "group-1-size"],
    "vars": {
      "v1-0": "sprite-count",
      "s4-0": "vec-data-size",
      "a2-3": "adgif-data-size"
    }
  },
  "sprite-setup-header": {
    "args": ["hdr", "num-sprites"]
  },
  "add-to-sprite-aux-list": {
    "args": ["system", "sprite-info", "sprite-vec", "arg3"],
    "vars": {
      "v1-3": "aux-list"
    }
  },
  "sprite-setup-frame-data": {
    "args": ["data", "tbp-offset"]
  },
  "sprite-set-3d-quaternion!": {
    "args": ["sprite", "quat"]
  },
  "sprite-get-3d-quaternion!": {
    "args": ["out", "sprite"]
  },
  "sprite-add-matrix-data": {
    "args": ["dma-buff", "matrix-mode"],
    "vars": {
      "v1-0": "count",
      "a2-1": ["pkt1", "dma-packet"],
      "a1-2": ["mtx", "matrix"],
      "a2-9": ["pkt2", "dma-packet"],
      "a1-11": ["mtx2", "matrix"],
      "a1-20": "hvdf-idx"
    }
  },
  "sprite-add-frame-data": {
    "args": ["dma-buff", "tbp-offset"],
    "vars": {
      "a0-1": ["pkt", "dma-packet"]
    }
  },
  "sprite-add-2d-chunk": {
    "args": [
      "sprites",
      "start-sprite-idx",
      "num-sprites",
      "dma-buff",
      "mscal-addr"
    ],
    "vars": {
      "a0-1": ["pkt1", "dma-packet"],
      "s1-0": "qwc-pkt1",
      "a1-7": "qwc-pkt2",
      "a0-5": ["pkt2", "dma-packet"],
      "a1-11": "qwc-pkt3",
      "a0-7": ["pkt3", "dma-packet"],
      "v1-7": ["pkt4", "dma-packet"]
    }
  },
  "sprite-add-2d-all": {
    "args": ["sprites", "dma-buff", "group-idx"],
    "vars": {
      "s4-0": "current-sprite-idx",
      "s2-0": "remaining-sprites",
      "s3-0": "mscal-addr"
    }
  },
  "sprite-add-3d-chunk": {
    "args": ["sprites", "start-sprite-idx", "num-sprites", "dma-buff"],
    "vars": {
      "a0-1": ["pkt1", "dma-packet"],
      "s2-0": "qwc-pkt1",
      "a1-7": "qwc-pkt2",
      "a0-5": ["pkt2", "dma-packet"],
      "a1-11": "qwc-pkt3",
      "a0-7": ["pkt3", "dma-packet"],
      "v1-7": ["pkt4", "dma-packet"]
    }
  },
  "sprite-add-3d-all": {
    "args": ["sprites", "dma-buff", "group-idx"],
    "vars": {
      "s4-0": "current-sprite-idx",
      "s3-0": "remaining-sprites"
    }
  },
  "sprite-draw": {
    "args": ["disp"],
    "vars": {
      "gp-0": "dma-mem-begin",
      "s4-0": "dma-buff",
      "s5-0": "dma-bucket-begin",
      "a0-6": ["pkt1", "dma-packet"],
      "a0-8": "giftag",
      "a0-14": ["pkt2", "dma-packet"],
      "a0-16": ["pkt3", "dma-packet"],
      "a0-21": ["pkt4", "dma-packet"],
      "a0-25": ["pkt5", "dma-packet"],
      "a0-30": ["pkt6", "dma-packet"],
      "v1-34": "mem-use"
    }
  },
  "sprite-release-user-hvdf": {
    "args": ["idx"]
  },
  "sprite-get-user-hvdf": {
    "args": ["idx"]
  },
  "sprite-distorter-generate-tables": {
    "vars": {
      "gp-0": "tbls",
      "f28-0": "cam-aspx",
      "f30-0": "cam-aspy",
      "f26-0": "rot",
      "s4-0": "turns",
      "s2-0": "turn",
      "s3-0": "entry-idx",
      "s5-0": "ientry-idx"
    }
  },
  "sprite-init-distorter": {
    "args": ["dma-buff"]
  },
  "sprite-draw-distorters": {
    "args": ["dma-buff"],
    "vars": {
      "s0-0": "dma-chunk-start",
      "s1-0": "i",
      "s2-0": "num-entries",
      "v1-5": "aux-elem",
      "sv-16": "sprite",
      "a0-3": "dma-position",
      "sv-32": "dma-st-flag",
      "sv-48": "dma-color",
      "s4-0": "chunk-sprite-count",
      "s5-0": "draw-sprite-count",
      "v1-26": "clip-result"
    }
  },
  "(method 18 mood-control)": {
    "vars": {
      "v0-3": ["lightning-sound-id", "sound-id"]
    }
  },
  "(method 10 mood-control)": {
    "args": ["obj", "cloud-target", "fog-target", "cloud-speed", "fog-speed"]
  },
  "(method 11 mood-control)": {
    "args": ["obj", "min-cloud", "max-cloud", "min-fog", "max-fog"]
  },
  "copy-mood-exterior": {
    "vars": {
      "a1-4": ["a1-4", "(inline-array vector)"],
      "v1-5": ["v1-5", "(inline-array vector)"],
      "a0-2": ["a0-2", "(inline-array vector)"]
    }
  },
  "update-mood-strip": {
    "vars": {
      "s4-1": ["s4-1", "(pointer float)"]
    }
  },
  "update-mood-ruins": {
    "vars": {
      "gp-1": ["gp-1", "(pointer float)"]
    }
  },
  "desaturate-mood-colors": {
    "vars": {
      "a0-8": ["mood-colors", "(inline-array mood-color)"]
    }
  },
  "(method 12 fact-info-target)": {
    "vars": {
      "v1-2": "current-gun"
    }
  },
  "(method 10 cylinder)": {
    "args": ["obj", "ray1", "ray2"]
  },
  "ripple-make-request": {
    "args": ["waveform", "effect"]
  },
  "command-get-entity": {
    "args": ["search", "fallback"]
  },
  "transform-float-point": {
    "args": ["in", "out"]
  },
  "add-debug-point": {
    "args": ["enable-draw", "bucket", "pt"],
    "vars": {
      "a1-2": "pt-copy",
      "v1-11": "buf",
      "a2-1": "tag-start",
      "a3-20": "tag-end",
      "a3-0": ["a3-0", "dma-packet"],
      "a3-2": ["a3-2", "gs-gif-tag"],
      "a3-4": ["a3-4", "vector4w-2"],
      "a3-6": ["a3-6", "vector4w-2"],
      "a3-8": ["a3-8", "vector4w-2"],
      "a1-30": ["a1-30", "vector4w-2"],
      "a0-5": ["a0-5", "(pointer uint64)"]
    }
  },
  "internal-draw-debug-line": {
    "args": ["bucket", "start", "end", "start-color", "mode", "end-color"],
    "vars": {
      "a0-2": "buf",
      "s1-0": "var-start-color",
      "s2-0": "var-mode",
      "s5-0": "var-end-color",
      "sv-112": "var-end",
      "v1-37": "buf2",
      "a2-2": "tag-start",
      "a3-17": "tag-end",
      "a3-2": ["pkt1", "dma-packet"],
      "a3-4": ["giftag", "gs-gif-tag"],
      "a1-50": ["a1-50", "(inline-array vector4w-2)"]
    }
  },
  "internal-draw-debug-text-3d": {
    "args": ["bucket", "text", "position", "color", "screen-offset"],
    "vars": {
      "s5-0": "tag-start",
      "a3-4": "tag-end",
      "s2-0": "screen-pos",
      "s3-0": "buf",
      "a2-2": "font-ctx"
    }
  },
  "add-debug-outline-triangle": {
    "args": ["enable", "bucket", "p0", "p1", "p2", "color"]
  },
  "add-debug-triangle-normal": {
    "args": ["enable", "bucket", "p0", "p1", "p2", "color"]
  },
  "add-debug-flat-triangle": {
    "args": ["enable", "bucket", "p0", "p1", "p2", "color"],
    "vars": {
      "v1-16": "buf",
      "a2-1": "tag-start",
      "a3-7": "tag-end",
      "a3-1": ["pkt1", "dma-packet"],
      "a3-3": ["giftag", "gs-gif-tag"],
      "a3-5": ["a3-5", "(inline-array vector)"]
    }
  },
  "debug-draw-buffers": {
    "vars": {
      "gp-0": "i",
      "gp-1": "j",
      "v1-1": "line",
      "v1-8": "text-3d"
    }
  },
  "add-debug-line": {
    "args": [
      "enable",
      "bucket",
      "start",
      "end",
      "start-color",
      "mode",
      "end-color"
    ],
    "vars": {
      "v1-2": "line"
    }
  },
  "add-debug-line2d": {
    "args": ["enable", "bucket", "start", "end", "color"],
    "vars": {
      "a2-3": ["a2-3", "dma-packet"],
      "a2-5": ["giftag", "gs-gif-tag"],
      "a2-7": ["v0", "vector4w-2"],
      "a2-9": ["v1", "vector4w-2"],
      "a0-18": ["a0-18", "(pointer uint64)"],
      "s5-0": "tag-start",
      "a3-11": "tag-end",
      "s2-0": "p0",
      "v1-9": "p1",
      "s4-0": "buf"
    }
  },
  "add-debug-box": {
    "args": ["enable", "bucket", "c1", "c2", "color"],
    "vars": {
      "s5-0": "p0",
      "s1-0": "p1"
    }
  },
  "add-debug-box-with-transform": {
    "args": ["enable", "bucket", "box", "trans", "color"],
    "vars": {
      "s4-0": "points",
      "s2-0": "corners",
      "s1-0": "point",
      "s0-0": "i"
    }
  },
  "add-debug-x": {
    "args": ["enable", "bucket", "position", "color"],
    "vars": {
      "s3-0": "p0",
      "s2-0": "p1"
    }
  },
  "add-debug-cross": {
    "args": ["enable", "bucket", "position", "radius"],
    "vars": {
      "s4-0": "p0",
      "s3-0": "p1"
    }
  },
  "add-debug-sphere-with-transform": {
    "args": ["enable", "bucket", "position", "radius", "trans", "color"],
    "vars": {
      "a2-1": "position-transformed"
    }
  },
  "add-debug-sphere": {
    "args": ["enable", "bucket", "position", "radius", "color"]
  },
  "add-debug-text-sphere": {
    "args": ["enable", "bucket", "position", "radius", "text", "color"]
  },
  "add-debug-text-3d": {
    "args": ["enable", "bucket", "text", "position", "color", "screen-offset"]
  },
  "add-debug-spheres": {
    "args": ["enable", "bucket", "origins", "count", "color"],
    "vars": {
      "s3-0": "i",
      "s4-0": "origin"
    }
  },
  "add-debug-line-sphere": {
    "args": ["enable", "bucket", "position", "forward", "arg4", "color"],
    "vars": {
      "sv-16": "var-bucket",
      "sv-24": "var-position",
      "sv-28": "var-forward",
      "sv-32": "var-arg4",
      "sv-36": "var-color",
      "gp-0": "mat-forward",
      "s5-0": "mat-down",
      "sv-112": "mat",
      "sv-116": "forward-length",
      "s0-0": "i"
    }
  },
  "add-debug-circle": {
    "args": ["enable", "bucket", "position", "radius", "color", "orientation"],
    "vars": {
      "s1-0": "line-start",
      "s0-0": "line-end",
      "sv-48": "i",
      "f30-0": "angle"
    }
  },
  "add-debug-vector": {
    "args": ["enable", "bucket", "position", "direction", "length", "color"],
    "vars": {
      "v1-2": "line-end"
    }
  },
  "add-debug-matrix": {
    "args": ["enable", "bucket", "mat", "line-length"]
  },
  "add-debug-rot-matrix": {
    "args": ["enable", "bucket", "mat", "position"]
  },
  "add-debug-quaternion": {
    "args": ["enable", "bucket", "position", "quat"],
    "vars": {
      "a2-1": "mat"
    }
  },
  "add-debug-cspace": {
    "args": ["enable", "bucket", "csp"]
  },
  "add-debug-yrot-vector": {
    "args": ["enable", "bucket", "position", "angle", "line-length", "color"],
    "vars": {
      "sv-32": "var-angle",
      "s0-0": "var-line-length",
      "s3-0": "var-color",
      "s1-0": "line-start"
    }
  },
  "add-debug-arc": {
    "args": [
      "enable",
      "bucket",
      "position",
      "start-angle",
      "end-angle",
      "radius",
      "color",
      "orientation"
    ],
    "vars": {
      "f30-0": "angle",
      "sv-80": "i",
      "sv-48": "line-start",
      "sv-64": "line-end"
    }
  },
  "add-debug-curve": {
    "args": [
      "enable",
      "bucket",
      "cverts",
      "num-cverts",
      "knots",
      "num-knots",
      "color"
    ],
    "vars": {
      "sv-80": "i",
      "s0-0": "p0",
      "sv-48": "p1",
      "sv-64": "iterations"
    }
  },
  "add-debug-curve2": {
    "args": ["enable", "bucket", "curve", "color", "arg4"]
  },
  "add-debug-points": {
    "args": [
      "enable",
      "bucket",
      "points",
      "num-points",
      "color",
      "y-override",
      "highlight"
    ],
    "vars": {
      "s0-0": "i",
      "sv-96": "position"
    }
  },
  "debug-percent-bar": {
    "args": [
      "enable",
      "bucket",
      "x",
      "y",
      "percentage",
      "color",
      "width",
      "height"
    ],
    "vars": {
      "s0-0": "buf",
      "s5-0": "tag-start",
      "a3-3": "tag-end"
    }
  },
  "debug-pad-display": {
    "args": ["pad"],
    "vars": {
      "gp-0": "stick-history",
      "v1-0": "i",
      "s5-1": "j",
      "s3-0": "buf",
      "s4-0": "tag-start",
      "a3-1": "tag-end"
    }
  },
  "add-debug-light": {
    "args": ["enable", "bucket", "light", "position", "text"],
    "vars": {
      "s1-1": "color-rgba",
      "s2-0": "sphere-pos"
    }
  },
  "add-debug-lights": {
    "args": ["enable", "bucket", "lights", "position"]
  },
  "drawable-frag-count": {
    "args": ["drbl"],
    "vars": {
      "gp-0": "count",
      "s4-0": "i"
    }
  },
  "history-init": {
    "args": ["history", "num-points"]
  },
  "history-draw-and-update": {
    "args": ["history", "draw", "pos"],
    "vars": {
      "s5-1": "i"
    }
  },
  "dma-timeout-cam": {
    "vars": {
      "a0-0": "pos",
      "a1-0": "rot"
    }
  },
  "display-file-info": {
    "vars": {
      "gp-0": "i",
      "v1-7": "level",
      "s5-0": "bsp"
    }
  },
  "add-debug-cursor": {
    "args": ["enable", "bucket", "x", "y", "arg4"],
    "vars": {
      "s4-0": "buf",
      "s5-0": "tag-start",
      "a3-2": "tag-end"
    }
  },
  "add-boundary-shader": {
    "args": ["tex-id", "buf"],
    "vars": {
      "a1-1": "tex",
      "a0-1": ["giftag", "gs-gif-tag"],
      "s5-0": ["shader", "adgif-shader"]
    }
  },
  "make-debug-sphere-table": {
    "args": ["points", "h-lines", "v-lines"],
    "vars": {
      "s1-0": "v-line",
      "sv-112": "h-line",
      "s5-0": "num-points",
      "f30-0": "scale",
      "s2-0": "offset",
      "s0-0": "current",
      "sv-80": "next-hz",
      "sv-96": "next-vt"
    }
  },
  "add-debug-sphere-from-table": {
    "args": ["bucket", "position", "radius", "color", "table-idx"],
    "vars": {
      "sv-32": "sphere-points",
      "s0-0": ["points", "(inline-array vector)"],
      "s2-1": "point-1",
      "s1-1": "point-2",
      "sv-36": "point-3"
    }
  },
  "shrub-num-tris": {
    "args": "shrub"
  },
  "shrub-make-perspective-matrix": {
    "args": ["out", "camera-temp"]
  },
  "shrub-init-view-data": {
    "args": "view-data"
  },
  "shrub-upload-view-data": {
    "args": "dma-buff",
    "vars": {
      "v1-0": "buf",
      "a0-1": ["pkt", "dma-packet"],
      "s5-0": "qwc"
    }
  },
  "shrub-do-init-frame": {
    "args": "dma-buff",
    "vars": {
      "a0-3": ["pkt1", "dma-packet"],
      "a0-5": ["pkt2", "dma-packet"]
    }
  },
  "shrub-init-frame": {
    "args": ["dma-buff", "test"],
    "vars": {
      "a0-2": ["pkt", "dma-packet"],
      "a0-4": ["giftag", "gs-gif-tag"]
    }
  },
  "shrub-upload-model": {
    "args": ["shrub", "dma-buff", "arg2"],
    "vars": {
      "a3-0": ["a3-0", "dma-packet"],
      "a0-9": ["a0-9", "dma-packet"],
      "a0-11": ["a0-11", "dma-packet"]
    }
  },
  "draw-drawable-tree-instance-shrub": {
    "args": ["tree", "level"],
    "vars": {
      "v1-24": "dma-buff",
      "v1-16": "proto-array",
      "s5-0": "proto-array-len",
      "s4-0": "proto-array-data",
      "a2-3": "proto",
      "a1-5": "i",
      "gp-0": "dma-start"
    }
  },
  "draw-prototype-inline-array-shrub": {
    "args": ["proto-array-len", "proto-array"],
    "vars": {
      "v1-0": ["v1-0", "prototype-bucket-shrub"],
      "a2-6": "dma-ptr",
      "a0-14": ["a0-14", "shrub-near-packet"]
    }
  },
  "(method 10 cam-setting-data)": {
    "vars": {
      "v1-5": ["v1-5", "handle"],
      "a0-6": ["a0-6", "handle"],
      "v1-106": ["v1-106", "handle"],
      "a0-118": ["a0-118", "handle"],
      "a0-122": ["a0-122", "handle"],
      "v1-112": ["v1-112", "handle"]
    }
  },
  "(method 17 setting-control)": {
    "vars": {
      "v1-84": ["v1-84", "task-mask"]
    }
  },
  "(method 18 setting-control)": {
    "vars": {
      "a0-147": ["a0-147", "process-focusable"]
    }
  },
  "glst-insert-before": {
    "args": ["list", "curr", "new"]
  },
  "glst-insert-after": {
    "args": ["list", "curr", "new"]
  },
  "matrix-local->world": {
    "args": ["smooth?"]
  },
  "emerc-vu1-init-buffer": {
    "args": ["dma-bucket", "test"],
    "vars": {
      "gp-0": "bucket",
      "s4-0": "dma-buf"
    }
  },
  "display-sync": {
    "arg0": ["disp"],
    "vars": {
      "s4-0": "just-rendered-frame",
      "a1-1": "current-time",
      "s5-0": "just-rendered-frame-start-time",
      "a0-3": "prev-vblank-time-1",
      "v1-6": "prev-vblank-time-2",
      "f28-0": "ticks-per-frame-f",
      "f1-0": "frame-duration",
      "f0-2": "frame-time-ratio",
      "f26-0": "vysnc-progress",
      "f30-0": "last-dog",
      "f30-1": "next-dog",
      "s4-1": "frame-to-render",
      "v1-48": "time-after-vsync",
      "s5-1": "next-dma-buf"
    }
  },
  "merc-vu1-add-vu-function": {
    "args": ["dma", "func", "flush-mode"],
    "vars": {
      "v1-0": "func-data",
      "a3-0": "qwc",
      "a1-1": "dst",
      "t0-1": "qwc-this-time"
    }
  },
  "merc-vu1-init-buffer": {
    "args": ["dma-bucket"],
    "vars": {
      "gp-0": "bucket",
      "s4-0": "dma-buf"
    }
  },
  "(method 9 merc-effect)": {
    "vars": {
      "v1-0": "data",
      "v1-1": "tex",
      "a0-8": "seg",
      "s3-0": "frag-idx",
      "s2-0": "ctrl-size",
      "s1-0": "geo-size",
      "s4-0": ["geo", "merc-fragment"],
      "s5-0": ["ctrl", "merc-fragment-control"]
    }
  },
  "add-nav-sphere": {
    "args": ["nav", "sphere", "max-spheres"]
  },
  "texture-bpp": {
    "args": ["tex-fmt"]
  },
  "texture-qwc": {
    "args": ["width", "height", "tex-fmt"]
  },
  "physical-address": {
    "args": ["ptr"]
  },
  "dma-buffer-add-ref-texture": {
    "args": ["dma-buf", "tex-data-ptr", "width", "height", "tex-fmt"],
    "vars": {
      "s5-0": "padr",
      "v1-0": "qwc-remaining",
      "a0-4": "qwc-transfer",
      "a1-3": "eop"
    }
  },
  "gs-find-block": {
    "args": ["bx", "by", "fmt"]
  },
  "(method 18 texture-pool)": {
    "args": ["obj", "tpage-id"]
  },
  "(method 10 texture-page)": {
    "args": ["obj", "num-segments", "upload-offset"],
    "vars": {
      "v1-0": "offset",
      "a2-1": "i"
    }
  },
  "(method 16 texture-pool)": {
    "args": ["obj", "seg", "num-words"]
  },
  "(method 9 texture-page)": {
    "args": ["obj", "heap"]
  },
  "texture-page-default-allocate": {
    "args": ["pool", "tpage", "heap", "tpage-id"],
    "vars": {
      "s3-0": "seg",
      "a1-2": "vram-loc",
      "v1-12": "tex-idx",
      "a0-7": "tex",
      "a1-6": "mask-idx",
      "a2-2": "mask-word"
    }
  },
  "texture-page-common-allocate": {
    "args": ["pool", "tpage", "heap", "tpage-id"],
    "vars": {
      "s5-0": "vram-loc",
      "s4-0": "seg"
    }
  },
  "texture-page-font-allocate": {
    "args": ["pool", "tpage", "heap", "tpage-id"],
    "vars": {
      "v1-4": "tex-idx",
      "a0-5": "tex",
      "a1-5": "mask-idx",
      "a2-2": "mask-word"
    }
  },
  "(method 22 texture-pool)": {
    "vars": {
      "s5-0": "vram-loc",
      "gp-0": "level-idx",
      "v1-3": "lev",
      "s4-0": "tpage",
      "s3-0": "seg"
    }
  },
  "(method 23 texture-pool)": {
    "vars": {
      "s5-0": "vram-loc",
      "gp-0": "level-idx",
      "v1-3": "lev",
      "s4-0": "tpage",
      "s3-0": "seg"
    }
  },
  "(method 24 texture-pool)": {
    "vars": {
      "gp-0": "vram-loc",
      "s5-0": "level-idx",
      "v1-3": "lev",
      "s4-0": "tpage",
      "s3-0": "old-dest-base",
      "s2-0": "new-dest-base",
      "v1-15": "new-tbp",
      "a0-11": "texture-idx",
      "a1-12": "adgif-iter"
    }
  },
  "texture-page-common-boot-allocate": {
    "args": ["pool", "tpage", "heap", "tpage-id"],
    "vars": {
      "s2-0": "common-page-slot-id"
    }
  },
  "upload-vram-data": {
    "args": ["buf", "dest", "data", "height", "width"],
    "vars": {
      "a3-2": "height-this-time"
    }
  },
  "upload-vram-pages": {
    "args": ["pool", "dest-seg", "tpage", "mode", "bucket"],
    "vars": {
      "gp-0": "num-chunks",
      "s3-0": "dma-buf",
      "sv-16": "data-ptr",
      "sv-20": "vram-ptr",
      "sv-24": "tpage-num-chunks",
      "sv-32": "chunks-pending",
      "sv-40": "first-chunk",
      "sv-48": "tpage-id"
    }
  },
  "update-vram-pages": {
    "args": ["pool", "dest-seg", "tpage", "mode", "bucket"],
    "vars": {
      "t1-0": "vram-ptr",
      "t2-0": "tpage-num-chunks",
      "v1-2": "chunks-pending",
      "t0-1": "tpage-id",
      "a1-4": "adjusted-num-chunks",
      "a2-3": "chunk-idx",
      "a3-8": "chunk-ptr"
    }
  },
  "upload-vram-pages-pris": {
    "args": ["pool", "dest-seg", "tpage", "bucket"],
    "vars": {
      "gp-0": "total-chunks-uploaded",
      "s3-0": "dma-buf",
      "sv-16": "data-ptr",
      "sv-20": "vram-ptr",
      "sv-24": "tpage-num-chunks",
      "sv-32": "chunks-pending",
      "sv-40": "first-chunk",
      "sv-48": "tpage-id",
      "s0-0": "chunk-idx",
      "v1-17": "chunk-dest",
      "a1-1": "mask-work",
      "sv-52": "should-upload"
    }
  },
  "texture-page-level-allocate": {
    "args": ["pool", "tpage", "heap", "tpage-id"],
    "vars": {
      "s2-0": "common-page-slot-id"
    }
  },
  "texture-page-size-check": {
    "args": ["pool", "lev", "silent"]
  },
  "(method 13 texture-pool)": {
    "args": ["pool", "lev", "num-tpage-ids", "tpage-ids"],
    "vars": {
      "s2-0": "lev-tex-ids",
      "a0-3": "tpage-id",
      "s1-0": "loaded-tpage-idx",
      "v1-9": "logged-in-tpage-id"
    }
  },
  "(method 14 texture-pool)": {
    "args": ["pool", "lev", "cat", "bucket"],
    "vars": {
      "a2-1": "tpage"
    }
  },
  "upload-textures": {
    "vars": {
      "v1-6": "lev-idx",
      "a0-7": "lev",
      "s5-0": "num-tpage",
      "v1-11": "tpage-info",
      "a1-9": "src-level"
    }
  },
  "texture-relocate": {
    "args": ["dma-buff", "tex", "dest-loc", "dest-fmt", "clut-dst"]
  },
  "(method 11 texture-page)": {
    "args": ["obj", "new-dest", "segs"],
    "vars": {
      "v1-0": "new-tbp",
      "a3-4": "old-tbp",
      "t0-1": "tex-idx",
      "t1-6": "tex",
      "t2-0": "num-mips",
      "t3-4": "mip-idx"
    }
  },
  "(method 7 texture-page)": {
    "args": ["obj", "loading-heap", "name"],
    "vars": {
      "v1-2": "loading-level",
      "a3-0": "tpage-id",
      "s4-0": "dir-entry"
    }
  },
  "texture-page-login": {
    "args": ["tex-id", "alloc-func", "heap"],
    "vars": {
      "s5-0": "dir-entry",
      "s4-0": "old-alloc-func",
      "s3-0": "name",
      "s2-0": "loaded-tpage"
    }
  },
  "(method 9 texture-page-dir)": {
    "args": ["obj", "heap"],
    "vars": {
      "v1-0": "mem-start",
      "a1-1": "mem-end",
      "a2-0": "entry-idx",
      "t1-0": "entry",
      "t0-0": "tex-page",
      "a3-4": "link-arr",
      "t0-3": "tex-count",
      "t1-3": "tex-idx",
      "t2-2": "link-slot",
      "t3-2": ["shader", "adgif-shader"],
      "t4-1": "dist-past-end"
    }
  },
  "(method 9 border-plane)": {
    "vars": {
      "s5-0": "plane-color"
    }
  },
  "(method 10 border-plane)": {
    "vars": {
      "arg0": "pt"
    }
  },
  "(method 12 game-info)": {
    "vars": {
      "s5-0": "subtasks",
      "s4-0": "i"
    }
  },
  "(method 13 game-info)": {
    "vars": {
      "v1-2": "subtask"
    }
  },
  "(method 19 game-info)": {
    "vars": {
      "gp-0": "dfault"
    }
  },
  "(method 20 game-info)": {
    "vars": {
      "s3-0": "cont",
      "s4-0": "continues"
    }
  },
  "(method 30 game-info)": {
    "vars": {
      "s5-0": "story-total",
      "s4-0": "story-complete",
      "f30-0": "percent",
      "s3-0": "story-min",
      "s2-0": "story-max",
      "s5-1": "bbush-min",
      "s4-1": "bbush-max"
    }
  },
  "(method 10 game-info)": {
    "vars": {
      "s5-1": "task",
      "f30-0": "ammo-max",
      "s4-1": "ammo-kind"
    }
  },
  "(method 11 fact-info-target)": {
    "vars": {
      "s3-10": "ammo-kind"
    }
  },
  "(method 14 game-info)": {
    "vars": {
      "v1-0": "game-perms",
      "a0-1": "i"
    }
  },
  "(method 16 game-info)": {
    "vars": {
      "s5-0": "game-perms",
      "s4-0": "level-entities",
      "s2-0": "entity-perm",
      "s3-0": "i",
      "v1-10": "actor-perm"
    }
  },
  "(method 17 game-info)": {
    "vars": {
      "s5-0": "level-entities",
      "s4-0": "i",
      "s3-0": "entity-perm",
      "v1-7": "actor-perm"
    }
  },
  "bug-report-display": {
    "vars": {
      "s5-0": "conts"
    }
  },
  "print-continues": {
    "vars": {
      "s5-0": "conts",
      "gp-0": "levels",
      "v1-2": "cont"
    }
  },
  "(method 18 game-info)": {
    "vars": {
      "v1-7": "game-subtasks",
      "a0-6": "i",
      "a1-8": "subtasks",
      "s5-1": "game-perms"
    }
  },
  "(method 25 game-info)": {
    "vars": {
      "gp-0": "game-subtasks",
      "s5-0": "i",
      "s4-0": "subtask",
      "v1-11": "cur-lev",
      "v1-17": "suck-death-count",
      "f0-2": "suck-death-stage"
    }
  },
  "(method 21 game-info)": {
    "vars": {
      "s3-3": "dfault"
    }
  },
  "update-task-masks": {
    "vars": {
      "s5-1": "borrow-eval",
      "s4-1": "game-nodes",
      "s3-0": "i",
      "s2-0": "node",
      "s1-0": "node-open?",
      "s1-1": "node-ev-i",
      "v1-66": "node-open-ev",
      "s5-2": "lev-i",
      "a0-30": "lev"
    }
  },
  "(method 22 level)": {
    "vars": {
      "v1-7": "name",
      "a0-2": "game-subtasks",
      "a1-1": "i",
      "a2-3": "subtask"
    }
  },
  "task-node-by-name": {
    "vars": {
      "s5-0": "game-nodes",
      "s4-0": "i",
      "s3-0": "node"
    }
  },
  "task-resolution-close!": {
    "vars": {
      "v1-1": "game-nodes",
      "a1-0": "i",
      "a2-3": "node"
    }
  },
  "task-close!": {
    "vars": {
      "s5-0": "game-nodes",
      "s4-0": "i",
      "s3-0": "node"
    }
  },
  "task-closed?": {
    "vars": {
      "s5-0": "game-nodes",
      "s4-0": "i",
      "s3-0": "node"
    }
  },
  "open-task-nodes": {
    "vars": {
      "v1-1": "game-nodes",
      "a1-0": "i",
      "a2-3": "node"
    }
  },
  "(method 9 game-task-node-info)": {
    "vars": {
      "s4-0": "task-node-close-func",
      "s2-0": "p-node-count",
      "s0-0": "p-i",
      "s5-1": "game-nodes",
      "s4-1": "i",
      "s3-1": "node"
    }
  },
  "task-node-closed?": {
    "vars": {
      "v1-2": "node"
    }
  },
  "(method 10 game-task-node-info)": {
    "vars": {
      "s5-0": "game-nodes",
      "s4-0": "i",
      "a0-4": "node",
      "v1-20": "ii"
    }
  },
  "task-node-open?": {
    "vars": {
      "v1-1": "game-nodes"
    }
  },
  "(method 11 game-task-node-info)": {
    "vars": {
      "a1-0": "game-nodes",
      "a2-2": "pi",
      "v1-1": "node-info"
    }
  },
  "task-node-open!": {
    "vars": {
      "gp-0": "game-node",
      "s5-0": "p-i"
    }
  },
  "task-node-reset": {
    "vars": {
      "s5-0": "game-nodes",
      "s4-0": "i",
      "s3-0": "node"
    }
  },
  "(method 9 game-task-control)": {
    "vars": {
      "s2-0": "game-nodes",
      "s3-0": "i",
      "s1-0": "node"
    }
  },
  "(method 15 mysql-nav-graph)": {
    "args": ["obj", "edge-id", "node-id"]
  },
  "(method 16 mysql-nav-graph)": {
    "args": ["obj", "edge-id", "node-id"]
  },
  "(method 11 mysql-nav-graph)": {
    "args": ["obj", "node-id"]
  },
  "(method 12 mysql-nav-graph)": {
    "args": ["obj", "edge-id"]
  },
  "(method 19 mysql-nav-graph)": {
    "vars": {
      "s4-0": ["s4-0", "mysql-nav-node"],
      "a0-10": ["a0-10", "mysql-nav-edge"]
    }
  },
  "(method 10 mysql-nav-graph)": {
    "vars": {
      "a0-3": ["a0-3", "mysql-nav-node"],
      "a0-7": ["a0-7", "mysql-nav-edge"],
      "a0-13": ["a0-13", "mysql-nav-visnode"]
    }
  },
  "(method 9 mysql-nav-graph)": {
    "vars": {
      "s0-1": ["nav-node", "mysql-nav-node"],
      "s1-2": ["nav-edge", "mysql-nav-edge"],
      "s1-4": ["nav-visnode", "mysql-nav-visnode"]
    }
  },
  "(method 18 level)": {
    "vars": {
      "s5-0": "mem-mode",
      "v1-5": "slot-in-borrow-from-lev",
      "a0-4": "borrow-from-lev-idx",
      "a1-3": "maybe-borrow-from-lev",
      "a2-5": "check-slot-idx",
      "a2-7": "found-borrow",
      "a1-4": "borrow-from-lev",
      "s2-0": "memory-unused?",
      "v1-17": "bits-to-use",
      "s4-0": "heap-size",
      "s3-0": "offset-in-level-heap"
    }
  },
  "level-update-after-load": {
    "args": ["lev", "lstate"],
    "vars": {
      "s3-0": "drawable-trees",
      "s5-0": "start-time",
      "v1-5": "current-time",
      "s1-0": "login-state-pos",
      "s2-0": "current-tree",
      "s1-1": "tree-array-idx",
      "v1-40": "art-group-array-idx",
      "s2-1": "current-ag",
      "s0-0": "current-array",
      "s2-3": "proto-array",
      "s0-1": "protos",
      "sv-32": "proto",
      "sv-48": "geom-idx",
      "a0-56": "geom",
      "s1-2": "proto2-idx",
      "v1-134": "proto2",
      "s0-2": "envmap-shader",
      "v0-7": "envmap-tex",
      "v1-155": "lev-bsp",
      "f0-6": "close-dist",
      "f1-3": "far-dist",
      "v1-122": "borrower-idx",
      "a0-104": "borrower-heap",
      "v1-225": "end-time"
    }
  },
  "(method 10 load-state)": {
    "vars": {
      "v1-0": "discarded-level",
      "s5-0": "most-recent-load-order",
      "s4-0": "unload-attempt",
      "a0-2": "unload-idx",
      "a1-0": "unload-candidate-idx",
      "a2-3": "unload-candidate-lev",
      "a3-5": "still-wanted",
      "s3-0": "lev-to-unload",
      "a0-10": "all-levels-inactive",
      "s5-1": "no-levels-at-all",
      "v1-8": "desired-levels",
      "a0-17": "want-lev-idx",
      "s4-1": "want-lev-idx-to-load",
      "s3-1": "new-lev",
      "s5-2": "want-lev-i",
      "s4-2": "lev-i",
      "s3-2": "lev",
      "v1-122": "lev-for-vis",
      "a0-53": "num-vis-levs"
    }
  },
  "bsp-camera-asm": {
    "vars": {
      "a3-0": "cam-pos-i1",
      "a3-1": "cam-pos-32",
      "a3-2": "cam-pos-16",
      "a3-3": "cam-pos-8",
      "a3-4": "cam-pos-8m",
      "v1-0": "nodes",
      "a2-0": "nidx",
      "t1-1": "node",
      "t3-0": "front-min",
      "t6-0": "front-min-compare",
      "t0-2": "front-max",
      "t4-0": "front-max-compare",
      "t2-0": "back-min",
      "t7-0": "back-min-compare",
      "t0-3": "back-max",
      "t5-0": "back-max-compare",
      "t0-4": "front-idx",
      "t6-1": "not-f-min",
      "t7-1": "not-b-min",
      "t3-1": "f-flag",
      "t4-2": "f-in-box",
      "t5-2": "b-in-box",
      "t2-1": "b-flag",
      "t1-2": "back-idx"
    }
  },
  "restart-mission": {
    "vars": {
      "a0-2": ["task-mgr", "process"],
      "s4-0": ["s4-0", "connection"],
      "v1-1": ["v1-1", "connection"],
      "s5-1": "cur-lev",
      "s4-1": "game-nodes",
      "s3-0": "i",
      "s2-0": "node",
      "gp-0": "restart?",
      "s5-0": "mgr-status"
    }
  },
  "(method 0 drawable-group)": {
    "args": ["allocation", "type-to-make", "length"],
    "vars": {
      "v0-0": "new-obj"
    }
  },
  "(method 2 drawable-group)": {
    "vars": {
      "s5-0": "idx"
    }
  },
  "(method 8 drawable-group)": {
    "vars": {
      "v1-6": "obj-size",
      "s3-0": "idx"
    }
  },
  "(method 9 drawable-group)": {
    "vars": {
      "s5-0": "idx"
    }
  },
  "(method 10 drawable-group)": {
    "vars": {
      "s3-0": "idx"
    }
  },
  "(method 13 drawable-group)": {
    "vars": {
      "s5-0": "idx"
    }
  },
  "(method 14 drawable-group)": {
    "vars": {
      "s3-0": "idx"
    }
  },
  "(method 15 drawable-group)": {
    "vars": {
      "s4-0": "idx"
    }
  },
  "(method 14 drawable-tree-array)": {
    "vars": {
      "s3-0": "idx"
    }
  },
  "(method 13 drawable-tree-array)": {
    "vars": {
      "s5-0": "idx"
    }
  },
  "(method 10 drawable-tree-array)": {
    "vars": {
      "s3-0": "idx"
    }
  },
  "(method 10 path-control)": {
    "args": ["obj", "ret", "idx", "search-type"],
    "vars": {
      "a1-1": "num-vertices",
      "f0-3": "vert-idx"
    }
  },
  "(method 14 path-control)": {
    "args": ["obj", "ret", "percent", "search-type"]
  },
  "(method 26 path-control)": {
    "args": ["obj", "ret", "idx", "mag"],
    "vars": {
      "v1-0": "num-vertices",
      "f0-3": "vert-idx",
      "f0-4": "capped-idx"
    }
  },
  "(method 13 curve-control)": {
    "args": ["obj", "ret", "idx"]
  },
  "(method 16 curve-control)": {
    "args": ["obj", "ret", "percent"]
  },
  "(method 15 curve-control)": {
    "args": ["obj", "ret", "idx", "mag"]
  },
  "(method 12 path-control)": {
    "args": ["obj", "ret", "idx", "mag"]
  },
  "(method 15 path-control)": {
    "args": ["obj", "ret", "percent", "mag"]
  },
  "(method 13 path-control)": {
    "args": ["obj", "ret", "idx"]
  },
  "(method 12 curve-control)": {
    "args": ["obj", "ret", "percent", "mag"]
  },
  "(method 16 path-control)": {
    "args": ["obj", "ret", "percent", "mag"]
  },
  "(method 22 path-control)": {
    "args": ["obj", "point"],
    "vars": {
      "f30-0": "furthest-dist",
      "s3-0": "given-point",
      "s2-0": "closest-point",
      "f0-5": "dist-to-point",
      "s4-0": "next-point",
      "s5-0": "curr-point",
      "s1-0": "idx",
      "f28-0": "vert-idx"
    }
  },
  "(method 23 path-control)": {
    "args": ["obj", "point"]
  },
  "(method 11 memory-usage-block)": {
    "args": ["obj", "level", "fmt-dest"]
  },
  "(method 14 level)": {
    "args": ["obj", "force?"]
  },
  "mem-size": {
    "args": ["data", "inspect-usage?", "arg2"],
    "vars": {
      "gp-0": "block"
    }
  },
  "(method 9 memory-usage-block)": {
    "vars": {
      "v1-0": "idx"
    }
  },
  "(method 10 memory-usage-block)": {
    "vars": {
      "v0-0": "sum",
      "v1-0": "idx"
    }
  },
  "set-graphics-mode": {
    "vars": {
      "v1-0": "settings",
      "s4-0": "display",
      "s5-0": "video-settings",
      "gp-0": "gs-bank"
    }
  },
  "set-progressive-scan": {
    "args": ["val"]
  },
  "set-aspect-ratio": {
    "args": ["aspect"]
  },
  "set-video-mode": {
    "args": ["tv-format"]
  },
  "(method 41 nav-graph)": {
    "args": ["obj", "idx"]
  },
  "(method 18 nav-node)": {
    "args": ["obj", "ret"]
  },
  "(method 10 align-control)": {
    "args": ["obj", "options", "x", "y", "z"],
    "vars": {
      "a0-1": "process",
      "t9-0": "method-call",
      "v1-4": "transform",
      "t1-0": "data"
    }
  },
  "(method 26 trsqv)": {
    "args": ["obj", "unkBitfield", "limit"],
    "vars": {
      "a0-1": "transv"
    }
  },
  "(method 19 nav-node)": {
    "args": ["obj", "ret"],
    "vars": {
      "f0-1": "angle",
      "s5-0": "sin-cos-result"
    }
  },
  "service-cpads": {
    "vars": {
      "s3-0": "buzz-i",
      "gp-0": "pads",
      "s5-0": "i",
      "s4-0": "pad",
      "s3-1": ["buttons-pushed", "pad-buttons"]
    }
  },
  "(method 16 level)": {
    "args": ["obj", "vis-info", "unused", "in-bsp-vis-string"],
    "vars": {
      "a0-1": "cam-leaf-idx",
      "v1-1": "curr-vis-string-offset",
      "s3-0": "desired-vis-string-offset",
      "s3-1": "vis-buf",
      "s2-0": "lower-flag-bits",
      "s1-0": "spad-start",
      "s0-0": "spad-end",
      "s4-1": "list-len",
      "v1-30": "qwc",
      "v1-33": "comp-mode",
      "v1-35": "qwc2",
      "sv-16": "extra-vis-length",
      "sv-32": "extra-vis-dest",
      "v1-45": "extra-vis-in",
      "a0-25": "extra-vis-idx",
      "a1-9": "vis-byte",
      "s2-1": "vis-ptr",
      "s1-1": "all-vis-ptr",
      "v1-51": "vis-error",
      "v1-55": "unpacked-vis-ptr",
      "a0-42": "final-vis-ptr",
      "a1-22": "all-vis",
      "a2-11": "vis-qwc"
    }
  },
  "elec-gate-post": {
    "vars": {
      "s5-0": "bolt-idx",
      "sv-96": "curr-bolt",
      "gp-0": "num-points",
      "sv-112": "curr-point"
    }
  },
  "(enter idle elec-gate)": {
    "vars": {
      "v1-0": "bolt-idx",
      "a0-3": "bolt",
      "a0-6": "first-ring",
      "a0-9": "second-ring",
      "a1-1": "mode",
      "a1-2": "mode",
      "a1-3": "mode",
      "a2-2": "mode-diff?",
      "a2-12": "mode-diff?",
      "a2-22": "mode-diff?"
    }
  },
  "(enter active elec-gate)": {
    "vars": {
      "v1-7": "bolt-idx",
      "a0-5": "curr-bolt",
      "a1-3": "mode",
      "a2-3": "mode-diff?",
      "a0-8": "first-ring",
      "a1-4": "mode",
      "a0-11": "second-ring",
      "a1-5": "mode",
      "a2-23": "mode-diff?",
      "a2-13": "mode-diff?",
      "v1-10": "vec-idx",
      "gp-0": "vec-pair"
    }
  },
  "(trans active elec-gate)": {
    "vars": {
      "s5-0": "proc-focus",
      "gp-0": "target",
      "gp-1": "focus-trans",
      "a1-4": "evt",
      "v1-20": "attack",
      "a0-8": "game-info",
      "a2-2": "attack-id",
      "s5-2": "bolt-idx"
    }
  },
  "(trans shutdown elec-gate)": {
    "vars": {
      "s5-0": "bolt-idx",
      "gp-0": "go-idle?",
      "s4-0": "left-bolt-0",
      "v1-9": "left-bolt-1",
      "a0-1": "mode",
      "a1-2": "mode-diff?",
      "v1-12": "left-bolt-first-ring",
      "v1-15": "left-bolt-second-ring",
      "a0-2": "mode",
      "a0-3": "mode",
      "a1-12": "mode-diff?",
      "a1-22": "mode-diff?"
    }
  },
  "(method 27 elec-gate)": {
    "args": ["obj", "sparticle-lc"]
  },
  "(method 7 elec-gate)": {
    "vars": {
      "v1-0": "bolt-idx",
      "a2-2": "left-bolt"
    },
    "args": ["obj", "new-addr"]
  },
  "(method 11 elec-gate)": {
    "vars": {
      "s4-0": "bolt-idx",
      "s5-1": "params",
      "s3-0": "left-bolt"
    }
  },
  "(method 29 fort-elec-gate)": {
    "args": ["obj", "scale"]
  },
  "(event idle blocking-plane)": {
    "vars": {
      "v1-0": "evt-type",
      "v1-3": "prim",
      "gp-0": "proc-child-ptr-0",
      "s5-0": "proc-child-0",
      "gp-1": "proc-child-ptr-1",
      "s5-1": "proc-child-1"
    }
  },
  "(method 21 blocking-plane)": {
    "args": ["obj", "vec-pair", "height"]
  },
  "blocking-plane-init-by-other": {
    "args": ["vec-pair", "height"]
  },
  "blocking-plane-destroy": {
    "vars": {
      "gp-0": "child-proc-ptr",
      "s5-0": "child-proc"
    }
  },
  "simple-focus-init-by-other": {
    "vars": {
      "gp-0": "root"
    }
  },
  "simple-nav-sphere-event-handler": {
    "args": ["proc", "arg1", "event-type", "event"],
    "vars": {
      "f0-0": "radius",
      "a0-7": "collide-shape"
    }
  },
  "plat-trans": {
    "vars": {
      "gp-0": "trans"
    }
  },
  "plat-event": {
    "args": ["proc", "arg1", "event-type", "event"],
    "vars": {
      "v1-0": "evt-type"
    }
  },
  "eco-door-event-handler": {
    "args": ["proc", "arg1", "event-type", "event"],
    "vars": {
      "v1-0": "evt-type"
    }
  },
  "(code door-opening eco-door)": {
    "vars": {
      "v1-14": "prim"
    }
  },
  "(code door-open eco-door)": {
    "vars": {
      "v1-3": "prim",
      "f30-0": "dist-from-target",
      "f28-0": "dist-from-camera"
    }
  },
  "(code door-closing eco-door)": {
    "vars": {
      "gp-0": "params"
    }
  },
  "(method 25 eco-door)": {
    "vars": {
      "s5-0": "collision-shape",
      "v1-2": "collision-mesh",
      "v1-5": "prim"
    }
  },
  "(method 11 eco-door)": {
    "vars": {
      "f0-0": "door-scale",
      "v1-8": "state-actor"
    }
  },
  "(method 37 basebutton)": {
    "args": ["obj", "vec", "quat"]
  },
  "(event up-idle basebutton)": {
    "vars": {
      "v1-1": "attack"
    }
  },
  "(event going-down basebutton)": {
    "vars": {
      "v1-0": "evt-type"
    }
  },
  "(code going-down basebutton)": {
    "vars": {
      "gp-0": "activation-script"
    }
  },
  "(event down-idle basebutton)": {
    "vars": {
      "v1-0": "evt-type"
    }
  },
  "(method 38 basebutton)": {
    "args": ["obj", "pressed?"]
  },
  "(method 33 basebutton)": {
    "vars": {
      "s5-1": "channel-0",
      "s5-2": "channel-1"
    }
  },
  "(method 34 basebutton)": {
    "vars": {
      "s5-0": "collision-shape",
      "s4-0": "collision-mesh",
      "v1-12": "prim"
    }
  },
  "basebutton-init-by-other": {
    "args": [
      "process-actor",
      "vec",
      "quat",
      "notify-actor",
      "pressed?",
      "timeout"
    ]
  },
  "(method 36 basebutton)": {
    "args": ["obj", "event-type"],
    "vars": {
      "a1-1": "event",
      "a1-2": "event",
      "s4-0": "actor-group-idx",
      "s3-0": "actor-group",
      "s2-0": "actor-idx",
      "v1-10": "actor",
      "t9-1": "func",
      "t9-0": "func",
      "v1-2": "actor"
    }
  },
  "(method 31 plat)": {
    "vars": {
      "s5-0": "collision-shape",
      "s4-0": "collision-mesh",
      "v1-11": "prim"
    }
  },
  "(method 11 plat)": {
    "vars": {
      "a1-4": "params"
    },
    "args": ["obj", "entity"]
  },
  "(event idle drop-plat)": {
    "vars": {
      "a0-5": "proc-focus",
      "s5-0": "proc-temp",
      "a0-13": "proc-focus"
    }
  },
  "(event idle bouncer)": {
    "vars": {
      "v1-0": "evt-type"
    }
  },
  "(method 24 bouncer)": {
    "vars": {
      "s5-0": "collision-shape",
      "v1-2": "collision-mesh",
      "v1-5": "prim"
    }
  },
  "(method 7 conveyor)": {
    "args": ["obj", "new-addr"]
  },
  "(method 24 conveyor)": {
    "vars": {
      "v1-4": "scale-factor",
      "a0-1": "entity",
      "sv-16": "tag"
    }
  },
  "(method 25 conveyor)": {
    "vars": {
      "v0-1": "sound",
      "v1-1": "actor-options"
    }
  },
  "(method 26 conveyor)": {
    "vars": {
      "s4-0": "vec",
      "a1-2": "sections",
      "a2-0": "section-count",
      "a0-3": "section-idx",
      "v1-8": "section",
      "a1-3": "vec-temp"
    },
    "args": ["obj", "proc-focus"]
  },
  "(method 48 elevator)": {
    "vars": {
      "gp-0": "target",
      "v1-6": "collide-query"
    }
  },
  "(method 41 elevator)": {
    "vars": {
      "a0-1": "entity",
      "a0-2": "entity",
      "a0-3": "entity",
      "a0-4": "entity",
      "a0-5": "entity"
    }
  },
  "ease-value-in-out": {
    "args": ["value", "step-amount"],
    "vars": {
      "f0-0": "step"
    }
  },
  "elevator-event": {
    "args": ["proc", "arg1", "event-type", "event"],
    "vars": {
      "v1-0": "evt-type",
      "v1-8": "proc-focus",
      "v1-20": "next-state-0",
      "v1-48": "next-state-1"
    }
  },
  "(method 47 elevator)": {
    "vars": {
      "s0-0": "path-vertex-idx",
      "sv-32": "path-point",
      "s1-0": "elev-params",
      "f28-0": "smallest-dist",
      "f30-0": "point-idx-tracker",
      "f0-12": "dist"
    }
  },
  "(method 44 elevator)": {
    "vars": {
      "s5-0": "target-temp",
      "a0-2": "target"
    }
  },
  "(method 46 elevator)": {
    "vars": {
      "sv-16": "zero",
      "a0-1": "target"
    }
  },
  "(method 11 elevator)": {
    "args": ["obj", "entity"],
    "vars": {
      "s5-1": "num-path-points",
      "s3-1": "path-point-idx"
    }
  },
  "(method 39 elevator)": {
    "args": ["obj", "path-point-x", "path-point-y"],
    "vars": {
      "s3-0": "point-x",
      "a1-3": "point-y"
    }
  },
  "(method 16 drawable-region-prim)": {
    "args": ["obj", "area-of-interest", "_count", "region-list"],
    "vars": {
      "s2-0": "count"
    }
  },
  "(method 9 region-prim-area)": {
    "args": ["obj", "region-sphere"],
    "vars": {
      "v1-0": "regions-entered",
      "a2-0": "region",
      "a3-0": "idx"
    }
  },
  "(method 10 region-prim-area)": {
    "vars": {
      "v1-0": "regions-exited",
      "a2-0": "region",
      "a3-0": "idx"
    }
  },
  "(method 11 region-prim-area)": {
    "vars": {
      "v1-0": "regions-inside",
      "a2-0": "region",
      "a3-0": "idx"
    }
  },
  "(method 12 region-prim-area)": {
    "vars": {
      "v1-0": "regions-started",
      "a2-0": "region",
      "a3-0": "idx"
    }
  },
  "(method 18 drawable-region-sphere)": {
    "vars": {
      "s4-0": "area-of-interest"
    },
    "args": ["obj", "area"]
  },
  "(method 19 drawable-region-sphere)": {
    "args": ["obj", "area"]
  },
  "(method 18 drawable-region-volume)": {
    "args": ["obj", "area"]
  },
  "add-debug-bound-internal": {
    "args": ["buf", "pts", "num-pts", "color0", "color1", "flip-tex"]
  },
  "add-debug-bound": {
    "args": ["buf", "pts", "c0", "c1", "flash"]
  },
  "(method 9 prototype-inline-array-shrub)": {
    "vars": {
      "s5-0": "bsp-header",
      "s4-0": "shrub-idx",
      "s3-0": "shrub",
      "v1-9": "shrub-i",
      "s2-0": "geo-i",
      "a0-15": "geo"
    }
  },
  "(method 8 prototype-array-tie)": {
    "args": ["obj", "usage", "arg2"],
    "vars": {
      "s3-0": "tie-idx",
      "v1-8": "size-of-tie"
    }
  },
  "(method 8 prototype-bucket-tie)": {
    "args": ["obj", "usage", "arg2"],
    "vars": {
      "v1-13": "name-size",
      "v1-25": "color-size",
      "s3-0": "idx",
      "a0-1": "tie-geom"
    }
  },
  "(method 8 prototype-inline-array-shrub)": {
    "args": ["obj", "usage", "arg2"],
    "vars": {
      "v1-8": "shrub-size",
      "s3-0": "idx"
    }
  },
  "(method 8 prototype-bucket-shrub)": {
    "args": ["obj", "usage", "arg2"],
    "vars": {
      "s3-0": "idx",
      "v1-22": "name-size",
      "a0-5": "geo",
      "v1-5": "proto-shrub-size"
    }
  },
  "drawable-sphere-box-intersect?": {
    "args": ["drawable", "bbox"]
  },
  "instance-sphere-box-intersect?": {
    "args": ["drawable", "tie", "bbox"]
  },
  "instance-tfragment-add-debug-sphere": {
    "args": ["drawable", "tie"]
  },
  "(method 9 los-control)": {
    "args": ["obj", "process", "trans-vec", "radius"],
    "vars": {
      "s2-0": "process-focus",
      "s1-0": "process-source",
      "s1-1": "process-dest",
      "s1-2": "start-pos",
      "v1-20": "distance",
      "s3-1": "cquery",
      "v1-22": "query"
    }
  },
  "(method 12 los-control)": {
    "args": ["obj", "dst"]
  },
  "(method 13 los-control)": {
    "args": ["obj", "proc", "check-interval", "c-spec"]
  },
  "(method 9 enemy-info)": {
    "args": ["obj", "obj-to-copy"]
  },
  "(method 119 enemy)": {
    "args": ["obj", "high"]
  },
  "(method 118 enemy)": {
    "args": ["obj", "low", "high"]
  },
  "(method 121 enemy)": {
    "args": ["obj", "low", "high"]
  },
  "(method 122 enemy)": {
    "args": ["obj", "chance"]
  },
  "(method 12 enemy)": {
    "vars": {
      "gp-0": "draw"
    }
  },
  "(method 53 enemy)": {
    "args": ["obj", "proc-focus"]
  },
  "(method 10 nav-enemy-info)": {
    "args": ["obj", "obj-to-copy"]
  },
  "(method 44 nav-state)": {
    "args": ["obj", "velocity"]
  },
  "scene-looper-init-by-other": {
    "args": ["scene-name"]
  },
  "(code idle scene-looper)": {
    "vars": {
      "gp-1": "player"
    }
  },
  "loop-scene": {
    "args": ["scene-name"]
  },
  "(method 7 rigid-body-platform)": {
    "args": ["obj", "new-addr"]
  },
  "(method 54 rigid-body-platform)": {
    "args": ["obj", "ctrl-point"]
  },
  "(method 50 rigid-body-platform)": {
    "vars": {
      "v1-8": "rigid-body",
      "a1-2": "force-pos",
      "a2-0": "force",
      "f0-0": "force-dist"
    }
  },
  "(method 13 touching-list)": {
    "args": ["obj", "shape1", "shape2"],
    "vars": {
      "v0-0": ["entry", "touching-shapes-entry"]
    }
  },
  "(method 68 ocean)": {
    "vars": {
      "s3-0": "vertices"
    },
    "args": ["obj", "arg1", "facing"]
  },
  "(method 67 ocean)": {
    "vars": {
      "s4-0": "vertices"
    }
  },
  "(method 66 ocean)": {
    "vars": {
      "s4-0": "vertices"
    }
  },
  "(method 65 ocean)": {
    "vars": {
      "s5-0": "vertices"
    }
  },
  "(method 64 ocean)": {
    "vars": {
      "s5-0": "vertices"
    }
  },
  "(method 63 ocean)": {
    "vars": {
      "s4-0": "vertices"
    }
  },
  "(method 62 ocean)": {
    "vars": {
      "s4-0": "vertices"
    }
  },
  "(method 61 ocean)": {
    "vars": {
      "s4-0": "vertices"
    }
  },
  "(method 60 ocean)": {
    "vars": {
      "s4-0": "vertices"
    }
  },
  "(method 21 ocean)": {
    "args": ["obj", "corner-x", "corner-z"]
  },
  "(method 37 control-info)": {
    "vars": {
      "a1-6": "total-offset",
      "a1-8": "bonus-vel",
      "s2-0": "old-iter-cnt",
      "s3-0": "old-in-vel",
      "s4-0": "old-stat-flg",
      "s3-1": "regular-vel",
      "s4-1": "before-regular-vel",
      "s1-0": "b1",
      "s2-1": "a1",
      "v1-32": "b1-nrm-to-grav",
      "f0-7": "b1-nrm-to-grav-vel",
      "f0-14": "ba-dot",
      "v1-67": "align-xz-dir",
      "f0-32": "align-xz-speed"
    }
  },
  "(method 54 collide-shape)": {
    "vars": {
      "v1-3": "proc"
    }
  },
  "(method 42 collide-shape)": {
    "args": ["obj", "other", "cquery"]
  },
  "(method 18 collide-shape-prim-group)": {
    "args": ["obj", "other", "cquery"]
  },
  "(method 19 collide-shape-prim)": {
    "args": ["obj", "other", "cquery"]
  },
  "(method 18 collide-shape-prim-mesh)": {
    "args": ["obj", "other", "cquery"]
  },
  "(method 18 collide-shape-prim-sphere)": {
    "args": ["obj", "other", "cquery"]
  },
  "(method 64 collide-shape-moving)": {
    "args": ["obj", "vel", "check-dist", "amt", "bounce-dist"],
    "vars": {
      "gp-0": "initial-trans",
      "s2-0": "collide-vel",
      "s1-1": "vel-dir"
    }
  },
  "target-collision-low-coverage": {
    "vars": {
      "sv-16": "contact-normal",
      "sv-56": "overhang-nrm",
      "sv-52": "tangent"
    }
  },
  "foreground-draw": {
    "args": ["dc", "dma-buf", "dist-in"],
    "vars": {
      "at-0": "fg-work",
      "a0-1": ["bone-calc", "bone-calculation"],
      "t1-0": "num-bones",
      "a3-3": "bone-mem-size",
      "t0-1": "fg-regs",
      "v1-0": "matrix-mem",
      "t0-2": "matrix-mem2",
      "t1-2": "bflags",
      "t4-0": "f-regs",
      "a1-6": "bone-list",
      "a2-5": "calc-to-add",
      "t2-4": "jnt",
      "t3-0": "bn",
      "t4-1": "count",
      "t5-0": "calc",
      "s5-0": ["dma-ptr", "pointer"],
      "s4-0": "bucket-info",
      "a0-5": "fg-lights",
      "v1-6": "rotated-light-out",
      "a1-8": "inv-cam-rot",
      "s3-0": "geo",
      "s2-0": "effect-mask",
      "s1-0": "effect-idx",
      "v1-40": "extra",
      "v1-41": "tex-scroll-info",
      "v1-70": "ei",
      "v1-71": "tint-info",
      "f1-1": "t-fade-0",
      "f0-4": "t-fade-1",
      "f1-3": "t-interp",
      "f0-6": "t-amount",
      "a0-75": "merc-fade-int",
      "v1-156": "fade-enable",
      "f0-11": "dist-until-gone"
    }
  },
  "dma-add-process-drawable": {
    "args": ["pd", "dc", "flag", "dma-buf"],
    "vars": {
      "s4-0": "fg-bounds",
      "s3-0": "fg-lights",
      "sv-272": "tod",
      "sv-288": "shadow-mask",
      "s0-0": "shadow-mask-not",
      "sv-304": "lev-idx-for-mood",
      "s1-1": "light-idx",
      "s2-1": "lg",
      "v1-53": "packed-shadow-vals",
      "a0-28": "light-idx",
      "a2-8": "light-pal-idx",
      "s1-2": "fg-light-lev-idx",
      "v1-62": "lev",
      "s0-1": "light-hash",
      "sv-320": "my-origin",
      "sv-336": "lev-mood",
      "v0-6": "light-lookup-result",
      "sv-352": "light-result-bucket",
      "sv-368": "index-ptr",
      "sv-384": "index-index",
      "a1-49": "light-sphere",
      "v1-73": "palette-idx",
      "f0-12": "interp",
      "s1-3": "target-shadow-dir",
      "s0-2": "current-shadow-dir",
      "f30-0": "shadow-dir-w",
      "v1-109": "fg-dist",
      "s3-1": "lod-idx",
      "f30-1": "dist-w",
      "v1-133": "src-lev",
      "f0-26": "corrected-dist",
      "a0-64": "tex-use",
      "a1-54": "use-fg-idx",
      "a2-13": "use-idx",
      "t0-0": "tex-lod"
    }
  },
  "(method 0 joint-exploder-tuning)": {
    "vars": {
      "v0-0": ["v0-0", "joint-exploder-tuning"]
    }
  },
  "(method 181 gator)": {
    "vars": {
      "s4-0": ["s4-0", "art-joint-anim"]
    }
  },
  "(code target-running-attack)": {
<<<<<<< HEAD
    "vars": {
      "t1-6": ["t1-6", "sound-name"]
    }
  },
  "(method 11 hip-door-b)": {
    "vars": {
      "s5-0": "cshape",
      "s4-0": "cshape-group",
      "v1-8": "cshape-mesh",
      "v1-10": "cshape-mesh2",
      "v1-13": "root"
    },
    "args": ["obj", "entiy"]
  },
  "(method 11 hip-mirror)": {
    "args": ["obj", "entity"]
  },
  "hiphog-activate": {
    "vars": {
      "a0-1": "mirror"
    }
  },
  "birth-func-rotate-minute": {
    "vars": {
      "gp-0": "quat",
      "a1-1": "temp-vec",
      "v1-0": "tod",
      "f0-1": "curr-minutes"
    }
  },
  "birth-func-rotate-hour": {
    "vars": {
      "gp-0": "quat",
      "a1-1": "temp-vec",
      "v1-0": "tod",
      "f0-1": "curr-hours"
    }
  },
  "birth-func-rotate-second": {
    "vars": {
      "gp-0": "quat",
      "a1-1": "temp-vec",
      "v1-0": "tod",
      "f0-1": "curr-seconds"
    }
  },
  "hiphog-mirror-sheen-func": {
    "vars": {
      "a2-2": "curr-ripple-wave",
      "v1-4": "prev-ripple-wave"
    }
  },
  "(method 22 krew-collection-item)": {
    "vars": {
      "gp-0": "query",
      "s4-0": "on-ground?",
      "v1-5": "_query",
      "f0-6": "dist"
    }
  },
  "(trans idle krew-collection-item)": {
    "vars": {
      "v1-0": "target",
      "gp-0": "vec",
      "f0-1": "dist-from-target",
      "f1-1": "pickup-dist",
      "a1-4": "vehicle"
    }
  },
  "(code idle krew-collection-item)": {
    "vars": {
      "gp-0": "beam-params",
      "v1-0": "beam-location"
    }
  },
  "krew-collection-item-spawn": {
    "vars": {
      "gp-0": "new-krew-item",
      "v1-1": "new-proc"
    },
    "args": ["proc", "position"]
  },
  "krew-collection-item-init-by-other": {
    "args": ["position"]
  },
  "(anon-function 5 collection-task)": {
    "vars": {
      "s5-0": "traffic-obj-params",
      "gp-0": "traffic-manager"
    }
  },
  "(anon-function 3 collection-task)": {
    "vars": {
      "gp-0": "task-count",
      "a0-6": "krew-item"
    }
  },
  "(anon-function 2 collection-task)": {
    "vars": {
      "f0-0": "min-start-distance",
      "v1-2": "moved-beyond-start?"
    }
  },
  "check-drop-level-ruins-rubble": {
    "vars": {
      "gp-0": "vec"
    }
  },
  "check-drop-level-ruins-tower-userdata-nosplat": {
    "vars": {
      "s3-0": "vec"
    }
  },
  "check-drop-level-ruins-tower-userdata": {
    "vars": {
      "s3-0": "vec"
    }
  },
  "ruins-slide-sparks": {
    "args": ["arg0", "position"],
    "vars": {
      "t9-0": "launch-func",
      "a0-1": "2d-sys",
      "v1-1": "sp-launcher",
      "a2-0": "matrix"
    }
  },
  "(post idle flag)": {
    "vars": {
      "f0-1": "flag-scale"
    }
  },
  "(method 11 ruins-precipice)": {
    "vars": {
      "s4-0": "cshape",
      "v1-2": "cshape-mesh"
    }
  },
  "(method 49 cpad-elevator)": {
    "vars": {
      "v1-3": "prim"
    },
    "args": ["obj", "collide-with-jak?"]
  },
  "(method 45 cpad-elevator)": {
    "vars": {
      "gp-0": "target",
      "a0-2": "target-proc",
      "v1-1": "target-pos",
      "gp-2": "dist-from-center"
    }
  },
  "(method 43 cpad-elevator)": {
    "args": ["obj", "vec", "point-a", "point-b"],
    "vars": {
      "s4-0": "path-point-a",
      "a0-3": "path-point-b",
      "v1-3": "elevator-trans"
    }
  },
  "(enter running cpad-elevator)": {
    "vars": {
      "t9-0": "func"
    }
  },
  "(code running cpad-elevator)": {
    "vars": {
      "gp-0": "frame-counter"
    }
  },
  "(exit running cpad-elevator)": {
    "vars": {
      "t9-3": "func"
    }
  },
  "(enter arrived cpad-elevator)": {
    "vars": {
      "t9-0": "func"
    }
  },
  "(method 33 cpad-elevator)": {
    "vars": {
      "s5-0": "last-path-index"
    }
  },
  "(method 31 cpad-elevator)": {
    "vars": {
      "s5-0": "cshape-moving",
      "s4-0": "prim-group",
      "v1-15": "prim-mesh-for-jak",
      "v1-17": "prim-mesh",
      "v1-20": "root-prim"
    }
  },
  "under-sig-red-shot-overhead": {
    "vars": {
      "s4-0": "part",
      "t9-1": "activate-func"
    }
  },
  "under-sig-red-shot-grunt": {
    "vars": {
      "a2-2": "beam-end",
      "s5-0": "part",
      "s4-0": "activate-func"
    },
    "args": ["arg0", "arg1", "arg2"]
  },
  "(anon-function 2 under-scenes)": {
    "vars": {
      "gp-0": "vec1",
      "s5-0": "vec2"
    }
  },
  "canyon-draw-beam": {
    "args": ["point-a", "point-b"],
    "vars": {
      "a2-1": "displacement"
    }
  },
  "canyon-draw-beam-lens": {
    "args": ["point-a", "point-b"],
    "vars": {
      "a2-1": "displacement"
    }
  },
  "canyon-draw-beam-statue": {
    "args": ["point-a", "point-b"],
    "vars": {
      "a2-1": "displacement"
    }
  },
  "(method 24 water-anim-mincan)": {
    "vars": {
      "t9-0": "func",
      "v1-2": "ripple-control"
    }
  },
  "mincan-lighthouse-lens-init-by-other": {
    "args": ["arg0", "entity"]
  },
  "(method 11 mincan-lens)": {
    "vars": {
      "s4-0": "cshape",
      "s3-0": "prim-group",
      "v1-8": "mesh-1",
      "v1-10": "mesh-2",
      "v1-12": "mesh-3",
      "v1-14": "mesh-4",
      "v1-16": "mesh-5",
      "v1-18": "mesh-6",
      "v1-20": "mesh-7",
      "v1-23": "root-prim"
    }
  },
  "(method 3 water-anim-mincan)": {
    "vars": {
      "t9-0": "func"
    }
  },
  "(method 3 mincan-lighthouse-lens)": {
    "vars": {
      "t9-0": "func"
    }
  },
  "(method 30 gun-dummy)": {
    "vars": {
      "f0-0": "total-time",
      "v1-0": ["curr-frame", "tpath-control-frame"]
    }
  },
  "(method 29 gun-dummy)": {
    "vars": {
      "s4-0": "path",
      "s5-0": "curr-path-command",
      "a1-0": "event-msg-block",
      "v0-1": "ret"
    }
  },
  "(method 20 gun-dummy)": {
    "vars": {
      "v1-0": "root",
      "v0-0": "vec"
    }
  },
  "(event idle gun-dummy)": {
    "vars": {
      "s5-0": "attack-info",
      "s5-1": "proc-draw",
      "gp-1": "cshape"
    }
  },
  "(post idle gun-dummy)": {
    "vars": {
      "gp-2": "vec-to-target"
    }
  },
  "(method 28 gun-dummy)": {
    "vars": {
      "s5-0": "cshape-moving",
      "v1-6": "prim-mesh",
      "v1-9": "root-prim"
    }
  },
  "(method 31 gun-dummy)": {
    "vars": {
      "v1-19": "path"
    }
  },
  "(method 32 gun-dummy-a)": {
    "vars": {
      "v1-1": "root-prim",
      "s5-1": "exploder-tuning"
    }
  },
  "(method 32 gun-dummy-b)": {
    "vars": {
      "s5-1": "exploder-tuning",
      "v1-1": "root-prim"
    }
  },
  "(method 32 gun-dummy-c)": {
    "vars": {
      "v1-1": "root-prim",
      "s5-1": "exploder-tuning"
    }
  },
  "(method 32 gun-dummy-big)": {
    "vars": {
      "v1-1": "root-prim",
      "s5-1": "exploder-tuning"
    }
  },
  "(method 32 gun-dummy-gold)": {
    "vars": {
      "v1-1": "root-prim",
      "s5-1": "exploder-tuning"
    }
  },
  "(method 32 gun-dummy-peace)": {
    "vars": {
      "v1-1": "root-prim",
      "s5-1": "exploder-tuning"
    }
  },
  "(method 32 gun-cit-a)": {
    "vars": {
      "v1-1": "root-prim",
      "s5-1": "exploder-tuning"
    }
  },
  "(method 32 gun-cit-b)": {
    "vars": {
      "v1-1": "root-prim",
      "s5-1": "exploder-tuning"
    }
  },
  "(method 32 gun-cit-c)": {
    "vars": {
      "v1-1": "root-prim",
      "s5-1": "exploder-tuning"
    }
  },
  "(method 32 gun-cit-d)": {
    "vars": {
      "v1-1": "root-prim",
      "s5-1": "exploder-tuning"
    }
  },
  "gun-dummy-init-by-other": {
    "args": ["manager", "path-info"]
  },
  "gun-dummy-a-init-by-other": {
    "args": ["manager", "path-info"]
  },
  "gun-dummy-b-init-by-other": {
    "args": ["manager", "path-info"]
  },
  "gun-dummy-c-init-by-other": {
    "args": ["manager", "path-info"]
  },
  "gun-dummy-big-init-by-other": {
    "args": ["manager", "path-info"]
  },
  "gun-dummy-gold-init-by-other": {
    "args": ["manager", "path-info"]
  },
  "gun-dummy-peace-init-by-other": {
    "args": ["manager", "path-info"]
  },
  "gun-cit-a-init-by-other": {
    "args": ["manager", "path-info"]
  },
  "gun-cit-b-init-by-other": {
    "args": ["manager", "path-info"]
  },
  "gun-cit-c-init-by-other": {
    "args": ["manager", "path-info"]
  },
  "gun-cit-d-init-by-other": {
    "args": ["manager", "path-info"]
  },
  "attach-pod-part": {
    "vars": {
      "gp-0": "sub-change-time"
    }
  },
  "(event idle market-object)": {
    "vars": {
      "a1-2": "attack-info",
      "a2-1": "attacking-proc"
    }
  },
  "(code die market-object)": {
    "vars": {
      "v1-3": "root-prim",
      "gp-1": "frame"
    }
  },
  "(method 11 market-basket-a)": {
    "vars": {
      "s4-0": "cshape",
      "v1-2": "prim-mesh",
      "v1-5": "root-prim"
    }
  },
  "(method 11 market-basket-b)": {
    "vars": {
      "s4-0": "cshape",
      "v1-2": "prim-mesh",
      "v1-5": "root-prim"
    }
  },
  "(method 11 market-crate)": {
    "vars": {
      "s4-0": "cshape",
      "v1-5": "root-prim",
      "v1-2": "prim-mesh"
    }
  },
  "(method 11 market-sack-a)": {
    "vars": {
      "s4-0": "cshape",
      "v1-2": "prim-mesh",
      "v1-5": "root-prim"
    }
  },
  "(method 11 market-sack-b)": {
    "vars": {
      "s4-0": "cshape",
      "v1-2": "prim-mesh",
      "v1-5": "root-prim"
    }
  },
  "market-activate": {
    "vars": {
      "v1-0": "name",
      "gp-0": "int-arr"
    }
  },
  "check-drop-level-stadium-drop-userdata": {
    "vars": {
      "s3-0": "vec"
    }
  },
  "(event idle fort-floor-spike)": {
    "vars": {
      "s4-0": "proc-draw",
      "s3-1": "spike-quat",
      "s4-1": "touched-from-dir",
      "a1-8": "response",
      "v1-11": "attack-info",
      "v0-0": "frame-count"
    }
  },
  "(method 22 fort-floor-spike-c)": {
    "vars": {
      "s4-0": "prim-group",
      "s5-0": "cshape-moving",
      "sv-16": "prim-mesh",
      "v1-24": "root-prim"
    }
  },
  "(method 21 fort-floor-spike-c)": {
    "vars": {
      "a0-3": "channel"
    }
  },
  "movie-consite-metalkor-shot-draw-fire": {
    "vars": {
      "s5-1": "displacement"
    }
  },
  "(exit zap canyon-lightning-thingy)": {
    "vars": {
      "a0-2": "control",
      "a1-0": "mode",
      "a2-1": "control-mode"
    }
  },
  "(method 7 canyon-lightning-thingy)": {
    "vars": {
      "v1-0": "index"
    }
=======
    "vars": { "t1-6": ["t1-6", "sound-name"] }
  },
  "(method 9 bot-speech-list)": {
    "vars": {
      "s2-0": "sp-indexes",
      "s1-0": "last-idx",
      "s0-0": "idx",
      "v1-37": "flags"
    },
    "args": ["sp-list", "bot", "sp-info", "arg3"]
  },
  "(method 182 bot)": {
    "vars": {
      "s5-0": "bot-root",
      "a0-7": "proc-vel",
      "v1-4": "targ-pos"
    },
    "args": ["obj", "turn-info", "proc", "arg3"]
  },
  "(method 223 bot)": {
    "vars": {
      "gp-0": "focus",
      "s3-0": "focus-proc",
      "v1-1": "timer",
      "s4-1": "cquery"
    }
  },
  "(method 213 bot)": {
    "vars": {
      "v1-0": "course",
      "a0-2": "waypoint-count",
      "a2-1": "i",
      "s4-0": "waypoint",
      "s5-1": "on-skip",
      "t9-4": "on-set",
      "s3-0": "mesh-idx"
    },
    "args": ["obj", "id", "skipped?"]
  },
  "(method 215 bot)": {
    "vars": {
      "s5-0": "skip-id"
    }
  },
  "(method 205 bot)": {
    "args": ["obj", "scene", "grab?"]
  },
  "(method 207 bot)": {
    "args": ["obj", "sound"]
  },
  "(method 206 bot)": {
    "args": ["obj", "idx"],
    "vars": {
      "s5-0": "speech",
      "gp-0": "course",
      "a1-4": "proc",
      "t2-0": "hold-time",
      "v1-5": "tuning"
    }
  },
  "(method 211 bot)": {
    "vars": {
      "v1-1": "speeches",
      "a0-2": "i",
      "a1-1": "speech"
    }
  },
  "(method 217 bot)": {
    "args": ["obj", "idx"],
    "vars": {
      "v1-2": "speech"
    }
  },
  "(method 189 bot)": {
    "vars": {
      "s3-0": "sphere",
      "gp-0": "focus",
      "f0-0": "enemy-dist",
      "s4-0": ["coll-spec", "collide-spec"],
      "a0-5": "next-actor",
      "a1-1": "cshape",
      "a1-2": "ccore",
      "a1-26": "enemy",
      "s2-0": "proc",
      "s3-1": "i",
      "v1-27": "actor"
    }
  },
  "(method 184 bot)": {
    "vars": {
      "s5-0": "course",
      "s4-0": "i",
      "s3-0": "spot",
      "a2-2": "spot-id"
    }
  },
  "(method 197 bot)": {
    "vars": {
      "s5-0": "mission-failed?",
      "a0-7": "master-handle",
      "a1-2": "fail-params"
    }
  },
  "(method 201 bot)": {
    "vars": {
      "f0-0": "rating",
      "v1-0": "enemy-dist"
    },
    "args": ["obj", "enemy", "arg2"]
  },
  "(method 220 bot)": {
    "args": ["obj", "channel"]
  },
  "(method 214 bot)": {
    "vars": {
      "a1-0": "fproc"
    }
  },
  "(method 208 bot)": {
    "vars": {
      "a1-0": "target-trans",
      "v1-4": "bot-root"
    }
  },
  "(method 194 bot)": {
    "args": ["obj", "spot", "bot-trans", "arg3"]
  },
  "(method 209 bot)": {
    "args": ["obj", "channel"]
  },
  "(method 218 bot)": {
    "args": ["obj", "idx"]
  },
  "(method 219 bot)": {
    "args": ["obj", "spot"]
  },
  "(method 202 bot)": {
    "vars": {
      "s2-0": "i",
      "s3-0": "bot-trans",
      "f0-0": "spot-dist",
      "s1-0": "spot",
      "gp-0": "spot-idx"
    },
    "args": ["obj", "num-spots", "spot-indices"]
  },
  "(method 203 bot)": {
    "vars": {
      "a1-2": "idx"
    }
  },
  "(method 9 bot-speech-list-shuffle)": {
    "args": ["obj", "bot", "sp-info", "sp-flags"],
    "vars": {
      "v1-1": "course-cookie",
      "s2-0": "history-mask",
      "s0-0": "speech-idx",
      "s1-0": "last-idx"
    }
  },
  "(method 204 bot)": {
    "vars": {
      "a1-2": "idx"
    }
  },
  "(method 224 bot)": {
    "vars": {
      "t9-0": "check-too-far-func",
      "gp-0": "result",
      "v1-0": "too-far-check"
    }
  },
  "(method 195 bot)": {
    "args": ["obj", "fproc"]
>>>>>>> a0d2bce2
  }
}<|MERGE_RESOLUTION|>--- conflicted
+++ resolved
@@ -2286,512 +2286,6 @@
     }
   },
   "(code target-running-attack)": {
-<<<<<<< HEAD
-    "vars": {
-      "t1-6": ["t1-6", "sound-name"]
-    }
-  },
-  "(method 11 hip-door-b)": {
-    "vars": {
-      "s5-0": "cshape",
-      "s4-0": "cshape-group",
-      "v1-8": "cshape-mesh",
-      "v1-10": "cshape-mesh2",
-      "v1-13": "root"
-    },
-    "args": ["obj", "entiy"]
-  },
-  "(method 11 hip-mirror)": {
-    "args": ["obj", "entity"]
-  },
-  "hiphog-activate": {
-    "vars": {
-      "a0-1": "mirror"
-    }
-  },
-  "birth-func-rotate-minute": {
-    "vars": {
-      "gp-0": "quat",
-      "a1-1": "temp-vec",
-      "v1-0": "tod",
-      "f0-1": "curr-minutes"
-    }
-  },
-  "birth-func-rotate-hour": {
-    "vars": {
-      "gp-0": "quat",
-      "a1-1": "temp-vec",
-      "v1-0": "tod",
-      "f0-1": "curr-hours"
-    }
-  },
-  "birth-func-rotate-second": {
-    "vars": {
-      "gp-0": "quat",
-      "a1-1": "temp-vec",
-      "v1-0": "tod",
-      "f0-1": "curr-seconds"
-    }
-  },
-  "hiphog-mirror-sheen-func": {
-    "vars": {
-      "a2-2": "curr-ripple-wave",
-      "v1-4": "prev-ripple-wave"
-    }
-  },
-  "(method 22 krew-collection-item)": {
-    "vars": {
-      "gp-0": "query",
-      "s4-0": "on-ground?",
-      "v1-5": "_query",
-      "f0-6": "dist"
-    }
-  },
-  "(trans idle krew-collection-item)": {
-    "vars": {
-      "v1-0": "target",
-      "gp-0": "vec",
-      "f0-1": "dist-from-target",
-      "f1-1": "pickup-dist",
-      "a1-4": "vehicle"
-    }
-  },
-  "(code idle krew-collection-item)": {
-    "vars": {
-      "gp-0": "beam-params",
-      "v1-0": "beam-location"
-    }
-  },
-  "krew-collection-item-spawn": {
-    "vars": {
-      "gp-0": "new-krew-item",
-      "v1-1": "new-proc"
-    },
-    "args": ["proc", "position"]
-  },
-  "krew-collection-item-init-by-other": {
-    "args": ["position"]
-  },
-  "(anon-function 5 collection-task)": {
-    "vars": {
-      "s5-0": "traffic-obj-params",
-      "gp-0": "traffic-manager"
-    }
-  },
-  "(anon-function 3 collection-task)": {
-    "vars": {
-      "gp-0": "task-count",
-      "a0-6": "krew-item"
-    }
-  },
-  "(anon-function 2 collection-task)": {
-    "vars": {
-      "f0-0": "min-start-distance",
-      "v1-2": "moved-beyond-start?"
-    }
-  },
-  "check-drop-level-ruins-rubble": {
-    "vars": {
-      "gp-0": "vec"
-    }
-  },
-  "check-drop-level-ruins-tower-userdata-nosplat": {
-    "vars": {
-      "s3-0": "vec"
-    }
-  },
-  "check-drop-level-ruins-tower-userdata": {
-    "vars": {
-      "s3-0": "vec"
-    }
-  },
-  "ruins-slide-sparks": {
-    "args": ["arg0", "position"],
-    "vars": {
-      "t9-0": "launch-func",
-      "a0-1": "2d-sys",
-      "v1-1": "sp-launcher",
-      "a2-0": "matrix"
-    }
-  },
-  "(post idle flag)": {
-    "vars": {
-      "f0-1": "flag-scale"
-    }
-  },
-  "(method 11 ruins-precipice)": {
-    "vars": {
-      "s4-0": "cshape",
-      "v1-2": "cshape-mesh"
-    }
-  },
-  "(method 49 cpad-elevator)": {
-    "vars": {
-      "v1-3": "prim"
-    },
-    "args": ["obj", "collide-with-jak?"]
-  },
-  "(method 45 cpad-elevator)": {
-    "vars": {
-      "gp-0": "target",
-      "a0-2": "target-proc",
-      "v1-1": "target-pos",
-      "gp-2": "dist-from-center"
-    }
-  },
-  "(method 43 cpad-elevator)": {
-    "args": ["obj", "vec", "point-a", "point-b"],
-    "vars": {
-      "s4-0": "path-point-a",
-      "a0-3": "path-point-b",
-      "v1-3": "elevator-trans"
-    }
-  },
-  "(enter running cpad-elevator)": {
-    "vars": {
-      "t9-0": "func"
-    }
-  },
-  "(code running cpad-elevator)": {
-    "vars": {
-      "gp-0": "frame-counter"
-    }
-  },
-  "(exit running cpad-elevator)": {
-    "vars": {
-      "t9-3": "func"
-    }
-  },
-  "(enter arrived cpad-elevator)": {
-    "vars": {
-      "t9-0": "func"
-    }
-  },
-  "(method 33 cpad-elevator)": {
-    "vars": {
-      "s5-0": "last-path-index"
-    }
-  },
-  "(method 31 cpad-elevator)": {
-    "vars": {
-      "s5-0": "cshape-moving",
-      "s4-0": "prim-group",
-      "v1-15": "prim-mesh-for-jak",
-      "v1-17": "prim-mesh",
-      "v1-20": "root-prim"
-    }
-  },
-  "under-sig-red-shot-overhead": {
-    "vars": {
-      "s4-0": "part",
-      "t9-1": "activate-func"
-    }
-  },
-  "under-sig-red-shot-grunt": {
-    "vars": {
-      "a2-2": "beam-end",
-      "s5-0": "part",
-      "s4-0": "activate-func"
-    },
-    "args": ["arg0", "arg1", "arg2"]
-  },
-  "(anon-function 2 under-scenes)": {
-    "vars": {
-      "gp-0": "vec1",
-      "s5-0": "vec2"
-    }
-  },
-  "canyon-draw-beam": {
-    "args": ["point-a", "point-b"],
-    "vars": {
-      "a2-1": "displacement"
-    }
-  },
-  "canyon-draw-beam-lens": {
-    "args": ["point-a", "point-b"],
-    "vars": {
-      "a2-1": "displacement"
-    }
-  },
-  "canyon-draw-beam-statue": {
-    "args": ["point-a", "point-b"],
-    "vars": {
-      "a2-1": "displacement"
-    }
-  },
-  "(method 24 water-anim-mincan)": {
-    "vars": {
-      "t9-0": "func",
-      "v1-2": "ripple-control"
-    }
-  },
-  "mincan-lighthouse-lens-init-by-other": {
-    "args": ["arg0", "entity"]
-  },
-  "(method 11 mincan-lens)": {
-    "vars": {
-      "s4-0": "cshape",
-      "s3-0": "prim-group",
-      "v1-8": "mesh-1",
-      "v1-10": "mesh-2",
-      "v1-12": "mesh-3",
-      "v1-14": "mesh-4",
-      "v1-16": "mesh-5",
-      "v1-18": "mesh-6",
-      "v1-20": "mesh-7",
-      "v1-23": "root-prim"
-    }
-  },
-  "(method 3 water-anim-mincan)": {
-    "vars": {
-      "t9-0": "func"
-    }
-  },
-  "(method 3 mincan-lighthouse-lens)": {
-    "vars": {
-      "t9-0": "func"
-    }
-  },
-  "(method 30 gun-dummy)": {
-    "vars": {
-      "f0-0": "total-time",
-      "v1-0": ["curr-frame", "tpath-control-frame"]
-    }
-  },
-  "(method 29 gun-dummy)": {
-    "vars": {
-      "s4-0": "path",
-      "s5-0": "curr-path-command",
-      "a1-0": "event-msg-block",
-      "v0-1": "ret"
-    }
-  },
-  "(method 20 gun-dummy)": {
-    "vars": {
-      "v1-0": "root",
-      "v0-0": "vec"
-    }
-  },
-  "(event idle gun-dummy)": {
-    "vars": {
-      "s5-0": "attack-info",
-      "s5-1": "proc-draw",
-      "gp-1": "cshape"
-    }
-  },
-  "(post idle gun-dummy)": {
-    "vars": {
-      "gp-2": "vec-to-target"
-    }
-  },
-  "(method 28 gun-dummy)": {
-    "vars": {
-      "s5-0": "cshape-moving",
-      "v1-6": "prim-mesh",
-      "v1-9": "root-prim"
-    }
-  },
-  "(method 31 gun-dummy)": {
-    "vars": {
-      "v1-19": "path"
-    }
-  },
-  "(method 32 gun-dummy-a)": {
-    "vars": {
-      "v1-1": "root-prim",
-      "s5-1": "exploder-tuning"
-    }
-  },
-  "(method 32 gun-dummy-b)": {
-    "vars": {
-      "s5-1": "exploder-tuning",
-      "v1-1": "root-prim"
-    }
-  },
-  "(method 32 gun-dummy-c)": {
-    "vars": {
-      "v1-1": "root-prim",
-      "s5-1": "exploder-tuning"
-    }
-  },
-  "(method 32 gun-dummy-big)": {
-    "vars": {
-      "v1-1": "root-prim",
-      "s5-1": "exploder-tuning"
-    }
-  },
-  "(method 32 gun-dummy-gold)": {
-    "vars": {
-      "v1-1": "root-prim",
-      "s5-1": "exploder-tuning"
-    }
-  },
-  "(method 32 gun-dummy-peace)": {
-    "vars": {
-      "v1-1": "root-prim",
-      "s5-1": "exploder-tuning"
-    }
-  },
-  "(method 32 gun-cit-a)": {
-    "vars": {
-      "v1-1": "root-prim",
-      "s5-1": "exploder-tuning"
-    }
-  },
-  "(method 32 gun-cit-b)": {
-    "vars": {
-      "v1-1": "root-prim",
-      "s5-1": "exploder-tuning"
-    }
-  },
-  "(method 32 gun-cit-c)": {
-    "vars": {
-      "v1-1": "root-prim",
-      "s5-1": "exploder-tuning"
-    }
-  },
-  "(method 32 gun-cit-d)": {
-    "vars": {
-      "v1-1": "root-prim",
-      "s5-1": "exploder-tuning"
-    }
-  },
-  "gun-dummy-init-by-other": {
-    "args": ["manager", "path-info"]
-  },
-  "gun-dummy-a-init-by-other": {
-    "args": ["manager", "path-info"]
-  },
-  "gun-dummy-b-init-by-other": {
-    "args": ["manager", "path-info"]
-  },
-  "gun-dummy-c-init-by-other": {
-    "args": ["manager", "path-info"]
-  },
-  "gun-dummy-big-init-by-other": {
-    "args": ["manager", "path-info"]
-  },
-  "gun-dummy-gold-init-by-other": {
-    "args": ["manager", "path-info"]
-  },
-  "gun-dummy-peace-init-by-other": {
-    "args": ["manager", "path-info"]
-  },
-  "gun-cit-a-init-by-other": {
-    "args": ["manager", "path-info"]
-  },
-  "gun-cit-b-init-by-other": {
-    "args": ["manager", "path-info"]
-  },
-  "gun-cit-c-init-by-other": {
-    "args": ["manager", "path-info"]
-  },
-  "gun-cit-d-init-by-other": {
-    "args": ["manager", "path-info"]
-  },
-  "attach-pod-part": {
-    "vars": {
-      "gp-0": "sub-change-time"
-    }
-  },
-  "(event idle market-object)": {
-    "vars": {
-      "a1-2": "attack-info",
-      "a2-1": "attacking-proc"
-    }
-  },
-  "(code die market-object)": {
-    "vars": {
-      "v1-3": "root-prim",
-      "gp-1": "frame"
-    }
-  },
-  "(method 11 market-basket-a)": {
-    "vars": {
-      "s4-0": "cshape",
-      "v1-2": "prim-mesh",
-      "v1-5": "root-prim"
-    }
-  },
-  "(method 11 market-basket-b)": {
-    "vars": {
-      "s4-0": "cshape",
-      "v1-2": "prim-mesh",
-      "v1-5": "root-prim"
-    }
-  },
-  "(method 11 market-crate)": {
-    "vars": {
-      "s4-0": "cshape",
-      "v1-5": "root-prim",
-      "v1-2": "prim-mesh"
-    }
-  },
-  "(method 11 market-sack-a)": {
-    "vars": {
-      "s4-0": "cshape",
-      "v1-2": "prim-mesh",
-      "v1-5": "root-prim"
-    }
-  },
-  "(method 11 market-sack-b)": {
-    "vars": {
-      "s4-0": "cshape",
-      "v1-2": "prim-mesh",
-      "v1-5": "root-prim"
-    }
-  },
-  "market-activate": {
-    "vars": {
-      "v1-0": "name",
-      "gp-0": "int-arr"
-    }
-  },
-  "check-drop-level-stadium-drop-userdata": {
-    "vars": {
-      "s3-0": "vec"
-    }
-  },
-  "(event idle fort-floor-spike)": {
-    "vars": {
-      "s4-0": "proc-draw",
-      "s3-1": "spike-quat",
-      "s4-1": "touched-from-dir",
-      "a1-8": "response",
-      "v1-11": "attack-info",
-      "v0-0": "frame-count"
-    }
-  },
-  "(method 22 fort-floor-spike-c)": {
-    "vars": {
-      "s4-0": "prim-group",
-      "s5-0": "cshape-moving",
-      "sv-16": "prim-mesh",
-      "v1-24": "root-prim"
-    }
-  },
-  "(method 21 fort-floor-spike-c)": {
-    "vars": {
-      "a0-3": "channel"
-    }
-  },
-  "movie-consite-metalkor-shot-draw-fire": {
-    "vars": {
-      "s5-1": "displacement"
-    }
-  },
-  "(exit zap canyon-lightning-thingy)": {
-    "vars": {
-      "a0-2": "control",
-      "a1-0": "mode",
-      "a2-1": "control-mode"
-    }
-  },
-  "(method 7 canyon-lightning-thingy)": {
-    "vars": {
-      "v1-0": "index"
-    }
-=======
     "vars": { "t1-6": ["t1-6", "sound-name"] }
   },
   "(method 9 bot-speech-list)": {
@@ -2966,6 +2460,506 @@
   },
   "(method 195 bot)": {
     "args": ["obj", "fproc"]
->>>>>>> a0d2bce2
+  },
+  "(method 11 hip-door-b)": {
+    "vars": {
+      "s5-0": "cshape",
+      "s4-0": "cshape-group",
+      "v1-8": "cshape-mesh",
+      "v1-10": "cshape-mesh2",
+      "v1-13": "root"
+    },
+    "args": ["obj", "entiy"]
+  },
+  "(method 11 hip-mirror)": {
+    "args": ["obj", "entity"]
+  },
+  "hiphog-activate": {
+    "vars": {
+      "a0-1": "mirror"
+    }
+  },
+  "birth-func-rotate-minute": {
+    "vars": {
+      "gp-0": "quat",
+      "a1-1": "temp-vec",
+      "v1-0": "tod",
+      "f0-1": "curr-minutes"
+    }
+  },
+  "birth-func-rotate-hour": {
+    "vars": {
+      "gp-0": "quat",
+      "a1-1": "temp-vec",
+      "v1-0": "tod",
+      "f0-1": "curr-hours"
+    }
+  },
+  "birth-func-rotate-second": {
+    "vars": {
+      "gp-0": "quat",
+      "a1-1": "temp-vec",
+      "v1-0": "tod",
+      "f0-1": "curr-seconds"
+    }
+  },
+  "hiphog-mirror-sheen-func": {
+    "vars": {
+      "a2-2": "curr-ripple-wave",
+      "v1-4": "prev-ripple-wave"
+    }
+  },
+  "(method 22 krew-collection-item)": {
+    "vars": {
+      "gp-0": "query",
+      "s4-0": "on-ground?",
+      "v1-5": "_query",
+      "f0-6": "dist"
+    }
+  },
+  "(trans idle krew-collection-item)": {
+    "vars": {
+      "v1-0": "target",
+      "gp-0": "vec",
+      "f0-1": "dist-from-target",
+      "f1-1": "pickup-dist",
+      "a1-4": "vehicle"
+    }
+  },
+  "(code idle krew-collection-item)": {
+    "vars": {
+      "gp-0": "beam-params",
+      "v1-0": "beam-location"
+    }
+  },
+  "krew-collection-item-spawn": {
+    "vars": {
+      "gp-0": "new-krew-item",
+      "v1-1": "new-proc"
+    },
+    "args": ["proc", "position"]
+  },
+  "krew-collection-item-init-by-other": {
+    "args": ["position"]
+  },
+  "(anon-function 5 collection-task)": {
+    "vars": {
+      "s5-0": "traffic-obj-params",
+      "gp-0": "traffic-manager"
+    }
+  },
+  "(anon-function 3 collection-task)": {
+    "vars": {
+      "gp-0": "task-count",
+      "a0-6": "krew-item"
+    }
+  },
+  "(anon-function 2 collection-task)": {
+    "vars": {
+      "f0-0": "min-start-distance",
+      "v1-2": "moved-beyond-start?"
+    }
+  },
+  "check-drop-level-ruins-rubble": {
+    "vars": {
+      "gp-0": "vec"
+    }
+  },
+  "check-drop-level-ruins-tower-userdata-nosplat": {
+    "vars": {
+      "s3-0": "vec"
+    }
+  },
+  "check-drop-level-ruins-tower-userdata": {
+    "vars": {
+      "s3-0": "vec"
+    }
+  },
+  "ruins-slide-sparks": {
+    "args": ["arg0", "position"],
+    "vars": {
+      "t9-0": "launch-func",
+      "a0-1": "2d-sys",
+      "v1-1": "sp-launcher",
+      "a2-0": "matrix"
+    }
+  },
+  "(post idle flag)": {
+    "vars": {
+      "f0-1": "flag-scale"
+    }
+  },
+  "(method 11 ruins-precipice)": {
+    "vars": {
+      "s4-0": "cshape",
+      "v1-2": "cshape-mesh"
+    }
+  },
+  "(method 49 cpad-elevator)": {
+    "vars": {
+      "v1-3": "prim"
+    },
+    "args": ["obj", "collide-with-jak?"]
+  },
+  "(method 45 cpad-elevator)": {
+    "vars": {
+      "gp-0": "target",
+      "a0-2": "target-proc",
+      "v1-1": "target-pos",
+      "gp-2": "dist-from-center"
+    }
+  },
+  "(method 43 cpad-elevator)": {
+    "args": ["obj", "vec", "point-a", "point-b"],
+    "vars": {
+      "s4-0": "path-point-a",
+      "a0-3": "path-point-b",
+      "v1-3": "elevator-trans"
+    }
+  },
+  "(enter running cpad-elevator)": {
+    "vars": {
+      "t9-0": "func"
+    }
+  },
+  "(code running cpad-elevator)": {
+    "vars": {
+      "gp-0": "frame-counter"
+    }
+  },
+  "(exit running cpad-elevator)": {
+    "vars": {
+      "t9-3": "func"
+    }
+  },
+  "(enter arrived cpad-elevator)": {
+    "vars": {
+      "t9-0": "func"
+    }
+  },
+  "(method 33 cpad-elevator)": {
+    "vars": {
+      "s5-0": "last-path-index"
+    }
+  },
+  "(method 31 cpad-elevator)": {
+    "vars": {
+      "s5-0": "cshape-moving",
+      "s4-0": "prim-group",
+      "v1-15": "prim-mesh-for-jak",
+      "v1-17": "prim-mesh",
+      "v1-20": "root-prim"
+    }
+  },
+  "under-sig-red-shot-overhead": {
+    "vars": {
+      "s4-0": "part",
+      "t9-1": "activate-func"
+    }
+  },
+  "under-sig-red-shot-grunt": {
+    "vars": {
+      "a2-2": "beam-end",
+      "s5-0": "part",
+      "s4-0": "activate-func"
+    },
+    "args": ["arg0", "arg1", "arg2"]
+  },
+  "(anon-function 2 under-scenes)": {
+    "vars": {
+      "gp-0": "vec1",
+      "s5-0": "vec2"
+    }
+  },
+  "canyon-draw-beam": {
+    "args": ["point-a", "point-b"],
+    "vars": {
+      "a2-1": "displacement"
+    }
+  },
+  "canyon-draw-beam-lens": {
+    "args": ["point-a", "point-b"],
+    "vars": {
+      "a2-1": "displacement"
+    }
+  },
+  "canyon-draw-beam-statue": {
+    "args": ["point-a", "point-b"],
+    "vars": {
+      "a2-1": "displacement"
+    }
+  },
+  "(method 24 water-anim-mincan)": {
+    "vars": {
+      "t9-0": "func",
+      "v1-2": "ripple-control"
+    }
+  },
+  "mincan-lighthouse-lens-init-by-other": {
+    "args": ["arg0", "entity"]
+  },
+  "(method 11 mincan-lens)": {
+    "vars": {
+      "s4-0": "cshape",
+      "s3-0": "prim-group",
+      "v1-8": "mesh-1",
+      "v1-10": "mesh-2",
+      "v1-12": "mesh-3",
+      "v1-14": "mesh-4",
+      "v1-16": "mesh-5",
+      "v1-18": "mesh-6",
+      "v1-20": "mesh-7",
+      "v1-23": "root-prim"
+    }
+  },
+  "(method 3 water-anim-mincan)": {
+    "vars": {
+      "t9-0": "func"
+    }
+  },
+  "(method 3 mincan-lighthouse-lens)": {
+    "vars": {
+      "t9-0": "func"
+    }
+  },
+  "(method 30 gun-dummy)": {
+    "vars": {
+      "f0-0": "total-time",
+      "v1-0": ["curr-frame", "tpath-control-frame"]
+    }
+  },
+  "(method 29 gun-dummy)": {
+    "vars": {
+      "s4-0": "path",
+      "s5-0": "curr-path-command",
+      "a1-0": "event-msg-block",
+      "v0-1": "ret"
+    }
+  },
+  "(method 20 gun-dummy)": {
+    "vars": {
+      "v1-0": "root",
+      "v0-0": "vec"
+    }
+  },
+  "(event idle gun-dummy)": {
+    "vars": {
+      "s5-0": "attack-info",
+      "s5-1": "proc-draw",
+      "gp-1": "cshape"
+    }
+  },
+  "(post idle gun-dummy)": {
+    "vars": {
+      "gp-2": "vec-to-target"
+    }
+  },
+  "(method 28 gun-dummy)": {
+    "vars": {
+      "s5-0": "cshape-moving",
+      "v1-6": "prim-mesh",
+      "v1-9": "root-prim"
+    }
+  },
+  "(method 31 gun-dummy)": {
+    "vars": {
+      "v1-19": "path"
+    }
+  },
+  "(method 32 gun-dummy-a)": {
+    "vars": {
+      "v1-1": "root-prim",
+      "s5-1": "exploder-tuning"
+    }
+  },
+  "(method 32 gun-dummy-b)": {
+    "vars": {
+      "s5-1": "exploder-tuning",
+      "v1-1": "root-prim"
+    }
+  },
+  "(method 32 gun-dummy-c)": {
+    "vars": {
+      "v1-1": "root-prim",
+      "s5-1": "exploder-tuning"
+    }
+  },
+  "(method 32 gun-dummy-big)": {
+    "vars": {
+      "v1-1": "root-prim",
+      "s5-1": "exploder-tuning"
+    }
+  },
+  "(method 32 gun-dummy-gold)": {
+    "vars": {
+      "v1-1": "root-prim",
+      "s5-1": "exploder-tuning"
+    }
+  },
+  "(method 32 gun-dummy-peace)": {
+    "vars": {
+      "v1-1": "root-prim",
+      "s5-1": "exploder-tuning"
+    }
+  },
+  "(method 32 gun-cit-a)": {
+    "vars": {
+      "v1-1": "root-prim",
+      "s5-1": "exploder-tuning"
+    }
+  },
+  "(method 32 gun-cit-b)": {
+    "vars": {
+      "v1-1": "root-prim",
+      "s5-1": "exploder-tuning"
+    }
+  },
+  "(method 32 gun-cit-c)": {
+    "vars": {
+      "v1-1": "root-prim",
+      "s5-1": "exploder-tuning"
+    }
+  },
+  "(method 32 gun-cit-d)": {
+    "vars": {
+      "v1-1": "root-prim",
+      "s5-1": "exploder-tuning"
+    }
+  },
+  "gun-dummy-init-by-other": {
+    "args": ["manager", "path-info"]
+  },
+  "gun-dummy-a-init-by-other": {
+    "args": ["manager", "path-info"]
+  },
+  "gun-dummy-b-init-by-other": {
+    "args": ["manager", "path-info"]
+  },
+  "gun-dummy-c-init-by-other": {
+    "args": ["manager", "path-info"]
+  },
+  "gun-dummy-big-init-by-other": {
+    "args": ["manager", "path-info"]
+  },
+  "gun-dummy-gold-init-by-other": {
+    "args": ["manager", "path-info"]
+  },
+  "gun-dummy-peace-init-by-other": {
+    "args": ["manager", "path-info"]
+  },
+  "gun-cit-a-init-by-other": {
+    "args": ["manager", "path-info"]
+  },
+  "gun-cit-b-init-by-other": {
+    "args": ["manager", "path-info"]
+  },
+  "gun-cit-c-init-by-other": {
+    "args": ["manager", "path-info"]
+  },
+  "gun-cit-d-init-by-other": {
+    "args": ["manager", "path-info"]
+  },
+  "attach-pod-part": {
+    "vars": {
+      "gp-0": "sub-change-time"
+    }
+  },
+  "(event idle market-object)": {
+    "vars": {
+      "a1-2": "attack-info",
+      "a2-1": "attacking-proc"
+    }
+  },
+  "(code die market-object)": {
+    "vars": {
+      "v1-3": "root-prim",
+      "gp-1": "frame"
+    }
+  },
+  "(method 11 market-basket-a)": {
+    "vars": {
+      "s4-0": "cshape",
+      "v1-2": "prim-mesh",
+      "v1-5": "root-prim"
+    }
+  },
+  "(method 11 market-basket-b)": {
+    "vars": {
+      "s4-0": "cshape",
+      "v1-2": "prim-mesh",
+      "v1-5": "root-prim"
+    }
+  },
+  "(method 11 market-crate)": {
+    "vars": {
+      "s4-0": "cshape",
+      "v1-5": "root-prim",
+      "v1-2": "prim-mesh"
+    }
+  },
+  "(method 11 market-sack-a)": {
+    "vars": {
+      "s4-0": "cshape",
+      "v1-2": "prim-mesh",
+      "v1-5": "root-prim"
+    }
+  },
+  "(method 11 market-sack-b)": {
+    "vars": {
+      "s4-0": "cshape",
+      "v1-2": "prim-mesh",
+      "v1-5": "root-prim"
+    }
+  },
+  "market-activate": {
+    "vars": {
+      "v1-0": "name",
+      "gp-0": "int-arr"
+    }
+  },
+  "check-drop-level-stadium-drop-userdata": {
+    "vars": {
+      "s3-0": "vec"
+    }
+  },
+  "(event idle fort-floor-spike)": {
+    "vars": {
+      "s4-0": "proc-draw",
+      "s3-1": "spike-quat",
+      "s4-1": "touched-from-dir",
+      "a1-8": "response",
+      "v1-11": "attack-info",
+      "v0-0": "frame-count"
+    }
+  },
+  "(method 22 fort-floor-spike-c)": {
+    "vars": {
+      "s4-0": "prim-group",
+      "s5-0": "cshape-moving",
+      "sv-16": "prim-mesh",
+      "v1-24": "root-prim"
+    }
+  },
+  "(method 21 fort-floor-spike-c)": {
+    "vars": {
+      "a0-3": "channel"
+    }
+  },
+  "movie-consite-metalkor-shot-draw-fire": {
+    "vars": {
+      "s5-1": "displacement"
+    }
+  },
+  "(exit zap canyon-lightning-thingy)": {
+    "vars": {
+      "a0-2": "control",
+      "a1-0": "mode",
+      "a2-1": "control-mode"
+    }
+  },
+  "(method 7 canyon-lightning-thingy)": {
+    "vars": {
+      "v1-0": "index"
+    }
   }
 }