--- conflicted
+++ resolved
@@ -259,8 +259,6 @@
   "command-get-entity": {
     "args": ["search", "fallback"]
   },
-<<<<<<< HEAD
-
   // debug
   "add-debug-point": {
     "args": ["enable-draw", "bucket", "pt"],
@@ -566,8 +564,6 @@
     }
   },
 
-=======
->>>>>>> 7177cb5b
   "(method 10 cam-setting-data)": {
     "vars": {
       "v1-5": ["v1-5", "handle"],
