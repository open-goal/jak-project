{
  "(method 15 res-lump)": {
    "vars": {
      "s5-0": [
        "tag-pair",
        "res-tag-pair"
      ],
      "s2-0": "existing-tag",
      "s3-0": "data-size",
      "v1-25": "resource-mem"
    }
  },
  "(method 0 lightning-control)": {
    "vars": {
      "gp-0": [
        "obj",
        "lightning-control"
      ]
    }
  },
  "(method 0 align-control)": {
    "vars": {
      "v0-0": [
        "obj",
        "align-control"
      ]
    }
  },
  "(method 16 nav-mesh)": {
    "args": [
      "obj",
      "ray"
    ],
    "vars": {
      "sv-16": "next-poly-idx",
      "sv-24": "work",
      "sv-28": "current-poly",
      "sv-32": "current-poly-vtx-count",
      "sv-36": "v0-table",
      "sv-40": "v1-table",
      "v1-9": "i",
      "sv-52": "adj-vtx-0",
      "sv-56": "adj-vtx-1",
      "sv-44": "delta-x",
      "sv-48": "delta-z",
      "sv-60": "adj-edge-dz",
      "sv-64": "adj-edge-minus-dx",
      "f0-10": "heading-dot"
    }
  },
  "(method 0 sprite-aux-list)": {
    "args": [
      "allocation",
      "type-to-make",
      "size"
    ]
  },
  "(method 0 sprite-array-2d)": {
    "args": [
      "allocation",
      "type-to-make",
      "group-0-size",
      "group-1-size"
    ],
    "vars": {
      "v1-0": "sprite-count",
      "s4-0": "vec-data-size",
      "a2-3": "adgif-data-size"
    }
  },
  "(method 0 sprite-array-3d)": {
    "args": [
      "allocation",
      "type-to-make",
      "group-0-size",
      "group-1-size"
    ],
    "vars": {
      "v1-0": "sprite-count",
      "s4-0": "vec-data-size",
      "a2-3": "adgif-data-size"
    }
  },
  "sprite-setup-header": {
    "args": [
      "hdr",
      "num-sprites"
    ]
  },
  "add-to-sprite-aux-list": {
    "args": [
      "system",
      "sprite-info",
      "sprite-vec",
      "arg3"
    ],
    "vars": {
      "v1-3": "aux-list"
    }
  },
  "sprite-setup-frame-data": {
    "args": [
      "data",
      "tbp-offset"
    ]
  },
  "sprite-set-3d-quaternion!": {
    "args": [
      "sprite",
      "quat"
    ]
  },
  "sprite-get-3d-quaternion!": {
    "args": [
      "out",
      "sprite"
    ]
  },
  "sprite-add-matrix-data": {
    "args": [
      "dma-buff",
      "matrix-mode"
    ],
    "vars": {
      "v1-0": "count",
      "a2-1": [
        "pkt1",
        "dma-packet"
      ],
      "a1-2": [
        "mtx",
        "matrix"
      ],
      "a2-9": [
        "pkt2",
        "dma-packet"
      ],
      "a1-11": [
        "mtx2",
        "matrix"
      ],
      "a1-20": "hvdf-idx"
    }
  },
  "sprite-add-frame-data": {
    "args": [
      "dma-buff",
      "tbp-offset"
    ],
    "vars": {
      "a0-1": [
        "pkt",
        "dma-packet"
      ]
    }
  },
  "sprite-add-2d-chunk": {
    "args": [
      "sprites",
      "start-sprite-idx",
      "num-sprites",
      "dma-buff",
      "mscal-addr"
    ],
    "vars": {
      "a0-1": [
        "pkt1",
        "dma-packet"
      ],
      "s1-0": "qwc-pkt1",
      "a1-7": "qwc-pkt2",
      "a0-5": [
        "pkt2",
        "dma-packet"
      ],
      "a1-11": "qwc-pkt3",
      "a0-7": [
        "pkt3",
        "dma-packet"
      ],
      "v1-7": [
        "pkt4",
        "dma-packet"
      ]
    }
  },
  "sprite-add-2d-all": {
    "args": [
      "sprites",
      "dma-buff",
      "group-idx"
    ],
    "vars": {
      "s4-0": "current-sprite-idx",
      "s2-0": "remaining-sprites",
      "s3-0": "mscal-addr"
    }
  },
  "sprite-add-3d-chunk": {
    "args": [
      "sprites",
      "start-sprite-idx",
      "num-sprites",
      "dma-buff"
    ],
    "vars": {
      "a0-1": [
        "pkt1",
        "dma-packet"
      ],
      "s2-0": "qwc-pkt1",
      "a1-7": "qwc-pkt2",
      "a0-5": [
        "pkt2",
        "dma-packet"
      ],
      "a1-11": "qwc-pkt3",
      "a0-7": [
        "pkt3",
        "dma-packet"
      ],
      "v1-7": [
        "pkt4",
        "dma-packet"
      ]
    }
  },
  "sprite-add-3d-all": {
    "args": [
      "sprites",
      "dma-buff",
      "group-idx"
    ],
    "vars": {
      "s4-0": "current-sprite-idx",
      "s3-0": "remaining-sprites"
    }
  },
  "sprite-draw": {
    "args": [
      "disp"
    ],
    "vars": {
      "gp-0": "dma-mem-begin",
      "s4-0": "dma-buff",
      "s5-0": "dma-bucket-begin",
      "a0-6": [
        "pkt1",
        "dma-packet"
      ],
      "a0-8": "giftag",
      "a0-14": [
        "pkt2",
        "dma-packet"
      ],
      "a0-16": [
        "pkt3",
        "dma-packet"
      ],
      "a0-21": [
        "pkt4",
        "dma-packet"
      ],
      "a0-25": [
        "pkt5",
        "dma-packet"
      ],
      "a0-30": [
        "pkt6",
        "dma-packet"
      ],
      "v1-27": [
        "pkt7",
        "dma-packet"
      ],
      "v1-34": "mem-use"
    }
  },
  "sprite-release-user-hvdf": {
    "args": [
      "idx"
    ]
  },
  "sprite-get-user-hvdf": {
    "args": [
      "idx"
    ]
  },
  "sprite-distorter-generate-tables": {
    "vars": {
      "gp-0": "tbls",
      "f28-0": "cam-aspx",
      "f30-0": "cam-aspy",
      "f26-0": "rot",
      "s4-0": "turns",
      "s2-0": "turn",
      "s3-0": "entry-idx",
      "s5-0": "ientry-idx"
    }
  },
  "sprite-init-distorter": {
    "args": [
      "dma-buff"
    ]
  },
  "sprite-draw-distorters": {
    "args": [
      "dma-buff"
    ],
    "vars": {
      "s0-0": "dma-chunk-start",
      "s1-0": "i",
      "s2-0": "num-entries",
      "v1-5": "aux-elem",
      "sv-16": "sprite",
      "a0-3": "dma-position",
      "sv-32": "dma-st-flag",
      "sv-48": "dma-color",
      "s4-0": "chunk-sprite-count",
      "s5-0": "draw-sprite-count",
      "v1-26": "clip-result"
    }
  },
  "(method 18 mood-control)": {
    "vars": {
      "v0-3": [
        "lightning-sound-id",
        "sound-id"
      ]
    }
  },
  "(method 10 mood-control)": {
    "args": [
      "obj",
      "cloud-target",
      "fog-target",
      "cloud-speed",
      "fog-speed"
    ]
  },
  "(method 11 mood-control)": {
    "args": [
      "obj",
      "min-cloud",
      "max-cloud",
      "min-fog",
      "max-fog"
    ]
  },
  "copy-mood-exterior": {
    "vars": {
      "a1-4": [
        "a1-4",
        "(inline-array vector)"
      ],
      "v1-5": [
        "v1-5",
        "(inline-array vector)"
      ],
      "a0-2": [
        "a0-2",
        "(inline-array vector)"
      ]
    }
  },
  "update-mood-strip": {
    "vars": {
      "s4-1": [
        "s4-1",
        "(pointer float)"
      ]
    }
  },
  "update-mood-ruins": {
    "vars": {
      "gp-1": [
        "gp-1",
        "(pointer float)"
      ]
    }
  },
  "desaturate-mood-colors": {
    "vars": {
      "a0-8": [
        "mood-colors",
        "(inline-array mood-color)"
      ]
    }
  },
  "(method 12 fact-info-target)": {
    "vars": {
      "v1-2": "current-gun"
    }
  },
  "(method 10 cylinder)": {
    "args": [
      "obj",
      "ray1",
      "ray2"
    ]
  },
  "ripple-make-request": {
    "args": [
      "waveform",
      "effect"
    ]
  },
  "command-get-entity": {
    "args": [
      "search",
      "fallback"
    ]
  },
  "transform-float-point": {
    "args": [
      "in",
      "out"
    ]
  },
  "add-debug-point": {
    "args": [
      "enable-draw",
      "bucket",
      "pt"
    ],
    "vars": {
      "a1-2": "pt-copy",
      "v1-11": "buf",
      "a2-1": "tag-start",
      "a3-20": "tag-end",
      "a3-0": [
        "a3-0",
        "dma-packet"
      ],
      "a3-2": [
        "a3-2",
        "gs-gif-tag"
      ],
      "a3-4": [
        "a3-4",
        "vector4w-2"
      ],
      "a3-6": [
        "a3-6",
        "vector4w-2"
      ],
      "a3-8": [
        "a3-8",
        "vector4w-2"
      ],
      "a1-30": [
        "a1-30",
        "vector4w-2"
      ],
      "a0-6": [
        "a0-6",
        "dma-packet"
      ],
      "a0-5": [
        "a0-5",
        "(pointer uint64)"
      ]
    }
  },
  "internal-draw-debug-line": {
    "args": [
      "bucket",
      "start",
      "end",
      "start-color",
      "mode",
      "end-color"
    ],
    "vars": {
      "a0-2": "buf",
      "s1-0": "var-start-color",
      "s2-0": "var-mode",
      "s5-0": "var-end-color",
      "sv-112": "var-end",
      "v1-37": "buf2",
      "a2-2": "tag-start",
      "a3-17": "tag-end",
      "a3-2": [
        "pkt1",
        "dma-packet"
      ],
      "a3-4": [
        "giftag",
        "gs-gif-tag"
      ],
      "a1-50": [
        "a1-50",
        "(inline-array vector4w-2)"
      ],
      "a0-29": [
        "pkt2",
        "dma-packet"
      ]
    }
  },
  "internal-draw-debug-text-3d": {
    "args": [
      "bucket",
      "text",
      "position",
      "color",
      "screen-offset"
    ],
    "vars": {
      "v1-12": [
        "pkt",
        "dma-packet"
      ],
      "s5-0": "tag-start",
      "a3-4": "tag-end",
      "s2-0": "screen-pos",
      "s3-0": "buf",
      "a2-2": "font-ctx"
    }
  },
  "add-debug-outline-triangle": {
    "args": [
      "enable",
      "bucket",
      "p0",
      "p1",
      "p2",
      "color"
    ]
  },
  "add-debug-triangle-normal": {
    "args": [
      "enable",
      "bucket",
      "p0",
      "p1",
      "p2",
      "color"
    ]
  },
  "add-debug-flat-triangle": {
    "args": [
      "enable",
      "bucket",
      "p0",
      "p1",
      "p2",
      "color"
    ],
    "vars": {
      "v1-16": "buf",
      "a2-1": "tag-start",
      "a3-7": "tag-end",
      "a3-1": [
        "pkt1",
        "dma-packet"
      ],
      "a3-3": [
        "giftag",
        "gs-gif-tag"
      ],
      "a3-5": [
        "a3-5",
        "(inline-array vector)"
      ],
      "a0-13": [
        "pkt2",
        "dma-packet"
      ]
    }
  },
  "debug-draw-buffers": {
    "vars": {
      "gp-0": "i",
      "gp-1": "j",
      "v1-1": "line",
      "v1-8": "text-3d"
    }
  },
  "add-debug-line": {
    "args": [
      "enable",
      "bucket",
      "start",
      "end",
      "start-color",
      "mode",
      "end-color"
    ],
    "vars": {
      "v1-2": "line"
    }
  },
  "add-debug-line2d": {
    "args": [
      "enable",
      "bucket",
      "start",
      "end",
      "color"
    ],
    "vars": {
      "a2-3": [
        "a2-3",
        "dma-packet"
      ],
      "a2-5": [
        "giftag",
        "gs-gif-tag"
      ],
      "a2-7": [
        "v0",
        "vector4w-2"
      ],
      "a2-9": [
        "v1",
        "vector4w-2"
      ],
      "a0-18": [
        "a0-18",
        "(pointer uint64)"
      ],
      "s5-0": "tag-start",
      "a3-11": "tag-end",
      "v1-12": [
        "v1-12",
        "dma-packet"
      ],
      "s2-0": "p0",
      "v1-9": "p1",
      "s4-0": "buf"
    }
  },
  "add-debug-box": {
    "args": [
      "enable",
      "bucket",
      "c1",
      "c2",
      "color"
    ],
    "vars": {
      "s5-0": "p0",
      "s1-0": "p1"
    }
  },
  "add-debug-box-with-transform": {
    "args": [
      "enable",
      "bucket",
      "box",
      "trans",
      "color"
    ],
    "vars": {
      "s4-0": "points",
      "s2-0": "corners",
      "s1-0": "point",
      "s0-0": "i"
    }
  },
  "add-debug-x": {
    "args": [
      "enable",
      "bucket",
      "position",
      "color"
    ],
    "vars": {
      "s3-0": "p0",
      "s2-0": "p1"
    }
  },
  "add-debug-cross": {
    "args": [
      "enable",
      "bucket",
      "position",
      "radius"
    ],
    "vars": {
      "s4-0": "p0",
      "s3-0": "p1"
    }
  },
  "add-debug-sphere-with-transform": {
    "args": [
      "enable",
      "bucket",
      "position",
      "radius",
      "trans",
      "color"
    ],
    "vars": {
      "a2-1": "position-transformed"
    }
  },
  "add-debug-sphere": {
    "args": [
      "enable",
      "bucket",
      "position",
      "radius",
      "color"
    ]
  },
  "add-debug-text-sphere": {
    "args": [
      "enable",
      "bucket",
      "position",
      "radius",
      "text",
      "color"
    ]
  },
  "add-debug-text-3d": {
    "args": [
      "enable",
      "bucket",
      "text",
      "position",
      "color",
      "screen-offset"
    ]
  },
  "add-debug-spheres": {
    "args": [
      "enable",
      "bucket",
      "origins",
      "count",
      "color"
    ],
    "vars": {
      "s3-0": "i",
      "s4-0": "origin"
    }
  },
  "add-debug-line-sphere": {
    "args": [
      "enable",
      "bucket",
      "position",
      "forward",
      "arg4",
      "color"
    ],
    "vars": {
      "sv-16": "var-bucket",
      "sv-24": "var-position",
      "sv-28": "var-forward",
      "sv-32": "var-arg4",
      "sv-36": "var-color",
      "gp-0": "mat-forward",
      "s5-0": "mat-down",
      "sv-112": "mat",
      "sv-116": "forward-length",
      "s0-0": "i"
    }
  },
  "add-debug-circle": {
    "args": [
      "enable",
      "bucket",
      "position",
      "radius",
      "color",
      "orientation"
    ],
    "vars": {
      "s1-0": "line-start",
      "s0-0": "line-end",
      "sv-48": "i",
      "f30-0": "angle"
    }
  },
  "add-debug-vector": {
    "args": [
      "enable",
      "bucket",
      "position",
      "direction",
      "length",
      "color"
    ],
    "vars": {
      "v1-2": "line-end"
    }
  },
  "add-debug-matrix": {
    "args": [
      "enable",
      "bucket",
      "mat",
      "line-length"
    ]
  },
  "add-debug-rot-matrix": {
    "args": [
      "enable",
      "bucket",
      "mat",
      "position"
    ]
  },
  "add-debug-quaternion": {
    "args": [
      "enable",
      "bucket",
      "position",
      "quat"
    ],
    "vars": {
      "a2-1": "mat"
    }
  },
  "add-debug-cspace": {
    "args": [
      "enable",
      "bucket",
      "csp"
    ]
  },
  "add-debug-yrot-vector": {
    "args": [
      "enable",
      "bucket",
      "position",
      "angle",
      "line-length",
      "color"
    ],
    "vars": {
      "sv-32": "var-angle",
      "s0-0": "var-line-length",
      "s3-0": "var-color",
      "s1-0": "line-start"
    }
  },
  "add-debug-arc": {
    "args": [
      "enable",
      "bucket",
      "position",
      "start-angle",
      "end-angle",
      "radius",
      "color",
      "orientation"
    ],
    "vars": {
      "f30-0": "angle",
      "sv-80": "i",
      "sv-48": "line-start",
      "sv-64": "line-end"
    }
  },
  "add-debug-curve": {
    "args": [
      "enable",
      "bucket",
      "cverts",
      "num-cverts",
      "knots",
      "num-knots",
      "color"
    ],
    "vars": {
      "sv-80": "i",
      "s0-0": "p0",
      "sv-48": "p1",
      "sv-64": "iterations"
    }
  },
  "add-debug-curve2": {
    "args": [
      "enable",
      "bucket",
      "curve",
      "color",
      "arg4"
    ]
  },
  "add-debug-points": {
    "args": [
      "enable",
      "bucket",
      "points",
      "num-points",
      "color",
      "y-override",
      "highlight"
    ],
    "vars": {
      "s0-0": "i",
      "sv-96": "position"
    }
  },
  "debug-percent-bar": {
    "args": [
      "enable",
      "bucket",
      "x",
      "y",
      "percentage",
      "color",
      "width",
      "height"
    ],
    "vars": {
      "s0-0": "buf",
      "s5-0": "tag-start",
      "a3-3": "tag-end",
      "v1-9": [
        "pkt",
        "dma-packet"
      ]
    }
  },
  "debug-pad-display": {
    "args": [
      "pad"
    ],
    "vars": {
      "gp-0": "stick-history",
      "v1-0": "i",
      "s5-1": "j",
      "s3-0": "buf",
      "s4-0": "tag-start",
      "a3-1": "tag-end",
      "v1-16": [
        "pkt",
        "dma-packet"
      ]
    }
  },
  "add-debug-light": {
    "args": [
      "enable",
      "bucket",
      "light",
      "position",
      "text"
    ],
    "vars": {
      "s1-1": "color-rgba",
      "s2-0": "sphere-pos"
    }
  },
  "add-debug-lights": {
    "args": [
      "enable",
      "bucket",
      "lights",
      "position"
    ]
  },
  "drawable-frag-count": {
    "args": [
      "drbl"
    ],
    "vars": {
      "gp-0": "count",
      "s4-0": "i"
    }
  },
  "history-init": {
    "args": [
      "history",
      "num-points"
    ]
  },
  "history-draw-and-update": {
    "args": [
      "history",
      "draw",
      "pos"
    ],
    "vars": {
      "s5-1": "i"
    }
  },
  "dma-timeout-cam": {
    "vars": {
      "a0-0": "pos",
      "a1-0": "rot"
    }
  },
  "display-file-info": {
    "vars": {
      "gp-0": "i",
      "v1-7": "level",
      "s5-0": "bsp"
    }
  },
  "add-debug-cursor": {
    "args": [
      "enable",
      "bucket",
      "x",
      "y",
      "arg4"
    ],
    "vars": {
      "s4-0": "buf",
      "s5-0": "tag-start",
      "a3-2": "tag-end",
      "v1-9": [
        "pkt",
        "dma-packet"
      ]
    }
  },
  "add-boundary-shader": {
    "args": [
      "tex-id",
      "buf"
    ],
    "vars": {
      "a1-1": "tex",
      "a0-1": [
        "giftag",
        "gs-gif-tag"
      ],
      "s5-0": [
        "shader",
        "adgif-shader"
      ]
    }
  },
  "make-debug-sphere-table": {
    "args": [
      "points",
      "h-lines",
      "v-lines"
    ],
    "vars": {
      "s1-0": "v-line",
      "sv-112": "h-line",
      "s5-0": "num-points",
      "f30-0": "scale",
      "s2-0": "offset",
      "s0-0": "current",
      "sv-80": "next-hz",
      "sv-96": "next-vt"
    }
  },
  "add-debug-sphere-from-table": {
    "args": [
      "bucket",
      "position",
      "radius",
      "color",
      "table-idx"
    ],
    "vars": {
      "sv-32": "sphere-points",
      "s0-0": [
        "points",
        "(inline-array vector)"
      ],
      "s2-1": "point-1",
      "s1-1": "point-2",
      "sv-36": "point-3"
    }
  },
  "shrub-num-tris": {
    "args": "shrub"
  },
  "shrub-make-perspective-matrix": {
    "args": [
      "out",
      "camera-temp"
    ]
  },
  "shrub-init-view-data": {
    "args": "view-data"
  },
  "shrub-upload-view-data": {
    "args": "dma-buff",
    "vars": {
      "v1-0": "buf",
      "a0-1": [
        "pkt",
        "dma-packet"
      ],
      "s5-0": "qwc"
    }
  },
  "shrub-do-init-frame": {
    "args": "dma-buff",
    "vars": {
      "a0-3": [
        "pkt1",
        "dma-packet"
      ],
      "a0-5": [
        "pkt2",
        "dma-packet"
      ]
    }
  },
  "shrub-init-frame": {
    "args": [
      "dma-buff",
      "test"
    ],
    "vars": {
      "a0-2": [
        "pkt",
        "dma-packet"
      ],
      "a0-4": [
        "giftag",
        "gs-gif-tag"
      ]
    }
  },
  "shrub-upload-model": {
    "args": [
      "shrub",
      "dma-buff",
      "arg2"
    ],
    "vars": {
      "a3-0": [
        "a3-0",
        "dma-packet"
      ],
      "a0-9": [
        "a0-9",
        "dma-packet"
      ],
      "a0-11": [
        "a0-11",
        "dma-packet"
      ]
    }
  },
  "draw-drawable-tree-instance-shrub": {
    "args": [
      "tree",
      "level"
    ],
    "vars": {
      "v1-24": "dma-buff",
      "v1-16": "proto-array",
      "s5-0": "proto-array-len",
      "s4-0": "proto-array-data",
      "a2-3": "proto",
      "a1-5": "i",
      "gp-0": "dma-start"
    }
  },
  "draw-prototype-inline-array-shrub": {
    "args": [
      "proto-array-len",
      "proto-array"
    ],
    "vars": {
      "v1-0": [
        "v1-0",
        "prototype-bucket-shrub"
      ],
      "a2-6": "dma-ptr",
      "a0-14": [
        "a0-14",
        "shrub-near-packet"
      ]
    }
  },
  "(method 10 cam-setting-data)": {
    "vars": {
      "v1-5": [
        "v1-5",
        "handle"
      ],
      "a0-6": [
        "a0-6",
        "handle"
      ],
      "v1-106": [
        "v1-106",
        "handle"
      ],
      "a0-118": [
        "a0-118",
        "handle"
      ],
      "a0-122": [
        "a0-122",
        "handle"
      ],
      "v1-112": [
        "v1-112",
        "handle"
      ]
    }
  },
  "(method 17 setting-control)": {
    "vars": {
      "v1-84": [
        "v1-84",
        "task-mask"
      ]
    }
  },
  "(method 18 setting-control)": {
    "vars": {
      "a0-147": [
        "a0-147",
        "process-focusable"
      ]
    }
  },
  "glst-insert-before": {
    "args": [
      "list",
      "curr",
      "new"
    ]
  },
  "glst-insert-after": {
    "args": [
      "list",
      "curr",
      "new"
    ]
  },
  "matrix-local->world": {
    "args": [
      "smooth?"
    ]
  },
  "emerc-vu1-init-buffer": {
    "args": [
      "dma-bucket",
      "test"
    ],
    "vars": {
      "gp-0": "bucket",
      "s4-0": "dma-buf"
    }
  },
  "display-sync": {
    "arg0": [
      "disp"
    ],
    "vars": {
      "s4-0": "just-rendered-frame",
      "a1-1": "current-time",
      "s5-0": "just-rendered-frame-start-time",
      "a0-3": "prev-vblank-time-1",
      "v1-6": "prev-vblank-time-2",
      "f28-0": "ticks-per-frame-f",
      "f1-0": "frame-duration",
      "f0-2": "frame-time-ratio",
      "f26-0": "vysnc-progress",
      "f30-0": "last-dog",
      "f30-1": "next-dog",
      "s4-1": "frame-to-render",
      "v1-48": "time-after-vsync",
      "s5-1": "next-dma-buf"
    }
  },
  "merc-vu1-add-vu-function": {
    "args": [
      "dma",
      "func",
      "flush-mode"
    ],
    "vars": {
      "v1-0": "func-data",
      "a3-0": "qwc",
      "a1-1": "dst",
      "t0-1": "qwc-this-time"
    }
  },
  "merc-vu1-init-buffer": {
    "args": [
      "dma-bucket"
    ],
    "vars": {
      "gp-0": "bucket",
      "s4-0": "dma-buf"
    }
  },
  "(method 9 merc-effect)": {
    "vars": {
      "v1-0": "data",
      "v1-1": "tex",
      "a0-8": "seg",
      "s3-0": "frag-idx",
      "s2-0": "ctrl-size",
      "s1-0": "geo-size",
      "s4-0": [
        "geo",
        "merc-fragment"
      ],
      "s5-0": [
        "ctrl",
        "merc-fragment-control"
      ]
    }
  },
  "add-nav-sphere": {
    "args": [
      "nav",
      "sphere",
      "max-spheres"
    ]
  },
  "texture-bpp": {
    "args": [
      "tex-fmt"
    ]
  },
  "texture-qwc": {
    "args": [
      "width",
      "height",
      "tex-fmt"
    ]
  },
  "physical-address": {
    "args": [
      "ptr"
    ]
  },
  "dma-buffer-add-ref-texture": {
    "args": [
      "dma-buf",
      "tex-data-ptr",
      "width",
      "height",
      "tex-fmt"
    ],
    "vars": {
      "s5-0": "padr",
      "v1-0": "qwc-remaining",
      "a0-4": "qwc-transfer",
      "a1-3": "eop"
    }
  },
  "gs-find-block": {
    "args": [
      "bx",
      "by",
      "fmt"
    ]
  },
  "(method 18 texture-pool)": {
    "args": [
      "obj",
      "tpage-id"
    ]
  },
  "(method 10 texture-page)": {
    "args": [
      "obj",
      "num-segments",
      "upload-offset"
    ],
    "vars": {
      "v1-0": "offset",
      "a2-1": "i"
    }
  },
  "(method 16 texture-pool)": {
    "args": [
      "obj",
      "seg",
      "num-words"
    ]
  },
  "(method 9 texture-page)": {
    "args": [
      "obj",
      "heap"
    ]
  },
  "texture-page-default-allocate": {
    "args": [
      "pool",
      "tpage",
      "heap",
      "tpage-id"
    ],
    "vars": {
      "s3-0": "seg",
      "a1-2": "vram-loc",
      "v1-12": "tex-idx",
      "a0-7": "tex",
      "a1-6": "mask-idx",
      "a2-2": "mask-word"
    }
  },
  "texture-page-common-allocate": {
    "args": [
      "pool",
      "tpage",
      "heap",
      "tpage-id"
    ],
    "vars": {
      "s5-0": "vram-loc",
      "s4-0": "seg"
    }
  },
  "texture-page-font-allocate": {
    "args": [
      "pool",
      "tpage",
      "heap",
      "tpage-id"
    ],
    "vars": {
      "v1-4": "tex-idx",
      "a0-5": "tex",
      "a1-5": "mask-idx",
      "a2-2": "mask-word"
    }
  },
  "(method 22 texture-pool)": {
    "vars": {
      "s5-0": "vram-loc",
      "gp-0": "level-idx",
      "v1-3": "lev",
      "s4-0": "tpage",
      "s3-0": "seg"
    }
  },
  "(method 23 texture-pool)": {
    "vars": {
      "s5-0": "vram-loc",
      "gp-0": "level-idx",
      "v1-3": "lev",
      "s4-0": "tpage",
      "s3-0": "seg"
    }
  },
  "(method 24 texture-pool)": {
    "vars": {
      "gp-0": "vram-loc",
      "s5-0": "level-idx",
      "v1-3": "lev",
      "s4-0": "tpage",
      "s3-0": "old-dest-base",
      "s2-0": "new-dest-base",
      "v1-15": "new-tbp",
      "a0-11": "texture-idx",
      "a1-12": "adgif-iter"
    }
  },
  "texture-page-common-boot-allocate": {
    "args": [
      "pool",
      "tpage",
      "heap",
      "tpage-id"
    ],
    "vars": {
      "s2-0": "common-page-slot-id"
    }
  },
  "upload-vram-data": {
    "args": [
      "buf",
      "dest",
      "data",
      "height",
      "width"
    ],
    "vars": {
      "a3-2": "height-this-time"
    }
  },
  "upload-vram-pages": {
    "args": [
      "pool",
      "dest-seg",
      "tpage",
      "mode",
      "bucket"
    ],
    "vars": {
      "gp-0": "num-chunks",
      "s3-0": "dma-buf",
      "sv-16": "data-ptr",
      "sv-20": "vram-ptr",
      "sv-24": "tpage-num-chunks",
      "sv-32": "chunks-pending",
      "sv-40": "first-chunk",
      "sv-48": "tpage-id"
    }
  },
  "update-vram-pages": {
    "args": [
      "pool",
      "dest-seg",
      "tpage",
      "mode",
      "bucket"
    ],
    "vars": {
      "t1-0": "vram-ptr",
      "t2-0": "tpage-num-chunks",
      "v1-2": "chunks-pending",
      "t0-1": "tpage-id",
      "a1-4": "adjusted-num-chunks",
      "a2-3": "chunk-idx",
      "a3-8": "chunk-ptr"
    }
  },
  "upload-vram-pages-pris": {
    "args": [
      "pool",
      "dest-seg",
      "tpage",
      "bucket"
    ],
    "vars": {
      "gp-0": "total-chunks-uploaded",
      "s3-0": "dma-buf",
      "sv-16": "data-ptr",
      "sv-20": "vram-ptr",
      "sv-24": "tpage-num-chunks",
      "sv-32": "chunks-pending",
      "sv-40": "first-chunk",
      "sv-48": "tpage-id",
      "s0-0": "chunk-idx",
      "v1-17": "chunk-dest",
      "a1-1": "mask-work",
      "sv-52": "should-upload"
    }
  },
  "texture-page-level-allocate": {
    "args": [
      "pool",
      "tpage",
      "heap",
      "tpage-id"
    ],
    "vars": {
      "s2-0": "common-page-slot-id"
    }
  },
  "texture-page-size-check": {
    "args": [
      "pool",
      "lev",
      "silent"
    ]
  },
  "(method 13 texture-pool)": {
    "args": [
      "pool",
      "lev",
      "num-tpage-ids",
      "tpage-ids"
    ],
    "vars": {
      "s2-0": "lev-tex-ids",
      "a0-3": "tpage-id",
      "s1-0": "loaded-tpage-idx",
      "v1-9": "logged-in-tpage-id"
    }
  },
  "(method 14 texture-pool)": {
    "args": [
      "pool",
      "lev",
      "cat",
      "bucket"
    ],
    "vars": {
      "a2-1": "tpage"
    }
  },
  "upload-textures": {
    "vars": {
      "v1-6": "lev-idx",
      "a0-7": "lev",
      "s5-0": "num-tpage",
      "v1-11": "tpage-info",
      "a1-9": "src-level"
    }
  },
  "texture-relocate": {
    "args": [
      "dma-buff",
      "tex",
      "dest-loc",
      "dest-fmt",
      "clut-dst"
    ]
  },
  "(method 11 texture-page)": {
    "args": [
      "obj",
      "new-dest",
      "segs"
    ],
    "vars": {
      "v1-0": "new-tbp",
      "a3-4": "old-tbp",
      "t0-1": "tex-idx",
      "t1-6": "tex",
      "t2-0": "num-mips",
      "t3-4": "mip-idx"
    }
  },
  "(method 7 texture-page)": {
    "args": [
      "obj",
      "loading-heap",
      "name"
    ],
    "vars": {
      "v1-2": "loading-level",
      "a3-0": "tpage-id",
      "s4-0": "dir-entry"
    }
  },
  "texture-page-login": {
    "args": [
      "tex-id",
      "alloc-func",
      "heap"
    ],
    "vars": {
      "s5-0": "dir-entry",
      "s4-0": "old-alloc-func",
      "s3-0": "name",
      "s2-0": "loaded-tpage"
    }
  },
  "(method 9 texture-page-dir)": {
    "args": [
      "obj",
      "heap"
    ],
    "vars": {
      "v1-0": "mem-start",
      "a1-1": "mem-end",
      "a2-0": "entry-idx",
      "t1-0": "entry",
      "t0-0": "tex-page",
      "a3-4": "link-arr",
      "t0-3": "tex-count",
      "t1-3": "tex-idx",
      "t2-2": "link-slot",
      "t3-2": [
        "shader",
        "adgif-shader"
      ],
      "t4-1": "dist-past-end"
    }
  },
  "(method 9 border-plane)": {
    "vars": {
      "s5-0": "plane-color"
    }
  },
  "(method 10 border-plane)": {
    "vars": {
      "arg0": "pt"
    }
  },
  "(method 12 game-info)": {
    "vars": {
      "s5-0": "subtasks",
      "s4-0": "i"
    }
  },
  "(method 13 game-info)": {
    "vars": {
      "v1-2": "subtask"
    }
  },
  "(method 19 game-info)": {
    "vars": {
      "gp-0": "dfault"
    }
  },
  "(method 20 game-info)": {
    "vars": {
      "s3-0": "cont",
      "s4-0": "continues"
    }
  },
  "(method 30 game-info)": {
    "vars": {
      "s5-0": "story-total",
      "s4-0": "story-complete",
      "f30-0": "percent",
      "s3-0": "story-min",
      "s2-0": "story-max",
      "s5-1": "bbush-min",
      "s4-1": "bbush-max"
    }
  },
  "(method 10 game-info)": {
    "vars": {
      "s5-1": "task",
      "f30-0": "ammo-max",
      "s4-1": "ammo-kind"
    }
  },
  "(method 11 fact-info-target)": {
    "vars": {
      "s3-10": "ammo-kind"
    }
  },
  "(method 14 game-info)": {
    "vars": {
      "v1-0": "game-perms",
      "a0-1": "i"
    }
  },
  "(method 16 game-info)": {
    "vars": {
      "s5-0": "game-perms",
      "s4-0": "level-entities",
      "s2-0": "entity-perm",
      "s3-0": "i",
      "v1-10": "actor-perm"
    }
  },
  "(method 17 game-info)": {
    "vars": {
      "s5-0": "level-entities",
      "s4-0": "i",
      "s3-0": "entity-perm",
      "v1-7": "actor-perm"
    }
  },
  "bug-report-display": {
    "vars": {
      "s5-0": "conts"
    }
  },
  "print-continues": {
    "vars": {
      "s5-0": "conts",
      "gp-0": "levels",
      "v1-2": "cont"
    }
  },
  "(method 18 game-info)": {
    "vars": {
      "v1-7": "game-subtasks",
      "a0-6": "i",
      "a1-8": "subtasks",
      "s5-1": "game-perms"
    }
  },
  "(method 25 game-info)": {
    "vars": {
      "gp-0": "game-subtasks",
      "s5-0": "i",
      "s4-0": "subtask",
      "v1-11": "cur-lev",
      "v1-17": "suck-death-count",
      "f0-2": "suck-death-stage"
    }
  },
  "(method 21 game-info)": {
    "vars": {
      "s3-3": "dfault"
    }
  },
  "update-task-masks": {
    "vars": {
      "s5-1": "borrow-eval",
      "s4-1": "game-nodes",
      "s3-0": "i",
      "s2-0": "node",
      "s1-0": "node-open?",
      "s1-1": "node-ev-i",
      "v1-66": "node-open-ev",
      "s5-2": "lev-i",
      "a0-30": "lev"
    }
  },
  "(method 22 level)": {
    "vars": {
      "v1-7": "name",
      "a0-2": "game-subtasks",
      "a1-1": "i",
      "a2-3": "subtask"
    }
  },
  "task-node-by-name": {
    "vars": {
      "s5-0": "game-nodes",
      "s4-0": "i",
      "s3-0": "node"
    }
  },
  "task-resolution-close!": {
    "vars": {
      "v1-1": "game-nodes",
      "a1-0": "i",
      "a2-3": "node"
    }
  },
  "task-close!": {
    "vars": {
      "s5-0": "game-nodes",
      "s4-0": "i",
      "s3-0": "node"
    }
  },
  "task-closed?": {
    "vars": {
      "s5-0": "game-nodes",
      "s4-0": "i",
      "s3-0": "node"
    }
  },
  "open-task-nodes": {
    "vars": {
      "v1-1": "game-nodes",
      "a1-0": "i",
      "a2-3": "node"
    }
  },
  "(method 9 game-task-node-info)": {
    "vars": {
      "s4-0": "task-node-close-func",
      "s2-0": "p-node-count",
      "s0-0": "p-i",
      "s5-1": "game-nodes",
      "s4-1": "i",
      "s3-1": "node"
    }
  },
  "task-node-closed?": {
    "vars": {
      "v1-2": "node"
    }
  },
  "(method 10 game-task-node-info)": {
    "vars": {
      "s5-0": "game-nodes",
      "s4-0": "i",
      "a0-4": "node",
      "v1-20": "ii"
    }
  },
  "task-node-open?": {
    "vars": {
      "v1-1": "game-nodes"
    }
  },
  "(method 11 game-task-node-info)": {
    "vars": {
      "a1-0": "game-nodes",
      "a2-2": "pi",
      "v1-1": "node-info"
    }
  },
  "task-node-open!": {
    "vars": {
      "gp-0": "game-node",
      "s5-0": "p-i"
    }
  },
  "task-node-reset": {
    "vars": {
      "s5-0": "game-nodes",
      "s4-0": "i",
      "s3-0": "node"
    }
  },
  "(method 9 game-task-control)": {
    "vars": {
      "s2-0": "game-nodes",
      "s3-0": "i",
      "s1-0": "node"
    }
  },
  "(method 15 mysql-nav-graph)": {
    "args": [
      "obj",
      "edge-id",
      "node-id"
    ]
  },
  "(method 16 mysql-nav-graph)": {
    "args": [
      "obj",
      "edge-id",
      "node-id"
    ]
  },
  "(method 11 mysql-nav-graph)": {
    "args": [
      "obj",
      "node-id"
    ]
  },
  "(method 12 mysql-nav-graph)": {
    "args": [
      "obj",
      "edge-id"
    ]
  },
  "(method 19 mysql-nav-graph)": {
    "vars": {
      "s4-0": [
        "s4-0",
        "mysql-nav-node"
      ],
      "a0-10": [
        "a0-10",
        "mysql-nav-edge"
      ]
    }
  },
  "(method 10 mysql-nav-graph)": {
    "vars": {
      "a0-3": [
        "a0-3",
        "mysql-nav-node"
      ],
      "a0-7": [
        "a0-7",
        "mysql-nav-edge"
      ],
      "a0-13": [
        "a0-13",
        "mysql-nav-visnode"
      ]
    }
  },
  "(method 9 mysql-nav-graph)": {
    "vars": {
      "s0-1": [
        "nav-node",
        "mysql-nav-node"
      ],
      "s1-2": [
        "nav-edge",
        "mysql-nav-edge"
      ],
      "s1-4": [
        "nav-visnode",
        "mysql-nav-visnode"
      ]
    }
  },
  "(method 18 level)": {
    "vars": {
      "s5-0": "mem-mode",
      "v1-5": "slot-in-borrow-from-lev",
      "a0-4": "borrow-from-lev-idx",
      "a1-3": "maybe-borrow-from-lev",
      "a2-5": "check-slot-idx",
      "a2-7": "found-borrow",
      "a1-4": "borrow-from-lev",
      "s2-0": "memory-unused?",
      "v1-17": "bits-to-use",
      "s4-0": "heap-size",
      "s3-0": "offset-in-level-heap"
    }
  },
  "level-update-after-load": {
    "args": [
      "lev",
      "lstate"
    ],
    "vars": {
      "s3-0": "drawable-trees",
      "s5-0": "start-time",
      "v1-5": "current-time",
      "s1-0": "login-state-pos",
      "s2-0": "current-tree",
      "s1-1": "tree-array-idx",
      "v1-40": "art-group-array-idx",
      "s2-1": "current-ag",
      "s0-0": "current-array",
      "s2-3": "proto-array",
      "s0-1": "protos",
      "sv-32": "proto",
      "sv-48": "geom-idx",
      "a0-56": "geom",
      "s1-2": "proto2-idx",
      "v1-134": "proto2",
      "s0-2": "envmap-shader",
      "v0-7": "envmap-tex",
      "v1-155": "lev-bsp",
      "f0-6": "close-dist",
      "f1-3": "far-dist",
      "v1-122": "borrower-idx",
      "a0-104": "borrower-heap",
      "v1-225": "end-time"
    }
  },
  "(method 10 load-state)": {
    "vars": {
      "v1-0": "discarded-level",
      "s5-0": "most-recent-load-order",
      "s4-0": "unload-attempt",
      "a0-2": "unload-idx",
      "a1-0": "unload-candidate-idx",
      "a2-3": "unload-candidate-lev",
      "a3-5": "still-wanted",
      "s3-0": "lev-to-unload",
      "a0-10": "all-levels-inactive",
      "s5-1": "no-levels-at-all",
      "v1-8": "desired-levels",
      "a0-17": "want-lev-idx",
      "s4-1": "want-lev-idx-to-load",
      "s3-1": "new-lev",
      "s5-2": "want-lev-i",
      "s4-2": "lev-i",
      "s3-2": "lev",
      "v1-122": "lev-for-vis",
      "a0-53": "num-vis-levs"
    }
  },
  "bsp-camera-asm": {
    "vars": {
      "a3-0": "cam-pos-i1",
      "a3-1": "cam-pos-32",
      "a3-2": "cam-pos-16",
      "a3-3": "cam-pos-8",
      "a3-4": "cam-pos-8m",
      "v1-0": "nodes",
      "a2-0": "nidx",
      "t1-1": "node",
      "t3-0": "front-min",
      "t6-0": "front-min-compare",
      "t0-2": "front-max",
      "t4-0": "front-max-compare",
      "t2-0": "back-min",
      "t7-0": "back-min-compare",
      "t0-3": "back-max",
      "t5-0": "back-max-compare",
      "t0-4": "front-idx",
      "t6-1": "not-f-min",
      "t7-1": "not-b-min",
      "t3-1": "f-flag",
      "t4-2": "f-in-box",
      "t5-2": "b-in-box",
      "t2-1": "b-flag",
      "t1-2": "back-idx"
    }
  },
  "restart-mission": {
    "vars": {
      "a0-2": [
        "task-mgr",
        "process"
      ],
      "s4-0": [
        "s4-0",
        "connection"
      ],
      "v1-1": [
        "v1-1",
        "connection"
      ],
      "s5-1": "cur-lev",
      "s4-1": "game-nodes",
      "s3-0": "i",
      "s2-0": "node",
      "gp-0": "restart?",
      "s5-0": "mgr-status"
    }
  },
  "(method 0 drawable-group)": {
    "args": [
      "allocation",
      "type-to-make",
      "length"
    ],
    "vars": {
      "v0-0": "new-obj"
    }
  },
  "(method 2 drawable-group)": {
    "vars": {
      "s5-0": "idx"
    }
  },
  "(method 8 drawable-group)": {
    "vars": {
      "v1-6": "obj-size",
      "s3-0": "idx"
    }
  },
  "(method 9 drawable-group)": {
    "vars": {
      "s5-0": "idx"
    }
  },
  "(method 10 drawable-group)": {
    "vars": {
      "s3-0": "idx"
    }
  },
  "(method 13 drawable-group)": {
    "vars": {
      "s5-0": "idx"
    }
  },
  "(method 14 drawable-group)": {
    "vars": {
      "s3-0": "idx"
    }
  },
  "(method 15 drawable-group)": {
    "vars": {
      "s4-0": "idx"
    }
  },
  "(method 14 drawable-tree-array)": {
    "vars": {
      "s3-0": "idx"
    }
  },
  "(method 13 drawable-tree-array)": {
    "vars": {
      "s5-0": "idx"
    }
  },
  "(method 10 drawable-tree-array)": {
    "vars": {
      "s3-0": "idx"
    }
  },
  "(method 10 path-control)": {
    "args": [
      "obj",
      "ret",
      "idx",
      "search-type"
    ],
    "vars": {
      "a1-1": "num-vertices",
      "f0-3": "vert-idx"
    }
  },
  "(method 14 path-control)": {
    "args": [
      "obj",
      "ret",
      "percent",
      "search-type"
    ]
  },
  "(method 26 path-control)": {
    "args": [
      "obj",
      "ret",
      "idx",
      "mag"
    ],
    "vars": {
      "v1-0": "num-vertices",
      "f0-3": "vert-idx",
      "f0-4": "capped-idx"
    }
  },
  "(method 13 curve-control)": {
    "args": [
      "obj",
      "ret",
      "idx"
    ]
  },
  "(method 16 curve-control)": {
    "args": [
      "obj",
      "ret",
      "percent"
    ]
  },
  "(method 15 curve-control)": {
    "args": [
      "obj",
      "ret",
      "idx",
      "mag"
    ]
  },
  "(method 12 path-control)": {
    "args": [
      "obj",
      "ret",
      "idx",
      "mag"
    ]
  },
  "(method 15 path-control)": {
    "args": [
      "obj",
      "ret",
      "percent",
      "mag"
    ]
  },
  "(method 13 path-control)": {
    "args": [
      "obj",
      "ret",
      "idx"
    ]
  },
  "(method 12 curve-control)": {
    "args": [
      "obj",
      "ret",
      "percent",
      "mag"
    ]
  },
  "(method 16 path-control)": {
    "args": [
      "obj",
      "ret",
      "percent",
      "mag"
    ]
  },
  "(method 22 path-control)": {
    "args": [
      "obj",
      "point"
    ],
    "vars": {
      "f30-0": "furthest-dist",
      "s3-0": "given-point",
      "s2-0": "closest-point",
      "f0-5": "dist-to-point",
      "s4-0": "next-point",
      "s5-0": "curr-point",
      "s1-0": "idx",
      "f28-0": "vert-idx"
    }
  },
  "(method 23 path-control)": {
    "args": [
      "obj",
      "point"
    ]
  },
  "(method 11 memory-usage-block)": {
    "args": [
      "obj",
      "level",
      "fmt-dest"
    ]
  },
  "(method 14 level)": {
    "args": [
      "obj",
      "force?"
    ]
  },
  "mem-size": {
    "args": [
      "data",
      "inspect-usage?",
      "arg2"
    ],
    "vars": {
      "gp-0": "block"
    }
  },
  "(method 9 memory-usage-block)": {
    "vars": {
      "v1-0": "idx"
    }
  },
  "(method 10 memory-usage-block)": {
    "vars": {
      "v0-0": "sum",
      "v1-0": "idx"
    }
  },
  "set-graphics-mode": {
    "vars": {
      "v1-0": "settings",
      "s4-0": "display",
      "s5-0": "video-settings",
      "gp-0": "gs-bank"
    }
  },
  "set-progressive-scan": {
    "args": [
      "val"
    ]
  },
  "set-aspect-ratio": {
    "args": [
      "aspect"
    ]
  },
  "set-video-mode": {
    "args": [
      "tv-format"
    ]
  },
  "(method 41 nav-graph)": {
    "args": [
      "obj",
      "idx"
    ]
  },
  "(method 18 nav-node)": {
    "args": [
      "obj",
      "ret"
    ]
  },
  "(method 10 align-control)": {
    "args": [
      "obj",
      "options",
      "x",
      "y",
      "z"
    ],
    "vars": {
      "a0-1": "process",
      "t9-0": "method-call",
      "v1-4": "transform",
      "t1-0": "data"
    }
  },
  "(method 26 trsqv)": {
    "args": [
      "obj",
      "unkBitfield",
      "limit"
    ],
    "vars": {
      "a0-1": "transv"
    }
  },
  "(method 19 nav-node)": {
    "args": [
      "obj",
      "ret"
    ],
    "vars": {
      "f0-1": "angle",
      "s5-0": "sin-cos-result"
    }
  },
  "service-cpads": {
    "vars": {
      "s3-0": "buzz-i",
      "gp-0": "pads",
      "s5-0": "i",
      "s4-0": "pad",
      "s3-1": [
        "buttons-pushed",
        "pad-buttons"
      ]
    }
  },
  "(method 16 level)": {
    "args": [
      "obj",
      "vis-info",
      "unused",
      "in-bsp-vis-string"
    ],
    "vars": {
      "a0-1": "cam-leaf-idx",
      "v1-1": "curr-vis-string-offset",
      "s3-0": "desired-vis-string-offset",
      "s3-1": "vis-buf",
      "s2-0": "lower-flag-bits",
      "s1-0": "spad-start",
      "s0-0": "spad-end",
      "s4-1": "list-len",
      "v1-30": "qwc",
      "v1-33": "comp-mode",
      "v1-35": "qwc2",
      "sv-16": "extra-vis-length",
      "sv-32": "extra-vis-dest",
      "v1-45": "extra-vis-in",
      "a0-25": "extra-vis-idx",
      "a1-9": "vis-byte",
      "s2-1": "vis-ptr",
      "s1-1": "all-vis-ptr",
      "v1-51": "vis-error",
      "v1-55": "unpacked-vis-ptr",
      "a0-42": "final-vis-ptr",
      "a1-22": "all-vis",
      "a2-11": "vis-qwc"
    }
  },
  "elec-gate-post": {
    "vars": {
      "s5-0": "bolt-idx",
      "sv-96": "curr-bolt",
      "gp-0": "num-points",
      "sv-112": "curr-point"
    }
  },
  "(enter idle elec-gate)": {
    "vars": {
      "v1-0": "bolt-idx",
      "a0-3": "bolt",
      "a0-6": "first-ring",
      "a0-9": "second-ring",
      "a1-1": "mode",
      "a1-2": "mode",
      "a1-3": "mode",
      "a2-2": "mode-diff?",
      "a2-12": "mode-diff?",
      "a2-22": "mode-diff?"
    }
  },
  "(enter active elec-gate)": {
    "vars": {
      "v1-7": "bolt-idx",
      "a0-5": "curr-bolt",
      "a1-3": "mode",
      "a2-3": "mode-diff?",
      "a0-8": "first-ring",
      "a1-4": "mode",
      "a0-11": "second-ring",
      "a1-5": "mode",
      "a2-23": "mode-diff?",
      "a2-13": "mode-diff?",
      "v1-10": "vec-idx",
      "gp-0": "vec-pair"
    }
  },
  "(trans active elec-gate)": {
    "vars": {
      "s5-0": "proc-focus",
      "gp-0": "target",
      "gp-1": "focus-trans",
      "a1-4": "evt",
      "v1-20": "attack",
      "a0-8": "game-info",
      "a2-2": "attack-id",
      "s5-2": "bolt-idx"
    }
  },
  "(trans shutdown elec-gate)": {
    "vars": {
      "s5-0": "bolt-idx",
      "gp-0": "go-idle?",
      "s4-0": "left-bolt-0",
      "v1-9": "left-bolt-1",
      "a0-1": "mode",
      "a1-2": "mode-diff?",
      "v1-12": "left-bolt-first-ring",
      "v1-15": "left-bolt-second-ring",
      "a0-2": "mode",
      "a0-3": "mode",
      "a1-12": "mode-diff?",
      "a1-22": "mode-diff?"
    }
  },
  "(method 27 elec-gate)": {
    "args": [
      "obj",
      "sparticle-lc"
    ]
  },
  "(method 7 elec-gate)": {
    "vars": {
      "v1-0": "bolt-idx",
      "a2-2": "left-bolt"
    },
    "args": [
      "obj",
      "new-addr"
    ]
  },
  "(method 11 elec-gate)": {
    "vars": {
      "s4-0": "bolt-idx",
      "s5-1": "params",
      "s3-0": "left-bolt"
    }
  },
  "(method 29 fort-elec-gate)": {
    "args": [
      "obj",
      "scale"
    ]
  },
  "(event idle blocking-plane)": {
    "vars": {
      "v1-0": "evt-type",
      "v1-3": "prim",
      "gp-0": "proc-child-ptr-0",
      "s5-0": "proc-child-0",
      "gp-1": "proc-child-ptr-1",
      "s5-1": "proc-child-1"
    }
  },
  "(method 21 blocking-plane)": {
    "args": [
      "obj",
      "vec-pair",
      "height"
    ]
  },
  "blocking-plane-init-by-other": {
    "args": [
      "vec-pair",
      "height"
    ]
  },
  "blocking-plane-destroy": {
    "vars": {
      "gp-0": "child-proc-ptr",
      "s5-0": "child-proc"
    }
  },
  "simple-focus-init-by-other": {
    "vars": {
      "gp-0": "root"
    }
  },
  "simple-nav-sphere-event-handler": {
    "args": [
      "proc",
      "arg1",
      "event-type",
      "event"
    ],
    "vars": {
      "f0-0": "radius",
      "a0-7": "collide-shape"
    }
  },
  "plat-trans": {
    "vars": {
      "gp-0": "trans"
    }
  },
  "plat-event": {
    "args": [
      "proc",
      "arg1",
      "event-type",
      "event"
    ],
    "vars": {
      "v1-0": "evt-type"
    }
  },
  "eco-door-event-handler": {
    "args": [
      "proc",
      "arg1",
      "event-type",
      "event"
    ],
    "vars": {
      "v1-0": "evt-type"
    }
  },
  "(code door-opening eco-door)": {
    "vars": {
      "v1-14": "prim"
    }
  },
  "(code door-open eco-door)": {
    "vars": {
      "v1-3": "prim",
      "f30-0": "dist-from-target",
      "f28-0": "dist-from-camera"
    }
  },
  "(code door-closing eco-door)": {
    "vars": {
      "gp-0": "params"
    }
  },
  "(method 25 eco-door)": {
    "vars": {
      "s5-0": "collision-shape",
      "v1-2": "collision-mesh",
      "v1-5": "prim"
    }
  },
  "(method 11 eco-door)": {
    "vars": {
      "f0-0": "door-scale",
      "v1-8": "state-actor"
    }
  },
  "(method 37 basebutton)": {
    "args": [
      "obj",
      "vec",
      "quat"
    ]
  },
  "(event up-idle basebutton)": {
    "vars": {
      "v1-1": "attack"
    }
  },
  "(event going-down basebutton)": {
    "vars": {
      "v1-0": "evt-type"
    }
  },
  "(code going-down basebutton)": {
    "vars": {
      "gp-0": "activation-script"
    }
  },
  "(event down-idle basebutton)": {
    "vars": {
      "v1-0": "evt-type"
    }
  },
  "(method 38 basebutton)": {
    "args": [
      "obj",
      "pressed?"
    ]
  },
  "(method 33 basebutton)": {
    "vars": {
      "s5-1": "channel-0",
      "s5-2": "channel-1"
    }
  },
  "(method 34 basebutton)": {
    "vars": {
      "s5-0": "collision-shape",
      "s4-0": "collision-mesh",
      "v1-12": "prim"
    }
  },
  "basebutton-init-by-other": {
    "args": [
      "process-actor",
      "vec",
      "quat",
      "notify-actor",
      "pressed?",
      "timeout"
    ]
  },
  "(method 36 basebutton)": {
    "args": [
      "obj",
      "event-type"
    ],
    "vars": {
      "a1-1": "event",
      "a1-2": "event",
      "s4-0": "actor-group-idx",
      "s3-0": "actor-group",
      "s2-0": "actor-idx",
      "v1-10": "actor",
      "t9-1": "func",
      "t9-0": "func",
      "v1-2": "actor"
    }
  },
  "(method 31 plat)": {
    "vars": {
      "s5-0": "collision-shape",
      "s4-0": "collision-mesh",
      "v1-11": "prim"
    }
  },
  "(method 11 plat)": {
    "vars": {
      "a1-4": "params"
    },
    "args": [
      "obj",
      "entity"
    ]
  },
  "(event idle drop-plat)": {
    "vars": {
      "a0-5": "proc-focus",
      "s5-0": "proc-temp",
      "a0-13": "proc-focus"
    }
  },
  "(event idle bouncer)": {
    "vars": {
      "v1-0": "evt-type"
    }
  },
  "(method 24 bouncer)": {
    "vars": {
      "s5-0": "collision-shape",
      "v1-2": "collision-mesh",
      "v1-5": "prim"
    }
  },
  "(method 7 conveyor)": {
    "args": [
      "obj",
      "new-addr"
    ]
  },
  "(method 24 conveyor)": {
    "vars": {
      "v1-4": "scale-factor",
      "a0-1": "entity",
      "sv-16": "tag"
    }
  },
  "(method 25 conveyor)": {
    "vars": {
      "v0-1": "sound",
      "v1-1": "actor-options"
    }
  },
  "(method 26 conveyor)": {
    "vars": {
      "s4-0": "vec",
      "a1-2": "sections",
      "a2-0": "section-count",
      "a0-3": "section-idx",
      "v1-8": "section",
      "a1-3": "vec-temp"
    },
    "args": [
      "obj",
      "proc-focus"
    ]
  },
  "(method 48 elevator)": {
    "vars": {
      "gp-0": "target",
      "v1-6": "collide-query"
    }
  },
  "(method 41 elevator)": {
    "vars": {
      "a0-1": "entity",
      "a0-2": "entity",
      "a0-3": "entity",
      "a0-4": "entity",
      "a0-5": "entity"
    }
  },
  "ease-value-in-out": {
    "args": [
      "value",
      "step-amount"
    ],
    "vars": {
      "f0-0": "step"
    }
  },
  "elevator-event": {
    "args": [
      "proc",
      "arg1",
      "event-type",
      "event"
    ],
    "vars": {
      "v1-0": "evt-type",
      "v1-8": "proc-focus",
      "v1-20": "next-state-0",
      "v1-48": "next-state-1"
    }
  },
  "(method 47 elevator)": {
    "vars": {
      "s0-0": "path-vertex-idx",
      "sv-32": "path-point",
      "s1-0": "elev-params",
      "f28-0": "smallest-dist",
      "f30-0": "point-idx-tracker",
      "f0-12": "dist"
    }
  },
  "(method 44 elevator)": {
    "vars": {
      "s5-0": "target-temp",
      "a0-2": "target"
    }
  },
  "(method 46 elevator)": {
    "vars": {
      "sv-16": "zero",
      "a0-1": "target"
    }
  },
  "(method 11 elevator)": {
    "args": [
      "obj",
      "entity"
    ],
    "vars": {
      "s5-1": "num-path-points",
      "s3-1": "path-point-idx"
    }
  },
  "(method 39 elevator)": {
    "args": [
      "obj",
      "path-point-x",
      "path-point-y"
    ],
    "vars": {
      "s3-0": "point-x",
      "a1-3": "point-y"
    }
  },
  "(method 16 drawable-region-prim)": {
    "args": [
      "obj",
      "area-of-interest",
      "_count",
      "region-list"
    ],
    "vars": {
      "s2-0": "count"
    }
  },
  "(method 9 region-prim-area)": {
    "args": [
      "obj",
      "region-sphere"
    ],
    "vars": {
      "v1-0": "regions-entered",
      "a2-0": "region",
      "a3-0": "idx"
    }
  },
  "(method 10 region-prim-area)": {
    "vars": {
      "v1-0": "regions-exited",
      "a2-0": "region",
      "a3-0": "idx"
    }
  },
  "(method 11 region-prim-area)": {
    "vars": {
      "v1-0": "regions-inside",
      "a2-0": "region",
      "a3-0": "idx"
    }
  },
  "(method 12 region-prim-area)": {
    "vars": {
      "v1-0": "regions-started",
      "a2-0": "region",
      "a3-0": "idx"
    }
  },
  "(method 18 drawable-region-sphere)": {
    "vars": {
      "s4-0": "area-of-interest"
    },
    "args": [
      "obj",
      "area"
    ]
  },
  "(method 19 drawable-region-sphere)": {
    "args": [
      "obj",
      "area"
    ]
  },
  "(method 18 drawable-region-volume)": {
    "args": [
      "obj",
      "area"
    ]
  },
  "add-debug-bound-internal": {
    "args": [
      "buf",
      "pts",
      "num-pts",
      "color0",
      "color1",
      "flip-tex"
    ]
  },
  "add-debug-bound": {
<<<<<<< HEAD
    "args": ["buf", "pts", "c0", "c1", "flash"]
  },
  "(method 9 enemy-info)": {
    "args": ["obj", "obj-to-copy"]
  },
  "(method 119 enemy)": {
    "args": ["obj", "high"]
  },
  "(method 118 enemy)": {
    "args": ["obj", "low", "high"]
  },
  "(method 121 enemy)": {
    "args": ["obj", "low", "high"]
  },
  "(method 122 enemy)": {
    "args": ["obj", "chance"]
  },
  "(method 12 enemy)": {
    "vars": {
      "gp-0": "draw"
    }
  },
  "(method 53 enemy)": {
    "args": ["obj", "proc-focus"]
  },
  "(method 10 nav-enemy-info)": {
    "args": ["obj", "obj-to-copy"]
=======
    "args": [
      "buf",
      "pts",
      "c0",
      "c1",
      "flash"
    ]
  },
  "(method 44 nav-state)": {
    "args": [
      "obj",
      "velocity"
    ]
>>>>>>> a325986a
  }
}<|MERGE_RESOLUTION|>--- conflicted
+++ resolved
@@ -2894,7 +2894,6 @@
     ]
   },
   "add-debug-bound": {
-<<<<<<< HEAD
     "args": ["buf", "pts", "c0", "c1", "flash"]
   },
   "(method 9 enemy-info)": {
@@ -2922,20 +2921,11 @@
   },
   "(method 10 nav-enemy-info)": {
     "args": ["obj", "obj-to-copy"]
-=======
-    "args": [
-      "buf",
-      "pts",
-      "c0",
-      "c1",
-      "flash"
-    ]
   },
   "(method 44 nav-state)": {
     "args": [
       "obj",
       "velocity"
     ]
->>>>>>> a325986a
   }
 }