{
  "(method 15 res-lump)": {
    "vars": {
      "s5-0": ["tag-pair", "res-tag-pair"],
      "s2-0": "existing-tag",
      "s3-0": "data-size",
      "v1-25": "resource-mem"
    }
  },
  "(method 0 lightning-control)": {
    "vars": {
      "gp-0": ["obj", "lightning-control"]
    }
  },
  "(method 0 align-control)": {
    "vars": {
      "v0-0": ["obj", "align-control"]
    }
  },
  "(method 16 nav-mesh)": {
    "args": ["obj", "ray"],
    "vars": {
      "sv-16": "next-poly-idx",
      "sv-24": "work",
      "sv-28": "current-poly",
      "sv-32": "current-poly-vtx-count",
      "sv-36": "v0-table",
      "sv-40": "v1-table",
      "v1-9": "i",
      "sv-52": "adj-vtx-0",
      "sv-56": "adj-vtx-1",
      "sv-44": "delta-x",
      "sv-48": "delta-z",
      "sv-60": "adj-edge-dz",
      "sv-64": "adj-edge-minus-dx",
      "f0-10": "heading-dot"
    }
  },
  "(method 0 sprite-aux-list)": {
    "args": ["allocation", "type-to-make", "size"]
  },
  "(method 0 sprite-array-2d)": {
    "args": ["allocation", "type-to-make", "group-0-size", "group-1-size"],
    "vars": {
      "v1-0": "sprite-count",
      "s4-0": "vec-data-size",
      "a2-3": "adgif-data-size"
    }
  },
  "(method 0 sprite-array-3d)": {
    "args": ["allocation", "type-to-make", "group-0-size", "group-1-size"],
    "vars": {
      "v1-0": "sprite-count",
      "s4-0": "vec-data-size",
      "a2-3": "adgif-data-size"
    }
  },
  "sprite-setup-header": {
    "args": ["hdr", "num-sprites"]
  },
  "add-to-sprite-aux-list": {
    "args": ["system", "sprite-info", "sprite-vec", "arg3"],
    "vars": {
      "v1-3": "aux-list"
    }
  },
  "sprite-setup-frame-data": {
    "args": ["data", "tbp-offset"]
  },
  "sprite-set-3d-quaternion!": {
    "args": ["sprite", "quat"]
  },
  "sprite-get-3d-quaternion!": {
    "args": ["out", "sprite"]
  },
  "sprite-add-matrix-data": {
    "args": ["dma-buff", "matrix-mode"],
    "vars": {
      "v1-0": "count",
      "a2-1": ["pkt1", "dma-packet"],
      "a1-2": ["mtx", "matrix"],
      "a2-9": ["pkt2", "dma-packet"],
      "a1-11": ["mtx2", "matrix"],
      "a1-20": "hvdf-idx"
    }
  },
  "sprite-add-frame-data": {
    "args": ["dma-buff", "tbp-offset"],
    "vars": {
      "a0-1": ["pkt", "dma-packet"]
    }
  },
  "sprite-add-2d-chunk": {
    "args": [
      "sprites",
      "start-sprite-idx",
      "num-sprites",
      "dma-buff",
      "mscal-addr"
    ],
    "vars": {
      "a0-1": ["pkt1", "dma-packet"],
      "s1-0": "qwc-pkt1",
      "a1-7": "qwc-pkt2",
      "a0-5": ["pkt2", "dma-packet"],
      "a1-11": "qwc-pkt3",
      "a0-7": ["pkt3", "dma-packet"],
      "v1-7": ["pkt4", "dma-packet"]
    }
  },
  "sprite-add-2d-all": {
    "args": ["sprites", "dma-buff", "group-idx"],
    "vars": {
      "s4-0": "current-sprite-idx",
      "s2-0": "remaining-sprites",
      "s3-0": "mscal-addr"
    }
  },
  "sprite-add-3d-chunk": {
    "args": ["sprites", "start-sprite-idx", "num-sprites", "dma-buff"],
    "vars": {
      "a0-1": ["pkt1", "dma-packet"],
      "s2-0": "qwc-pkt1",
      "a1-7": "qwc-pkt2",
      "a0-5": ["pkt2", "dma-packet"],
      "a1-11": "qwc-pkt3",
      "a0-7": ["pkt3", "dma-packet"],
      "v1-7": ["pkt4", "dma-packet"]
    }
  },
  "sprite-add-3d-all": {
    "args": ["sprites", "dma-buff", "group-idx"],
    "vars": {
      "s4-0": "current-sprite-idx",
      "s3-0": "remaining-sprites"
    }
  },
  "sprite-draw": {
    "args": ["disp"],
    "vars": {
      "gp-0": "dma-mem-begin",
      "s4-0": "dma-buff",
      "s5-0": "dma-bucket-begin",
      "a0-6": ["pkt1", "dma-packet"],
      "a0-8": "giftag",
      "a0-14": ["pkt2", "dma-packet"],
      "a0-16": ["pkt3", "dma-packet"],
      "a0-21": ["pkt4", "dma-packet"],
      "a0-25": ["pkt5", "dma-packet"],
      "a0-30": ["pkt6", "dma-packet"],
      "v1-27": ["pkt7", "dma-packet"],
      "v1-34": "mem-use"
    }
  },
  "sprite-release-user-hvdf": {
    "args": ["idx"]
  },
  "sprite-get-user-hvdf": {
    "args": ["idx"]
  },
  "sprite-distorter-generate-tables": {
    "vars": {
      "gp-0": "tbls",
      "f28-0": "cam-aspx",
      "f30-0": "cam-aspy",
      "f26-0": "rot",
      "s4-0": "turns",
      "s2-0": "turn",
      "s3-0": "entry-idx",
      "s5-0": "ientry-idx"
    }
  },
  "sprite-init-distorter": {
    "args": ["dma-buff"]
  },
  "sprite-draw-distorters": {
    "args": ["dma-buff"],
    "vars": {
      "s0-0": "dma-chunk-start",
      "s1-0": "i",
      "s2-0": "num-entries",
      "v1-5": "aux-elem",
      "sv-16": "sprite",
      "a0-3": "dma-position",
      "sv-32": "dma-st-flag",
      "sv-48": "dma-color",
      "s4-0": "chunk-sprite-count",
      "s5-0": "draw-sprite-count",
      "v1-26": "clip-result"
    }
  },
  "(method 18 mood-control)": {
    "vars": {
      "v0-3": ["lightning-sound-id", "sound-id"]
    }
  },
  "(method 10 mood-control)": {
    "args": ["obj", "cloud-target", "fog-target", "cloud-speed", "fog-speed"]
  },
  "(method 11 mood-control)": {
    "args": ["obj", "min-cloud", "max-cloud", "min-fog", "max-fog"]
  },
  "copy-mood-exterior": {
    "vars": {
      "a1-4": ["a1-4", "(inline-array vector)"],
      "v1-5": ["v1-5", "(inline-array vector)"],
      "a0-2": ["a0-2", "(inline-array vector)"]
    }
  },
  "update-mood-strip": {
    "vars": {
      "s4-1": ["s4-1", "(pointer float)"]
    }
  },
  "update-mood-ruins": {
    "vars": {
      "gp-1": ["gp-1", "(pointer float)"]
    }
  },
  "desaturate-mood-colors": {
    "vars": {
      "a0-8": ["mood-colors", "(inline-array mood-color)"]
    }
  },
  "(method 12 fact-info-target)": {
    "vars": {
      "v1-2": "current-gun"
    }
  },
  "(method 10 cylinder)": {
    "args": ["obj", "ray1", "ray2"]
  },
  "ripple-make-request": {
    "args": ["waveform", "effect"]
  },
  "command-get-entity": {
    "args": ["search", "fallback"]
  },
  "transform-float-point": {
    "args": ["in", "out"]
  },
  "add-debug-point": {
    "args": ["enable-draw", "bucket", "pt"],
    "vars": {
      "a1-2": "pt-copy",
      "v1-11": "buf",
      "a2-1": "tag-start",
      "a3-20": "tag-end",
      "a3-0": ["a3-0", "dma-packet"],
      "a3-2": ["a3-2", "gs-gif-tag"],
      "a3-4": ["a3-4", "vector4w-2"],
      "a3-6": ["a3-6", "vector4w-2"],
      "a3-8": ["a3-8", "vector4w-2"],
      "a1-30": ["a1-30", "vector4w-2"],
      "a0-6": ["a0-6", "dma-packet"],
      "a0-5": ["a0-5", "(pointer uint64)"]
    }
  },
  "internal-draw-debug-line": {
    "args": ["bucket", "start", "end", "start-color", "mode", "end-color"],
    "vars": {
      "a0-2": "buf",
      "s1-0": "var-start-color",
      "s2-0": "var-mode",
      "s5-0": "var-end-color",
      "sv-112": "var-end",
      "v1-37": "buf2",
      "a2-2": "tag-start",
      "a3-17": "tag-end",
      "a3-2": ["pkt1", "dma-packet"],
      "a3-4": ["giftag", "gs-gif-tag"],
      "a1-50": ["a1-50", "(inline-array vector4w-2)"],
      "a0-29": ["pkt2", "dma-packet"]
    }
  },
  "internal-draw-debug-text-3d": {
    "args": ["bucket", "text", "position", "color", "screen-offset"],
    "vars": {
      "v1-12": ["pkt", "dma-packet"],
      "s5-0": "tag-start",
      "a3-4": "tag-end",
      "s2-0": "screen-pos",
      "s3-0": "buf",
      "a2-2": "font-ctx"
    }
  },
  "add-debug-outline-triangle": {
    "args": ["enable", "bucket", "p0", "p1", "p2", "color"]
  },
  "add-debug-triangle-normal": {
    "args": ["enable", "bucket", "p0", "p1", "p2", "color"]
  },
  "add-debug-flat-triangle": {
    "args": ["enable", "bucket", "p0", "p1", "p2", "color"],
    "vars": {
      "v1-16": "buf",
      "a2-1": "tag-start",
      "a3-7": "tag-end",
      "a3-1": ["pkt1", "dma-packet"],
      "a3-3": ["giftag", "gs-gif-tag"],
      "a3-5": ["a3-5", "(inline-array vector)"],
      "a0-13": ["pkt2", "dma-packet"]
    }
  },
  "debug-draw-buffers": {
    "vars": {
      "gp-0": "i",
      "gp-1": "j",
      "v1-1": "line",
      "v1-8": "text-3d"
    }
  },
  "add-debug-line": {
    "args": [
      "enable",
      "bucket",
      "start",
      "end",
      "start-color",
      "mode",
      "end-color"
    ],
    "vars": {
      "v1-2": "line"
    }
  },
  "add-debug-line2d": {
    "args": ["enable", "bucket", "start", "end", "color"],
    "vars": {
      "a2-3": ["a2-3", "dma-packet"],
      "a2-5": ["giftag", "gs-gif-tag"],
      "a2-7": ["v0", "vector4w-2"],
      "a2-9": ["v1", "vector4w-2"],
      "a0-18": ["a0-18", "(pointer uint64)"],
      "s5-0": "tag-start",
      "a3-11": "tag-end",
      "v1-12": ["v1-12", "dma-packet"],
      "s2-0": "p0",
      "v1-9": "p1",
      "s4-0": "buf"
    }
  },
  "add-debug-box": {
    "args": ["enable", "bucket", "c1", "c2", "color"],
    "vars": {
      "s5-0": "p0",
      "s1-0": "p1"
    }
  },
  "add-debug-box-with-transform": {
    "args": ["enable", "bucket", "box", "trans", "color"],
    "vars": {
      "s4-0": "points",
      "s2-0": "corners",
      "s1-0": "point",
      "s0-0": "i"
    }
  },
  "add-debug-x": {
    "args": ["enable", "bucket", "position", "color"],
    "vars": {
      "s3-0": "p0",
      "s2-0": "p1"
    }
  },
  "add-debug-cross": {
    "args": ["enable", "bucket", "position", "radius"],
    "vars": {
      "s4-0": "p0",
      "s3-0": "p1"
    }
  },
  "add-debug-sphere-with-transform": {
    "args": ["enable", "bucket", "position", "radius", "trans", "color"],
    "vars": {
      "a2-1": "position-transformed"
    }
  },
  "add-debug-sphere": {
    "args": ["enable", "bucket", "position", "radius", "color"]
  },
  "add-debug-text-sphere": {
    "args": ["enable", "bucket", "position", "radius", "text", "color"]
  },
  "add-debug-text-3d": {
    "args": ["enable", "bucket", "text", "position", "color", "screen-offset"]
  },
  "add-debug-spheres": {
    "args": ["enable", "bucket", "origins", "count", "color"],
    "vars": {
      "s3-0": "i",
      "s4-0": "origin"
    }
  },
  "add-debug-line-sphere": {
    "args": ["enable", "bucket", "position", "forward", "arg4", "color"],
    "vars": {
      "sv-16": "var-bucket",
      "sv-24": "var-position",
      "sv-28": "var-forward",
      "sv-32": "var-arg4",
      "sv-36": "var-color",
      "gp-0": "mat-forward",
      "s5-0": "mat-down",
      "sv-112": "mat",
      "sv-116": "forward-length",
      "s0-0": "i"
    }
  },
  "add-debug-circle": {
    "args": ["enable", "bucket", "position", "radius", "color", "orientation"],
    "vars": {
      "s1-0": "line-start",
      "s0-0": "line-end",
      "sv-48": "i",
      "f30-0": "angle"
    }
  },
  "add-debug-vector": {
    "args": ["enable", "bucket", "position", "direction", "length", "color"],
    "vars": {
      "v1-2": "line-end"
    }
  },
  "add-debug-matrix": {
    "args": ["enable", "bucket", "mat", "line-length"]
  },
  "add-debug-rot-matrix": {
    "args": ["enable", "bucket", "mat", "position"]
  },
  "add-debug-quaternion": {
    "args": ["enable", "bucket", "position", "quat"],
    "vars": {
      "a2-1": "mat"
    }
  },
  "add-debug-cspace": {
    "args": ["enable", "bucket", "csp"]
  },
  "add-debug-yrot-vector": {
    "args": ["enable", "bucket", "position", "angle", "line-length", "color"],
    "vars": {
      "sv-32": "var-angle",
      "s0-0": "var-line-length",
      "s3-0": "var-color",
      "s1-0": "line-start"
    }
  },
  "add-debug-arc": {
    "args": [
      "enable",
      "bucket",
      "position",
      "start-angle",
      "end-angle",
      "radius",
      "color",
      "orientation"
    ],
    "vars": {
      "f30-0": "angle",
      "sv-80": "i",
      "sv-48": "line-start",
      "sv-64": "line-end"
    }
  },
  "add-debug-curve": {
    "args": [
      "enable",
      "bucket",
      "cverts",
      "num-cverts",
      "knots",
      "num-knots",
      "color"
    ],
    "vars": {
      "sv-80": "i",
      "s0-0": "p0",
      "sv-48": "p1",
      "sv-64": "iterations"
    }
  },
  "add-debug-curve2": {
    "args": ["enable", "bucket", "curve", "color", "arg4"]
  },
  "add-debug-points": {
    "args": [
      "enable",
      "bucket",
      "points",
      "num-points",
      "color",
      "y-override",
      "highlight"
    ],
    "vars": {
      "s0-0": "i",
      "sv-96": "position"
    }
  },
  "debug-percent-bar": {
    "args": [
      "enable",
      "bucket",
      "x",
      "y",
      "percentage",
      "color",
      "width",
      "height"
    ],
    "vars": {
      "s0-0": "buf",
      "s5-0": "tag-start",
      "a3-3": "tag-end",
      "v1-9": ["pkt", "dma-packet"]
    }
  },
  "debug-pad-display": {
    "args": ["pad"],
    "vars": {
      "gp-0": "stick-history",
      "v1-0": "i",
      "s5-1": "j",
      "s3-0": "buf",
      "s4-0": "tag-start",
      "a3-1": "tag-end",
      "v1-16": ["pkt", "dma-packet"]
    }
  },
  "add-debug-light": {
    "args": ["enable", "bucket", "light", "position", "text"],
    "vars": {
      "s1-1": "color-rgba",
      "s2-0": "sphere-pos"
    }
  },
  "add-debug-lights": {
    "args": ["enable", "bucket", "lights", "position"]
  },
  "drawable-frag-count": {
    "args": ["drbl"],
    "vars": {
      "gp-0": "count",
      "s4-0": "i"
    }
  },
  "history-init": {
    "args": ["history", "num-points"]
  },
  "history-draw-and-update": {
    "args": ["history", "draw", "pos"],
    "vars": {
      "s5-1": "i"
    }
  },
  "dma-timeout-cam": {
    "vars": {
      "a0-0": "pos",
      "a1-0": "rot"
    }
  },
  "display-file-info": {
    "vars": {
      "gp-0": "i",
      "v1-7": "level",
      "s5-0": "bsp"
    }
  },
  "add-debug-cursor": {
    "args": ["enable", "bucket", "x", "y", "arg4"],
    "vars": {
      "s4-0": "buf",
      "s5-0": "tag-start",
      "a3-2": "tag-end",
      "v1-9": ["pkt", "dma-packet"]
    }
  },
  "add-boundary-shader": {
    "args": ["tex-id", "buf"],
    "vars": {
      "a1-1": "tex",
      "a0-1": ["giftag", "gs-gif-tag"],
      "s5-0": ["shader", "adgif-shader"]
    }
  },
  "make-debug-sphere-table": {
    "args": ["points", "h-lines", "v-lines"],
    "vars": {
      "s1-0": "v-line",
      "sv-112": "h-line",
      "s5-0": "num-points",
      "f30-0": "scale",
      "s2-0": "offset",
      "s0-0": "current",
      "sv-80": "next-hz",
      "sv-96": "next-vt"
    }
  },
  "add-debug-sphere-from-table": {
    "args": ["bucket", "position", "radius", "color", "table-idx"],
    "vars": {
      "sv-32": "sphere-points",
      "s0-0": ["points", "(inline-array vector)"],
      "s2-1": "point-1",
      "s1-1": "point-2",
      "sv-36": "point-3"
    }
  },
  "shrub-num-tris": {
    "args": "shrub"
  },
  "shrub-make-perspective-matrix": {
    "args": ["out", "camera-temp"]
  },
  "shrub-init-view-data": {
    "args": "view-data"
  },
  "shrub-upload-view-data": {
    "args": "dma-buff",
    "vars": {
      "v1-0": "buf",
      "a0-1": ["pkt", "dma-packet"],
      "s5-0": "qwc"
    }
  },
  "shrub-do-init-frame": {
    "args": "dma-buff",
    "vars": {
      "a0-3": ["pkt1", "dma-packet"],
      "a0-5": ["pkt2", "dma-packet"]
    }
  },
  "shrub-init-frame": {
    "args": ["dma-buff", "test"],
    "vars": {
      "a0-2": ["pkt", "dma-packet"],
      "a0-4": ["giftag", "gs-gif-tag"]
    }
  },
  "shrub-upload-model": {
    "args": ["shrub", "dma-buff", "arg2"],
    "vars": {
      "a3-0": ["a3-0", "dma-packet"],
      "a0-9": ["a0-9", "dma-packet"],
      "a0-11": ["a0-11", "dma-packet"]
    }
  },
  "draw-drawable-tree-instance-shrub": {
    "args": ["tree", "level"],
    "vars": {
      "v1-24": "dma-buff",
      "v1-16": "proto-array",
      "s5-0": "proto-array-len",
      "s4-0": "proto-array-data",
      "a2-3": "proto",
      "a1-5": "i",
      "gp-0": "dma-start"
    }
  },
  "draw-prototype-inline-array-shrub": {
    "args": ["proto-array-len", "proto-array"],
    "vars": {
      "v1-0": ["v1-0", "prototype-bucket-shrub"],
      "a2-6": "dma-ptr",
      "a0-14": ["a0-14", "shrub-near-packet"]
    }
  },
  "(method 10 cam-setting-data)": {
    "vars": {
      "v1-5": ["v1-5", "handle"],
      "a0-6": ["a0-6", "handle"],
      "v1-106": ["v1-106", "handle"],
      "a0-118": ["a0-118", "handle"],
      "a0-122": ["a0-122", "handle"],
      "v1-112": ["v1-112", "handle"]
    }
  },
  "(method 17 setting-control)": {
    "vars": {
      "v1-84": ["v1-84", "task-mask"]
    }
  },
  "(method 18 setting-control)": {
    "vars": {
      "a0-147": ["a0-147", "process-focusable"]
    }
  },
  "glst-insert-before": {
    "args": ["list", "curr", "new"]
  },
  "glst-insert-after": {
    "args": ["list", "curr", "new"]
  },
  "matrix-local->world": {
    "args": ["smooth?"]
  },
  "emerc-vu1-init-buffer": {
    "args": ["dma-bucket", "test"],
    "vars": {
      "gp-0": "bucket",
      "s4-0": "dma-buf"
    }
  },
  "display-sync": {
    "arg0": ["disp"],
    "vars": {
      "s4-0": "just-rendered-frame",
      "a1-1": "current-time",
      "s5-0": "just-rendered-frame-start-time",
      "a0-3": "prev-vblank-time-1",
      "v1-6": "prev-vblank-time-2",
      "f28-0": "ticks-per-frame-f",
      "f1-0": "frame-duration",
      "f0-2": "frame-time-ratio",
      "f26-0": "vysnc-progress",
      "f30-0": "last-dog",
      "f30-1": "next-dog",
      "s4-1": "frame-to-render",
      "v1-48": "time-after-vsync",
      "s5-1": "next-dma-buf"
    }
  },
  "merc-vu1-add-vu-function": {
    "args": ["dma", "func", "flush-mode"],
    "vars": {
      "v1-0": "func-data",
      "a3-0": "qwc",
      "a1-1": "dst",
      "t0-1": "qwc-this-time"
    }
  },
  "merc-vu1-init-buffer": {
    "args": ["dma-bucket"],
    "vars": {
      "gp-0": "bucket",
      "s4-0": "dma-buf"
    }
  },
  "(method 9 merc-effect)": {
    "vars": {
      "v1-0": "data",
      "v1-1": "tex",
      "a0-8": "seg",
      "s3-0": "frag-idx",
      "s2-0": "ctrl-size",
      "s1-0": "geo-size",
      "s4-0": ["geo", "merc-fragment"],
      "s5-0": ["ctrl", "merc-fragment-control"]
    }
  },
  "add-nav-sphere": {
    "args": ["nav", "sphere", "max-spheres"]
  },
  "texture-bpp": {
    "args": ["tex-fmt"]
  },
  "texture-qwc": {
    "args": ["width", "height", "tex-fmt"]
  },
  "physical-address": {
    "args": ["ptr"]
  },
  "dma-buffer-add-ref-texture": {
    "args": ["dma-buf", "tex-data-ptr", "width", "height", "tex-fmt"],
    "vars": {
      "s5-0": "padr",
      "v1-0": "qwc-remaining",
      "a0-4": "qwc-transfer",
      "a1-3": "eop"
    }
  },
  "gs-find-block": {
    "args": ["bx", "by", "fmt"]
  },
  "(method 18 texture-pool)": {
    "args": ["obj", "tpage-id"]
  },
  "(method 10 texture-page)": {
    "args": ["obj", "num-segments", "upload-offset"],
    "vars": {
      "v1-0": "offset",
      "a2-1": "i"
    }
  },
  "(method 16 texture-pool)": {
    "args": ["obj", "seg", "num-words"]
  },
  "(method 9 texture-page)": {
    "args": ["obj", "heap"]
  },
  "texture-page-default-allocate": {
    "args": ["pool", "tpage", "heap", "tpage-id"],
    "vars": {
      "s3-0": "seg",
      "a1-2": "vram-loc",
      "v1-12": "tex-idx",
      "a0-7": "tex",
      "a1-6": "mask-idx",
      "a2-2": "mask-word"
    }
  },
  "texture-page-common-allocate": {
    "args": ["pool", "tpage", "heap", "tpage-id"],
    "vars": {
      "s5-0": "vram-loc",
      "s4-0": "seg"
    }
  },
  "texture-page-font-allocate": {
    "args": ["pool", "tpage", "heap", "tpage-id"],
    "vars": {
      "v1-4": "tex-idx",
      "a0-5": "tex",
      "a1-5": "mask-idx",
      "a2-2": "mask-word"
    }
  },
  "(method 22 texture-pool)": {
    "vars": {
      "s5-0": "vram-loc",
      "gp-0": "level-idx",
      "v1-3": "lev",
      "s4-0": "tpage",
      "s3-0": "seg"
    }
  },
  "(method 23 texture-pool)": {
    "vars": {
      "s5-0": "vram-loc",
      "gp-0": "level-idx",
      "v1-3": "lev",
      "s4-0": "tpage",
      "s3-0": "seg"
    }
  },
  "(method 24 texture-pool)": {
    "vars": {
      "gp-0": "vram-loc",
      "s5-0": "level-idx",
      "v1-3": "lev",
      "s4-0": "tpage",
      "s3-0": "old-dest-base",
      "s2-0": "new-dest-base",
      "v1-15": "new-tbp",
      "a0-11": "texture-idx",
      "a1-12": "adgif-iter"
    }
  },
  "texture-page-common-boot-allocate": {
    "args": ["pool", "tpage", "heap", "tpage-id"],
    "vars": {
      "s2-0": "common-page-slot-id"
    }
  },
  "upload-vram-data": {
    "args": ["buf", "dest", "data", "height", "width"],
    "vars": {
      "a3-2": "height-this-time"
    }
  },
  "upload-vram-pages": {
    "args": ["pool", "dest-seg", "tpage", "mode", "bucket"],
    "vars": {
      "gp-0": "num-chunks",
      "s3-0": "dma-buf",
      "sv-16": "data-ptr",
      "sv-20": "vram-ptr",
      "sv-24": "tpage-num-chunks",
      "sv-32": "chunks-pending",
      "sv-40": "first-chunk",
      "sv-48": "tpage-id"
    }
  },
  "update-vram-pages": {
    "args": ["pool", "dest-seg", "tpage", "mode", "bucket"],
    "vars": {
      "t1-0": "vram-ptr",
      "t2-0": "tpage-num-chunks",
      "v1-2": "chunks-pending",
      "t0-1": "tpage-id",
      "a1-4": "adjusted-num-chunks",
      "a2-3": "chunk-idx",
      "a3-8": "chunk-ptr"
    }
  },
  "upload-vram-pages-pris": {
    "args": ["pool", "dest-seg", "tpage", "bucket"],
    "vars": {
      "gp-0": "total-chunks-uploaded",
      "s3-0": "dma-buf",
      "sv-16": "data-ptr",
      "sv-20": "vram-ptr",
      "sv-24": "tpage-num-chunks",
      "sv-32": "chunks-pending",
      "sv-40": "first-chunk",
      "sv-48": "tpage-id",
      "s0-0": "chunk-idx",
      "v1-17": "chunk-dest",
      "a1-1": "mask-work",
      "sv-52": "should-upload"
    }
  },
  "texture-page-level-allocate": {
    "args": ["pool", "tpage", "heap", "tpage-id"],
    "vars": {
      "s2-0": "common-page-slot-id"
    }
  },
  "texture-page-size-check": {
    "args": ["pool", "lev", "silent"]
  },
  "(method 13 texture-pool)": {
    "args": ["pool", "lev", "num-tpage-ids", "tpage-ids"],
    "vars": {
      "s2-0": "lev-tex-ids",
      "a0-3": "tpage-id",
      "s1-0": "loaded-tpage-idx",
      "v1-9": "logged-in-tpage-id"
    }
  },
  "(method 14 texture-pool)": {
    "args": ["pool", "lev", "cat", "bucket"],
    "vars": {
      "a2-1": "tpage"
    }
  },
  "upload-textures": {
    "vars": {
      "v1-6": "lev-idx",
      "a0-7": "lev",
      "s5-0": "num-tpage",
      "v1-11": "tpage-info",
      "a1-9": "src-level"
    }
  },
  "texture-relocate": {
    "args": ["dma-buff", "tex", "dest-loc", "dest-fmt", "clut-dst"]
  },
  "(method 11 texture-page)": {
    "args": ["obj", "new-dest", "segs"],
    "vars": {
      "v1-0": "new-tbp",
      "a3-4": "old-tbp",
      "t0-1": "tex-idx",
      "t1-6": "tex",
      "t2-0": "num-mips",
      "t3-4": "mip-idx"
    }
  },
  "(method 7 texture-page)": {
    "args": ["obj", "loading-heap", "name"],
    "vars": {
      "v1-2": "loading-level",
      "a3-0": "tpage-id",
      "s4-0": "dir-entry"
    }
  },
  "texture-page-login": {
    "args": ["tex-id", "alloc-func", "heap"],
    "vars": {
      "s5-0": "dir-entry",
      "s4-0": "old-alloc-func",
      "s3-0": "name",
      "s2-0": "loaded-tpage"
    }
  },
  "(method 9 texture-page-dir)": {
    "args": ["obj", "heap"],
    "vars": {
      "v1-0": "mem-start",
      "a1-1": "mem-end",
      "a2-0": "entry-idx",
      "t1-0": "entry",
      "t0-0": "tex-page",
      "a3-4": "link-arr",
      "t0-3": "tex-count",
      "t1-3": "tex-idx",
      "t2-2": "link-slot",
      "t3-2": ["shader", "adgif-shader"],
      "t4-1": "dist-past-end"
    }
  },
  "(method 15 mysql-nav-graph)": {
    "args": ["obj", "edge-id", "node-id"]
  },
  "(method 16 mysql-nav-graph)": {
    "args": ["obj", "edge-id", "node-id"]
  },
  "(method 11 mysql-nav-graph)": {
    "args": ["obj", "node-id"]
  },
  "(method 12 mysql-nav-graph)": {
    "args": ["obj", "edge-id"]
  },
  "(method 19 mysql-nav-graph)": {
    "vars": {
      "s4-0": ["s4-0", "mysql-nav-node"],
      "a0-10": ["a0-10", "mysql-nav-edge"]
    }
  },
  "(method 10 mysql-nav-graph)": {
    "vars": {
      "a0-3": ["a0-3", "mysql-nav-node"],
      "a0-7": ["a0-7", "mysql-nav-edge"],
      "a0-13": ["a0-13", "mysql-nav-visnode"]
    }
  },
  "(method 9 mysql-nav-graph)": {
    "vars": {
      "s0-1": ["nav-node", "mysql-nav-node"],
      "s1-2": ["nav-edge", "mysql-nav-edge"],
      "s1-4": ["nav-visnode", "mysql-nav-visnode"]
    }
  },
  "(method 18 level)": {
    "vars": {
      "s5-0": "mem-mode",
      "v1-5": "slot-in-borrow-from-lev",
      "a0-4": "borrow-from-lev-idx",
      "a1-3": "maybe-borrow-from-lev",
      "a2-5": "check-slot-idx",
      "a2-7": "found-borrow",
      "a1-4": "borrow-from-lev",
      "s2-0": "memory-unused?",
      "v1-17": "bits-to-use",
      "s4-0": "heap-size",
      "s3-0": "offset-in-level-heap"
    }
  },
  "level-update-after-load": {
    "args": ["lev", "lstate"],
    "vars": {
      "s3-0": "drawable-trees",
      "s5-0": "start-time",
      "v1-5": "current-time",
      "s1-0": "login-state-pos",
      "s2-0": "current-tree",
      "s1-1": "tree-array-idx",
      "v1-40": "art-group-array-idx",
      "s2-1": "current-ag",
      "s0-0": "current-array",
      "s2-3": "proto-array",
      "s0-1": "protos",
      "sv-32": "proto",
      "sv-48": "geom-idx",
      "a0-56": "geom",
      "s1-2": "proto2-idx",
      "v1-134": "proto2",
      "s0-2": "envmap-shader",
      "v0-7": "envmap-tex",
      "v1-155": "lev-bsp",
      "f0-6": "close-dist",
      "f1-3": "far-dist",
      "v1-122": "borrower-idx",
      "a0-104": "borrower-heap",
      "v1-225": "end-time"
    }
  },
  "(method 10 load-state)": {
    "vars": {
      "v1-0": "discarded-level",
      "s5-0": "most-recent-load-order",
      "s4-0": "unload-attempt",
      "a0-2": "unload-idx",
      "a1-0": "unload-candidate-idx",
      "a2-3": "unload-candidate-lev",
      "a3-5": "still-wanted",
      "s3-0": "lev-to-unload",
      "a0-10": "all-levels-inactive",
      "s5-1": "no-levels-at-all",
      "v1-8": "desired-levels",
      "a0-17": "want-lev-idx",
      "s4-1": "want-lev-idx-to-load",
      "s3-1": "new-lev",
      "s5-2": "want-lev-i",
      "s4-2": "lev-i",
      "s3-2": "lev",
      "v1-122": "lev-for-vis",
      "a0-53": "num-vis-levs"
    }
  },
  "bsp-camera-asm": {
    "vars": {
      "a3-0": "cam-pos-i1",
      "a3-1": "cam-pos-32",
      "a3-2": "cam-pos-16",
      "a3-3": "cam-pos-8",
      "a3-4": "cam-pos-8m",
      "v1-0": "nodes",
      "a2-0": "nidx",
      "t1-1": "node",
      "t3-0": "front-min",
      "t6-0": "front-min-compare",
      "t0-2": "front-max",
      "t4-0": "front-max-compare",
      "t2-0": "back-min",
      "t7-0": "back-min-compare",
      "t0-3": "back-max",
      "t5-0": "back-max-compare",
      "t0-4": "front-idx",
      "t6-1": "not-f-min",
      "t7-1": "not-b-min",
      "t3-1": "f-flag",
      "t4-2": "f-in-box",
      "t5-2": "b-in-box",
      "t2-1": "b-flag",
      "t1-2": "back-idx"
    }
  },
<<<<<<< HEAD
  "(method 11 memory-usage-block)": {
    "args": ["obj", "level", "fmt-dest"]
  },
  "(method 14 level)": {
    "args": ["obj", "force?"]
  },
  "mem-size": {
    "args": ["data", "inspect-usage?", "arg2"],
    "vars": {
      "gp-0": "block"
    }
  },
  "(method 9 memory-usage-block)": {
    "vars": {
      "v1-0": "idx"
    }
  },
  "(method 10 memory-usage-block)": {
    "vars": {
      "v0-0": "sum",
      "v1-0": "idx"
    }
  },
  "set-graphics-mode": {
    "vars": {
      "v1-0": "settings",
      "s4-0": "display",
      "s5-0": "video-settings",
      "gp-0": "gs-bank"
    }
  },
  "set-progressive-scan": {
    "args": ["val"]
  },
  "set-aspect-ratio": {
    "args": ["aspect"]
  },
  "set-video-mode": {
    "args": ["tv-format"]
  },
  "(method 41 nav-graph)": {
    "args": ["obj", "idx"]
  },
  "(method 18 nav-node)": {
    "args": ["obj", "ret"]
  },
  "(method 10 align-control)": {
    "args": ["obj", "options", "x", "y", "z"],
    "vars": {
      "a0-1": "process",
      "t9-0": "method-call",
      "v1-4": "transform",
      "t1-0": "data"
    }
  },
  "(method 26 trsqv)": {
    "args": ["obj", "unkBitfield", "limit"],
    "vars": {
      "a0-1": "transv"
    }
  },
  "(method 19 nav-node)": {
    "args": ["obj", "ret"],
    "vars": {
      "f0-1": "angle",
      "s5-0": "sin-cos-result"
=======
  "(method 0 drawable-group)": {
    "args": ["allocation", "type-to-make", "length"],
    "vars": {
      "v0-0": "new-obj"
>>>>>>> 80cefb95
    }
  },
  "(method 2 drawable-group)": {
    "vars": {
      "s5-0": "idx"
    }
  },
  "(method 8 drawable-group)": {
    "vars": {
      "v1-6": "obj-size",
      "s3-0": "idx"
    }
  },
  "(method 9 drawable-group)": {
    "vars": {
      "s5-0": "idx"
    }
  },
  "(method 10 drawable-group)": {
    "vars": {
      "s3-0": "idx"
    }
  },
  "(method 13 drawable-group)": {
    "vars": {
      "s5-0": "idx"
    }
  },
  "(method 14 drawable-group)": {
    "vars": {
      "s3-0": "idx"
    }
  },
  "(method 15 drawable-group)": {
    "vars": {
      "s4-0": "idx"
    }
  },
  "(method 14 drawable-tree-array)": {
    "vars": {
      "s3-0": "idx"
    }
  },
  "(method 13 drawable-tree-array)": {
    "vars": {
      "s5-0": "idx"
    }
  },
  "(method 10 drawable-tree-array)": {
    "vars": {
      "s3-0": "idx"
    }
  },
  "(method 10 path-control)": {
    "args": ["obj", "ret", "idx", "search-type"],
    "vars": {
      "a1-1": "num-vertices",
      "f0-3": "vert-idx"
    }
  },
  "(method 14 path-control)": {
    "args": ["obj", "ret", "percent", "search-type"]
  },
  "(method 26 path-control)": {
    "args": ["obj", "ret", "idx", "mag"],
    "vars": {
      "v1-0": "num-vertices",
      "f0-3": "vert-idx",
      "f0-4": "capped-idx"
    }
  },
  "(method 13 curve-control)": {
    "args": ["obj", "ret", "idx"]
  },
  "(method 16 curve-control)": {
    "args": ["obj", "ret", "percent"]
  },
  "(method 15 curve-control)": {
    "args": ["obj", "ret", "idx", "mag"]
  },
  "(method 12 path-control)": {
    "args": ["obj", "ret", "idx", "mag"]
  },
  "(method 15 path-control)": {
    "args": ["obj", "ret", "percent", "mag"]
  },
  "(method 13 path-control)": {
    "args": ["obj", "ret", "idx"]
  },
  "(method 12 curve-control)": {
    "args": ["obj", "ret", "percent", "mag"]
  },
  "(method 16 path-control)": {
    "args": ["obj", "ret", "percent", "mag"]
  },
  "(method 22 path-control)": {
    "args": ["obj", "point"],
    "vars": {
      "f30-0": "furthest-dist",
      "s3-0": "given-point",
      "s2-0": "closest-point",
      "f0-5": "dist-to-point",
      "s4-0": "next-point",
      "s5-0": "curr-point",
      "s1-0": "idx",
      "f28-0": "vert-idx"
    }
  },
  "(method 23 path-control)": {
    "args": ["obj", "point"]
  }
}<|MERGE_RESOLUTION|>--- conflicted
+++ resolved
@@ -1109,79 +1109,10 @@
       "t1-2": "back-idx"
     }
   },
-<<<<<<< HEAD
-  "(method 11 memory-usage-block)": {
-    "args": ["obj", "level", "fmt-dest"]
-  },
-  "(method 14 level)": {
-    "args": ["obj", "force?"]
-  },
-  "mem-size": {
-    "args": ["data", "inspect-usage?", "arg2"],
-    "vars": {
-      "gp-0": "block"
-    }
-  },
-  "(method 9 memory-usage-block)": {
-    "vars": {
-      "v1-0": "idx"
-    }
-  },
-  "(method 10 memory-usage-block)": {
-    "vars": {
-      "v0-0": "sum",
-      "v1-0": "idx"
-    }
-  },
-  "set-graphics-mode": {
-    "vars": {
-      "v1-0": "settings",
-      "s4-0": "display",
-      "s5-0": "video-settings",
-      "gp-0": "gs-bank"
-    }
-  },
-  "set-progressive-scan": {
-    "args": ["val"]
-  },
-  "set-aspect-ratio": {
-    "args": ["aspect"]
-  },
-  "set-video-mode": {
-    "args": ["tv-format"]
-  },
-  "(method 41 nav-graph)": {
-    "args": ["obj", "idx"]
-  },
-  "(method 18 nav-node)": {
-    "args": ["obj", "ret"]
-  },
-  "(method 10 align-control)": {
-    "args": ["obj", "options", "x", "y", "z"],
-    "vars": {
-      "a0-1": "process",
-      "t9-0": "method-call",
-      "v1-4": "transform",
-      "t1-0": "data"
-    }
-  },
-  "(method 26 trsqv)": {
-    "args": ["obj", "unkBitfield", "limit"],
-    "vars": {
-      "a0-1": "transv"
-    }
-  },
-  "(method 19 nav-node)": {
-    "args": ["obj", "ret"],
-    "vars": {
-      "f0-1": "angle",
-      "s5-0": "sin-cos-result"
-=======
   "(method 0 drawable-group)": {
     "args": ["allocation", "type-to-make", "length"],
     "vars": {
       "v0-0": "new-obj"
->>>>>>> 80cefb95
     }
   },
   "(method 2 drawable-group)": {
@@ -1292,5 +1223,73 @@
   },
   "(method 23 path-control)": {
     "args": ["obj", "point"]
+  },
+  "(method 11 memory-usage-block)": {
+    "args": ["obj", "level", "fmt-dest"]
+  },
+  "(method 14 level)": {
+    "args": ["obj", "force?"]
+  },
+  "mem-size": {
+    "args": ["data", "inspect-usage?", "arg2"],
+    "vars": {
+      "gp-0": "block"
+    }
+  },
+  "(method 9 memory-usage-block)": {
+    "vars": {
+      "v1-0": "idx"
+    }
+  },
+  "(method 10 memory-usage-block)": {
+    "vars": {
+      "v0-0": "sum",
+      "v1-0": "idx"
+    }
+  },
+  "set-graphics-mode": {
+    "vars": {
+      "v1-0": "settings",
+      "s4-0": "display",
+      "s5-0": "video-settings",
+      "gp-0": "gs-bank"
+    }
+  },
+  "set-progressive-scan": {
+    "args": ["val"]
+  },
+  "set-aspect-ratio": {
+    "args": ["aspect"]
+  },
+  "set-video-mode": {
+    "args": ["tv-format"]
+  },
+  "(method 41 nav-graph)": {
+    "args": ["obj", "idx"]
+  },
+  "(method 18 nav-node)": {
+    "args": ["obj", "ret"]
+  },
+  "(method 10 align-control)": {
+    "args": ["obj", "options", "x", "y", "z"],
+    "vars": {
+      "a0-1": "process",
+      "t9-0": "method-call",
+      "v1-4": "transform",
+      "t1-0": "data"
+    }
+  },
+  "(method 26 trsqv)": {
+    "args": ["obj", "unkBitfield", "limit"],
+    "vars": {
+      "a0-1": "transv"
+    }
+  },
+  "(method 19 nav-node)": {
+    "args": ["obj", "ret"],
+    "vars": {
+      "f0-1": "angle",
+      "s5-0": "sin-cos-result"
+    }
   }
 }