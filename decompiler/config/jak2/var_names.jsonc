--- conflicted
+++ resolved
@@ -1564,8 +1564,6 @@
       "a0-42": "final-vis-ptr",
       "a1-22": "all-vis",
       "a2-11": "vis-qwc"
-<<<<<<< HEAD
-=======
     }
   },
   "elec-gate-post": {
@@ -1746,7 +1744,6 @@
   "(event going-down basebutton)": {
     "vars": {
       "v1-0": "evt-type"
->>>>>>> 405a1448
     }
   },
   "(code going-down basebutton)": {
