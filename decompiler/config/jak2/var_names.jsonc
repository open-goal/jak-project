{
  "(method 15 res-lump)": {
    "vars": {
      "s5-0": ["tag-pair", "res-tag-pair"],
      "s2-0": "existing-tag",
      "s3-0": "data-size",
      "v1-25": "resource-mem"
    }
  },
  "(method 0 lightning-control)": {
    "vars": {
      "gp-0": ["obj", "lightning-control"]
    }
  },
  "(method 0 align-control)": {
    "vars": {
      "v0-0": ["obj", "align-control"]
    }
  },
  "(method 16 nav-mesh)": {
    "args": ["obj", "ray"],
    "vars": {
      "sv-16": "next-poly-idx",
      "sv-24": "work",
      "sv-28": "current-poly",
      "sv-32": "current-poly-vtx-count",
      "sv-36": "v0-table",
      "sv-40": "v1-table",
      "v1-9": "i",
      "sv-52": "adj-vtx-0",
      "sv-56": "adj-vtx-1",
      "sv-44": "delta-x",
      "sv-48": "delta-z",
      "sv-60": "adj-edge-dz",
      "sv-64": "adj-edge-minus-dx",
      "f0-10": "heading-dot"
    }
  },
  "(method 0 sprite-aux-list)": {
    "args": ["allocation", "type-to-make", "size"]
  },
  "(method 0 sprite-array-2d)": {
    "args": ["allocation", "type-to-make", "group-0-size", "group-1-size"],
    "vars": {
      "v1-0": "sprite-count",
      "s4-0": "vec-data-size",
      "a2-3": "adgif-data-size"
    }
  },
  "(method 0 sprite-array-3d)": {
    "args": ["allocation", "type-to-make", "group-0-size", "group-1-size"],
    "vars": {
      "v1-0": "sprite-count",
      "s4-0": "vec-data-size",
      "a2-3": "adgif-data-size"
    }
  },
  "sprite-setup-header": {
    "args": ["hdr", "num-sprites"]
  },
  "add-to-sprite-aux-list": {
    "args": ["system", "sprite-info", "sprite-vec", "arg3"],
    "vars": {
      "v1-3": "aux-list"
    }
  },
  "sprite-setup-frame-data": {
    "args": ["data", "tbp-offset"]
  },
  "sprite-set-3d-quaternion!": {
    "args": ["sprite", "quat"]
  },
  "sprite-get-3d-quaternion!": {
    "args": ["out", "sprite"]
  },
  "sprite-add-matrix-data": {
    "args": ["dma-buff", "matrix-mode"],
    "vars": {
      "v1-0": "count",
      "a2-1": ["pkt1", "dma-packet"],
      "a1-2": ["mtx", "matrix"],
      "a2-9": ["pkt2", "dma-packet"],
      "a1-11": ["mtx2", "matrix"],
      "a1-20": "hvdf-idx"
    }
  },
  "sprite-add-frame-data": {
    "args": ["dma-buff", "tbp-offset"],
    "vars": {
      "a0-1": ["pkt", "dma-packet"]
    }
  },
  "sprite-add-2d-chunk": {
    "args": [
      "sprites",
      "start-sprite-idx",
      "num-sprites",
      "dma-buff",
      "mscal-addr"
    ],
    "vars": {
      "a0-1": ["pkt1", "dma-packet"],
      "s1-0": "qwc-pkt1",
      "a1-7": "qwc-pkt2",
      "a0-5": ["pkt2", "dma-packet"],
      "a1-11": "qwc-pkt3",
      "a0-7": ["pkt3", "dma-packet"],
      "v1-7": ["pkt4", "dma-packet"]
    }
  },
  "sprite-add-2d-all": {
    "args": ["sprites", "dma-buff", "group-idx"],
    "vars": {
      "s4-0": "current-sprite-idx",
      "s2-0": "remaining-sprites",
      "s3-0": "mscal-addr"
    }
  },
  "sprite-add-3d-chunk": {
    "args": ["sprites", "start-sprite-idx", "num-sprites", "dma-buff"],
    "vars": {
      "a0-1": ["pkt1", "dma-packet"],
      "s2-0": "qwc-pkt1",
      "a1-7": "qwc-pkt2",
      "a0-5": ["pkt2", "dma-packet"],
      "a1-11": "qwc-pkt3",
      "a0-7": ["pkt3", "dma-packet"],
      "v1-7": ["pkt4", "dma-packet"]
    }
  },
  "sprite-add-3d-all": {
    "args": ["sprites", "dma-buff", "group-idx"],
    "vars": {
      "s4-0": "current-sprite-idx",
      "s3-0": "remaining-sprites"
    }
  },
  "sprite-draw": {
    "args": ["disp"],
    "vars": {
      "gp-0": "dma-mem-begin",
      "s4-0": "dma-buff",
      "s5-0": "dma-bucket-begin",
      "a0-6": ["pkt1", "dma-packet"],
      "a0-8": "giftag",
      "a0-14": ["pkt2", "dma-packet"],
      "a0-16": ["pkt3", "dma-packet"],
      "a0-21": ["pkt4", "dma-packet"],
      "a0-25": ["pkt5", "dma-packet"],
      "a0-30": ["pkt6", "dma-packet"],
      "v1-34": "mem-use"
    }
  },
  "sprite-release-user-hvdf": {
    "args": ["idx"]
  },
  "sprite-get-user-hvdf": {
    "args": ["idx"]
  },
  "sprite-distorter-generate-tables": {
    "vars": {
      "gp-0": "tbls",
      "f28-0": "cam-aspx",
      "f30-0": "cam-aspy",
      "f26-0": "rot",
      "s4-0": "turns",
      "s2-0": "turn",
      "s3-0": "entry-idx",
      "s5-0": "ientry-idx"
    }
  },
  "sprite-init-distorter": {
    "args": ["dma-buff"]
  },
  "sprite-draw-distorters": {
    "args": ["dma-buff"],
    "vars": {
      "s0-0": "dma-chunk-start",
      "s1-0": "i",
      "s2-0": "num-entries",
      "v1-5": "aux-elem",
      "sv-16": "sprite",
      "a0-3": "dma-position",
      "sv-32": "dma-st-flag",
      "sv-48": "dma-color",
      "s4-0": "chunk-sprite-count",
      "s5-0": "draw-sprite-count",
      "v1-26": "clip-result"
    }
  },
  "(method 18 mood-control)": {
    "vars": {
      "v0-3": ["lightning-sound-id", "sound-id"]
    }
  },
  "(method 10 mood-control)": {
    "args": ["obj", "cloud-target", "fog-target", "cloud-speed", "fog-speed"]
  },
  "(method 11 mood-control)": {
    "args": ["obj", "min-cloud", "max-cloud", "min-fog", "max-fog"]
  },
  "copy-mood-exterior": {
    "vars": {
      "a1-4": ["a1-4", "(inline-array vector)"],
      "v1-5": ["v1-5", "(inline-array vector)"],
      "a0-2": ["a0-2", "(inline-array vector)"]
    }
  },
  "update-mood-strip": {
    "vars": {
      "s4-1": ["s4-1", "(pointer float)"]
    }
  },
  "update-mood-ruins": {
    "vars": {
      "gp-1": ["gp-1", "(pointer float)"]
    }
  },
  "desaturate-mood-colors": {
    "vars": {
      "a0-8": ["mood-colors", "(inline-array mood-color)"]
    }
  },
  "(method 12 fact-info-target)": {
    "vars": {
      "v1-2": "current-gun"
    }
  },
  "(method 10 cylinder)": {
    "args": ["obj", "ray1", "ray2"]
  },
  "ripple-make-request": {
    "args": ["waveform", "effect"]
  },
  "command-get-entity": {
    "args": ["search", "fallback"]
  },
  "transform-float-point": {
    "args": ["in", "out"]
  },
  "add-debug-point": {
    "args": ["enable-draw", "bucket", "pt"],
    "vars": {
      "a1-2": "pt-copy",
      "v1-11": "buf",
      "a2-1": "tag-start",
      "a3-20": "tag-end",
      "a3-0": ["a3-0", "dma-packet"],
      "a3-2": ["a3-2", "gs-gif-tag"],
      "a3-4": ["a3-4", "vector4w-2"],
      "a3-6": ["a3-6", "vector4w-2"],
      "a3-8": ["a3-8", "vector4w-2"],
      "a1-30": ["a1-30", "vector4w-2"],
      "a0-5": ["a0-5", "(pointer uint64)"]
    }
  },
  "internal-draw-debug-line": {
    "args": ["bucket", "start", "end", "start-color", "mode", "end-color"],
    "vars": {
      "a0-2": "buf",
      "s1-0": "var-start-color",
      "s2-0": "var-mode",
      "s5-0": "var-end-color",
      "sv-112": "var-end",
      "v1-37": "buf2",
      "a2-2": "tag-start",
      "a3-17": "tag-end",
      "a3-2": ["pkt1", "dma-packet"],
      "a3-4": ["giftag", "gs-gif-tag"],
      "a1-50": ["a1-50", "(inline-array vector4w-2)"]
    }
  },
  "internal-draw-debug-text-3d": {
    "args": ["bucket", "text", "position", "color", "screen-offset"],
    "vars": {
      "s5-0": "tag-start",
      "a3-4": "tag-end",
      "s2-0": "screen-pos",
      "s3-0": "buf",
      "a2-2": "font-ctx"
    }
  },
  "add-debug-outline-triangle": {
    "args": ["enable", "bucket", "p0", "p1", "p2", "color"]
  },
  "add-debug-triangle-normal": {
    "args": ["enable", "bucket", "p0", "p1", "p2", "color"]
  },
  "add-debug-flat-triangle": {
    "args": ["enable", "bucket", "p0", "p1", "p2", "color"],
    "vars": {
      "v1-16": "buf",
      "a2-1": "tag-start",
      "a3-7": "tag-end",
      "a3-1": ["pkt1", "dma-packet"],
      "a3-3": ["giftag", "gs-gif-tag"],
      "a3-5": ["a3-5", "(inline-array vector)"]
    }
  },
  "debug-draw-buffers": {
    "vars": {
      "gp-0": "i",
      "gp-1": "j",
      "v1-1": "line",
      "v1-8": "text-3d"
    }
  },
  "add-debug-line": {
    "args": [
      "enable",
      "bucket",
      "start",
      "end",
      "start-color",
      "mode",
      "end-color"
    ],
    "vars": {
      "v1-2": "line"
    }
  },
  "add-debug-line2d": {
    "args": ["enable", "bucket", "start", "end", "color"],
    "vars": {
      "a2-3": ["a2-3", "dma-packet"],
      "a2-5": ["giftag", "gs-gif-tag"],
      "a2-7": ["v0", "vector4w-2"],
      "a2-9": ["v1", "vector4w-2"],
      "a0-18": ["a0-18", "(pointer uint64)"],
      "s5-0": "tag-start",
      "a3-11": "tag-end",
      "s2-0": "p0",
      "v1-9": "p1",
      "s4-0": "buf"
    }
  },
  "add-debug-box": {
    "args": ["enable", "bucket", "c1", "c2", "color"],
    "vars": {
      "s5-0": "p0",
      "s1-0": "p1"
    }
  },
  "add-debug-box-with-transform": {
    "args": ["enable", "bucket", "box", "trans", "color"],
    "vars": {
      "s4-0": "points",
      "s2-0": "corners",
      "s1-0": "point",
      "s0-0": "i"
    }
  },
  "add-debug-x": {
    "args": ["enable", "bucket", "position", "color"],
    "vars": {
      "s3-0": "p0",
      "s2-0": "p1"
    }
  },
  "add-debug-cross": {
    "args": ["enable", "bucket", "position", "radius"],
    "vars": {
      "s4-0": "p0",
      "s3-0": "p1"
    }
  },
  "add-debug-sphere-with-transform": {
    "args": ["enable", "bucket", "position", "radius", "trans", "color"],
    "vars": {
      "a2-1": "position-transformed"
    }
  },
  "add-debug-sphere": {
    "args": ["enable", "bucket", "position", "radius", "color"]
  },
  "add-debug-text-sphere": {
    "args": ["enable", "bucket", "position", "radius", "text", "color"]
  },
  "add-debug-text-3d": {
    "args": ["enable", "bucket", "text", "position", "color", "screen-offset"]
  },
  "add-debug-spheres": {
    "args": ["enable", "bucket", "origins", "count", "color"],
    "vars": {
      "s3-0": "i",
      "s4-0": "origin"
    }
  },
  "add-debug-line-sphere": {
    "args": ["enable", "bucket", "position", "forward", "arg4", "color"],
    "vars": {
      "sv-16": "var-bucket",
      "sv-24": "var-position",
      "sv-28": "var-forward",
      "sv-32": "var-arg4",
      "sv-36": "var-color",
      "gp-0": "mat-forward",
      "s5-0": "mat-down",
      "sv-112": "mat",
      "sv-116": "forward-length",
      "s0-0": "i"
    }
  },
  "add-debug-circle": {
    "args": ["enable", "bucket", "position", "radius", "color", "orientation"],
    "vars": {
      "s1-0": "line-start",
      "s0-0": "line-end",
      "sv-48": "i",
      "f30-0": "angle"
    }
  },
  "add-debug-vector": {
    "args": ["enable", "bucket", "position", "direction", "length", "color"],
    "vars": {
      "v1-2": "line-end"
    }
  },
  "add-debug-matrix": {
    "args": ["enable", "bucket", "mat", "line-length"]
  },
  "add-debug-rot-matrix": {
    "args": ["enable", "bucket", "mat", "position"]
  },
  "add-debug-quaternion": {
    "args": ["enable", "bucket", "position", "quat"],
    "vars": {
      "a2-1": "mat"
    }
  },
  "add-debug-cspace": {
    "args": ["enable", "bucket", "csp"]
  },
  "add-debug-yrot-vector": {
    "args": ["enable", "bucket", "position", "angle", "line-length", "color"],
    "vars": {
      "sv-32": "var-angle",
      "s0-0": "var-line-length",
      "s3-0": "var-color",
      "s1-0": "line-start"
    }
  },
  "add-debug-arc": {
    "args": [
      "enable",
      "bucket",
      "position",
      "start-angle",
      "end-angle",
      "radius",
      "color",
      "orientation"
    ],
    "vars": {
      "f30-0": "angle",
      "sv-80": "i",
      "sv-48": "line-start",
      "sv-64": "line-end"
    }
  },
  "add-debug-curve": {
    "args": [
      "enable",
      "bucket",
      "cverts",
      "num-cverts",
      "knots",
      "num-knots",
      "color"
    ],
    "vars": {
      "sv-80": "i",
      "s0-0": "p0",
      "sv-48": "p1",
      "sv-64": "iterations"
    }
  },
  "add-debug-curve2": {
    "args": ["enable", "bucket", "curve", "color", "arg4"]
  },
  "add-debug-points": {
    "args": [
      "enable",
      "bucket",
      "points",
      "num-points",
      "color",
      "y-override",
      "highlight"
    ],
    "vars": {
      "s0-0": "i",
      "sv-96": "position"
    }
  },
  "debug-percent-bar": {
    "args": [
      "enable",
      "bucket",
      "x",
      "y",
      "percentage",
      "color",
      "width",
      "height"
    ],
    "vars": {
      "s0-0": "buf",
      "s5-0": "tag-start",
      "a3-3": "tag-end"
    }
  },
  "debug-pad-display": {
    "args": ["pad"],
    "vars": {
      "gp-0": "stick-history",
      "v1-0": "i",
      "s5-1": "j",
      "s3-0": "buf",
      "s4-0": "tag-start",
      "a3-1": "tag-end"
    }
  },
  "add-debug-light": {
    "args": ["enable", "bucket", "light", "position", "text"],
    "vars": {
      "s1-1": "color-rgba",
      "s2-0": "sphere-pos"
    }
  },
  "add-debug-lights": {
    "args": ["enable", "bucket", "lights", "position"]
  },
  "drawable-frag-count": {
    "args": ["drbl"],
    "vars": {
      "gp-0": "count",
      "s4-0": "i"
    }
  },
  "history-init": {
    "args": ["history", "num-points"]
  },
  "history-draw-and-update": {
    "args": ["history", "draw", "pos"],
    "vars": {
      "s5-1": "i"
    }
  },
  "dma-timeout-cam": {
    "vars": {
      "a0-0": "pos",
      "a1-0": "rot"
    }
  },
  "display-file-info": {
    "vars": {
      "gp-0": "i",
      "v1-7": "level",
      "s5-0": "bsp"
    }
  },
  "add-debug-cursor": {
    "args": ["enable", "bucket", "x", "y", "arg4"],
    "vars": {
      "s4-0": "buf",
      "s5-0": "tag-start",
      "a3-2": "tag-end"
    }
  },
  "add-boundary-shader": {
    "args": ["tex-id", "buf"],
    "vars": {
      "a1-1": "tex",
      "a0-1": ["giftag", "gs-gif-tag"],
      "s5-0": ["shader", "adgif-shader"]
    }
  },
  "make-debug-sphere-table": {
    "args": ["points", "h-lines", "v-lines"],
    "vars": {
      "s1-0": "v-line",
      "sv-112": "h-line",
      "s5-0": "num-points",
      "f30-0": "scale",
      "s2-0": "offset",
      "s0-0": "current",
      "sv-80": "next-hz",
      "sv-96": "next-vt"
    }
  },
  "add-debug-sphere-from-table": {
    "args": ["bucket", "position", "radius", "color", "table-idx"],
    "vars": {
      "sv-32": "sphere-points",
      "s0-0": ["points", "(inline-array vector)"],
      "s2-1": "point-1",
      "s1-1": "point-2",
      "sv-36": "point-3"
    }
  },
  "shrub-num-tris": {
    "args": "shrub"
  },
  "shrub-make-perspective-matrix": {
    "args": ["out", "camera-temp"]
  },
  "shrub-init-view-data": {
    "args": "view-data"
  },
  "shrub-upload-view-data": {
    "args": "dma-buff",
    "vars": {
      "v1-0": "buf",
      "a0-1": ["pkt", "dma-packet"],
      "s5-0": "qwc"
    }
  },
  "shrub-do-init-frame": {
    "args": "dma-buff",
    "vars": {
      "a0-3": ["pkt1", "dma-packet"],
      "a0-5": ["pkt2", "dma-packet"]
    }
  },
  "shrub-init-frame": {
    "args": ["dma-buff", "test"],
    "vars": {
      "a0-2": ["pkt", "dma-packet"],
      "a0-4": ["giftag", "gs-gif-tag"]
    }
  },
  "shrub-upload-model": {
    "args": ["shrub", "dma-buff", "arg2"],
    "vars": {
      "a3-0": ["a3-0", "dma-packet"],
      "a0-9": ["a0-9", "dma-packet"],
      "a0-11": ["a0-11", "dma-packet"]
    }
  },
  "draw-drawable-tree-instance-shrub": {
    "args": ["tree", "level"],
    "vars": {
      "v1-24": "dma-buff",
      "v1-16": "proto-array",
      "s5-0": "proto-array-len",
      "s4-0": "proto-array-data",
      "a2-3": "proto",
      "a1-5": "i",
      "gp-0": "dma-start"
    }
  },
  "draw-prototype-inline-array-shrub": {
    "args": ["proto-array-len", "proto-array"],
    "vars": {
      "v1-0": ["v1-0", "prototype-bucket-shrub"],
      "a2-6": "dma-ptr",
      "a0-14": ["a0-14", "shrub-near-packet"]
    }
  },
  "(method 10 cam-setting-data)": {
    "vars": {
      "v1-5": ["v1-5", "handle"],
      "a0-6": ["a0-6", "handle"],
      "v1-106": ["v1-106", "handle"],
      "a0-118": ["a0-118", "handle"],
      "a0-122": ["a0-122", "handle"],
      "v1-112": ["v1-112", "handle"]
    }
  },
  "(method 17 setting-control)": {
    "vars": {
      "v1-84": ["v1-84", "task-mask"]
    }
  },
  "(method 18 setting-control)": {
    "vars": {
      "a0-147": ["a0-147", "process-focusable"]
    }
  },
  "glst-insert-before": {
    "args": ["list", "curr", "new"]
  },
  "glst-insert-after": {
    "args": ["list", "curr", "new"]
  },
  "matrix-local->world": {
    "args": ["smooth?"]
  },
  "emerc-vu1-init-buffer": {
    "args": ["dma-bucket", "test"],
    "vars": {
      "gp-0": "bucket",
      "s4-0": "dma-buf"
    }
  },
  "display-sync": {
    "arg0": ["disp"],
    "vars": {
      "s4-0": "just-rendered-frame",
      "a1-1": "current-time",
      "s5-0": "just-rendered-frame-start-time",
      "a0-3": "prev-vblank-time-1",
      "v1-6": "prev-vblank-time-2",
      "f28-0": "ticks-per-frame-f",
      "f1-0": "frame-duration",
      "f0-2": "frame-time-ratio",
      "f26-0": "vysnc-progress",
      "f30-0": "last-dog",
      "f30-1": "next-dog",
      "s4-1": "frame-to-render",
      "v1-48": "time-after-vsync",
      "s5-1": "next-dma-buf"
    }
  },
  "merc-vu1-add-vu-function": {
    "args": ["dma", "func", "flush-mode"],
    "vars": {
      "v1-0": "func-data",
      "a3-0": "qwc",
      "a1-1": "dst",
      "t0-1": "qwc-this-time"
    }
  },
  "merc-vu1-init-buffer": {
    "args": ["dma-bucket"],
    "vars": {
      "gp-0": "bucket",
      "s4-0": "dma-buf"
    }
  },
  "(method 9 merc-effect)": {
    "vars": {
      "v1-0": "data",
      "v1-1": "tex",
      "a0-8": "seg",
      "s3-0": "frag-idx",
      "s2-0": "ctrl-size",
      "s1-0": "geo-size",
      "s4-0": ["geo", "merc-fragment"],
      "s5-0": ["ctrl", "merc-fragment-control"]
    }
  },
  "add-nav-sphere": {
    "args": ["nav", "sphere", "max-spheres"]
  },
  "texture-bpp": {
    "args": ["tex-fmt"]
  },
  "texture-qwc": {
    "args": ["width", "height", "tex-fmt"]
  },
  "physical-address": {
    "args": ["ptr"]
  },
  "dma-buffer-add-ref-texture": {
    "args": ["dma-buf", "tex-data-ptr", "width", "height", "tex-fmt"],
    "vars": {
      "s5-0": "padr",
      "v1-0": "qwc-remaining",
      "a0-4": "qwc-transfer",
      "a1-3": "eop"
    }
  },
  "gs-find-block": {
    "args": ["bx", "by", "fmt"]
  },
  "(method 18 texture-pool)": {
    "args": ["obj", "tpage-id"]
  },
  "(method 10 texture-page)": {
    "args": ["obj", "num-segments", "upload-offset"],
    "vars": {
      "v1-0": "offset",
      "a2-1": "i"
    }
  },
  "(method 16 texture-pool)": {
    "args": ["obj", "seg", "num-words"]
  },
  "(method 9 texture-page)": {
    "args": ["obj", "heap"]
  },
  "texture-page-default-allocate": {
    "args": ["pool", "tpage", "heap", "tpage-id"],
    "vars": {
      "s3-0": "seg",
      "a1-2": "vram-loc",
      "v1-12": "tex-idx",
      "a0-7": "tex",
      "a1-6": "mask-idx",
      "a2-2": "mask-word"
    }
  },
  "texture-page-common-allocate": {
    "args": ["pool", "tpage", "heap", "tpage-id"],
    "vars": {
      "s5-0": "vram-loc",
      "s4-0": "seg"
    }
  },
  "texture-page-font-allocate": {
    "args": ["pool", "tpage", "heap", "tpage-id"],
    "vars": {
      "v1-4": "tex-idx",
      "a0-5": "tex",
      "a1-5": "mask-idx",
      "a2-2": "mask-word"
    }
  },
  "(method 22 texture-pool)": {
    "vars": {
      "s5-0": "vram-loc",
      "gp-0": "level-idx",
      "v1-3": "lev",
      "s4-0": "tpage",
      "s3-0": "seg"
    }
  },
  "(method 23 texture-pool)": {
    "vars": {
      "s5-0": "vram-loc",
      "gp-0": "level-idx",
      "v1-3": "lev",
      "s4-0": "tpage",
      "s3-0": "seg"
    }
  },
  "(method 24 texture-pool)": {
    "vars": {
      "gp-0": "vram-loc",
      "s5-0": "level-idx",
      "v1-3": "lev",
      "s4-0": "tpage",
      "s3-0": "old-dest-base",
      "s2-0": "new-dest-base",
      "v1-15": "new-tbp",
      "a0-11": "texture-idx",
      "a1-12": "adgif-iter"
    }
  },
  "texture-page-common-boot-allocate": {
    "args": ["pool", "tpage", "heap", "tpage-id"],
    "vars": {
      "s2-0": "common-page-slot-id"
    }
  },
  "upload-vram-data": {
    "args": ["buf", "dest", "data", "height", "width"],
    "vars": {
      "a3-2": "height-this-time"
    }
  },
  "upload-vram-pages": {
    "args": ["pool", "dest-seg", "tpage", "mode", "bucket"],
    "vars": {
      "gp-0": "num-chunks",
      "s3-0": "dma-buf",
      "sv-16": "data-ptr",
      "sv-20": "vram-ptr",
      "sv-24": "tpage-num-chunks",
      "sv-32": "chunks-pending",
      "sv-40": "first-chunk",
      "sv-48": "tpage-id"
    }
  },
  "update-vram-pages": {
    "args": ["pool", "dest-seg", "tpage", "mode", "bucket"],
    "vars": {
      "t1-0": "vram-ptr",
      "t2-0": "tpage-num-chunks",
      "v1-2": "chunks-pending",
      "t0-1": "tpage-id",
      "a1-4": "adjusted-num-chunks",
      "a2-3": "chunk-idx",
      "a3-8": "chunk-ptr"
    }
  },
  "upload-vram-pages-pris": {
    "args": ["pool", "dest-seg", "tpage", "bucket"],
    "vars": {
      "gp-0": "total-chunks-uploaded",
      "s3-0": "dma-buf",
      "sv-16": "data-ptr",
      "sv-20": "vram-ptr",
      "sv-24": "tpage-num-chunks",
      "sv-32": "chunks-pending",
      "sv-40": "first-chunk",
      "sv-48": "tpage-id",
      "s0-0": "chunk-idx",
      "v1-17": "chunk-dest",
      "a1-1": "mask-work",
      "sv-52": "should-upload"
    }
  },
  "texture-page-level-allocate": {
    "args": ["pool", "tpage", "heap", "tpage-id"],
    "vars": {
      "s2-0": "common-page-slot-id"
    }
  },
  "texture-page-size-check": {
    "args": ["pool", "lev", "silent"]
  },
  "(method 13 texture-pool)": {
    "args": ["pool", "lev", "num-tpage-ids", "tpage-ids"],
    "vars": {
      "s2-0": "lev-tex-ids",
      "a0-3": "tpage-id",
      "s1-0": "loaded-tpage-idx",
      "v1-9": "logged-in-tpage-id"
    }
  },
  "(method 14 texture-pool)": {
    "args": ["pool", "lev", "cat", "bucket"],
    "vars": {
      "a2-1": "tpage"
    }
  },
  "upload-textures": {
    "vars": {
      "v1-6": "lev-idx",
      "a0-7": "lev",
      "s5-0": "num-tpage",
      "v1-11": "tpage-info",
      "a1-9": "src-level"
    }
  },
  "texture-relocate": {
    "args": ["dma-buff", "tex", "dest-loc", "dest-fmt", "clut-dst"]
  },
  "(method 11 texture-page)": {
    "args": ["obj", "new-dest", "segs"],
    "vars": {
      "v1-0": "new-tbp",
      "a3-4": "old-tbp",
      "t0-1": "tex-idx",
      "t1-6": "tex",
      "t2-0": "num-mips",
      "t3-4": "mip-idx"
    }
  },
  "(method 7 texture-page)": {
    "args": ["obj", "loading-heap", "name"],
    "vars": {
      "v1-2": "loading-level",
      "a3-0": "tpage-id",
      "s4-0": "dir-entry"
    }
  },
  "texture-page-login": {
    "args": ["tex-id", "alloc-func", "heap"],
    "vars": {
      "s5-0": "dir-entry",
      "s4-0": "old-alloc-func",
      "s3-0": "name",
      "s2-0": "loaded-tpage"
    }
  },
  "(method 9 texture-page-dir)": {
    "args": ["obj", "heap"],
    "vars": {
      "v1-0": "mem-start",
      "a1-1": "mem-end",
      "a2-0": "entry-idx",
      "t1-0": "entry",
      "t0-0": "tex-page",
      "a3-4": "link-arr",
      "t0-3": "tex-count",
      "t1-3": "tex-idx",
      "t2-2": "link-slot",
      "t3-2": ["shader", "adgif-shader"],
      "t4-1": "dist-past-end"
    }
  },
  "(method 9 border-plane)": {
    "vars": {
      "s5-0": "plane-color"
    }
  },
  "(method 10 border-plane)": {
    "vars": {
      "arg0": "pt"
    }
  },
  "(method 12 game-info)": {
    "vars": {
      "s5-0": "subtasks",
      "s4-0": "i"
    }
  },
  "(method 13 game-info)": {
    "vars": {
      "v1-2": "subtask"
    }
  },
  "(method 19 game-info)": {
    "vars": {
      "gp-0": "dfault"
    }
  },
  "(method 20 game-info)": {
    "vars": {
      "s3-0": "cont",
      "s4-0": "continues"
    }
  },
  "(method 30 game-info)": {
    "vars": {
      "s5-0": "story-total",
      "s4-0": "story-complete",
      "f30-0": "percent",
      "s3-0": "story-min",
      "s2-0": "story-max",
      "s5-1": "bbush-min",
      "s4-1": "bbush-max"
    }
  },
  "(method 10 game-info)": {
    "vars": {
      "s5-1": "task",
      "f30-0": "ammo-max",
      "s4-1": "ammo-kind"
    }
  },
  "(method 11 fact-info-target)": {
    "vars": {
      "s3-10": "ammo-kind"
    }
  },
  "(method 14 game-info)": {
    "vars": {
      "v1-0": "game-perms",
      "a0-1": "i"
    }
  },
  "(method 16 game-info)": {
    "vars": {
      "s5-0": "game-perms",
      "s4-0": "level-entities",
      "s2-0": "entity-perm",
      "s3-0": "i",
      "v1-10": "actor-perm"
    }
  },
  "(method 17 game-info)": {
    "vars": {
      "s5-0": "level-entities",
      "s4-0": "i",
      "s3-0": "entity-perm",
      "v1-7": "actor-perm"
    }
  },
  "bug-report-display": {
    "vars": {
      "s5-0": "conts"
    }
  },
  "print-continues": {
    "vars": {
      "s5-0": "conts",
      "gp-0": "levels",
      "v1-2": "cont"
    }
  },
  "(method 18 game-info)": {
    "vars": {
      "v1-7": "game-subtasks",
      "a0-6": "i",
      "a1-8": "subtasks",
      "s5-1": "game-perms"
    }
  },
  "(method 25 game-info)": {
    "vars": {
      "gp-0": "game-subtasks",
      "s5-0": "i",
      "s4-0": "subtask",
      "v1-11": "cur-lev",
      "v1-17": "suck-death-count",
      "f0-2": "suck-death-stage"
    }
  },
  "(method 21 game-info)": {
    "vars": {
      "s3-3": "dfault"
    }
  },
  "update-task-masks": {
    "vars": {
      "s5-1": "borrow-eval",
      "s4-1": "game-nodes",
      "s3-0": "i",
      "s2-0": "node",
      "s1-0": "node-open?",
      "s1-1": "node-ev-i",
      "v1-66": "node-open-ev",
      "s5-2": "lev-i",
      "a0-30": "lev"
    }
  },
  "(method 22 level)": {
    "vars": {
      "v1-7": "name",
      "a0-2": "game-subtasks",
      "a1-1": "i",
      "a2-3": "subtask"
    }
  },
  "task-node-by-name": {
    "vars": {
      "s5-0": "game-nodes",
      "s4-0": "i",
      "s3-0": "node"
    }
  },
  "task-resolution-close!": {
    "vars": {
      "v1-1": "game-nodes",
      "a1-0": "i",
      "a2-3": "node"
    }
  },
  "task-close!": {
    "vars": {
      "s5-0": "game-nodes",
      "s4-0": "i",
      "s3-0": "node"
    }
  },
  "task-closed?": {
    "vars": {
      "s5-0": "game-nodes",
      "s4-0": "i",
      "s3-0": "node"
    }
  },
  "open-task-nodes": {
    "vars": {
      "v1-1": "game-nodes",
      "a1-0": "i",
      "a2-3": "node"
    }
  },
  "(method 9 game-task-node-info)": {
    "vars": {
      "s4-0": "task-node-close-func",
      "s2-0": "p-node-count",
      "s0-0": "p-i",
      "s5-1": "game-nodes",
      "s4-1": "i",
      "s3-1": "node"
    }
  },
  "task-node-closed?": {
    "vars": {
      "v1-2": "node"
    }
  },
  "(method 10 game-task-node-info)": {
    "vars": {
      "s5-0": "game-nodes",
      "s4-0": "i",
      "a0-4": "node",
      "v1-20": "ii"
    }
  },
  "task-node-open?": {
    "vars": {
      "v1-1": "game-nodes"
    }
  },
  "(method 11 game-task-node-info)": {
    "vars": {
      "a1-0": "game-nodes",
      "a2-2": "pi",
      "v1-1": "node-info"
    }
  },
  "task-node-open!": {
    "vars": {
      "gp-0": "game-node",
      "s5-0": "p-i"
    }
  },
  "task-node-reset": {
    "vars": {
      "s5-0": "game-nodes",
      "s4-0": "i",
      "s3-0": "node"
    }
  },
  "(method 9 game-task-control)": {
    "vars": {
      "s2-0": "game-nodes",
      "s3-0": "i",
      "s1-0": "node"
    }
  },
  "(method 15 mysql-nav-graph)": {
    "args": ["obj", "edge-id", "node-id"]
  },
  "(method 16 mysql-nav-graph)": {
    "args": ["obj", "edge-id", "node-id"]
  },
  "(method 11 mysql-nav-graph)": {
    "args": ["obj", "node-id"]
  },
  "(method 12 mysql-nav-graph)": {
    "args": ["obj", "edge-id"]
  },
  "(method 19 mysql-nav-graph)": {
    "vars": {
      "s4-0": ["s4-0", "mysql-nav-node"],
      "a0-10": ["a0-10", "mysql-nav-edge"]
    }
  },
  "(method 10 mysql-nav-graph)": {
    "vars": {
      "a0-3": ["a0-3", "mysql-nav-node"],
      "a0-7": ["a0-7", "mysql-nav-edge"],
      "a0-13": ["a0-13", "mysql-nav-visnode"]
    }
  },
  "(method 9 mysql-nav-graph)": {
    "vars": {
      "s0-1": ["nav-node", "mysql-nav-node"],
      "s1-2": ["nav-edge", "mysql-nav-edge"],
      "s1-4": ["nav-visnode", "mysql-nav-visnode"]
    }
  },
  "(method 18 level)": {
    "vars": {
      "s5-0": "mem-mode",
      "v1-5": "slot-in-borrow-from-lev",
      "a0-4": "borrow-from-lev-idx",
      "a1-3": "maybe-borrow-from-lev",
      "a2-5": "check-slot-idx",
      "a2-7": "found-borrow",
      "a1-4": "borrow-from-lev",
      "s2-0": "memory-unused?",
      "v1-17": "bits-to-use",
      "s4-0": "heap-size",
      "s3-0": "offset-in-level-heap"
    }
  },
  "level-update-after-load": {
    "args": ["lev", "lstate"],
    "vars": {
      "s3-0": "drawable-trees",
      "s5-0": "start-time",
      "v1-5": "current-time",
      "s1-0": "login-state-pos",
      "s2-0": "current-tree",
      "s1-1": "tree-array-idx",
      "v1-40": "art-group-array-idx",
      "s2-1": "current-ag",
      "s0-0": "current-array",
      "s2-3": "proto-array",
      "s0-1": "protos",
      "sv-32": "proto",
      "sv-48": "geom-idx",
      "a0-56": "geom",
      "s1-2": "proto2-idx",
      "v1-134": "proto2",
      "s0-2": "envmap-shader",
      "v0-7": "envmap-tex",
      "v1-155": "lev-bsp",
      "f0-6": "close-dist",
      "f1-3": "far-dist",
      "v1-122": "borrower-idx",
      "a0-104": "borrower-heap",
      "v1-225": "end-time"
    }
  },
  "(method 10 load-state)": {
    "vars": {
      "v1-0": "discarded-level",
      "s5-0": "most-recent-load-order",
      "s4-0": "unload-attempt",
      "a0-2": "unload-idx",
      "a1-0": "unload-candidate-idx",
      "a2-3": "unload-candidate-lev",
      "a3-5": "still-wanted",
      "s3-0": "lev-to-unload",
      "a0-10": "all-levels-inactive",
      "s5-1": "no-levels-at-all",
      "v1-8": "desired-levels",
      "a0-17": "want-lev-idx",
      "s4-1": "want-lev-idx-to-load",
      "s3-1": "new-lev",
      "s5-2": "want-lev-i",
      "s4-2": "lev-i",
      "s3-2": "lev",
      "v1-122": "lev-for-vis",
      "a0-53": "num-vis-levs"
    }
  },
  "bsp-camera-asm": {
    "vars": {
      "a3-0": "cam-pos-i1",
      "a3-1": "cam-pos-32",
      "a3-2": "cam-pos-16",
      "a3-3": "cam-pos-8",
      "a3-4": "cam-pos-8m",
      "v1-0": "nodes",
      "a2-0": "nidx",
      "t1-1": "node",
      "t3-0": "front-min",
      "t6-0": "front-min-compare",
      "t0-2": "front-max",
      "t4-0": "front-max-compare",
      "t2-0": "back-min",
      "t7-0": "back-min-compare",
      "t0-3": "back-max",
      "t5-0": "back-max-compare",
      "t0-4": "front-idx",
      "t6-1": "not-f-min",
      "t7-1": "not-b-min",
      "t3-1": "f-flag",
      "t4-2": "f-in-box",
      "t5-2": "b-in-box",
      "t2-1": "b-flag",
      "t1-2": "back-idx"
    }
  },
  "restart-mission": {
    "vars": {
      "a0-2": ["task-mgr", "process"],
      "s4-0": ["s4-0", "connection"],
      "v1-1": ["v1-1", "connection"],
      "s5-1": "cur-lev",
      "s4-1": "game-nodes",
      "s3-0": "i",
      "s2-0": "node",
      "gp-0": "restart?",
      "s5-0": "mgr-status"
    }
  },
  "(method 0 drawable-group)": {
    "args": ["allocation", "type-to-make", "length"],
    "vars": {
      "v0-0": "new-obj"
    }
  },
  "(method 2 drawable-group)": {
    "vars": {
      "s5-0": "idx"
    }
  },
  "(method 8 drawable-group)": {
    "vars": {
      "v1-6": "obj-size",
      "s3-0": "idx"
    }
  },
  "(method 9 drawable-group)": {
    "vars": {
      "s5-0": "idx"
    }
  },
  "(method 10 drawable-group)": {
    "vars": {
      "s3-0": "idx"
    }
  },
  "(method 13 drawable-group)": {
    "vars": {
      "s5-0": "idx"
    }
  },
  "(method 14 drawable-group)": {
    "vars": {
      "s3-0": "idx"
    }
  },
  "(method 15 drawable-group)": {
    "vars": {
      "s4-0": "idx"
    }
  },
  "(method 14 drawable-tree-array)": {
    "vars": {
      "s3-0": "idx"
    }
  },
  "(method 13 drawable-tree-array)": {
    "vars": {
      "s5-0": "idx"
    }
  },
  "(method 10 drawable-tree-array)": {
    "vars": {
      "s3-0": "idx"
    }
  },
  "(method 10 path-control)": {
    "args": ["obj", "ret", "idx", "search-type"],
    "vars": {
      "a1-1": "num-vertices",
      "f0-3": "vert-idx"
    }
  },
  "(method 14 path-control)": {
    "args": ["obj", "ret", "percent", "search-type"]
  },
  "(method 26 path-control)": {
    "args": ["obj", "ret", "idx", "mag"],
    "vars": {
      "v1-0": "num-vertices",
      "f0-3": "vert-idx",
      "f0-4": "capped-idx"
    }
  },
  "(method 13 curve-control)": {
    "args": ["obj", "ret", "idx"]
  },
  "(method 16 curve-control)": {
    "args": ["obj", "ret", "percent"]
  },
  "(method 15 curve-control)": {
    "args": ["obj", "ret", "idx", "mag"]
  },
  "(method 12 path-control)": {
    "args": ["obj", "ret", "idx", "mag"]
  },
  "(method 15 path-control)": {
    "args": ["obj", "ret", "percent", "mag"]
  },
  "(method 13 path-control)": {
    "args": ["obj", "ret", "idx"]
  },
  "(method 12 curve-control)": {
    "args": ["obj", "ret", "percent", "mag"]
  },
  "(method 16 path-control)": {
    "args": ["obj", "ret", "percent", "mag"]
  },
  "(method 22 path-control)": {
    "args": ["obj", "point"],
    "vars": {
      "f30-0": "furthest-dist",
      "s3-0": "given-point",
      "s2-0": "closest-point",
      "f0-5": "dist-to-point",
      "s4-0": "next-point",
      "s5-0": "curr-point",
      "s1-0": "idx",
      "f28-0": "vert-idx"
    }
  },
  "(method 23 path-control)": {
    "args": ["obj", "point"]
  },
  "(method 11 memory-usage-block)": {
    "args": ["obj", "level", "fmt-dest"]
  },
  "(method 14 level)": {
    "args": ["obj", "force?"]
  },
  "mem-size": {
    "args": ["data", "inspect-usage?", "arg2"],
    "vars": {
      "gp-0": "block"
    }
  },
  "(method 9 memory-usage-block)": {
    "vars": {
      "v1-0": "idx"
    }
  },
  "(method 10 memory-usage-block)": {
    "vars": {
      "v0-0": "sum",
      "v1-0": "idx"
    }
  },
  "set-graphics-mode": {
    "vars": {
      "v1-0": "settings",
      "s4-0": "display",
      "s5-0": "video-settings",
      "gp-0": "gs-bank"
    }
  },
  "set-progressive-scan": {
    "args": ["val"]
  },
  "set-aspect-ratio": {
    "args": ["aspect"]
  },
  "set-video-mode": {
    "args": ["tv-format"]
  },
  "(method 41 nav-graph)": {
    "args": ["obj", "idx"]
  },
  "(method 18 nav-node)": {
    "args": ["obj", "ret"]
  },
  "(method 10 align-control)": {
    "args": ["obj", "options", "x", "y", "z"],
    "vars": {
      "a0-1": "process",
      "t9-0": "method-call",
      "v1-4": "transform",
      "t1-0": "data"
    }
  },
  "(method 26 trsqv)": {
    "args": ["obj", "unkBitfield", "limit"],
    "vars": {
      "a0-1": "transv"
    }
  },
  "(method 19 nav-node)": {
    "args": ["obj", "ret"],
    "vars": {
      "f0-1": "angle",
      "s5-0": "sin-cos-result"
    }
  },
  "service-cpads": {
    "vars": {
      "s3-0": "buzz-i",
      "gp-0": "pads",
      "s5-0": "i",
      "s4-0": "pad",
      "s3-1": ["buttons-pushed", "pad-buttons"]
    }
  },
  "(method 16 level)": {
    "args": ["obj", "vis-info", "unused", "in-bsp-vis-string"],
    "vars": {
      "a0-1": "cam-leaf-idx",
      "v1-1": "curr-vis-string-offset",
      "s3-0": "desired-vis-string-offset",
      "s3-1": "vis-buf",
      "s2-0": "lower-flag-bits",
      "s1-0": "spad-start",
      "s0-0": "spad-end",
      "s4-1": "list-len",
      "v1-30": "qwc",
      "v1-33": "comp-mode",
      "v1-35": "qwc2",
      "sv-16": "extra-vis-length",
      "sv-32": "extra-vis-dest",
      "v1-45": "extra-vis-in",
      "a0-25": "extra-vis-idx",
      "a1-9": "vis-byte",
      "s2-1": "vis-ptr",
      "s1-1": "all-vis-ptr",
      "v1-51": "vis-error",
      "v1-55": "unpacked-vis-ptr",
      "a0-42": "final-vis-ptr",
      "a1-22": "all-vis",
      "a2-11": "vis-qwc"
    }
  },
  "elec-gate-post": {
    "vars": {
      "s5-0": "bolt-idx",
      "sv-96": "curr-bolt",
      "gp-0": "num-points",
      "sv-112": "curr-point"
    }
  },
  "(enter idle elec-gate)": {
    "vars": {
      "v1-0": "bolt-idx",
      "a0-3": "bolt",
      "a0-6": "first-ring",
      "a0-9": "second-ring",
      "a1-1": "mode",
      "a1-2": "mode",
      "a1-3": "mode",
      "a2-2": "mode-diff?",
      "a2-12": "mode-diff?",
      "a2-22": "mode-diff?"
    }
  },
  "(enter active elec-gate)": {
    "vars": {
      "v1-7": "bolt-idx",
      "a0-5": "curr-bolt",
      "a1-3": "mode",
      "a2-3": "mode-diff?",
      "a0-8": "first-ring",
      "a1-4": "mode",
      "a0-11": "second-ring",
      "a1-5": "mode",
      "a2-23": "mode-diff?",
      "a2-13": "mode-diff?",
      "v1-10": "vec-idx",
      "gp-0": "vec-pair"
    }
  },
  "(trans active elec-gate)": {
    "vars": {
      "s5-0": "proc-focus",
      "gp-0": "target",
      "gp-1": "focus-trans",
      "a1-4": "evt",
      "v1-20": "attack",
      "a0-8": "game-info",
      "a2-2": "attack-id",
      "s5-2": "bolt-idx"
    }
  },
  "(trans shutdown elec-gate)": {
    "vars": {
      "s5-0": "bolt-idx",
      "gp-0": "go-idle?",
      "s4-0": "left-bolt-0",
      "v1-9": "left-bolt-1",
      "a0-1": "mode",
      "a1-2": "mode-diff?",
      "v1-12": "left-bolt-first-ring",
      "v1-15": "left-bolt-second-ring",
      "a0-2": "mode",
      "a0-3": "mode",
      "a1-12": "mode-diff?",
      "a1-22": "mode-diff?"
    }
  },
  "(method 27 elec-gate)": {
    "args": ["obj", "sparticle-lc"]
  },
  "(method 7 elec-gate)": {
    "vars": {
      "v1-0": "bolt-idx",
      "a2-2": "left-bolt"
    },
    "args": ["obj", "new-addr"]
  },
  "(method 11 elec-gate)": {
    "vars": {
      "s4-0": "bolt-idx",
      "s5-1": "params",
      "s3-0": "left-bolt"
    }
  },
  "(method 29 fort-elec-gate)": {
    "args": ["obj", "scale"]
  },
  "(event idle blocking-plane)": {
    "vars": {
      "v1-0": "evt-type",
      "v1-3": "prim",
      "gp-0": "proc-child-ptr-0",
      "s5-0": "proc-child-0",
      "gp-1": "proc-child-ptr-1",
      "s5-1": "proc-child-1"
    }
  },
  "(method 21 blocking-plane)": {
    "args": ["obj", "vec-pair", "height"]
  },
  "blocking-plane-init-by-other": {
    "args": ["vec-pair", "height"]
  },
  "blocking-plane-destroy": {
    "vars": {
      "gp-0": "child-proc-ptr",
      "s5-0": "child-proc"
    }
  },
  "simple-focus-init-by-other": {
    "vars": {
      "gp-0": "root"
    }
  },
  "simple-nav-sphere-event-handler": {
    "args": ["proc", "arg1", "event-type", "event"],
    "vars": {
      "f0-0": "radius",
      "a0-7": "collide-shape"
    }
  },
  "plat-trans": {
    "vars": {
      "gp-0": "trans"
    }
  },
  "plat-event": {
    "args": ["proc", "arg1", "event-type", "event"],
    "vars": {
      "v1-0": "evt-type"
    }
  },
  "eco-door-event-handler": {
    "args": ["proc", "arg1", "event-type", "event"],
    "vars": {
      "v1-0": "evt-type"
    }
  },
  "(code door-opening eco-door)": {
    "vars": {
      "v1-14": "prim"
    }
  },
  "(code door-open eco-door)": {
    "vars": {
      "v1-3": "prim",
      "f30-0": "dist-from-target",
      "f28-0": "dist-from-camera"
    }
  },
  "(code door-closing eco-door)": {
    "vars": {
      "gp-0": "params"
    }
  },
  "(method 25 eco-door)": {
    "vars": {
      "s5-0": "collision-shape",
      "v1-2": "collision-mesh",
      "v1-5": "prim"
    }
  },
  "(method 11 eco-door)": {
    "vars": {
      "f0-0": "door-scale",
      "v1-8": "state-actor"
    }
  },
  "(method 37 basebutton)": {
    "args": ["obj", "vec", "quat"]
  },
  "(event up-idle basebutton)": {
    "vars": {
      "v1-1": "attack"
    }
  },
  "(event going-down basebutton)": {
    "vars": {
      "v1-0": "evt-type"
    }
  },
  "(code going-down basebutton)": {
    "vars": {
      "gp-0": "activation-script"
    }
  },
  "(event down-idle basebutton)": {
    "vars": {
      "v1-0": "evt-type"
    }
  },
  "(method 38 basebutton)": {
    "args": ["obj", "pressed?"]
  },
  "(method 33 basebutton)": {
    "vars": {
      "s5-1": "channel-0",
      "s5-2": "channel-1"
    }
  },
  "(method 34 basebutton)": {
    "vars": {
      "s5-0": "collision-shape",
      "s4-0": "collision-mesh",
      "v1-12": "prim"
    }
  },
  "basebutton-init-by-other": {
    "args": [
      "process-actor",
      "vec",
      "quat",
      "notify-actor",
      "pressed?",
      "timeout"
    ]
  },
  "(method 36 basebutton)": {
    "args": ["obj", "event-type"],
    "vars": {
      "a1-1": "event",
      "a1-2": "event",
      "s4-0": "actor-group-idx",
      "s3-0": "actor-group",
      "s2-0": "actor-idx",
      "v1-10": "actor",
      "t9-1": "func",
      "t9-0": "func",
      "v1-2": "actor"
    }
  },
  "(method 31 plat)": {
    "vars": {
      "s5-0": "collision-shape",
      "s4-0": "collision-mesh",
      "v1-11": "prim"
    }
  },
  "(method 11 plat)": {
    "vars": {
      "a1-4": "params"
    },
    "args": ["obj", "entity"]
  },
  "(event idle drop-plat)": {
    "vars": {
      "a0-5": "proc-focus",
      "s5-0": "proc-temp",
      "a0-13": "proc-focus"
    }
  },
  "(event idle bouncer)": {
    "vars": {
      "v1-0": "evt-type"
    }
  },
  "(method 24 bouncer)": {
    "vars": {
      "s5-0": "collision-shape",
      "v1-2": "collision-mesh",
      "v1-5": "prim"
    }
  },
  "(method 7 conveyor)": {
    "args": ["obj", "new-addr"]
  },
  "(method 24 conveyor)": {
    "vars": {
      "v1-4": "scale-factor",
      "a0-1": "entity",
      "sv-16": "tag"
    }
  },
  "(method 25 conveyor)": {
    "vars": {
      "v0-1": "sound",
      "v1-1": "actor-options"
    }
  },
  "(method 26 conveyor)": {
    "vars": {
      "s4-0": "vec",
      "a1-2": "sections",
      "a2-0": "section-count",
      "a0-3": "section-idx",
      "v1-8": "section",
      "a1-3": "vec-temp"
    },
    "args": ["obj", "proc-focus"]
  },
  "(method 48 elevator)": {
    "vars": {
      "gp-0": "target",
      "v1-6": "collide-query"
    }
  },
  "(method 41 elevator)": {
    "vars": {
      "a0-1": "entity",
      "a0-2": "entity",
      "a0-3": "entity",
      "a0-4": "entity",
      "a0-5": "entity"
    }
  },
  "ease-value-in-out": {
    "args": ["value", "step-amount"],
    "vars": {
      "f0-0": "step"
    }
  },
  "elevator-event": {
    "args": ["proc", "arg1", "event-type", "event"],
    "vars": {
      "v1-0": "evt-type",
      "v1-8": "proc-focus",
      "v1-20": "next-state-0",
      "v1-48": "next-state-1"
    }
  },
  "(method 47 elevator)": {
    "vars": {
      "s0-0": "path-vertex-idx",
      "sv-32": "path-point",
      "s1-0": "elev-params",
      "f28-0": "smallest-dist",
      "f30-0": "point-idx-tracker",
      "f0-12": "dist"
    }
  },
  "(method 44 elevator)": {
    "vars": {
      "s5-0": "target-temp",
      "a0-2": "target"
    }
  },
  "(method 46 elevator)": {
    "vars": {
      "sv-16": "zero",
      "a0-1": "target"
    }
  },
  "(method 11 elevator)": {
    "args": ["obj", "entity"],
    "vars": {
      "s5-1": "num-path-points",
      "s3-1": "path-point-idx"
    }
  },
  "(method 39 elevator)": {
    "args": ["obj", "path-point-x", "path-point-y"],
    "vars": {
      "s3-0": "point-x",
      "a1-3": "point-y"
    }
  },
  "(method 16 drawable-region-prim)": {
    "args": ["obj", "area-of-interest", "_count", "region-list"],
    "vars": {
      "s2-0": "count"
    }
  },
  "(method 9 region-prim-area)": {
    "args": ["obj", "region-sphere"],
    "vars": {
      "v1-0": "regions-entered",
      "a2-0": "region",
      "a3-0": "idx"
    }
  },
  "(method 10 region-prim-area)": {
    "vars": {
      "v1-0": "regions-exited",
      "a2-0": "region",
      "a3-0": "idx"
    }
  },
  "(method 11 region-prim-area)": {
    "vars": {
      "v1-0": "regions-inside",
      "a2-0": "region",
      "a3-0": "idx"
    }
  },
  "(method 12 region-prim-area)": {
    "vars": {
      "v1-0": "regions-started",
      "a2-0": "region",
      "a3-0": "idx"
    }
  },
  "(method 18 drawable-region-sphere)": {
    "vars": {
      "s4-0": "area-of-interest"
    },
    "args": ["obj", "area"]
  },
  "(method 19 drawable-region-sphere)": {
    "args": ["obj", "area"]
  },
  "(method 18 drawable-region-volume)": {
    "args": ["obj", "area"]
  },
  "add-debug-bound-internal": {
    "args": ["buf", "pts", "num-pts", "color0", "color1", "flip-tex"]
  },
  "add-debug-bound": {
    "args": ["buf", "pts", "c0", "c1", "flash"]
  },
  "(method 9 prototype-inline-array-shrub)": {
    "vars": {
      "s5-0": "bsp-header",
      "s4-0": "shrub-idx",
      "s3-0": "shrub",
      "v1-9": "shrub-i",
      "s2-0": "geo-i",
      "a0-15": "geo"
    }
  },
  "(method 8 prototype-array-tie)": {
    "args": ["obj", "usage", "arg2"],
    "vars": {
      "s3-0": "tie-idx",
      "v1-8": "size-of-tie"
    }
  },
  "(method 8 prototype-bucket-tie)": {
    "args": ["obj", "usage", "arg2"],
    "vars": {
      "v1-13": "name-size",
      "v1-25": "color-size",
      "s3-0": "idx",
      "a0-1": "tie-geom"
    }
  },
  "(method 8 prototype-inline-array-shrub)": {
    "args": ["obj", "usage", "arg2"],
    "vars": {
      "v1-8": "shrub-size",
      "s3-0": "idx"
    }
  },
  "(method 8 prototype-bucket-shrub)": {
    "args": ["obj", "usage", "arg2"],
    "vars": {
      "s3-0": "idx",
      "v1-22": "name-size",
      "a0-5": "geo",
      "v1-5": "proto-shrub-size"
    }
  },
  "drawable-sphere-box-intersect?": {
    "args": ["drawable", "bbox"]
  },
  "instance-sphere-box-intersect?": {
    "args": ["drawable", "tie", "bbox"]
  },
  "instance-tfragment-add-debug-sphere": {
    "args": ["drawable", "tie"]
  },
  "(method 9 los-control)": {
    "args": ["obj", "process", "trans-vec", "radius"],
    "vars": {
      "s2-0": "process-focus",
      "s1-0": "process-source",
      "s1-1": "process-dest",
      "s1-2": "start-pos",
      "v1-20": "distance",
      "s3-1": "cquery",
      "v1-22": "query"
    }
  },
  "(method 12 los-control)": {
    "args": ["obj", "dst"]
  },
  "(method 13 los-control)": {
    "args": ["obj", "proc", "check-interval", "c-spec"]
  },
  "(method 9 enemy-info)": {
    "args": ["obj", "obj-to-copy"]
  },
  "(method 119 enemy)": {
    "args": ["obj", "high"]
  },
  "(method 118 enemy)": {
    "args": ["obj", "low", "high"]
  },
  "(method 121 enemy)": {
    "args": ["obj", "low", "high"]
  },
  "(method 122 enemy)": {
    "args": ["obj", "chance"]
  },
  "(method 12 enemy)": {
    "vars": {
      "gp-0": "draw"
    }
  },
  "(method 53 enemy)": {
    "args": ["obj", "proc-focus"]
  },
  "(method 10 nav-enemy-info)": {
    "args": ["obj", "obj-to-copy"]
  },
  "(method 44 nav-state)": {
    "args": ["obj", "velocity"]
  },
  "scene-looper-init-by-other": {
    "args": ["scene-name"]
  },
  "(code idle scene-looper)": {
    "vars": {
      "gp-1": "player"
    }
  },
  "loop-scene": {
    "args": ["scene-name"]
  },
  "(method 7 rigid-body-platform)": {
    "args": ["obj", "new-addr"]
  },
  "(method 54 rigid-body-platform)": {
    "args": ["obj", "ctrl-point"]
  },
  "(method 50 rigid-body-platform)": {
    "vars": {
      "v1-8": "rigid-body",
      "a1-2": "force-pos",
      "a2-0": "force",
      "f0-0": "force-dist"
    }
  },
  "(method 13 touching-list)": {
    "args": ["obj", "shape1", "shape2"],
    "vars": {
      "v0-0": ["entry", "touching-shapes-entry"]
    }
  },
  "(method 68 ocean)": {
    "vars": {
      "s3-0": "vertices"
    },
    "args": ["obj", "arg1", "facing"]
  },
  "(method 67 ocean)": {
    "vars": {
      "s4-0": "vertices"
    }
  },
  "(method 66 ocean)": {
    "vars": {
      "s4-0": "vertices"
    }
  },
  "(method 65 ocean)": {
    "vars": {
      "s5-0": "vertices"
    }
  },
  "(method 64 ocean)": {
    "vars": {
      "s5-0": "vertices"
    }
  },
  "(method 63 ocean)": {
    "vars": {
      "s4-0": "vertices"
    }
  },
  "(method 62 ocean)": {
    "vars": {
      "s4-0": "vertices"
    }
  },
  "(method 61 ocean)": {
    "vars": {
      "s4-0": "vertices"
    }
  },
  "(method 60 ocean)": {
    "vars": {
      "s4-0": "vertices"
    }
  },
  "(method 21 ocean)": {
    "args": ["obj", "corner-x", "corner-z"]
  },
  "(method 37 control-info)": {
    "vars": {
      "a1-6": "total-offset",
      "a1-8": "bonus-vel",
      "s2-0": "old-iter-cnt",
      "s3-0": "old-in-vel",
      "s4-0": "old-stat-flg",
      "s3-1": "regular-vel",
      "s4-1": "before-regular-vel",
      "s1-0": "b1",
      "s2-1": "a1",
      "v1-32": "b1-nrm-to-grav",
      "f0-7": "b1-nrm-to-grav-vel",
      "f0-14": "ba-dot",
      "v1-67": "align-xz-dir",
      "f0-32": "align-xz-speed"
    }
  },
  "(method 54 collide-shape)": {
    "vars": {
      "v1-3": "proc"
    }
  },
  "(method 42 collide-shape)": {
    "args": ["obj", "other", "cquery"]
  },
  "(method 18 collide-shape-prim-group)": {
    "args": ["obj", "other", "cquery"]
  },
  "(method 19 collide-shape-prim)": {
    "args": ["obj", "other", "cquery"]
  },
  "(method 18 collide-shape-prim-mesh)": {
    "args": ["obj", "other", "cquery"]
  },
  "(method 18 collide-shape-prim-sphere)": {
    "args": ["obj", "other", "cquery"]
  },
  "(method 64 collide-shape-moving)": {
    "args": ["obj", "vel", "check-dist", "amt", "bounce-dist"],
    "vars": {
      "gp-0": "initial-trans",
      "s2-0": "collide-vel",
      "s1-1": "vel-dir"
    }
  },
  "target-collision-low-coverage": {
    "vars": {
      "sv-16": "contact-normal",
      "sv-56": "overhang-nrm",
      "sv-52": "tangent"
    }
  },
  "foreground-draw": {
    "args": ["dc", "dma-buf", "dist-in"],
    "vars": {
      "at-0": "fg-work",
      "a0-1": ["bone-calc", "bone-calculation"],
      "t1-0": "num-bones",
      "a3-3": "bone-mem-size",
      "t0-1": "fg-regs",
      "v1-0": "matrix-mem",
      "t0-2": "matrix-mem2",
      "t1-2": "bflags",
      "t4-0": "f-regs",
      "a1-6": "bone-list",
      "a2-5": "calc-to-add",
      "t2-4": "jnt",
      "t3-0": "bn",
      "t4-1": "count",
      "t5-0": "calc",
      "s5-0": ["dma-ptr", "pointer"],
      "s4-0": "bucket-info",
      "a0-5": "fg-lights",
      "v1-6": "rotated-light-out",
      "a1-8": "inv-cam-rot",
      "s3-0": "geo",
      "s2-0": "effect-mask",
      "s1-0": "effect-idx",
      "v1-40": "extra",
      "v1-41": "tex-scroll-info",
      "v1-70": "ei",
      "v1-71": "tint-info",
      "f1-1": "t-fade-0",
      "f0-4": "t-fade-1",
      "f1-3": "t-interp",
      "f0-6": "t-amount",
      "a0-75": "merc-fade-int",
      "v1-156": "fade-enable",
      "f0-11": "dist-until-gone"
    }
  },
  "dma-add-process-drawable": {
    "args": ["pd", "dc", "flag", "dma-buf"],
    "vars": {
      "s4-0": "fg-bounds",
      "s3-0": "fg-lights",
      "sv-272": "tod",
      "sv-288": "shadow-mask",
      "s0-0": "shadow-mask-not",
      "sv-304": "lev-idx-for-mood",
      "s1-1": "light-idx",
      "s2-1": "lg",
      "v1-53": "packed-shadow-vals",
      "a0-28": "light-idx",
      "a2-8": "light-pal-idx",
      "s1-2": "fg-light-lev-idx",
      "v1-62": "lev",
      "s0-1": "light-hash",
      "sv-320": "my-origin",
      "sv-336": "lev-mood",
      "v0-6": "light-lookup-result",
      "sv-352": "light-result-bucket",
      "sv-368": "index-ptr",
      "sv-384": "index-index",
      "a1-49": "light-sphere",
      "v1-73": "palette-idx",
      "f0-12": "interp",
      "s1-3": "target-shadow-dir",
      "s0-2": "current-shadow-dir",
      "f30-0": "shadow-dir-w",
      "v1-109": "fg-dist",
      "s3-1": "lod-idx",
      "f30-1": "dist-w",
      "v1-133": "src-lev",
      "f0-26": "corrected-dist",
      "a0-64": "tex-use",
      "a1-54": "use-fg-idx",
      "a2-13": "use-idx",
      "t0-0": "tex-lod"
    }
  },
  "(method 0 joint-exploder-tuning)": {
<<<<<<< HEAD
    "vars": {
      "v0-0": ["v0-0", "joint-exploder-tuning"]
    }
  },
  "(method 11 hip-door-b)": {
    "vars": {
      "s5-0": "cshape",
      "s4-0": "cshape-group",
      "v1-8": "cshape-mesh",
      "v1-10": "cshape-mesh2",
      "v1-13": "root"
    },
    "args": ["obj", "entiy"]
  },
  "(method 11 hip-mirror)": {
    "args": ["obj", "entity"]
  },
  "hiphog-activate": {
    "vars": {
      "a0-1": "mirror"
    }
  },
  "birth-func-rotate-minute": {
    "vars": {
      "gp-0": "quat",
      "a1-1": "temp-vec",
      "v1-0": "tod",
      "f0-1": "curr-minutes"
    }
  },
  "birth-func-rotate-hour": {
    "vars": {
      "gp-0": "quat",
      "a1-1": "temp-vec",
      "v1-0": "tod",
      "f0-1": "curr-hours"
    }
  },
  "birth-func-rotate-second": {
    "vars": {
      "gp-0": "quat",
      "a1-1": "temp-vec",
      "v1-0": "tod",
      "f0-1": "curr-seconds"
    }
  },
  "hiphog-mirror-sheen-func": {
    "vars": {
      "a2-2": "curr-ripple-wave",
      "v1-4": "prev-ripple-wave"
    }
  },
  "(method 22 krew-collection-item)": {
    "vars": {
      "gp-0": "query",
      "s4-0": "on-ground?",
      "v1-5": "_query",
      "f0-6": "dist"
    }
  },
  "(trans idle krew-collection-item)": {
    "vars": {
      "v1-0": "target",
      "gp-0": "vec",
      "f0-1": "dist-from-target",
      "f1-1": "pickup-dist",
      "a1-4": "vehicle"
    }
  },
  "(code idle krew-collection-item)": {
    "vars": {
      "gp-0": "beam-params",
      "v1-0": "beam-location"
    }
  },
  "krew-collection-item-spawn": {
    "vars": {
      "gp-0": "new-krew-item",
      "v1-1": "new-proc"
    },
    "args": ["proc", "position"]
  },
  "krew-collection-item-init-by-other": {
    "args": ["position"]
  },
  "(anon-function 5 collection-task)": {
    "vars": {
      "s5-0": "traffic-obj-params",
      "gp-0": "traffic-manager"
    }
  },
  "(anon-function 3 collection-task)": {
    "vars": {
      "gp-0": "task-count",
      "a0-6": "krew-item"
    }
  },
  "(anon-function 2 collection-task)": {
    "vars": {
      "f0-0": "min-start-distance",
      "v1-2": "moved-beyond-start?"
    }
  },
  "check-drop-level-ruins-rubble": {
    "vars": {
      "gp-0": "vec"
    }
  },
  "check-drop-level-ruins-tower-userdata-nosplat": {
    "vars": {
      "s3-0": "vec"
    }
  },
  "check-drop-level-ruins-tower-userdata": {
    "vars": {
      "s3-0": "vec"
    }
  },
  "ruins-slide-sparks": {
    "args": ["arg0", "position"],
    "vars": {
      "t9-0": "launch-func",
      "a0-1": "2d-sys",
      "v1-1": "sp-launcher",
      "a2-0": "matrix"
    }
  },
  "(post idle flag)": {
    "vars": {
      "f0-1": "flag-scale"
    }
  },
  "(method 11 ruins-precipice)": {
    "vars": {
      "s4-0": "cshape",
      "v1-2": "cshape-mesh"
    }
=======
    "vars": { "v0-0": ["v0-0", "joint-exploder-tuning"] }
  },
  "(method 181 gator)": {
    "vars": { "s4-0": ["s4-0", "art-joint-anim"] }
  },
  "(code target-running-attack)": {
    "vars": {"t1-6": ["t1-6", "sound-name"]}
>>>>>>> 459d83f7
  }
}<|MERGE_RESOLUTION|>--- conflicted
+++ resolved
@@ -2276,10 +2276,13 @@
     }
   },
   "(method 0 joint-exploder-tuning)": {
-<<<<<<< HEAD
-    "vars": {
-      "v0-0": ["v0-0", "joint-exploder-tuning"]
-    }
+    "vars": { "v0-0": ["v0-0", "joint-exploder-tuning"] }
+  },
+  "(method 181 gator)": {
+    "vars": { "s4-0": ["s4-0", "art-joint-anim"] }
+  },
+  "(code target-running-attack)": {
+    "vars": {"t1-6": ["t1-6", "sound-name"]}
   },
   "(method 11 hip-door-b)": {
     "vars": {
@@ -2414,14 +2417,5 @@
       "s4-0": "cshape",
       "v1-2": "cshape-mesh"
     }
-=======
-    "vars": { "v0-0": ["v0-0", "joint-exploder-tuning"] }
-  },
-  "(method 181 gator)": {
-    "vars": { "s4-0": ["s4-0", "art-joint-anim"] }
-  },
-  "(code target-running-attack)": {
-    "vars": {"t1-6": ["t1-6", "sound-name"]}
->>>>>>> 459d83f7
   }
 }