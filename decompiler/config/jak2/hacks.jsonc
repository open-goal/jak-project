{
  ////////////////////////////
  // HACKS and ASM FUNCTIONS
  ////////////////////////////

  "types_with_bad_inspect_methods": [
    "game-task-event",
    "game-task-control",
    "predator-edge",
    "manipy"
  ],

  "no_type_analysis_functions_by_name": [],

  // this limits the number of cases in a cond.  The first argument is the name of the function.
  // the second argument is the name of the first condition in the cond. Use print_cfg to find it out.
  // The third argument is the number of cases. If you set it too small it may fail to build the CFG.
  "cond_with_else_max_lengths": [
    ["(method 20 res-lump)", "b0", 2],
    ["(method 11 res-lump)", "b0", 1],
    ["(method 12 res-lump)", "b0", 1]
  ],

  // if a cond with an else case is being used a value in a place where it looks wrong
  // you can add the function name to this list and it will more aggressively reject this rewrite.
  "aggressively_reject_cond_to_value_rewrite": [
    "(method 10 res-lump)",
    "(method 11 res-lump)",
    "(method 12 res-lump)"
  ],

  // this provides a hint to the decompiler that these functions will have a lot of inline assembly.
  // currently it just leaves pcpyld as an asm op.
  "hint_inline_assembly_functions": [],

  "asm_functions_by_name": [
    // checking boxed type is different now - these make the cfg stuff sad
    "name=",
    "(method 77 spyder)",
    "(method 77 flamer)",
    "(method 77 grenadier)",
    // until loop without nop:
    "target-history-print",
    "display-list-control",
    "anim-test-anim-list-handler",
    "anim-test-sequence-list-handler",
    "anim-tester-get-playing-item",
    "(method 58 nav-graph-editor)",
    "start-pilot-recorder",
    "(anon-function 10 pilot-recorder)",
    "(method 0 hover-nav-control)",
    "(method 24 nav-network)",
    "(anon-function 10 sig-recorder)",
    // actual asm
    "quad-copy!",
    "return-from-thread",
    "return-from-thread-dead",
    "reset-and-call",
    "(method 10 cpu-thread)",
    "(method 11 cpu-thread)",
    "(method 0 catch-frame)",
    "throw-dispatch",
    "throw",
    "run-function-in-process",
    "set-to-run-bootstrap",
    "return-from-exception",
    "exp",
    "(method 17 bounding-box)",
    "(method 9 bounding-box)",
    "(method 9 matrix)",
    "quaternion->matrix-2",
    "sin-rad",
    "cos-rad",
    "atan-series-rad",
    "sign-float",
    "dma-count-until-done",
    "(method 11 collide-mesh-cache)",
    "cpu-delay",
    "qword-read-time",
    "dma-test-func",
    "move-test-func",

    "symlink2",
    "blerc-a-fragment",
    "blerc-execute",
    "foreground-check-longest-edge-asm",
    "generic-light-proc",
    "shadow-add-single-edges",
    "shadow-add-facing-single-tris",
    "shadow-add-double-tris",
    "shadow-add-double-edges",
    "(method 17 collide-edge-work)",
    "(method 10 collide-cache-prim)",
    "(method 17 collide-cache)",
    "(method 16 ocean)",

    // unknown instructions
    "debug-line-clip?",
    // logand with #f arg
    "bugfix?",
    // CFG failed
    "draw-inline-array-instance-shrub",

    "(method 10 bigmap)",
    "(method 9 editable-region)", // condition branch assert hit
    "(anon-function 10 meet-brutter)",
    "(method 154 vehicle-racer)",
    "(method 228 hal-sewer)",
    "(method 154 vehicle-city-racer)",
    "(method 53 squid)",
    "(method 158 vehicle-guard)",
    "(method 207 metalhead-predator)",
    "test-to-from-spr",
    "test-from-spr",
    "test-to-spr",
    "test-seq-read",
    "test-worst-read",
    "test-seq-write",
    "test-worst-write",
    // texture
    "adgif-shader<-texture!"
  ],

  // these functions use pairs and the decompiler
  // will be less picky about types related to pairs.
  "pair_functions_by_name": [
    "ref",
    "(method 4 pair)",
    "last",
    "member",
    "nmember",
    "assoc",
    "assoce",
    "nassoc",
    "nassoce",
    "append!",
    "delete!",
    "delete-car!",
    "insert-cons!",
    "sort",
    "unload-package",
    "display-loop-main",
    "lookup-level-info",
    "(method 24 level-group)",
    "(method 19 level-group)",
    // script
    "command-get-time",
    "command-get-param",
    "command-get-quoted-param",
    "command-get-entity",
    "(method 9 script-context)",
    "(anon-function 6 script)",
    "(anon-function 49 script)",
    "(anon-function 52 script)",
    "(anon-function 72 script)",
    "(anon-function 73 script)",
    "(anon-function 74 script)",
    "(anon-function 75 script)",
    "(anon-function 76 script)",
    "(anon-function 80 script)",
    "(method 11 script-context)",
    "(method 10 script-context)",
    "command-get-trans",
    "key-assoc",
    "(anon-function 0 script)",
    // default-menu
    "dm-scene-load-pick-func",
    "debug-menu-make-continue-sub-menu",
    "debug-menu-make-from-template",
    "debug-menu-context-make-default-menus",
    "debug-menu-make-task-menu",
    "(method 19 gui-control)",
    // menu
    "debug-menu-rebuild",
    "debug-menu-find-from-template",
    "debug-menu-render",
    "debug-menu-context-select-next-or-prev-item",
    "debug-menu-context-select-new-item",
    "debug-menu-send-msg",
    // airlock
    "(method 24 com-airlock)",
    "(method 19 gui-control)",
    "(method 28 editable)",
    "execute-select",
    "(method 29 editable)",
    "(method 25 editable)",
    // game-info
    "(method 20 game-info)",
    "print-continues",
    // task-control
    "(anon-function 55 task-control)",
    "(method 17 load-state)",
    "(method 12 level)",
    "bg",
    "update-sound-banks",
    "entity-remap-names",
    "(method 8 process-tree)",
    "(post play-anim scene-player)",
    "(method 25 scene-player)",
    "(method 25 scene-player)",
    "scene-player-init",
    "next-continue",
    "(method 25 warp-gate)",
    "(code use warp-gate)",
    "cspace-inspect-tree",
    "(method 11 mtn-step-plat-rocks-a)",
    "(method 11 mtn-step-plat-rocks-b)",
    "(method 11 mtn-step-plat-rocks-c)",
    "(method 22 fort-floor-spike-b)",
    "prototypes-game-visible-set!",
    "(method 22 fort-floor-spike-a)",
    "(method 22 fort-floor-spike-b)",
    "(method 22 fort-floor-spike-c)",
    "(method 11 sew-catwalk)",
    "(method 11 mtn-aval-rocks)"
  ],

  // If format is used with the wrong number of arguments,
  // it will often mess up the decompilation, as the decompiler assumes
  // that they used the correct number.  This will override the decompiler's
  // automatic detection.
  "bad_format_strings": {
    "~170h~5d~220h~5d~280h~5,,2f": 3,
    "~338h~5d~388h~5d~448h~5,,2f": 3,
    "~30Htf: ~8D~134Hpr: ~8D~252Hsh: ~8D~370Hhd: ~8D~%": 4,
    "~30Hal: ~8D~131Hwa: ~8D~252Hsp: ~8D~370Hwp: ~8D~%": 4,
    "ERROR: <asg> ~A in spool anim loop for ~A ~D, but not loaded.~": 3,
    // TODO - these should be automatic
    "  tfrag ~192H~5DK ~280Htfragment~456H~5DK~%": 2,
    "  tie-proto ~192H~5DK ~280Hsky~456H~5DK~%": 2,
    "  tie-instance ~192H~5DK ~280Htie-fragment~456H~5DK~%": 2,
    "  shrub-proto ~192H~5DK ~280Htie-scissor~456H~5DK~%": 2,
    "  shrub-instance ~192H~5DK ~280Hshrubbery~456H~5DK~%": 2,
    "  collision ~192H~5DK ~280Htie-generic~456H~5DK~%": 2,
    "  pris-anim ~192H~5DK ~280Hpris-generic~456H~5DK~%": 2,
    "  textures ~192H~5DK ~280Htextures~456H~5DK~%": 2,
    "  misc ~192H~5DK ~280Hsprite~456H~5DK~%": 2,
    "  entity ~192H~5DK~%": 1,
    "  pris-geo ~192H~5DK ~280Hpris-fragment~456H~5DK~%": 2,
    "~33L~S~32L ~S": 2,
    "~32L~S ~33L~S~1L": 2,
    "~35L~S~33L ~S": 2,
    "~1L~S~35L ~S": 2,
    "~35L~S ~1L~S~1L": 2,
    "~33L~S~35L ~S": 2,
    "~33L~C~34L~S~33L~C": 3,
    "~35L~S ~33L~S~1L": 2,
    "~33L~S ~35L~S~1L": 2,
    "~33L~C": 1
  },

  "blocks_ending_in_asm_branch": {
    "closest-pt-in-triangle": [17],
    // this one is all asm branches
    "circle-circle-xz-intersect": [
      1, 2, 3, 4, 5, 6, 7, 8, 9, 10, 11, 12, 13, 14
    ],
    "load-game-text-info": [15, 16, 17, 19, 20, 21],

    "find-knot-span": [0, 1, 2, 3, 5, 6, 7, 8, 9],

    "curve-evaluate!": [0, 2, 5, 6, 7, 8, 9],

    "display-loop-main": [127, 130, 133, 136],

    "real-main-draw-hook": [114, 115, 116, 118],

    "sprite-draw-distorters": [4, 5],
    "draw-drawable-tree-instance-shrub": [5, 7, 9, 11],

    "add-debug-box-with-transform": [0, 3],
    "add-debug-line-sphere": [0],

    "(method 12 perf-stat)": [0],
    "(method 11 perf-stat)": [0],
    "bsp-camera-asm": [1, 2, 3, 4, 6, 7],
    "(method 9 texture-page-dir)": [5, 6],
    "level-remap-texture": [2, 3, 4, 5, 6],

    "(method 27 nav-mesh)": [1, 2],
    "(method 31 nav-mesh)": [0, 1, 2, 3, 4, 5, 6, 7, 8, 9, 10, 11],
    "(method 46 nav-mesh)": [2, 3],
    "(method 32 nav-mesh)": [1, 2],
    "(method 33 nav-mesh)": [1, 2],
    "(method 42 nav-mesh)": [1, 2, 3, 7],
    "point-poly-distance-min": [0, 1, 2, 3, 4, 5, 6, 7, 8, 9, 10, 11, 12],
    "(method 34 nav-mesh)": [1, 2, 3, 7],
    "(method 35 nav-mesh)": [2, 4],
    "draw-actor-marks": [8],
    "find-nearest-entity": [7, 9, 10, 11, 12, 13, 14],
    "start-perf-stat-collection": [26],
    "end-perf-stat-collection": [0],
    "upload-vis-bits": [2, 6, 3, 0],
    "set-background-regs!": [4, 3],
    "draw-drawable-tree-instance-tie": [21, 23, 31, 33],
    "command-get-process": [43],
    "unpack-comp-rle": [1, 3, 5, 6],
    "(method 16 level)": [0, 1, 5, 13, 14, 15],
    "unpack-comp-huf": [2, 4, 5, 6, 7, 8, 9],
    "unpack-comp-lzo": [
      0,
      1,
      4,
      5,
      6,
      7,
      15,
      16,
      17,
      18,
      19,
      20,
      21,
      22,
      23,
      24,
      25,
      26,
      27,
      28,
      29,
      30,
      31,
      32,
      33,
      34,
      35, // branch fwd 39
      39, // branch fwd no delay
      43, // goto 18
      45 // goto 6
    ],
    "(method 27 conveyor)": [5, 14, 22],
    "(method 44 nav-graph)": [1, 3, 6, 13, 17],
    "(method 11 sparticle-launch-control)": [
      18, 24, 25, 28, 29, 32, 33, 34, 36, 41, 55, 58, 93, 95
    ],

    "(method 22 gui-control)": [
      10, // goto L63 (B39)
      16, // goto L58 (B27)
      26, // goto L62 (B)
      27, // goto L62
      28, // goto L61
      35, // goto L62
      36, // goto L62
      38, // goto L99
      42, // goto L89
      50, // goto L84
      108, // goto L86
      110, // goto L86
      116, // goto L99
      117, // goto L91
      120
    ],

    "(anon-function 11 game-save)": [0, 3, 4, 5],
    "update-actor-hash": [0, 2, 4],
    "(code target-death)": [111, 140],
    "(method 13 collide-cache)": [7, 9],
    "(method 11 collide-mesh)": [2, 4],
    "(method 12 collide-mesh-cache)": [0, 1, 2, 3, 4, 5],
    "(method 10 collide-mesh)": [2],
    "(method 42 collide-shape)": [0, 1, 2, 3, 4, 7],
    "(method 18 collide-shape-prim-mesh)": [2, 3, 4, 5, 6, 7],
    "(method 18 collide-shape-prim-sphere)": [2, 3, 4],
    "(method 15 collide-shape-prim-sphere)": [1, 2, 3, 4, 5, 6],
    "(method 16 collide-shape-prim-sphere)": [0, 1, 2, 3, 4],
    "(method 36 collide-shape)": [8, 9],
    "(method 45 collide-shape)": [33],
    "(method 40 collide-shape)": [
      0, 2, 3, 4, 5, 6, 7, 8, 9, 10, 11, 12, 13, 14, 15, 16, 17, 18, 19, 20, 21,
      22, 23, 24, 25, 26, 27, 28, 29, 30, 31, 32
    ],
    "(method 12 collide-shape-prim-group)": [1, 2, 3, 4, 5, 6],
    "(method 13 collide-shape-prim)": [1, 2, 3, 4, 5, 6],
    "(method 12 collide-shape-prim-sphere)": [
      1, 2, 3, 4, 5, 8, 10, 11, 13, 14, 15
    ],
    "(method 12 collide-shape-prim-mesh)": [
      0, 1, 2, 3, 4, 5, 6, 7, 8, 9, 10, 11, 12, 14, 15, 16
    ],
    "(method 24 grid-hash)": [39, 35, 22, 15],
    "(method 12 flow-control)": [11, 12, 13, 14, 15, 18, 20, 22, 29],
    "(method 19 process-drawable)": [0, 2, 3, 7, 10, 11, 30],
    "find-offending-process-focusable": [16, 19],

    "target-standard-event-handler": [
      5, // fwd L31/7
      6, // to 152
      7, // fwd L38
      20, // to 152
      21, // fwd L39
      22, // to 152
      23, // to L40
      24, // to 152
      25, // to L45
      43, // to l152
      44, // to 46
      45, // to l152

      46, // to l114

      190, // to l152
      191, // to 121
      210,
      211,
      212,
      213,
      214,

      224,
      225,
      226,
      227,
      232,
      233,
      234,
      235,
      236,
      237,
      238,
      239,
      240,
      241,
      242,

      255,
      256,

      269,
      270,
      285,
      286,
      287,
      288,
      289,
      290
    ],
    "bones-mtx-calc-execute": [19, 7],
    "foreground-draw": [0, 1, 126],
    "dma-add-process-drawable": [0, 136],
    "(anon-function 3 ruins-obs)": [14, 22],
    "(anon-function 0 target-death)": [
      50, // goto 52
      51, // goto L65
      63, // goto L47
      73, // goto L25
      78, // goto L46
      84, // goto L42
      95, // goto next
      96, // goto L36
      115, // goto L55
      121,
      131
    ],
    "(anon-function 4 gun-states)": [94, 96, 98],
    "target-board-handler": [13, 14, 18],
    "find-closest-circle-ray-intersection": [0, 4, 15, 16, 17, 18],
    "(method 18 nav-control)": [
      11, // L283
      12, // L300
      19, // L295
      20, // L293
      31, // weird jump back
      34 // weird jump no delay slot
    ],

    "(method 19 nav-control)": [9, 10],
    "(method 19 nav-mesh)": [7],
    "(method 18 nav-mesh)": [9],
    "(method 40 nav-state)": [1, 2],
    "(method 45 nav-mesh)": [5, 6],
    "(method 43 nav-mesh)": [0, 1, 2, 12, 13, 14, 15, 16, 17, 18, 19, 20],
    "(anon-function 45 gungame-obs)": [0, 1, 6, 9, 14, 18, 21, 22, 30], // TODO - probably not the best
    "(method 142 grenadier)": [0, 1, 3],
    "(anon-function 34 predator)": [24],
    "(anon-function 57 crimson-guard-level)": [22],
    "(method 48 rigid-body-object)": [0, 1, 2, 3, 4, 5],
    "(method 15 rigid-body)": [0, 1, 2, 5],
    "(method 63 collide-shape-moving)": [
      0, 1, 2, 3, 4, 5, 6, 10, 12, 13, 14, 28, 38, 39, 40, 44
    ],
    "string-word-wrap": [1, 2, 6],
    "(method 37 vehicle)": [0, 1, 10, 11, 12, 13, 15, 16],
    "(method 123 vehicle)": [
      0, 1, 2, 3, 4, 7, 8, 9, 10, 17, 19, 20, 23, 26, 30, 31, 32, 33, 34
    ],
    "(method 122 vehicle)": [0, 1, 10, 11, 17, 18, 19, 20, 21, 22, 24, 25],
    "(method 48 vehicle)": [
      0, 1, 2, 3, 4, 5, 9, 10, 11, 12, 13, 16, 17, 23, 24, 29, 30, 31
    ],
    "(method 48 rigid-body-object)": [0, 1, 2, 3, 4, 5],
    "(method 15 rigid-body)": [0, 1, 2, 5],
    "(method 63 collide-shape-moving)": [
      0, 1, 2, 3, 4, 5, 6, 10, 12, 13, 14, 28, 38, 39, 40, 44
    ],
    "(method 11 vehicle-hud-requests)": [0, 6, 7, 10, 11, 12],
    "(method 17 traffic-manager)": [
      0, 4, 7, 17, 23, 25, 26, 27, 28, 39, 42, 43, 44
    ],
    "(anon-function 12 vehicle-states)": [0, 1, 2, 3],
    "(method 45 traffic-engine)": [5, 8],
    "(method 15 city-level-info)": [0, 1, 2, 6, 7, 9, 11, 13],
    "(method 59 traffic-engine)": [5, 6, 7, 8, 9, 10],
    "(method 10 traffic-suppressor)": [0, 1, 2, 4],
    "(method 18 traffic-tracker)": [2, 3, 5, 6, 7, 8],
    "(method 181 gator)": [
      2, 3, 7, 10, 11, 14, 15, 16, 17, 18, 19, 20, 21, 22, 25, 26, 30
    ],
<<<<<<< HEAD
    "(anon-function 62 sig0-course)": [0, 1, 5, 6]
=======
    "(method 10 simple-sprite-system)": [0, 1, 3, 4, 5, 6, 9, 11],
    "target-pilot-post": [0, 2, 4, 5, 13, 16, 22, 27, 41],
    "(anon-function 0 ruins-obs)": [
      0, 5, 7, 12, 13, 15, 17, 23, 24, 33, 42, 45, 46, 53, 58
    ],
    "(anon-function 1 ruins-obs)": [
      1, 2, 4, 6, 7, 14, 17, 19, 22, 24, 26, 27, 29, 31, 33, 35
    ],
    "(anon-function 2 ruins-obs)": [7, 28, 37, 50, 51, 61, 62, 71]
>>>>>>> 459d83f7
  },

  // Sometimes the game might use format strings that are fetched dynamically,
  // for example using the game text lookup method
  // Add information about those format instructions here.
  // e.g. "function-name":[[op, argc], [op, argc], ...]
  // where "op" is the op number for the call to format.
  "dynamic_format_arg_counts": {
    "(method 10 menu-loading-option)": [[118, 1]],
    "(method 10 menu-insufficient-space-option)": [
      [63, 1],
      [103, 1]
    ],
    "(method 10 menu-secrets-insufficient-space-option)": [[55, 1]],
    "(method 10 menu-card-removed-option)": [[48, 1]],
    "(method 10 menu-format-card-option)": [[49, 1]],
    "(method 10 menu-create-game-option)": [[49, 1]],
    "(method 10 menu-error-auto-saving-option)": [[72, 1]],
    "(method 10 menu-error-loading-option)": [
      [64, 1],
      [99, 1]
    ],
    "(method 10 menu-insert-card-option)": [[48, 1]],
    "(method 16 fail-mission)": [
      [68, 1],
      [101, 1],
      [130, 1]
    ],
    "auto-save-post": [[158, 1]],
    "(method 30 training-manager)": [[53, 0]],
    "(trans course training-manager)": [
      [54, 0],
      [89, 0],
      [124, 0],
      [155, 0],
      [195, 0],
      [230, 0],
      [261, 0],
      [307, 0],
      [338, 0],
      [374, 0],
      [409, 0],
      [444, 0],
      [479, 0],
      [510, 0]
    ],
    "(method 17 hud-goal)": [[71, 0]],
    "(method 15 hud-miss)": [[44, 0]],
    "(method 28 hoverboard-training-manager)": [[53, 0]],
    "(method 29 hoverboard-training-manager)": [
      [48, 0],
      [83, 0],
      [118, 0],
      [153, 0],
      [184, 0],
      [224, 0],
      [259, 0],
      [294, 0],
      [325, 0],
      [365, 0],
      [400, 0],
      [431, 0],
      [477, 0],
      [508, 0]
    ]
  },

  "mips2c_functions_by_name": [
    "collide-do-primitives",
    "moving-sphere-triangle-intersect",
    "calc-animation-from-spr",
    "draw-string-asm",
    "draw-string",
    "get-string-length",
    "adgif-shader<-texture-with-update!",
    "init-boundary-regs",
    "draw-boundary-polygon",
    "render-boundary-quad",
    "render-boundary-tri",
    "clip-polygon-against-negative-hyperplane",
    "clip-polygon-against-positive-hyperplane",
    "sp-init-fields!",
    "particle-adgif",
    "sp-launch-particles-var",
    "sparticle-motion-blur",
    "sp-process-block-2d",
    "sp-process-block-3d",
    "set-tex-offset",
    "draw-large-polygon",
    "render-sky-quad",
    "render-sky-tri",
    "(method 16 sky-work)",
    "(method 17 sky-work)",
    "(method 32 sky-work)",
    "(method 33 sky-work)",
    "(method 28 sky-work)",
    "(method 29 sky-work)",
    "(method 30 sky-work)",
    "(method 11 collide-hash)",
    "(method 12 collide-hash)",
    "fill-bg-using-box-new",
    "fill-bg-using-line-sphere-new",
    "(method 12 collide-mesh)",
    "(method 11 collide-mesh)",
    "(method 14 collide-mesh)",
    "(method 15 collide-mesh)",
    "(method 10 collide-edge-hold-list)",
    "(method 19 collide-edge-work)",
    "(method 9 edge-grab-info)",
    "(method 16 collide-edge-work)",
    "(method 17 collide-edge-work)",
    "(method 18 collide-edge-work)",
    "draw-large-polygon-ocean",
    "render-ocean-quad",
    "init-ocean-far-regs",
    "(method 14 ocean)",
    "(method 15 ocean)",
    "(method 16 ocean)",
    "(method 18 grid-hash)",
    "(method 19 grid-hash)",
    "(method 20 grid-hash)",
    "(method 22 grid-hash)",
    "(method 28 sphere-hash)",
    "(method 33 sphere-hash)",
    "(method 29 sphere-hash)",
    "(method 30 sphere-hash)",
    "(method 31 sphere-hash)",
    "(method 32 sphere-hash)",
    "(method 33 spatial-hash)",
    "(method 39 spatial-hash)",
    "(method 36 spatial-hash)",
    "(method 37 spatial-hash)",
    "(method 35 spatial-hash)",
    "(method 10 collide-shape-prim-mesh)",
    "(method 10 collide-shape-prim-sphere)",
    "(method 10 collide-shape-prim-group)",
    "(method 11 collide-shape-prim-mesh)",
    "(method 11 collide-shape-prim-sphere)",
    "(method 11 collide-shape-prim-group)",
    "(method 9 collide-cache-prim)",
    "(method 10 collide-cache-prim)",
    "(method 17 collide-cache)",
    "(method 9 collide-puss-work)",
    "(method 10 collide-puss-work)",
    "bones-mtx-calc",
    "foreground-check-longest-edge-asm",
    "foreground-merc",
    "add-light-sphere-to-light-group",
    "light-hash-add-items",
    "light-hash-count-items",
    "light-hash-get-bucket-index",
    // nav-mesh / nav-control related
    // TODO - it would be nice to eventually figure out the asm blocks for the majority of these
    "nav-state-patch-pointers",
    "(method 20 nav-engine)",
    // "find-closest-circle-ray-intersection",
    // "(method 18 nav-control)",
    "nav-dma-send-to-spr-no-flush",
    "nav-dma-send-from-spr-no-flush",
    "(method 17 nav-engine)",
    "(method 18 nav-engine)",
    "(method 21 nav-engine)",
    "(method 39 nav-state)"
  ],

  "mips2c_jump_table_functions": {},

  // there are some missing textures. I don't know what the game actually does here.
  // the format for entries is [level, tpage, index]
  "missing_textures": [["vinroom", 0, 0]],

  // some object files have garbage pad data at the end which makes the decompiler
  // assume they must be different files, such as the art group for orb-cache-top.
  // this just suppresses a message.
  "expected_merged_objs": []
}<|MERGE_RESOLUTION|>--- conflicted
+++ resolved
@@ -507,9 +507,6 @@
     "(method 181 gator)": [
       2, 3, 7, 10, 11, 14, 15, 16, 17, 18, 19, 20, 21, 22, 25, 26, 30
     ],
-<<<<<<< HEAD
-    "(anon-function 62 sig0-course)": [0, 1, 5, 6]
-=======
     "(method 10 simple-sprite-system)": [0, 1, 3, 4, 5, 6, 9, 11],
     "target-pilot-post": [0, 2, 4, 5, 13, 16, 22, 27, 41],
     "(anon-function 0 ruins-obs)": [
@@ -518,8 +515,8 @@
     "(anon-function 1 ruins-obs)": [
       1, 2, 4, 6, 7, 14, 17, 19, 22, 24, 26, 27, 29, 31, 33, 35
     ],
-    "(anon-function 2 ruins-obs)": [7, 28, 37, 50, 51, 61, 62, 71]
->>>>>>> 459d83f7
+    "(anon-function 2 ruins-obs)": [7, 28, 37, 50, 51, 61, 62, 71],
+    "(anon-function 62 sig0-course)": [0, 1, 5, 6]
   },
 
   // Sometimes the game might use format strings that are fetched dynamically,
