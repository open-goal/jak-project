--- conflicted
+++ resolved
@@ -125,18 +125,11 @@
     "(method 17 collide-cache)",
     "(method 16 ocean)",
 
-<<<<<<< HEAD
     // unknown instructions
     "debug-line-clip?",
     // logand with #f arg
     "bugfix?",
 
-    // unknown bug
-    "update-mood-copy-ctywide",
-    "update-mood-copy-stadium",
-    "update-mood-drillb",
-=======
->>>>>>> 44d59e6b
     // "reset-target-tracking",
     "(anon-function 1 target)",
     "find-nearest-entity",
