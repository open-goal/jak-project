{
  ////////////////////////////
  // HACKS and ASM FUNCTIONS
  ////////////////////////////

  "types_with_bad_inspect_methods": [
    "game-task-event",
    "game-task-control",
    "predator-edge",
    "manipy"
  ],

  "no_type_analysis_functions_by_name": [],

  // this limits the number of cases in a cond.  The first argument is the name of the function.
  // the second argument is the name of the first condition in the cond. Use print_cfg to find it out.
  // The third argument is the number of cases. If you set it too small it may fail to build the CFG.
  "cond_with_else_max_lengths": [
    ["(method 20 res-lump)", "b0", 2],
    ["(method 11 res-lump)", "b0", 1],
    ["(method 12 res-lump)", "b0", 1]
  ],

  // if a cond with an else case is being used a value in a place where it looks wrong
  // you can add the function name to this list and it will more aggressively reject this rewrite.
  "aggressively_reject_cond_to_value_rewrite": [
    "(method 10 res-lump)",
    "(method 11 res-lump)",
    "(method 12 res-lump)"
  ],

  // this provides a hint to the decompiler that these functions will have a lot of inline assembly.
  // currently it just leaves pcpyld as an asm op.
  "hint_inline_assembly_functions": [],

  "asm_functions_by_name": [
    // checking boxed type is different now - these make the cfg stuff sad
    "name=",
    "(method 77 flamer)",
    "(method 77 grenadier)",
    // until loop without nop:
    "target-history-print",
    "display-list-control",
    "anim-test-anim-list-handler",
    "anim-test-sequence-list-handler",
    "anim-tester-get-playing-item",
    "(method 58 nav-graph-editor)",
    "start-pilot-recorder",
    "(anon-function 10 pilot-recorder)",
    "(method 0 hover-nav-control)",
    "(method 24 nav-network)",
    "(anon-function 10 sig-recorder)",
    // actual asm
    "quad-copy!",
    "return-from-thread",
    "return-from-thread-dead",
    "reset-and-call",
    "(method 10 cpu-thread)",
    "(method 11 cpu-thread)",
    "(method 0 catch-frame)",
    "throw-dispatch",
    "throw",
    "run-function-in-process",
    "set-to-run-bootstrap",
    "return-from-exception",
    "exp",
    "(method 17 bounding-box)",
    "(method 9 bounding-box)",
    "(method 9 matrix)",
    "quaternion->matrix-2",
    "sin-rad",
    "cos-rad",
    "atan-series-rad",
    "sign-float",
    "dma-count-until-done",
    "(method 11 collide-mesh-cache)",
    "cpu-delay",
    "qword-read-time",
    "dma-test-func",
    "move-test-func",

    "symlink2",
    "blerc-a-fragment",
    "blerc-execute",
    "foreground-check-longest-edge-asm",
    "generic-light-proc",
    "shadow-add-single-edges",
    "shadow-add-facing-single-tris",
    "shadow-add-double-tris",
    "shadow-add-double-edges",
    "(method 17 collide-edge-work)",
    "(method 10 collide-cache-prim)",
    "(method 17 collide-cache)",
    "(method 16 ocean)",

    // unknown instructions
    "debug-line-clip?",
    // logand with #f arg
    "bugfix?",
    // CFG failed
    "draw-inline-array-instance-shrub",

    "(method 10 bigmap)",
    "(method 9 editable-region)", // condition branch assert hit
    "(anon-function 10 meet-brutter)",
    "(method 154 vehicle-racer)",
    "(method 228 hal-sewer)",
    "(method 154 vehicle-city-racer)",
    "(method 53 squid)",
    "(method 158 vehicle-guard)",
    "(method 207 metalhead-predator)",
    "test-to-from-spr",
    "test-from-spr",
    "test-to-spr",
    "test-seq-read",
    "test-worst-read",
    "test-seq-write",
    "test-worst-write",
    // texture
    "adgif-shader<-texture!"
  ],

  // these functions use pairs and the decompiler
  // will be less picky about types related to pairs.
  "pair_functions_by_name": [
    "ref",
    "(method 4 pair)",
    "last",
    "member",
    "nmember",
    "assoc",
    "assoce",
    "nassoc",
    "nassoce",
    "append!",
    "delete!",
    "delete-car!",
    "insert-cons!",
    "sort",
    "unload-package",
    "display-loop-main",
    "lookup-level-info",
    "(method 24 level-group)",
    "(method 19 level-group)",
    // script
    "command-get-time",
    "command-get-param",
    "command-get-quoted-param",
    "command-get-entity",
    "(method 9 script-context)",
    "(anon-function 6 script)",
    "(anon-function 49 script)",
    "(anon-function 52 script)",
    "(anon-function 72 script)",
    "(anon-function 73 script)",
    "(anon-function 74 script)",
    "(anon-function 75 script)",
    "(anon-function 76 script)",
    "(anon-function 80 script)",
    "(method 11 script-context)",
    "(method 10 script-context)",
    "command-get-trans",
    "key-assoc",
    "(anon-function 0 script)",
    // default-menu
    "dm-scene-load-pick-func",
    "debug-menu-make-continue-sub-menu",
    "debug-menu-make-from-template",
    "debug-menu-context-make-default-menus",
    "debug-menu-make-task-menu",
    "(method 19 gui-control)",
    // menu
    "debug-menu-rebuild",
    "debug-menu-find-from-template",
    "debug-menu-render",
    "debug-menu-context-select-next-or-prev-item",
    "debug-menu-context-select-new-item",
    "debug-menu-send-msg",
    // airlock
    "(method 24 com-airlock)",
    "(method 19 gui-control)",
    "(method 28 editable)",
    "execute-select",
    "(method 29 editable)",
    "(method 25 editable)",
    // game-info
    "(method 20 game-info)",
    "print-continues",
    // task-control
    "(anon-function 55 task-control)",
    "(method 17 load-state)",
    "(method 12 level)",
    "bg",
    "update-sound-banks",
    "entity-remap-names",
    "(method 8 process-tree)",
    "(post play-anim scene-player)",
    "(method 25 scene-player)",
    "(method 25 scene-player)",
    "scene-player-init",
    "next-continue",
    "(method 25 warp-gate)",
    "(code use warp-gate)",
    "cspace-inspect-tree",
    "(method 11 mtn-step-plat-rocks-a)",
    "(method 11 mtn-step-plat-rocks-b)",
    "(method 11 mtn-step-plat-rocks-c)",
    "(method 22 fort-floor-spike-b)",
    "prototypes-game-visible-set!",
    "(method 22 fort-floor-spike-a)",
    "(method 22 fort-floor-spike-b)",
    "(method 22 fort-floor-spike-c)",
    "(method 11 sew-catwalk)",
    "(method 11 mtn-aval-rocks)"
  ],

  // If format is used with the wrong number of arguments,
  // it will often mess up the decompilation, as the decompiler assumes
  // that they used the correct number.  This will override the decompiler's
  // automatic detection.
  "bad_format_strings": {
    "~170h~5d~220h~5d~280h~5,,2f": 3,
    "~338h~5d~388h~5d~448h~5,,2f": 3,
    "~30Htf: ~8D~134Hpr: ~8D~252Hsh: ~8D~370Hhd: ~8D~%": 4,
    "~30Hal: ~8D~131Hwa: ~8D~252Hsp: ~8D~370Hwp: ~8D~%": 4,
    "ERROR: <asg> ~A in spool anim loop for ~A ~D, but not loaded.~": 3,
    // TODO - these should be automatic
    "  tfrag ~192H~5DK ~280Htfragment~456H~5DK~%": 2,
    "  tie-proto ~192H~5DK ~280Hsky~456H~5DK~%": 2,
    "  tie-instance ~192H~5DK ~280Htie-fragment~456H~5DK~%": 2,
    "  shrub-proto ~192H~5DK ~280Htie-scissor~456H~5DK~%": 2,
    "  shrub-instance ~192H~5DK ~280Hshrubbery~456H~5DK~%": 2,
    "  collision ~192H~5DK ~280Htie-generic~456H~5DK~%": 2,
    "  pris-anim ~192H~5DK ~280Hpris-generic~456H~5DK~%": 2,
    "  textures ~192H~5DK ~280Htextures~456H~5DK~%": 2,
    "  misc ~192H~5DK ~280Hsprite~456H~5DK~%": 2,
    "  entity ~192H~5DK~%": 1,
    "  pris-geo ~192H~5DK ~280Hpris-fragment~456H~5DK~%": 2,
    "~33L~S~32L ~S": 2,
    "~32L~S ~33L~S~1L": 2,
    "~35L~S~33L ~S": 2,
    "~1L~S~35L ~S": 2,
    "~35L~S ~1L~S~1L": 2,
    "~33L~S~35L ~S": 2,
    "~33L~C~34L~S~33L~C": 3,
    "~35L~S ~33L~S~1L": 2,
    "~33L~S ~35L~S~1L": 2,
    "~33L~C": 1
  },

  "blocks_ending_in_asm_branch": {
    "closest-pt-in-triangle": [17],
    // this one is all asm branches
    "circle-circle-xz-intersect": [
      1, 2, 3, 4, 5, 6, 7, 8, 9, 10, 11, 12, 13, 14
    ],
    "load-game-text-info": [15, 16, 17, 19, 20, 21],

    "find-knot-span": [0, 1, 2, 3, 5, 6, 7, 8, 9],

    "curve-evaluate!": [0, 2, 5, 6, 7, 8, 9],

    "display-loop-main": [127, 130, 133, 136],

    "real-main-draw-hook": [114, 115, 116, 118],

    "sprite-draw-distorters": [4, 5],
    "draw-drawable-tree-instance-shrub": [5, 7, 9, 11],

    "add-debug-box-with-transform": [0, 3],
    "add-debug-line-sphere": [0],

    "(method 12 perf-stat)": [0],
    "(method 11 perf-stat)": [0],
    "bsp-camera-asm": [1, 2, 3, 4, 6, 7],
    "(method 9 texture-page-dir)": [5, 6],
    "level-remap-texture": [2, 3, 4, 5, 6],

    "(method 27 nav-mesh)": [1, 2],
    "(method 31 nav-mesh)": [0, 1, 2, 3, 4, 5, 6, 7, 8, 9, 10, 11],
    "(method 46 nav-mesh)": [2, 3],
    "(method 32 nav-mesh)": [1, 2],
    "(method 33 nav-mesh)": [1, 2],
    "(method 42 nav-mesh)": [1, 2, 3, 7],
    "point-poly-distance-min": [0, 1, 2, 3, 4, 5, 6, 7, 8, 9, 10, 11, 12],
    "(method 34 nav-mesh)": [1, 2, 3, 7],
    "(method 35 nav-mesh)": [2, 4],
    "draw-actor-marks": [8],
    "find-nearest-entity": [7, 9, 10, 11, 12, 13, 14],
    "start-perf-stat-collection": [26],
    "end-perf-stat-collection": [0],
    "upload-vis-bits": [2, 6, 3, 0],
    "set-background-regs!": [4, 3],
    "draw-drawable-tree-instance-tie": [21, 23, 31, 33],
    "command-get-process": [43],
    "unpack-comp-rle": [1, 3, 5, 6],
    "(method 16 level)": [0, 1, 5, 13, 14, 15],
    "unpack-comp-huf": [2, 4, 5, 6, 7, 8, 9],
    "unpack-comp-lzo": [
      0,
      1,
      4,
      5,
      6,
      7,
      15,
      16,
      17,
      18,
      19,
      20,
      21,
      22,
      23,
      24,
      25,
      26,
      27,
      28,
      29,
      30,
      31,
      32,
      33,
      34,
      35, // branch fwd 39
      39, // branch fwd no delay
      43, // goto 18
      45 // goto 6
    ],
    "(method 27 conveyor)": [5, 14, 22],
    "(method 44 nav-graph)": [1, 3, 6, 13, 17],
    "(method 11 sparticle-launch-control)": [
      18, 24, 25, 28, 29, 32, 33, 34, 36, 41, 55, 58, 93, 95
    ],

    "(method 22 gui-control)": [
      10, // goto L63 (B39)
      16, // goto L58 (B27)
      26, // goto L62 (B)
      27, // goto L62
      28, // goto L61
      35, // goto L62
      36, // goto L62
      38, // goto L99
      42, // goto L89
      50, // goto L84
      108, // goto L86
      110, // goto L86
      116, // goto L99
      117, // goto L91
      120
    ],

    "(anon-function 11 game-save)": [0, 3, 4, 5],
    "update-actor-hash": [0, 2, 4],
    "(code target-death)": [111, 140],
    "(method 13 collide-cache)": [7, 9],
    "(method 11 collide-mesh)": [2, 4],
    "(method 12 collide-mesh-cache)": [0, 1, 2, 3, 4, 5],
    "(method 10 collide-mesh)": [2],
    "(method 42 collide-shape)": [0, 1, 2, 3, 4, 7],
    "(method 18 collide-shape-prim-mesh)": [2, 3, 4, 5, 6, 7],
    "(method 18 collide-shape-prim-sphere)": [2, 3, 4],
    "(method 15 collide-shape-prim-sphere)": [1, 2, 3, 4, 5, 6],
    "(method 16 collide-shape-prim-sphere)": [0, 1, 2, 3, 4],
    "(method 36 collide-shape)": [8, 9],
    "(method 45 collide-shape)": [33],
    "(method 40 collide-shape)": [
      0, 2, 3, 4, 5, 6, 7, 8, 9, 10, 11, 12, 13, 14, 15, 16, 17, 18, 19, 20, 21,
      22, 23, 24, 25, 26, 27, 28, 29, 30, 31, 32
    ],
    "(method 12 collide-shape-prim-group)": [1, 2, 3, 4, 5, 6],
    "(method 13 collide-shape-prim)": [1, 2, 3, 4, 5, 6],
    "(method 12 collide-shape-prim-sphere)": [
      1, 2, 3, 4, 5, 8, 10, 11, 13, 14, 15
    ],
    "(method 12 collide-shape-prim-mesh)": [
      0, 1, 2, 3, 4, 5, 6, 7, 8, 9, 10, 11, 12, 14, 15, 16
    ],
    "(method 24 grid-hash)": [39, 35, 22, 15],
    "(method 12 flow-control)": [11, 12, 13, 14, 15, 18, 20, 22, 29],
    "(method 19 process-drawable)": [0, 2, 3, 7, 10, 11, 30],
    "find-offending-process-focusable": [16, 19],

    "target-standard-event-handler": [
      5, // fwd L31/7
      6, // to 152
      7, // fwd L38
      20, // to 152
      21, // fwd L39
      22, // to 152
      23, // to L40
      24, // to 152
      25, // to L45
      43, // to l152
      44, // to 46
      45, // to l152

      46, // to l114

      190, // to l152
      191, // to 121
      210,
      211,
      212,
      213,
      214,

      224,
      225,
      226,
      227,
      232,
      233,
      234,
      235,
      236,
      237,
      238,
      239,
      240,
      241,
      242,

      255,
      256,

      269,
      270,
      285,
      286,
      287,
      288,
      289,
      290
    ],
    "bones-mtx-calc-execute": [19, 7],
    "foreground-draw": [0, 1, 126],
    "dma-add-process-drawable": [0, 136],
    "(anon-function 3 ruins-obs)": [14, 22],
    "(anon-function 0 target-death)": [
      50, // goto 52
      51, // goto L65
      63, // goto L47
      73, // goto L25
      78, // goto L46
      84, // goto L42
      95, // goto next
      96, // goto L36
      115, // goto L55
      121,
      131
    ],
    "(anon-function 4 gun-states)": [94, 96, 98],
    "target-board-handler": [13, 14, 18],
    "find-closest-circle-ray-intersection": [0, 4, 15, 16, 17, 18],
    "(method 18 nav-control)": [
      11, // L283
      12, // L300
      19, // L295
      20, // L293
      31, // weird jump back
      34 // weird jump no delay slot
    ],

    "(method 19 nav-control)": [9, 10],
    "(method 19 nav-mesh)": [7],
    "(method 18 nav-mesh)": [9],
    "(method 40 nav-state)": [1, 2],
    "(method 45 nav-mesh)": [5, 6],
    "(method 43 nav-mesh)": [0, 1, 2, 12, 13, 14, 15, 16, 17, 18, 19, 20],
    "(anon-function 45 gungame-obs)": [0, 1, 6, 9, 14, 18, 21, 22, 30], // TODO - probably not the best
    "(method 142 grenadier)": [0, 1, 3],
    "(anon-function 34 predator)": [24],
    "(anon-function 57 crimson-guard-level)": [22],
    "(method 48 rigid-body-object)": [0, 1, 2, 3, 4, 5],
    "(method 15 rigid-body)": [0, 1, 2, 5],
    "(method 63 collide-shape-moving)": [
      0, 1, 2, 3, 4, 5, 6, 10, 12, 13, 14, 28, 38, 39, 40, 44
    ],
    "string-word-wrap": [1, 2, 6],
    "(method 37 vehicle)": [0, 1, 10, 11, 12, 13, 15, 16],
    "(method 123 vehicle)": [
      0, 1, 2, 3, 4, 7, 8, 9, 10, 17, 19, 20, 23, 26, 30, 31, 32, 33, 34
    ],
    "(method 122 vehicle)": [0, 1, 10, 11, 17, 18, 19, 20, 21, 22, 24, 25],
    "(method 48 vehicle)": [
      0, 1, 2, 3, 4, 5, 9, 10, 11, 12, 13, 16, 17, 23, 24, 29, 30, 31
    ],
    "(method 48 rigid-body-object)": [0, 1, 2, 3, 4, 5],
    "(method 15 rigid-body)": [0, 1, 2, 5],
    "(method 63 collide-shape-moving)": [
      0, 1, 2, 3, 4, 5, 6, 10, 12, 13, 14, 28, 38, 39, 40, 44
    ],
    "(method 11 vehicle-hud-requests)": [0, 6, 7, 10, 11, 12],
    "(method 17 traffic-manager)": [
      0, 4, 7, 17, 23, 25, 26, 27, 28, 39, 42, 43, 44
    ],
    "(anon-function 12 vehicle-states)": [0, 1, 2, 3],
    "(method 45 traffic-engine)": [5, 8],
    "(method 15 city-level-info)": [0, 1, 2, 6, 7, 9, 11, 13],
    "(method 59 traffic-engine)": [5, 6, 7, 8, 9, 10],
    "(method 10 traffic-suppressor)": [0, 1, 2, 4],
    "(method 18 traffic-tracker)": [2, 3, 5, 6, 7, 8],
    "(method 181 gator)": [
      2, 3, 7, 10, 11, 14, 15, 16, 17, 18, 19, 20, 21, 22, 25, 26, 30
    ],
    "(method 10 simple-sprite-system)": [0, 1, 3, 4, 5, 6, 9, 11],
    "target-pilot-post": [0, 2, 4, 5, 13, 16, 22, 27, 41],
    "(anon-function 0 ruins-obs)": [
      0, 5, 7, 12, 13, 15, 17, 23, 24, 33, 42, 45, 46, 53, 58
    ],
    "(anon-function 1 ruins-obs)": [
      1, 2, 4, 6, 7, 14, 17, 19, 22, 24, 26, 27, 29, 31, 33, 35
    ],
    "(anon-function 2 ruins-obs)": [7, 28, 37, 50, 51, 61, 62, 71],
    "(anon-function 62 sig0-course)": [0, 1, 5, 6],
<<<<<<< HEAD
    "(anon-function 12 juicer)": [29, 30],
    "(anon-function 0 atoll-obs)": [11, 19, 20],
    "(method 74 spydroid)": [12], // stack spill delay slot
    "(anon-function 16 kid-states)": [4, 5],
    "(anon-function 23 kid-states)": [4, 5],
    "(anon-function 16 kor-states)": [4, 5],
    "(anon-function 23 kor-states)": [4, 5]
=======
    "(method 67 collide-shape-moving)": [0, 1, 2, 3, 11, 12, 13]
>>>>>>> 7d7625f4
  },

  // Sometimes the game might use format strings that are fetched dynamically,
  // for example using the game text lookup method
  // Add information about those format instructions here.
  // e.g. "function-name":[[op, argc], [op, argc], ...]
  // where "op" is the op number for the call to format.
  "dynamic_format_arg_counts": {
    "(method 10 menu-loading-option)": [[118, 1]],
    "(method 10 menu-insufficient-space-option)": [
      [63, 1],
      [103, 1]
    ],
    "(method 10 menu-secrets-insufficient-space-option)": [[55, 1]],
    "(method 10 menu-card-removed-option)": [[48, 1]],
    "(method 10 menu-format-card-option)": [[49, 1]],
    "(method 10 menu-create-game-option)": [[49, 1]],
    "(method 10 menu-error-auto-saving-option)": [[72, 1]],
    "(method 10 menu-error-loading-option)": [
      [64, 1],
      [99, 1]
    ],
    "(method 10 menu-insert-card-option)": [[48, 1]],
    "(method 16 fail-mission)": [
      [68, 1],
      [101, 1],
      [130, 1]
    ],
    "auto-save-post": [[158, 1]],
    "(method 30 training-manager)": [[53, 0]],
    "(trans course training-manager)": [
      [54, 0],
      [89, 0],
      [124, 0],
      [155, 0],
      [195, 0],
      [230, 0],
      [261, 0],
      [307, 0],
      [338, 0],
      [374, 0],
      [409, 0],
      [444, 0],
      [479, 0],
      [510, 0]
    ],
    "(method 17 hud-goal)": [[71, 0]],
    "(method 15 hud-miss)": [[44, 0]],
    "(method 28 hoverboard-training-manager)": [[53, 0]],
    "(method 29 hoverboard-training-manager)": [
      [48, 0],
      [83, 0],
      [118, 0],
      [153, 0],
      [184, 0],
      [224, 0],
      [259, 0],
      [294, 0],
      [325, 0],
      [365, 0],
      [400, 0],
      [431, 0],
      [477, 0],
      [508, 0]
    ]
  },

  "mips2c_functions_by_name": [
    "collide-do-primitives",
    "moving-sphere-triangle-intersect",
    "calc-animation-from-spr",
    "draw-string-asm",
    "draw-string",
    "get-string-length",
    "adgif-shader<-texture-with-update!",
    "init-boundary-regs",
    "draw-boundary-polygon",
    "render-boundary-quad",
    "render-boundary-tri",
    "clip-polygon-against-negative-hyperplane",
    "clip-polygon-against-positive-hyperplane",
    "sp-init-fields!",
    "particle-adgif",
    "sp-launch-particles-var",
    "sparticle-motion-blur",
    "sp-process-block-2d",
    "sp-process-block-3d",
    "set-tex-offset",
    "draw-large-polygon",
    "render-sky-quad",
    "render-sky-tri",
    "(method 16 sky-work)",
    "(method 17 sky-work)",
    "(method 32 sky-work)",
    "(method 33 sky-work)",
    "(method 28 sky-work)",
    "(method 29 sky-work)",
    "(method 30 sky-work)",
    "(method 11 collide-hash)",
    "(method 12 collide-hash)",
    "fill-bg-using-box-new",
    "fill-bg-using-line-sphere-new",
    "(method 12 collide-mesh)",
    "(method 11 collide-mesh)",
    "(method 14 collide-mesh)",
    "(method 15 collide-mesh)",
    "(method 10 collide-edge-hold-list)",
    "(method 19 collide-edge-work)",
    "(method 9 edge-grab-info)",
    "(method 16 collide-edge-work)",
    "(method 17 collide-edge-work)",
    "(method 18 collide-edge-work)",
    "draw-large-polygon-ocean",
    "render-ocean-quad",
    "init-ocean-far-regs",
    "(method 14 ocean)",
    "(method 15 ocean)",
    "(method 16 ocean)",
    "(method 18 grid-hash)",
    "(method 19 grid-hash)",
    "(method 20 grid-hash)",
    "(method 22 grid-hash)",
    "(method 28 sphere-hash)",
    "(method 33 sphere-hash)",
    "(method 29 sphere-hash)",
    "(method 30 sphere-hash)",
    "(method 31 sphere-hash)",
    "(method 32 sphere-hash)",
    "(method 33 spatial-hash)",
    "(method 39 spatial-hash)",
    "(method 36 spatial-hash)",
    "(method 37 spatial-hash)",
    "(method 35 spatial-hash)",
    "(method 10 collide-shape-prim-mesh)",
    "(method 10 collide-shape-prim-sphere)",
    "(method 10 collide-shape-prim-group)",
    "(method 11 collide-shape-prim-mesh)",
    "(method 11 collide-shape-prim-sphere)",
    "(method 11 collide-shape-prim-group)",
    "(method 9 collide-cache-prim)",
    "(method 10 collide-cache-prim)",
    "(method 17 collide-cache)",
    "(method 9 collide-puss-work)",
    "(method 10 collide-puss-work)",
    "bones-mtx-calc",
    "foreground-check-longest-edge-asm",
    "foreground-merc",
    "add-light-sphere-to-light-group",
    "light-hash-add-items",
    "light-hash-count-items",
    "light-hash-get-bucket-index",
    // nav-mesh / nav-control related
    // TODO - it would be nice to eventually figure out the asm blocks for the majority of these
    "nav-state-patch-pointers",
    "(method 20 nav-engine)",
    // "find-closest-circle-ray-intersection",
    // "(method 18 nav-control)",
    "nav-dma-send-to-spr-no-flush",
    "nav-dma-send-from-spr-no-flush",
    "(method 17 nav-engine)",
    "(method 18 nav-engine)",
    "(method 21 nav-engine)",
    "(method 39 nav-state)"
  ],

  "mips2c_jump_table_functions": {},

  // there are some missing textures. I don't know what the game actually does here.
  // the format for entries is [level, tpage, index]
  "missing_textures": [["vinroom", 0, 0]],

  // some object files have garbage pad data at the end which makes the decompiler
  // assume they must be different files, such as the art group for orb-cache-top.
  // this just suppresses a message.
  "expected_merged_objs": []
}<|MERGE_RESOLUTION|>--- conflicted
+++ resolved
@@ -516,7 +516,7 @@
     ],
     "(anon-function 2 ruins-obs)": [7, 28, 37, 50, 51, 61, 62, 71],
     "(anon-function 62 sig0-course)": [0, 1, 5, 6],
-<<<<<<< HEAD
+    "(method 67 collide-shape-moving)": [0, 1, 2, 3, 11, 12, 13],
     "(anon-function 12 juicer)": [29, 30],
     "(anon-function 0 atoll-obs)": [11, 19, 20],
     "(method 74 spydroid)": [12], // stack spill delay slot
@@ -524,9 +524,6 @@
     "(anon-function 23 kid-states)": [4, 5],
     "(anon-function 16 kor-states)": [4, 5],
     "(anon-function 23 kor-states)": [4, 5]
-=======
-    "(method 67 collide-shape-moving)": [0, 1, 2, 3, 11, 12, 13]
->>>>>>> 7d7625f4
   },
 
   // Sometimes the game might use format strings that are fetched dynamically,
