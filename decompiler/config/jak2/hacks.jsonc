--- conflicted
+++ resolved
@@ -223,12 +223,8 @@
     "(method 12 level)",
     "bg",
     "update-sound-banks",
-<<<<<<< HEAD
-    "entity-remap-names"
-=======
     "entity-remap-names",
     "(method 8 process-tree)"
->>>>>>> b5705bde
   ],
 
   // If format is used with the wrong number of arguments,
