{
  ////////////////////////////
  // HACKS and ASM FUNCTIONS
  ////////////////////////////

  "types_with_bad_inspect_methods": [
    "game-task-event",
    "game-task-control",
    "predator-edge",
    "manipy"
  ],

  "no_type_analysis_functions_by_name": [],

  // this limits the number of cases in a cond.  The first argument is the name of the function.
  // the second argument is the name of the first condition in the cond. Use print_cfg to find it out.
  // The third argument is the number of cases. If you set it too small it may fail to build the CFG.
  "cond_with_else_max_lengths": [
    ["(method 20 res-lump)", "b0", 2],
    ["(method 11 res-lump)", "b0", 1],
    ["(method 12 res-lump)", "b0", 1]
  ],

  // if a cond with an else case is being used a value in a place where it looks wrong
  // you can add the function name to this list and it will more aggressively reject this rewrite.
  "aggressively_reject_cond_to_value_rewrite": [
    "(method 10 res-lump)",
    "(method 11 res-lump)",
    "(method 12 res-lump)"
  ],

  // this provides a hint to the decompiler that these functions will have a lot of inline assembly.
  // currently it just leaves pcpyld as an asm op.
  "hint_inline_assembly_functions": [],

  "asm_functions_by_name": [
    // checking boxed type is different now - these make the cfg stuff sad
    "name=",
    "(method 21 game-info)",
    "cspace-inspect-tree",
    "command-get-process",
    "command-get-trans",
    "(method 10 script-context)",
    "(method 11 script-context)",
    "(method 9 script-context)",
    "(anon-function 64 script)",
    "(anon-function 61 script)",
    "(anon-function 60 script)",
    "(anon-function 54 script)",
    "(anon-function 52 script)",
    "(anon-function 49 script)",
    "(anon-function 33 script)",
    "debug-menu-func-decode",
    "scene-player-init",
    "(method 77 spyder)",
    "(method 77 flamer)",
    "(method 77 grenadier)",
    "(method 224 bot)",
    "(method 77 rapid-gunner)",
    // until loop without nop:
    "cam-layout-entity-volume-info-create",
    "process-drawable-shock-skel-effect",
    "target-history-print",
    "display-list-control",
    "anim-test-anim-list-handler",
    "anim-test-sequence-list-handler",
    "anim-tester-get-playing-item",
    "(method 9 mysql-nav-graph)",
    "(method 58 nav-graph-editor)",
    "(method 120 enemy)",
    "start-pilot-recorder",
    "(anon-function 10 pilot-recorder)",
    "(method 0 hover-nav-control)",
    "(method 24 nav-network)",
    "(method 11 predator-manager)",
    "(method 9 bot-speech-list)",
    "(method 9 bot-speech-list-shuffle)",
    "(anon-function 10 sig-recorder)",
    "(method 14 trail-graph)",
    "(method 12 trail-graph)",
    "(method 11 trail-graph)",
    // actual asm
    "quad-copy!",
    "return-from-thread",
    "return-from-thread-dead",
    "reset-and-call",
    "(method 10 cpu-thread)",
    "(method 11 cpu-thread)",
    "(method 0 catch-frame)",
    "throw-dispatch",
    "throw",
    "run-function-in-process",
    "set-to-run-bootstrap",
    "return-from-exception",
    "exp",
    "(method 17 bounding-box)",
    "(method 9 bounding-box)",
    "(method 9 matrix)",
    "quaternion->matrix-2",
    "sin-rad",
    "cos-rad",
    "atan-series-rad",
    "sign-float",
    "dma-count-until-done",
    "(method 11 collide-mesh-cache)",

    "symlink2",
    "blerc-a-fragment",
    "blerc-execute",
    "foreground-check-longest-edge-asm",
    "generic-light-proc",
    "shadow-add-single-edges",
    "shadow-add-facing-single-tris",
    "shadow-add-double-tris",
    "shadow-add-double-edges",
    "(method 12 collide-mesh)",
    "(method 17 collide-edge-work)",
    "(method 42 collide-shape)",
    "(method 12 collide-shape-prim-sphere)",
    "(method 12 collide-shape-prim-mesh)",
    "(method 18 collide-shape-prim-mesh)",
    "(method 10 collide-cache-prim)",
    "(method 17 collide-cache)",
    "(method 16 ocean)",

    // "reset-target-tracking",
    "(anon-function 1 target)",
    "find-nearest-entity",
    "target-land-effect",
    "(method 12 effect-control)",
    "(method 11 effect-control)",
    "(method 10 effect-control)",
    "(anon-function 2 scene)",
    "progress-trans",
    "(method 10 bigmap)",
    "(method 9 editable-region)", // condition branch assert hit
    "(method 57 enemy)",
    "(anon-function 10 meet-brutter)",
    "(method 154 vehicle-racer)",
    "(method 188 predator)",
    "(anon-function 13 sig0-course)",
    "(method 228 hal-sewer)",
    "(method 154 vehicle-city-racer)",
    "(method 53 squid)",
    "(anon-function 11 fort-floor-spike)",
    "(method 29 gun-dummy)",
    "vehicle-explode-post",
    "(method 158 vehicle-guard)",
    "(method 207 metalhead-predator)",
    "(anon-function 4 gun-states)",
    "(anon-function 28 grenadier)",
    "(anon-function 24 grenadier)",
    "editable-menu-context-make-menus" // label guesser can't handle pairs
  ],

  // these functions use pairs and the decompiler
  // will be less picky about types related to pairs.
  "pair_functions_by_name": [
    "ref",
    "(method 4 pair)",
    "last",
    "member",
    "nmember",
    "assoc",
    "assoce",
    "nassoc",
    "nassoce",
    "append!",
    "delete!",
    "delete-car!",
    "insert-cons!",
    "sort",
    "unload-package",
    "display-loop-main",
    "lookup-level-info",
    "(method 24 level-group)",
    "(method 19 level-group)",
    // script
    "command-get-time",
    "command-get-param",
    "command-get-quoted-param",
    "command-get-entity",
    // default-menu
    "dm-scene-load-pick-func",
    "debug-menu-make-continue-sub-menu",
    "debug-menu-make-from-template",
    "debug-menu-context-make-default-menus",
    "debug-menu-make-task-menu",
    "(method 19 gui-control)",
<<<<<<< HEAD
    "(method 28 editable)",
    "execute-select",
    "(method 29 editable)",
    "(method 25 editable)"
=======
    // airlock
    "(method 24 com-airlock)"
>>>>>>> 44d59e6b
  ],

  // If format is used with the wrong number of arguments,
  // it will often mess up the decompilation, as the decompiler assumes
  // that they used the correct number.  This will override the decompiler's
  // automatic detection.
  "bad_format_strings": {
    "~170h~5d~220h~5d~280h~5,,2f": 3,
    "~338h~5d~388h~5d~448h~5,,2f": 3,
    "~30Htf: ~8D~134Hpr: ~8D~252Hsh: ~8D~370Hhd: ~8D~%": 4,
    "~30Hal: ~8D~131Hwa: ~8D~252Hsp: ~8D~370Hwp: ~8D~%": 4,
    "ERROR: <asg> ~A in spool anim loop for ~A ~D, but not loaded.~": 3
  },

  "blocks_ending_in_asm_branch": {
    "closest-pt-in-triangle": [17],
    // this one is all asm branches
    "circle-circle-xz-intersect": [
      1, 2, 3, 4, 5, 6, 7, 8, 9, 10, 11, 12, 13, 14
    ],

    "find-knot-span": [0, 1, 2, 3, 5, 6, 7, 8, 9],

    "curve-evaluate!": [0, 2, 5, 6, 7, 8, 9],

    "display-loop-main": [127, 130, 133, 136],

    "real-main-draw-hook": [114, 115, 116, 118],

    "sprite-draw-distorters": [4, 5],

    "(method 12 perf-stat)": [0],
    "(method 11 perf-stat)": [0],
    "(method 22 gui-control)": [117, 121, 127, 128, 129, 139],
    "bsp-camera-asm": [1, 2, 3, 4, 6, 7],
    "level-remap-texture": [2, 3, 4, 5, 6]
  },

  // Sometimes the game might use format strings that are fetched dynamically,
  // for example using the game text lookup method
  // Add information about those format instructions here.
  // e.g. "function-name":[[op, argc], [op, argc], ...]
  // where "op" is the op number for the call to format.
  "dynamic_format_arg_counts": {},

  "mips2c_functions_by_name": [
    "collide-do-primitives",
    "moving-sphere-triangle-intersect",
    "calc-animation-from-spr",
    "draw-string-asm", "draw-string", "get-string-length"
  ],

  "mips2c_jump_table_functions": {},

  // there are some missing textures. I don't know what the game actually does here.
  // the format for entries is [level, tpage, index]
  "missing_textures": [],

  // some object files have garbage pad data at the end which makes the decompiler
  // assume they must be different files, such as the art group for orb-cache-top.
  // this just suppresses a message.
  "expected_merged_objs": []
}<|MERGE_RESOLUTION|>--- conflicted
+++ resolved
@@ -187,15 +187,13 @@
     "debug-menu-context-make-default-menus",
     "debug-menu-make-task-menu",
     "(method 19 gui-control)",
-<<<<<<< HEAD
+    // airlock
+    "(method 24 com-airlock)",
+    "(method 19 gui-control)",
     "(method 28 editable)",
     "execute-select",
     "(method 29 editable)",
     "(method 25 editable)"
-=======
-    // airlock
-    "(method 24 com-airlock)"
->>>>>>> 44d59e6b
   ],
 
   // If format is used with the wrong number of arguments,
