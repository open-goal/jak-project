--- conflicted
+++ resolved
@@ -222,12 +222,8 @@
     "(method 12 level)",
     "bg",
     "update-sound-banks",
-<<<<<<< HEAD
     "entity-remap-names",
     "(method 8 process-tree)"
-=======
-    "entity-remap-names"
->>>>>>> 80cefb95
   ],
 
   // If format is used with the wrong number of arguments,
