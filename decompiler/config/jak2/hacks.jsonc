{
  ////////////////////////////
  // HACKS and ASM FUNCTIONS
  ////////////////////////////

  "types_with_bad_inspect_methods": [
    "game-task-event",
    "game-task-control",
    "predator-edge",
    "manipy"
  ],

  "no_type_analysis_functions_by_name": [],

  // this limits the number of cases in a cond.  The first argument is the name of the function.
  // the second argument is the name of the first condition in the cond. Use print_cfg to find it out.
  // The third argument is the number of cases. If you set it too small it may fail to build the CFG.
  "cond_with_else_max_lengths": [
    ["(method 20 res-lump)", "b0", 2],
    ["(method 11 res-lump)", "b0", 1],
    ["(method 12 res-lump)", "b0", 1]
  ],

  // if a cond with an else case is being used a value in a place where it looks wrong
  // you can add the function name to this list and it will more aggressively reject this rewrite.
  "aggressively_reject_cond_to_value_rewrite": [
    "(method 10 res-lump)",
    "(method 11 res-lump)",
    "(method 12 res-lump)"
  ],

  // this provides a hint to the decompiler that these functions will have a lot of inline assembly.
  // currently it just leaves pcpyld as an asm op.
  "hint_inline_assembly_functions": [],

  "asm_functions_by_name": [
    // checking boxed type is different now - these make the cfg stuff sad
    "name=",
    "(method 77 spyder)",
    "(method 77 flamer)",
    "(method 77 grenadier)",
    "(method 224 bot)",
    "(method 77 rapid-gunner)",
    // until loop without nop:
    "target-history-print",
    "display-list-control",
    "anim-test-anim-list-handler",
    "anim-test-sequence-list-handler",
    "anim-tester-get-playing-item",
    "(method 58 nav-graph-editor)",
    "start-pilot-recorder",
    "(anon-function 10 pilot-recorder)",
    "(method 0 hover-nav-control)",
    "(method 24 nav-network)",
    "(method 11 predator-manager)",
    "(method 9 bot-speech-list)",
    "(method 9 bot-speech-list-shuffle)",
    "(anon-function 10 sig-recorder)",
    "(method 14 trail-graph)",
    "(method 12 trail-graph)",
    "(method 11 trail-graph)",
    // actual asm
    "quad-copy!",
    "return-from-thread",
    "return-from-thread-dead",
    "reset-and-call",
    "(method 10 cpu-thread)",
    "(method 11 cpu-thread)",
    "(method 0 catch-frame)",
    "throw-dispatch",
    "throw",
    "run-function-in-process",
    "set-to-run-bootstrap",
    "return-from-exception",
    "exp",
    "(method 17 bounding-box)",
    "(method 9 bounding-box)",
    "(method 9 matrix)",
    "quaternion->matrix-2",
    "sin-rad",
    "cos-rad",
    "atan-series-rad",
    "sign-float",
    "dma-count-until-done",
    "(method 11 collide-mesh-cache)",
    "cpu-delay",
    "qword-read-time",
    "dma-test-func",
    "move-test-func",

    "symlink2",
    "blerc-a-fragment",
    "blerc-execute",
    "foreground-check-longest-edge-asm",
    "generic-light-proc",
    "shadow-add-single-edges",
    "shadow-add-facing-single-tris",
    "shadow-add-double-tris",
    "shadow-add-double-edges",
    "(method 17 collide-edge-work)",
    "(method 10 collide-cache-prim)",
    "(method 17 collide-cache)",
    "(method 16 ocean)",

    // unknown instructions
    "debug-line-clip?",
    // logand with #f arg
    "bugfix?",
    // CFG failed
    "draw-inline-array-instance-shrub",

    "(method 10 bigmap)",
    "(method 9 editable-region)", // condition branch assert hit
    "(anon-function 10 meet-brutter)",
    "(method 154 vehicle-racer)",
    "(method 188 predator)",
    "(anon-function 13 sig0-course)",
    "(method 228 hal-sewer)",
    "(method 154 vehicle-city-racer)",
    "(method 53 squid)",
    "(anon-function 11 fort-floor-spike)",
    "(method 29 gun-dummy)",
    "vehicle-explode-post",
    "(method 158 vehicle-guard)",
    "(method 207 metalhead-predator)",
    "(anon-function 28 grenadier)",
    "(anon-function 24 grenadier)",
    "test-to-from-spr",
    "test-from-spr",
    "test-to-spr",
    "test-seq-read",
    "test-worst-read",
    "test-seq-write",
    "test-worst-write",
    // texture
    "adgif-shader<-texture!"
  ],

  // these functions use pairs and the decompiler
  // will be less picky about types related to pairs.
  "pair_functions_by_name": [
    "ref",
    "(method 4 pair)",
    "last",
    "member",
    "nmember",
    "assoc",
    "assoce",
    "nassoc",
    "nassoce",
    "append!",
    "delete!",
    "delete-car!",
    "insert-cons!",
    "sort",
    "unload-package",
    "display-loop-main",
    "lookup-level-info",
    "(method 24 level-group)",
    "(method 19 level-group)",
    // script
    "command-get-time",
    "command-get-param",
    "command-get-quoted-param",
    "command-get-entity",
    "(method 9 script-context)",
    "(anon-function 6 script)",
    "(anon-function 49 script)",
    "(anon-function 52 script)",
    "(anon-function 72 script)",
    "(anon-function 73 script)",
    "(anon-function 74 script)",
    "(anon-function 75 script)",
    "(anon-function 76 script)",
    "(anon-function 80 script)",
    "(method 11 script-context)",
    "(method 10 script-context)",
    "command-get-trans",
    "key-assoc",
    "(anon-function 0 script)",
    // default-menu
    "dm-scene-load-pick-func",
    "debug-menu-make-continue-sub-menu",
    "debug-menu-make-from-template",
    "debug-menu-context-make-default-menus",
    "debug-menu-make-task-menu",
    "(method 19 gui-control)",
    // menu
    "debug-menu-rebuild",
    "debug-menu-find-from-template",
    "debug-menu-render",
    "debug-menu-context-select-next-or-prev-item",
    "debug-menu-context-select-new-item",
    "debug-menu-send-msg",
    // airlock
    "(method 24 com-airlock)",
    "(method 19 gui-control)",
    "(method 28 editable)",
    "execute-select",
    "(method 29 editable)",
    "(method 25 editable)",
    // game-info
    "(method 20 game-info)",
    "print-continues",
    // task-control
    "(anon-function 55 task-control)",
    "(method 17 load-state)",
    "(method 12 level)",
    "bg",
    "update-sound-banks",
    "entity-remap-names",
    "(method 8 process-tree)",
    "(post play-anim scene-player)",
    "(method 25 scene-player)",
    "(method 25 scene-player)",
    "scene-player-init",
    "next-continue",
    "(method 25 warp-gate)",
    "(code use warp-gate)",
    "cspace-inspect-tree",
    "(method 11 mtn-step-plat-rocks-a)",
    "(method 11 mtn-step-plat-rocks-b)",
    "(method 11 mtn-step-plat-rocks-c)"
  ],

  // If format is used with the wrong number of arguments,
  // it will often mess up the decompilation, as the decompiler assumes
  // that they used the correct number.  This will override the decompiler's
  // automatic detection.
  "bad_format_strings": {
    "~170h~5d~220h~5d~280h~5,,2f": 3,
    "~338h~5d~388h~5d~448h~5,,2f": 3,
    "~30Htf: ~8D~134Hpr: ~8D~252Hsh: ~8D~370Hhd: ~8D~%": 4,
    "~30Hal: ~8D~131Hwa: ~8D~252Hsp: ~8D~370Hwp: ~8D~%": 4,
    "ERROR: <asg> ~A in spool anim loop for ~A ~D, but not loaded.~": 3,
    // TODO - these should be automatic
    "  tfrag ~192H~5DK ~280Htfragment~456H~5DK~%": 2,
    "  tie-proto ~192H~5DK ~280Hsky~456H~5DK~%": 2,
    "  tie-instance ~192H~5DK ~280Htie-fragment~456H~5DK~%": 2,
    "  shrub-proto ~192H~5DK ~280Htie-scissor~456H~5DK~%": 2,
    "  shrub-instance ~192H~5DK ~280Hshrubbery~456H~5DK~%": 2,
    "  collision ~192H~5DK ~280Htie-generic~456H~5DK~%": 2,
    "  pris-anim ~192H~5DK ~280Hpris-generic~456H~5DK~%": 2,
    "  textures ~192H~5DK ~280Htextures~456H~5DK~%": 2,
    "  misc ~192H~5DK ~280Hsprite~456H~5DK~%": 2,
    "  entity ~192H~5DK~%": 1,
    "  pris-geo ~192H~5DK ~280Hpris-fragment~456H~5DK~%": 2,
    "~33L~S~32L ~S": 2,
    "~32L~S ~33L~S~1L": 2,
    "~35L~S~33L ~S": 2,
    "~1L~S~35L ~S": 2,
    "~35L~S ~1L~S~1L": 2,
    "~33L~S~35L ~S": 2,
    "~33L~C~34L~S~33L~C": 3,
    "~35L~S ~33L~S~1L": 2,
    "~33L~S ~35L~S~1L": 2,
    "~33L~C": 1
  },

  "blocks_ending_in_asm_branch": {
    "closest-pt-in-triangle": [17],
    // this one is all asm branches
    "circle-circle-xz-intersect": [
      1, 2, 3, 4, 5, 6, 7, 8, 9, 10, 11, 12, 13, 14
    ],
    "load-game-text-info": [15, 16, 17, 19, 20, 21],

    "find-knot-span": [0, 1, 2, 3, 5, 6, 7, 8, 9],

    "curve-evaluate!": [0, 2, 5, 6, 7, 8, 9],

    "display-loop-main": [127, 130, 133, 136],

    "real-main-draw-hook": [114, 115, 116, 118],

    "sprite-draw-distorters": [4, 5],
    "draw-drawable-tree-instance-shrub": [5, 7, 9, 11],

    "add-debug-box-with-transform": [0, 3],
    "add-debug-line-sphere": [0],

    "(method 12 perf-stat)": [0],
    "(method 11 perf-stat)": [0],
    "bsp-camera-asm": [1, 2, 3, 4, 6, 7],
    "(method 9 texture-page-dir)": [5, 6],
    "level-remap-texture": [2, 3, 4, 5, 6],
    "(method 27 nav-mesh)": [0, 1, 2, 4, 5],
    "(method 31 nav-mesh)": [0, 1, 2, 7, 8, 9, 11, 12, 13, 15],
    "(method 45 nav-mesh)": [1, 4, 5, 8],
    "(method 46 nav-mesh)": [1, 2, 3, 5],
    "(method 32 nav-mesh)": [0, 1, 2, 4],
    "(method 33 nav-mesh)": [0, 1, 2, 4],
    "(method 42 nav-mesh)": [1, 2, 3, 7],
    "point-poly-distance-min": [0, 1, 2, 3, 4, 5, 6, 7, 8, 9, 10, 11, 12],
    "(method 34 nav-mesh)": [1, 2, 3, 7],
    "(method 35 nav-mesh)": [2, 4],
    "draw-actor-marks": [8],
    "find-nearest-entity": [7, 9, 10, 11, 12, 13, 14],
    "start-perf-stat-collection": [26],
    "end-perf-stat-collection": [0],
    "upload-vis-bits": [2, 6, 3, 0],
    "set-background-regs!": [4, 3],
    "draw-drawable-tree-instance-tie": [21, 23, 31, 33],
    "command-get-process": [43],
    "unpack-comp-rle": [1, 3, 5, 6],
    "(method 16 level)": [0, 1, 5, 13, 14, 15],
    "unpack-comp-huf": [2, 4, 5, 6, 7, 8, 9],
    "unpack-comp-lzo": [
      0,
      1,
      4,
      5,
      6,
      7,
      15,
      16,
      17,
      18,
      19,
      20,
      21,
      22,
      23,
      24,
      25,
      26,
      27,
      28,
      29,
      30,
      31,
      32,
      33,
      34,
      35, // branch fwd 39
      39, // branch fwd no delay
      43, // goto 18
      45 // goto 6
    ],
    "(method 27 conveyor)": [5, 14, 22],
    "(method 44 nav-graph)": [1, 3, 6, 13, 17],
    "(method 11 sparticle-launch-control)": [
      18, 24, 25, 28, 29, 32, 33, 34, 36, 41, 55, 58, 93, 95
    ],

    "(method 22 gui-control)": [
      10, // goto L63 (B39)
      16, // goto L58 (B27)
      26, // goto L62 (B)
      27, // goto L62
      28, // goto L61
      35, // goto L62
      36, // goto L62
      38, // goto L99
      42, // goto L89
      50, // goto L84
      108, // goto L86
      110, // goto L86
      116, // goto L99
      117, // goto L91
      120
    ],

    "(anon-function 11 game-save)": [0, 3, 4, 5],
    "update-actor-hash": [0, 2, 4],
    "(code target-death)": [111, 140],
    "(method 13 collide-cache)": [7, 9],
    "(method 11 collide-mesh)": [2, 4],
    "(method 12 collide-mesh-cache)": [0, 1, 2, 3, 4, 5],
    "(method 10 collide-mesh)": [2],
    "(method 42 collide-shape)": [0, 1, 2, 3, 4, 7],
    "(method 18 collide-shape-prim-mesh)": [2, 3, 4, 5, 6, 7],
    "(method 18 collide-shape-prim-sphere)": [2, 3, 4],
    "(method 15 collide-shape-prim-sphere)": [1, 2, 3, 4, 5, 6],
    "(method 16 collide-shape-prim-sphere)": [0, 1, 2, 3, 4],
    "(method 36 collide-shape)": [8, 9],
    "(method 45 collide-shape)": [33],
    "(method 40 collide-shape)": [
      0, 2, 3, 4, 5, 6, 7, 8, 9, 10, 11, 12, 13, 14, 15, 16, 17, 18, 19, 20, 21,
      22, 23, 24, 25, 26, 27, 28, 29, 30, 31, 32
    ],
    "(method 12 collide-shape-prim-group)": [1, 2, 3, 4, 5, 6],
    "(method 13 collide-shape-prim)": [1, 2, 3, 4, 5, 6],
    "(method 12 collide-shape-prim-sphere)": [
      1, 2, 3, 4, 5, 8, 10, 11, 13, 14, 15
    ],
    "(method 12 collide-shape-prim-mesh)": [
      0, 1, 2, 3, 4, 5, 6, 7, 8, 9, 10, 11, 12, 14, 15, 16
    ],
    "(method 24 grid-hash)": [39, 35, 22, 15],
    "(method 12 flow-control)": [11, 12, 13, 14, 15, 18, 20, 22, 29],
    "(method 19 process-drawable)": [0, 2, 3, 7, 10, 11, 30],
    "find-offending-process-focusable": [16, 19],

    "target-standard-event-handler": [
      5, // fwd L31/7
      6, // to 152
      7, // fwd L38
      20, // to 152
      21, // fwd L39
      22, // to 152
      23, // to L40
      24, // to 152
      25, // to L45
      43, // to l152
      44, // to 46
      45, // to l152

      46, // to l114

      190, // to l152
      191, // to 121
      210,
      211,
      212,
      213,
      214,

      224,
      225,
      226,
      227,
      232,
      233,
      234,
      235,
      236,
      237,
      238,
      239,
      240,
      241,
      242,

      255,
      256,

      269,
      270,
      285,
      286,
      287,
      288,
      289,
      290
    ],
    "bones-mtx-calc-execute": [19, 7],
    "foreground-draw": [0, 1, 126],
    "dma-add-process-drawable": [0, 136],
    "(anon-function 3 ruins-obs)": [14],
    "(anon-function 0 target-death)": [
      50, // goto 52
      51, // goto L65
      63, // goto L47
      73, // goto L25
      78, // goto L46
      84, // goto L42
      95, // goto next
      96, // goto L36
      115, // goto L55
      121,
      131
<<<<<<< HEAD
      ],
    "(anon-function 4 gun-states)": [94, 96, 98]
=======
    ]
>>>>>>> e49e6548
  },

  // Sometimes the game might use format strings that are fetched dynamically,
  // for example using the game text lookup method
  // Add information about those format instructions here.
  // e.g. "function-name":[[op, argc], [op, argc], ...]
  // where "op" is the op number for the call to format.
  "dynamic_format_arg_counts": {
    "(method 10 menu-loading-option)": [[118, 1]],
    "(method 10 menu-insufficient-space-option)": [
      [63, 1],
      [103, 1]
    ],
    "(method 10 menu-secrets-insufficient-space-option)": [[55, 1]],
    "(method 10 menu-card-removed-option)": [[48, 1]],
    "(method 10 menu-format-card-option)": [[49, 1]],
    "(method 10 menu-create-game-option)": [[49, 1]],
    "(method 10 menu-error-auto-saving-option)": [[72, 1]],
    "(method 10 menu-error-loading-option)": [
      [64, 1],
      [99, 1]
    ],
    "(method 10 menu-insert-card-option)": [[48, 1]],
    "(method 16 fail-mission)": [
      [68, 1],
      [101, 1],
      [130, 1]
    ],
    "auto-save-post": [[158, 1]]
  },

  "mips2c_functions_by_name": [
    "collide-do-primitives",
    "moving-sphere-triangle-intersect",
    "calc-animation-from-spr",
    "draw-string-asm",
    "draw-string",
    "get-string-length",
    "adgif-shader<-texture-with-update!",
    "init-boundary-regs",
    "draw-boundary-polygon",
    "render-boundary-quad",
    "render-boundary-tri",
    "clip-polygon-against-negative-hyperplane",
    "clip-polygon-against-positive-hyperplane",
    "sp-init-fields!",
    "particle-adgif",
    "sp-launch-particles-var",
    "sparticle-motion-blur",
    "sp-process-block-2d",
    "sp-process-block-3d",
    "set-tex-offset",
    "draw-large-polygon",
    "render-sky-quad",
    "render-sky-tri",
    "(method 16 sky-work)",
    "(method 17 sky-work)",
    "(method 32 sky-work)",
    "(method 33 sky-work)",
    "(method 28 sky-work)",
    "(method 29 sky-work)",
    "(method 30 sky-work)",
    "(method 11 collide-hash)",
    "(method 12 collide-hash)",
    "fill-bg-using-box-new",
    "fill-bg-using-line-sphere-new",
    "(method 12 collide-mesh)",
    "(method 11 collide-mesh)",
    "(method 14 collide-mesh)",
    "(method 15 collide-mesh)",
    "(method 10 collide-edge-hold-list)",
    "(method 19 collide-edge-work)",
    "(method 9 edge-grab-info)",
    "(method 16 collide-edge-work)",
    "(method 17 collide-edge-work)",
    "(method 18 collide-edge-work)",
    "draw-large-polygon-ocean",
    "render-ocean-quad",
    "init-ocean-far-regs",
    "(method 14 ocean)",
    "(method 15 ocean)",
    "(method 16 ocean)",
    "(method 18 grid-hash)",
    "(method 19 grid-hash)",
    "(method 20 grid-hash)",
    "(method 22 grid-hash)",
    "(method 28 sphere-hash)",
    "(method 33 sphere-hash)",
    "(method 29 sphere-hash)",
    "(method 30 sphere-hash)",
    "(method 31 sphere-hash)",
    "(method 32 sphere-hash)",
    "(method 33 spatial-hash)",
    "(method 39 spatial-hash)",
    "(method 36 spatial-hash)",
    "(method 37 spatial-hash)",
    "(method 35 spatial-hash)",
    "(method 10 collide-shape-prim-mesh)",
    "(method 10 collide-shape-prim-sphere)",
    "(method 10 collide-shape-prim-group)",
    "(method 11 collide-shape-prim-mesh)",
    "(method 11 collide-shape-prim-sphere)",
    "(method 11 collide-shape-prim-group)",
    "(method 9 collide-cache-prim)",
    "(method 10 collide-cache-prim)",
    "(method 17 collide-cache)",
    "(method 9 collide-puss-work)",
    "(method 10 collide-puss-work)",
    "bones-mtx-calc",
    "foreground-check-longest-edge-asm",
    "foreground-merc",
    "add-light-sphere-to-light-group",
    "light-hash-add-items",
    "light-hash-count-items",
    "light-hash-get-bucket-index"
  ],

  "mips2c_jump_table_functions": {},

  // there are some missing textures. I don't know what the game actually does here.
  // the format for entries is [level, tpage, index]
  "missing_textures": [],

  // some object files have garbage pad data at the end which makes the decompiler
  // assume they must be different files, such as the art group for orb-cache-top.
  // this just suppresses a message.
  "expected_merged_objs": []
}<|MERGE_RESOLUTION|>--- conflicted
+++ resolved
@@ -460,12 +460,8 @@
       115, // goto L55
       121,
       131
-<<<<<<< HEAD
       ],
     "(anon-function 4 gun-states)": [94, 96, 98]
-=======
-    ]
->>>>>>> e49e6548
   },
 
   // Sometimes the game might use format strings that are fetched dynamically,
