{
  ////////////////////////////
  // HACKS and ASM FUNCTIONS
  ////////////////////////////

  "types_with_bad_inspect_methods": [
    "game-task-event",
    "game-task-control",
    "predator-edge",
    "manipy"
  ],

  "no_type_analysis_functions_by_name": [],

  // this limits the number of cases in a cond.  The first argument is the name of the function.
  // the second argument is the name of the first condition in the cond. Use print_cfg to find it out.
  // The third argument is the number of cases. If you set it too small it may fail to build the CFG.
  "cond_with_else_max_lengths": [
    ["(method 20 res-lump)", "b0", 2],
    ["(method 11 res-lump)", "b0", 1],
    ["(method 12 res-lump)", "b0", 1]
  ],

  // if a cond with an else case is being used a value in a place where it looks wrong
  // you can add the function name to this list and it will more aggressively reject this rewrite.
  "aggressively_reject_cond_to_value_rewrite": [
    "(method 10 res-lump)",
    "(method 11 res-lump)",
    "(method 12 res-lump)"
  ],

  // this provides a hint to the decompiler that these functions will have a lot of inline assembly.
  // currently it just leaves pcpyld as an asm op.
  "hint_inline_assembly_functions": [],

  "asm_functions_by_name": [
    // checking boxed type is different now - these make the cfg stuff sad
    "name=",
    "(method 77 spyder)",
    "(method 77 flamer)",
    "(method 77 grenadier)",
    // until loop without nop:
    "target-history-print",
    "display-list-control",
    "anim-test-anim-list-handler",
    "anim-test-sequence-list-handler",
    "anim-tester-get-playing-item",
    "(method 58 nav-graph-editor)",
    "start-pilot-recorder",
    "(anon-function 10 pilot-recorder)",
    "(method 0 hover-nav-control)",
    "(method 24 nav-network)",
    "(anon-function 10 sig-recorder)",
    // actual asm
    "quad-copy!",
    "return-from-thread",
    "return-from-thread-dead",
    "reset-and-call",
    "(method 10 cpu-thread)",
    "(method 11 cpu-thread)",
    "(method 0 catch-frame)",
    "throw-dispatch",
    "throw",
    "run-function-in-process",
    "set-to-run-bootstrap",
    "return-from-exception",
    "exp",
    "(method 17 bounding-box)",
    "(method 9 bounding-box)",
    "(method 9 matrix)",
    "quaternion->matrix-2",
    "sin-rad",
    "cos-rad",
    "atan-series-rad",
    "sign-float",
    "dma-count-until-done",
    "(method 11 collide-mesh-cache)",
    "cpu-delay",
    "qword-read-time",
    "dma-test-func",
    "move-test-func",

    "symlink2",
    "blerc-a-fragment",
    "blerc-execute",
    "foreground-check-longest-edge-asm",
    "generic-light-proc",
    "shadow-add-single-edges",
    "shadow-add-facing-single-tris",
    "shadow-add-double-tris",
    "shadow-add-double-edges",
    "(method 17 collide-edge-work)",
    "(method 10 collide-cache-prim)",
    "(method 17 collide-cache)",
    "(method 16 ocean)",

    // unknown instructions
    "debug-line-clip?",
    // logand with #f arg
    "bugfix?",
    // CFG failed
    "draw-inline-array-instance-shrub",

    "(method 10 bigmap)",
    "(method 9 editable-region)", // condition branch assert hit
    "(anon-function 10 meet-brutter)",
    "(method 154 vehicle-racer)",
    "(method 228 hal-sewer)",
    "(method 154 vehicle-city-racer)",
    "(method 53 squid)",
    "(method 158 vehicle-guard)",
    "(method 207 metalhead-predator)",
    "test-to-from-spr",
    "test-from-spr",
    "test-to-spr",
    "test-seq-read",
    "test-worst-read",
    "test-seq-write",
    "test-worst-write",
    // texture
    "adgif-shader<-texture!"
  ],

  // these functions use pairs and the decompiler
  // will be less picky about types related to pairs.
  "pair_functions_by_name": [
    "ref",
    "(method 4 pair)",
    "last",
    "member",
    "nmember",
    "assoc",
    "assoce",
    "nassoc",
    "nassoce",
    "append!",
    "delete!",
    "delete-car!",
    "insert-cons!",
    "sort",
    "unload-package",
    "display-loop-main",
    "lookup-level-info",
    "(method 24 level-group)",
    "(method 19 level-group)",
    // script
    "command-get-time",
    "command-get-param",
    "command-get-quoted-param",
    "command-get-entity",
    "(method 9 script-context)",
    "(anon-function 6 script)",
    "(anon-function 49 script)",
    "(anon-function 52 script)",
    "(anon-function 72 script)",
    "(anon-function 73 script)",
    "(anon-function 74 script)",
    "(anon-function 75 script)",
    "(anon-function 76 script)",
    "(anon-function 80 script)",
    "(method 11 script-context)",
    "(method 10 script-context)",
    "command-get-trans",
    "key-assoc",
    "(anon-function 0 script)",
    // default-menu
    "dm-scene-load-pick-func",
    "debug-menu-make-continue-sub-menu",
    "debug-menu-make-from-template",
    "debug-menu-context-make-default-menus",
    "debug-menu-make-task-menu",
    "(method 19 gui-control)",
    // menu
    "debug-menu-rebuild",
    "debug-menu-find-from-template",
    "debug-menu-render",
    "debug-menu-context-select-next-or-prev-item",
    "debug-menu-context-select-new-item",
    "debug-menu-send-msg",
    // airlock
    "(method 24 com-airlock)",
    "(method 19 gui-control)",
    "(method 28 editable)",
    "execute-select",
    "(method 29 editable)",
    "(method 25 editable)",
    // game-info
    "(method 20 game-info)",
    "print-continues",
    // task-control
    "(anon-function 55 task-control)",
    "(method 17 load-state)",
    "(method 12 level)",
    "bg",
    "update-sound-banks",
    "entity-remap-names",
    "(method 8 process-tree)",
    "(post play-anim scene-player)",
    "(method 25 scene-player)",
    "(method 25 scene-player)",
    "scene-player-init",
    "next-continue",
    "(method 25 warp-gate)",
    "(code use warp-gate)",
    "cspace-inspect-tree",
    "(method 11 mtn-step-plat-rocks-a)",
    "(method 11 mtn-step-plat-rocks-b)",
    "(method 11 mtn-step-plat-rocks-c)",
    "(method 22 fort-floor-spike-b)",
    "prototypes-game-visible-set!",
    "(method 22 fort-floor-spike-a)",
    "(method 22 fort-floor-spike-b)",
    "(method 22 fort-floor-spike-c)",
    "(method 11 sew-catwalk)",
    "(method 11 mtn-aval-rocks)"
  ],

  // If format is used with the wrong number of arguments,
  // it will often mess up the decompilation, as the decompiler assumes
  // that they used the correct number.  This will override the decompiler's
  // automatic detection.
  "bad_format_strings": {
    "~170h~5d~220h~5d~280h~5,,2f": 3,
    "~338h~5d~388h~5d~448h~5,,2f": 3,
    "~30Htf: ~8D~134Hpr: ~8D~252Hsh: ~8D~370Hhd: ~8D~%": 4,
    "~30Hal: ~8D~131Hwa: ~8D~252Hsp: ~8D~370Hwp: ~8D~%": 4,
    "ERROR: <asg> ~A in spool anim loop for ~A ~D, but not loaded.~": 3,
    // TODO - these should be automatic
    "  tfrag ~192H~5DK ~280Htfragment~456H~5DK~%": 2,
    "  tie-proto ~192H~5DK ~280Hsky~456H~5DK~%": 2,
    "  tie-instance ~192H~5DK ~280Htie-fragment~456H~5DK~%": 2,
    "  shrub-proto ~192H~5DK ~280Htie-scissor~456H~5DK~%": 2,
    "  shrub-instance ~192H~5DK ~280Hshrubbery~456H~5DK~%": 2,
    "  collision ~192H~5DK ~280Htie-generic~456H~5DK~%": 2,
    "  pris-anim ~192H~5DK ~280Hpris-generic~456H~5DK~%": 2,
    "  textures ~192H~5DK ~280Htextures~456H~5DK~%": 2,
    "  misc ~192H~5DK ~280Hsprite~456H~5DK~%": 2,
    "  entity ~192H~5DK~%": 1,
    "  pris-geo ~192H~5DK ~280Hpris-fragment~456H~5DK~%": 2,
    "~33L~S~32L ~S": 2,
    "~32L~S ~33L~S~1L": 2,
    "~35L~S~33L ~S": 2,
    "~1L~S~35L ~S": 2,
    "~35L~S ~1L~S~1L": 2,
    "~33L~S~35L ~S": 2,
    "~33L~C~34L~S~33L~C": 3,
    "~35L~S ~33L~S~1L": 2,
    "~33L~S ~35L~S~1L": 2,
    "~33L~C": 1
  },

  "blocks_ending_in_asm_branch": {
    "closest-pt-in-triangle": [17],
    // this one is all asm branches
    "circle-circle-xz-intersect": [
      1, 2, 3, 4, 5, 6, 7, 8, 9, 10, 11, 12, 13, 14
    ],
    "load-game-text-info": [15, 16, 17, 19, 20, 21],

    "find-knot-span": [0, 1, 2, 3, 5, 6, 7, 8, 9],

    "curve-evaluate!": [0, 2, 5, 6, 7, 8, 9],

    "display-loop-main": [127, 130, 133, 136],

    "real-main-draw-hook": [114, 115, 116, 118],

    "sprite-draw-distorters": [4, 5],
    "draw-drawable-tree-instance-shrub": [5, 7, 9, 11],

    "add-debug-box-with-transform": [0, 3],
    "add-debug-line-sphere": [0],

    "(method 12 perf-stat)": [0],
    "(method 11 perf-stat)": [0],
    "bsp-camera-asm": [1, 2, 3, 4, 6, 7],
    "(method 9 texture-page-dir)": [5, 6],
    "level-remap-texture": [2, 3, 4, 5, 6],

    "(method 27 nav-mesh)": [1, 2],
    "(method 31 nav-mesh)": [0, 1, 2, 3, 4, 5, 6, 7, 8, 9, 10, 11],
    "(method 46 nav-mesh)": [2, 3],
    "(method 32 nav-mesh)": [1, 2],
    "(method 33 nav-mesh)": [1, 2],
    "(method 42 nav-mesh)": [1, 2, 3, 7],
    "point-poly-distance-min": [0, 1, 2, 3, 4, 5, 6, 7, 8, 9, 10, 11, 12],
    "(method 34 nav-mesh)": [1, 2, 3, 7],
    "(method 35 nav-mesh)": [2, 4],
    "draw-actor-marks": [8],
    "find-nearest-entity": [7, 9, 10, 11, 12, 13, 14],
    "start-perf-stat-collection": [26],
    "end-perf-stat-collection": [0],
    "upload-vis-bits": [2, 6, 3, 0],
    "set-background-regs!": [4, 3],
    "draw-drawable-tree-instance-tie": [21, 23, 31, 33],
    "command-get-process": [43],
    "unpack-comp-rle": [1, 3, 5, 6],
    "(method 16 level)": [0, 1, 5, 13, 14, 15],
    "unpack-comp-huf": [2, 4, 5, 6, 7, 8, 9],
    "unpack-comp-lzo": [
      0,
      1,
      4,
      5,
      6,
      7,
      15,
      16,
      17,
      18,
      19,
      20,
      21,
      22,
      23,
      24,
      25,
      26,
      27,
      28,
      29,
      30,
      31,
      32,
      33,
      34,
      35, // branch fwd 39
      39, // branch fwd no delay
      43, // goto 18
      45 // goto 6
    ],
    "(method 27 conveyor)": [5, 14, 22],
    "(method 44 nav-graph)": [1, 3, 6, 13, 17],
    "(method 11 sparticle-launch-control)": [
      18, 24, 25, 28, 29, 32, 33, 34, 36, 41, 55, 58, 93, 95
    ],

    "(method 22 gui-control)": [
      10, // goto L63 (B39)
      16, // goto L58 (B27)
      26, // goto L62 (B)
      27, // goto L62
      28, // goto L61
      35, // goto L62
      36, // goto L62
      38, // goto L99
      42, // goto L89
      50, // goto L84
      108, // goto L86
      110, // goto L86
      116, // goto L99
      117, // goto L91
      120
    ],

    "(anon-function 11 game-save)": [0, 3, 4, 5],
    "update-actor-hash": [0, 2, 4],
    "(code target-death)": [111, 140],
    "(method 13 collide-cache)": [7, 9],
    "(method 11 collide-mesh)": [2, 4],
    "(method 12 collide-mesh-cache)": [0, 1, 2, 3, 4, 5],
    "(method 10 collide-mesh)": [2],
    "(method 42 collide-shape)": [0, 1, 2, 3, 4, 7],
    "(method 18 collide-shape-prim-mesh)": [2, 3, 4, 5, 6, 7],
    "(method 18 collide-shape-prim-sphere)": [2, 3, 4],
    "(method 15 collide-shape-prim-sphere)": [1, 2, 3, 4, 5, 6],
    "(method 16 collide-shape-prim-sphere)": [0, 1, 2, 3, 4],
    "(method 36 collide-shape)": [8, 9],
    "(method 45 collide-shape)": [33],
    "(method 40 collide-shape)": [
      0, 2, 3, 4, 5, 6, 7, 8, 9, 10, 11, 12, 13, 14, 15, 16, 17, 18, 19, 20, 21,
      22, 23, 24, 25, 26, 27, 28, 29, 30, 31, 32
    ],
    "(method 12 collide-shape-prim-group)": [1, 2, 3, 4, 5, 6],
    "(method 13 collide-shape-prim)": [1, 2, 3, 4, 5, 6],
    "(method 12 collide-shape-prim-sphere)": [
      1, 2, 3, 4, 5, 8, 10, 11, 13, 14, 15
    ],
    "(method 12 collide-shape-prim-mesh)": [
      0, 1, 2, 3, 4, 5, 6, 7, 8, 9, 10, 11, 12, 14, 15, 16
    ],
    "(method 24 grid-hash)": [39, 35, 22, 15],
    "(method 12 flow-control)": [11, 12, 13, 14, 15, 18, 20, 22, 29],
    "(method 19 process-drawable)": [0, 2, 3, 7, 10, 11, 30],
    "find-offending-process-focusable": [16, 19],

    "target-standard-event-handler": [
      5, // fwd L31/7
      6, // to 152
      7, // fwd L38
      20, // to 152
      21, // fwd L39
      22, // to 152
      23, // to L40
      24, // to 152
      25, // to L45
      43, // to l152
      44, // to 46
      45, // to l152

      46, // to l114

      190, // to l152
      191, // to 121
      210,
      211,
      212,
      213,
      214,

      224,
      225,
      226,
      227,
      232,
      233,
      234,
      235,
      236,
      237,
      238,
      239,
      240,
      241,
      242,

      255,
      256,

      269,
      270,
      285,
      286,
      287,
      288,
      289,
      290
    ],
    "bones-mtx-calc-execute": [19, 7],
    "foreground-draw": [0, 1, 126],
    "dma-add-process-drawable": [0, 136],
    "(anon-function 3 ruins-obs)": [14, 22],
    "(anon-function 0 target-death)": [
      50, // goto 52
      51, // goto L65
      63, // goto L47
      73, // goto L25
      78, // goto L46
      84, // goto L42
      95, // goto next
      96, // goto L36
      115, // goto L55
      121,
      131
    ],
    "(anon-function 4 gun-states)": [94, 96, 98],
    "target-board-handler": [13, 14, 18],
    "find-closest-circle-ray-intersection": [0, 4, 15, 16, 17, 18],
    "(method 18 nav-control)": [
      11, // L283
      12, // L300
      19, // L295
      20, // L293
      31, // weird jump back
      34 // weird jump no delay slot
    ],

    "(method 19 nav-control)": [9, 10],
    "(method 19 nav-mesh)": [7],
    "(method 18 nav-mesh)": [9],
    "(method 40 nav-state)": [1, 2],
    "(method 45 nav-mesh)": [5, 6],
    "(method 43 nav-mesh)": [0, 1, 2, 12, 13, 14, 15, 16, 17, 18, 19, 20],
    "(anon-function 45 gungame-obs)": [0, 1, 6, 9, 14, 18, 21, 22, 30], // TODO - probably not the best
    "(method 142 grenadier)": [0, 1, 3],
    "(anon-function 34 predator)": [24],
    "(anon-function 57 crimson-guard-level)": [22],
    "(method 48 rigid-body-object)": [0, 1, 2, 3, 4, 5],
    "(method 15 rigid-body)": [0, 1, 2, 5],
    "(method 63 collide-shape-moving)": [
      0, 1, 2, 3, 4, 5, 6, 10, 12, 13, 14, 28, 38, 39, 40, 44
    ],
<<<<<<< HEAD
    "(anon-function 12 juicer)": [29, 30]
=======
    "string-word-wrap": [1, 2, 6],
    "(method 37 vehicle)": [0, 1, 10, 11, 12, 13, 15, 16],
    "(method 123 vehicle)": [
      0, 1, 2, 3, 4, 7, 8, 9, 10, 17, 19, 20, 23, 26, 30, 31, 32, 33, 34
    ],
    "(method 122 vehicle)": [0, 1, 10, 11, 17, 18, 19, 20, 21, 22, 24, 25],
    "(method 48 vehicle)": [
      0, 1, 2, 3, 4, 5, 9, 10, 11, 12, 13, 16, 17, 23, 24, 29, 30, 31
    ],
    "(method 48 rigid-body-object)": [0, 1, 2, 3, 4, 5],
    "(method 15 rigid-body)": [0, 1, 2, 5],
    "(method 63 collide-shape-moving)": [
      0, 1, 2, 3, 4, 5, 6, 10, 12, 13, 14, 28, 38, 39, 40, 44
    ],
    "(method 11 vehicle-hud-requests)": [0, 6, 7, 10, 11, 12],
    "(method 17 traffic-manager)": [
      0, 4, 7, 17, 23, 25, 26, 27, 28, 39, 42, 43, 44
    ],
    "(anon-function 12 vehicle-states)": [0, 1, 2, 3],
    "(method 45 traffic-engine)": [5, 8],
    "(method 15 city-level-info)": [0, 1, 2, 6, 7, 9, 11, 13],
    "(method 59 traffic-engine)": [5, 6, 7, 8, 9, 10],
    "(method 10 traffic-suppressor)": [0, 1, 2, 4],
    "(method 18 traffic-tracker)": [2, 3, 5, 6, 7, 8],
    "(method 181 gator)": [
      2, 3, 7, 10, 11, 14, 15, 16, 17, 18, 19, 20, 21, 22, 25, 26, 30
    ],
    "(method 10 simple-sprite-system)": [0, 1, 3, 4, 5, 6, 9, 11],
    "target-pilot-post": [0, 2, 4, 5, 13, 16, 22, 27, 41],
    "(anon-function 0 ruins-obs)": [
      0, 5, 7, 12, 13, 15, 17, 23, 24, 33, 42, 45, 46, 53, 58
    ],
    "(anon-function 1 ruins-obs)": [
      1, 2, 4, 6, 7, 14, 17, 19, 22, 24, 26, 27, 29, 31, 33, 35
    ],
    "(anon-function 2 ruins-obs)": [7, 28, 37, 50, 51, 61, 62, 71],
    "(anon-function 62 sig0-course)": [0, 1, 5, 6]
>>>>>>> a0d2bce2
  },

  // Sometimes the game might use format strings that are fetched dynamically,
  // for example using the game text lookup method
  // Add information about those format instructions here.
  // e.g. "function-name":[[op, argc], [op, argc], ...]
  // where "op" is the op number for the call to format.
  "dynamic_format_arg_counts": {
    "(method 10 menu-loading-option)": [[118, 1]],
    "(method 10 menu-insufficient-space-option)": [
      [63, 1],
      [103, 1]
    ],
    "(method 10 menu-secrets-insufficient-space-option)": [[55, 1]],
    "(method 10 menu-card-removed-option)": [[48, 1]],
    "(method 10 menu-format-card-option)": [[49, 1]],
    "(method 10 menu-create-game-option)": [[49, 1]],
    "(method 10 menu-error-auto-saving-option)": [[72, 1]],
    "(method 10 menu-error-loading-option)": [
      [64, 1],
      [99, 1]
    ],
    "(method 10 menu-insert-card-option)": [[48, 1]],
    "(method 16 fail-mission)": [
      [68, 1],
      [101, 1],
      [130, 1]
    ],
    "auto-save-post": [[158, 1]],
    "(method 30 training-manager)": [[53, 0]],
    "(trans course training-manager)": [
      [54, 0],
      [89, 0],
      [124, 0],
      [155, 0],
      [195, 0],
      [230, 0],
      [261, 0],
      [307, 0],
      [338, 0],
      [374, 0],
      [409, 0],
      [444, 0],
      [479, 0],
      [510, 0]
    ],
    "(method 17 hud-goal)": [[71, 0]],
    "(method 15 hud-miss)": [[44, 0]],
    "(method 28 hoverboard-training-manager)": [[53, 0]],
    "(method 29 hoverboard-training-manager)": [
      [48, 0],
      [83, 0],
      [118, 0],
      [153, 0],
      [184, 0],
      [224, 0],
      [259, 0],
      [294, 0],
      [325, 0],
      [365, 0],
      [400, 0],
      [431, 0],
      [477, 0],
      [508, 0]
    ]
  },

  "mips2c_functions_by_name": [
    "collide-do-primitives",
    "moving-sphere-triangle-intersect",
    "calc-animation-from-spr",
    "draw-string-asm",
    "draw-string",
    "get-string-length",
    "adgif-shader<-texture-with-update!",
    "init-boundary-regs",
    "draw-boundary-polygon",
    "render-boundary-quad",
    "render-boundary-tri",
    "clip-polygon-against-negative-hyperplane",
    "clip-polygon-against-positive-hyperplane",
    "sp-init-fields!",
    "particle-adgif",
    "sp-launch-particles-var",
    "sparticle-motion-blur",
    "sp-process-block-2d",
    "sp-process-block-3d",
    "set-tex-offset",
    "draw-large-polygon",
    "render-sky-quad",
    "render-sky-tri",
    "(method 16 sky-work)",
    "(method 17 sky-work)",
    "(method 32 sky-work)",
    "(method 33 sky-work)",
    "(method 28 sky-work)",
    "(method 29 sky-work)",
    "(method 30 sky-work)",
    "(method 11 collide-hash)",
    "(method 12 collide-hash)",
    "fill-bg-using-box-new",
    "fill-bg-using-line-sphere-new",
    "(method 12 collide-mesh)",
    "(method 11 collide-mesh)",
    "(method 14 collide-mesh)",
    "(method 15 collide-mesh)",
    "(method 10 collide-edge-hold-list)",
    "(method 19 collide-edge-work)",
    "(method 9 edge-grab-info)",
    "(method 16 collide-edge-work)",
    "(method 17 collide-edge-work)",
    "(method 18 collide-edge-work)",
    "draw-large-polygon-ocean",
    "render-ocean-quad",
    "init-ocean-far-regs",
    "(method 14 ocean)",
    "(method 15 ocean)",
    "(method 16 ocean)",
    "(method 18 grid-hash)",
    "(method 19 grid-hash)",
    "(method 20 grid-hash)",
    "(method 22 grid-hash)",
    "(method 28 sphere-hash)",
    "(method 33 sphere-hash)",
    "(method 29 sphere-hash)",
    "(method 30 sphere-hash)",
    "(method 31 sphere-hash)",
    "(method 32 sphere-hash)",
    "(method 33 spatial-hash)",
    "(method 39 spatial-hash)",
    "(method 36 spatial-hash)",
    "(method 37 spatial-hash)",
    "(method 35 spatial-hash)",
    "(method 10 collide-shape-prim-mesh)",
    "(method 10 collide-shape-prim-sphere)",
    "(method 10 collide-shape-prim-group)",
    "(method 11 collide-shape-prim-mesh)",
    "(method 11 collide-shape-prim-sphere)",
    "(method 11 collide-shape-prim-group)",
    "(method 9 collide-cache-prim)",
    "(method 10 collide-cache-prim)",
    "(method 17 collide-cache)",
    "(method 9 collide-puss-work)",
    "(method 10 collide-puss-work)",
    "bones-mtx-calc",
    "foreground-check-longest-edge-asm",
    "foreground-merc",
    "add-light-sphere-to-light-group",
    "light-hash-add-items",
    "light-hash-count-items",
    "light-hash-get-bucket-index",
    // nav-mesh / nav-control related
    // TODO - it would be nice to eventually figure out the asm blocks for the majority of these
    "nav-state-patch-pointers",
    "(method 20 nav-engine)",
    // "find-closest-circle-ray-intersection",
    // "(method 18 nav-control)",
    "nav-dma-send-to-spr-no-flush",
    "nav-dma-send-from-spr-no-flush",
    "(method 17 nav-engine)",
    "(method 18 nav-engine)",
    "(method 21 nav-engine)",
    "(method 39 nav-state)"
  ],

  "mips2c_jump_table_functions": {},

  // there are some missing textures. I don't know what the game actually does here.
  // the format for entries is [level, tpage, index]
  "missing_textures": [["vinroom", 0, 0]],

  // some object files have garbage pad data at the end which makes the decompiler
  // assume they must be different files, such as the art group for orb-cache-top.
  // this just suppresses a message.
  "expected_merged_objs": []
}<|MERGE_RESOLUTION|>--- conflicted
+++ resolved
@@ -480,9 +480,6 @@
     "(method 63 collide-shape-moving)": [
       0, 1, 2, 3, 4, 5, 6, 10, 12, 13, 14, 28, 38, 39, 40, 44
     ],
-<<<<<<< HEAD
-    "(anon-function 12 juicer)": [29, 30]
-=======
     "string-word-wrap": [1, 2, 6],
     "(method 37 vehicle)": [0, 1, 10, 11, 12, 13, 15, 16],
     "(method 123 vehicle)": [
@@ -519,8 +516,8 @@
       1, 2, 4, 6, 7, 14, 17, 19, 22, 24, 26, 27, 29, 31, 33, 35
     ],
     "(anon-function 2 ruins-obs)": [7, 28, 37, 50, 51, 61, 62, 71],
-    "(anon-function 62 sig0-course)": [0, 1, 5, 6]
->>>>>>> a0d2bce2
+    "(anon-function 62 sig0-course)": [0, 1, 5, 6],
+    "(anon-function 12 juicer)": [29, 30]
   },
 
   // Sometimes the game might use format strings that are fetched dynamically,
