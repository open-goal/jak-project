--- conflicted
+++ resolved
@@ -474,7 +474,9 @@
     "(method 45 nav-mesh)": [5, 6],
     "(method 43 nav-mesh)": [0, 1, 2, 12, 13, 14, 15, 16, 17, 18, 19, 20],
     "(anon-function 45 gungame-obs)": [0, 1, 6, 9, 14, 18, 21, 22, 30], // TODO - probably not the best
-<<<<<<< HEAD
+
+    "(method 142 grenadier)": [0, 1, 3],
+    "(anon-function 34 predator)": [24],
     "string-word-wrap": [1, 2, 6],
     "(method 37 vehicle)": [0, 1, 10, 11, 12, 13, 15, 16],
     "(method 123 vehicle)": [
@@ -494,11 +496,6 @@
       0, 4, 7, 17, 23, 25, 26, 27, 28, 39, 42, 43, 44
     ],
     "(anon-function 12 vehicle-states)": [0, 1, 2, 3]
-=======
-
-    "(method 142 grenadier)": [0, 1, 3],
-    "(anon-function 34 predator)": [24]
->>>>>>> bdee9832
   },
 
   // Sometimes the game might use format strings that are fetched dynamically,
@@ -530,25 +527,6 @@
     "auto-save-post": [[158, 1]],
     "(method 30 training-manager)": [[53, 0]],
     "(trans course training-manager)": [
-<<<<<<< HEAD
-      [54, 1],
-      [89, 1],
-      [124, 1],
-      [155, 1],
-      [195, 1],
-      [230, 1],
-      [261, 1],
-      [307, 1],
-      [338, 1],
-      [374, 1],
-      [409, 1],
-      [444, 1],
-      [479, 1],
-      [510, 1]
-    ],
-    "(method 17 hud-goal)": [[71, 0]],
-    "(method 15 hud-miss)": [[44, 0]]
-=======
       [54, 0],
       [89, 0],
       [124, 0],
@@ -583,7 +561,6 @@
       [477, 0],
       [508, 0]
     ]
->>>>>>> bdee9832
   },
 
   "mips2c_functions_by_name": [
