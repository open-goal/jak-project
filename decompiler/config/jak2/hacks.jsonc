--- conflicted
+++ resolved
@@ -349,9 +349,6 @@
     "(method 44 nav-graph)": [1, 3, 6, 13, 17],
     "(method 11 sparticle-launch-control)": [
       18, 24, 25, 28, 29, 32, 33, 34, 36, 41, 55, 58, 93, 95
-<<<<<<< HEAD
-    ]
-=======
     ],
 
     "(method 22 gui-control)": [
@@ -379,7 +376,6 @@
     "(method 11 collide-mesh)": [2, 4],
     "(method 12 collide-mesh-cache)": [0, 1, 2, 3, 4, 5],
     "(method 10 collide-mesh)": [2]
->>>>>>> 21ad7904
   },
 
   // Sometimes the game might use format strings that are fetched dynamically,
