--- conflicted
+++ resolved
@@ -224,13 +224,9 @@
 
     "(method 12 perf-stat)": [0],
     "(method 11 perf-stat)": [0],
-<<<<<<< HEAD
+    "(method 22 gui-control)": [117, 121, 127, 128, 129, 139],
     "bsp-camera-asm": [1, 2, 3, 4, 6, 7],
     "level-remap-texture": [2, 3, 4, 5, 6]
-
-=======
-    "(method 22 gui-control)": [117, 121, 127, 128, 129, 139]
->>>>>>> 2a1dc7bd
   },
 
   // Sometimes the game might use format strings that are fetched dynamically,
