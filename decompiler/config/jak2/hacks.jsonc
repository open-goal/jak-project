{
  ////////////////////////////
  // HACKS and ASM FUNCTIONS
  ////////////////////////////

  "types_with_bad_inspect_methods": [
    "game-task-event",
    "game-task-control",
    "predator-edge",
    "manipy"
  ],

  "no_type_analysis_functions_by_name": [],

  // this limits the number of cases in a cond.  The first argument is the name of the function.
  // the second argument is the name of the first condition in the cond. Use print_cfg to find it out.
  // The third argument is the number of cases. If you set it too small it may fail to build the CFG.
  "cond_with_else_max_lengths": [
    ["(method 20 res-lump)", "b0", 2],
    ["(method 11 res-lump)", "b0", 1],
    ["(method 12 res-lump)", "b0", 1]
  ],

  // if a cond with an else case is being used a value in a place where it looks wrong
  // you can add the function name to this list and it will more aggressively reject this rewrite.
  "aggressively_reject_cond_to_value_rewrite": [
    "(method 10 res-lump)",
    "(method 11 res-lump)",
    "(method 12 res-lump)"
  ],

  // this provides a hint to the decompiler that these functions will have a lot of inline assembly.
  // currently it just leaves pcpyld as an asm op.
  "hint_inline_assembly_functions": [],

  "asm_functions_by_name": [
    // checking boxed type is different now - these make the cfg stuff sad
    "name=",
    "(method 77 spyder)",
    "(method 77 flamer)",
    "(method 77 grenadier)",
    // until loop without nop:
    "target-history-print",
    "display-list-control",
    "anim-test-anim-list-handler",
    "anim-test-sequence-list-handler",
    "anim-tester-get-playing-item",
    "(method 58 nav-graph-editor)",
    "start-pilot-recorder",
    "(anon-function 10 pilot-recorder)",
    "(method 0 hover-nav-control)",
    "(method 24 nav-network)",
    "(anon-function 10 sig-recorder)",
    // actual asm
    "quad-copy!",
    "return-from-thread",
    "return-from-thread-dead",
    "reset-and-call",
    "(method 10 cpu-thread)",
    "(method 11 cpu-thread)",
    "(method 0 catch-frame)",
    "throw-dispatch",
    "throw",
    "run-function-in-process",
    "set-to-run-bootstrap",
    "return-from-exception",
    "exp",
    "(method 17 bounding-box)",
    "(method 9 bounding-box)",
    "(method 9 matrix)",
    "quaternion->matrix-2",
    "sin-rad",
    "cos-rad",
    "atan-series-rad",
    "sign-float",
    "dma-count-until-done",
    "(method 11 collide-mesh-cache)",
    "cpu-delay",
    "qword-read-time",
    "dma-test-func",
    "move-test-func",

    "symlink2",
    "blerc-a-fragment",
    "blerc-execute",
    "foreground-check-longest-edge-asm",
    "generic-light-proc",
    "shadow-add-single-edges",
    "shadow-add-facing-single-tris",
    "shadow-add-double-tris",
    "shadow-add-double-edges",
    "(method 17 collide-edge-work)",
    "(method 10 collide-cache-prim)",
    "(method 17 collide-cache)",
    "(method 16 ocean)",

    // unknown instructions
    "debug-line-clip?",
    // logand with #f arg
    "bugfix?",
    // CFG failed
    "draw-inline-array-instance-shrub",

    "(method 10 bigmap)",
    "(method 9 editable-region)", // condition branch assert hit
    "(anon-function 10 meet-brutter)",
    "(method 154 vehicle-racer)",
    "(method 228 hal-sewer)",
    "(method 154 vehicle-city-racer)",
    "(method 53 squid)",
    "(method 158 vehicle-guard)",
    "(method 207 metalhead-predator)",
    "test-to-from-spr",
    "test-from-spr",
    "test-to-spr",
    "test-seq-read",
    "test-worst-read",
    "test-seq-write",
    "test-worst-write",
    // texture
    "adgif-shader<-texture!"
  ],

  // these functions use pairs and the decompiler
  // will be less picky about types related to pairs.
  "pair_functions_by_name": [
    "ref",
    "(method 4 pair)",
    "last",
    "member",
    "nmember",
    "assoc",
    "assoce",
    "nassoc",
    "nassoce",
    "append!",
    "delete!",
    "delete-car!",
    "insert-cons!",
    "sort",
    "unload-package",
    "display-loop-main",
    "lookup-level-info",
    "(method 24 level-group)",
    "(method 19 level-group)",
    // script
    "command-get-time",
    "command-get-param",
    "command-get-quoted-param",
    "command-get-entity",
    "(method 9 script-context)",
    "(anon-function 6 script)",
    "(anon-function 49 script)",
    "(anon-function 52 script)",
    "(anon-function 72 script)",
    "(anon-function 73 script)",
    "(anon-function 74 script)",
    "(anon-function 75 script)",
    "(anon-function 76 script)",
    "(anon-function 80 script)",
    "(method 11 script-context)",
    "(method 10 script-context)",
    "command-get-trans",
    "key-assoc",
    "(anon-function 0 script)",
    // default-menu
    "dm-scene-load-pick-func",
    "debug-menu-make-continue-sub-menu",
    "debug-menu-make-from-template",
    "debug-menu-context-make-default-menus",
    "debug-menu-make-task-menu",
    "(method 19 gui-control)",
    // menu
    "debug-menu-rebuild",
    "debug-menu-find-from-template",
    "debug-menu-render",
    "debug-menu-context-select-next-or-prev-item",
    "debug-menu-context-select-new-item",
    "debug-menu-send-msg",
    // airlock
    "(method 24 com-airlock)",
    "(method 19 gui-control)",
    "(method 28 editable)",
    "execute-select",
    "(method 29 editable)",
    "(method 25 editable)",
    // game-info
    "(method 20 game-info)",
    "print-continues",
    // task-control
    "(anon-function 55 task-control)",
    "(method 17 load-state)",
    "(method 12 level)",
    "bg",
    "update-sound-banks",
    "entity-remap-names",
    "(method 8 process-tree)",
    "(post play-anim scene-player)",
    "(method 25 scene-player)",
    "(method 25 scene-player)",
    "scene-player-init",
    "next-continue",
    "(method 25 warp-gate)",
    "(code use warp-gate)",
    "cspace-inspect-tree",
    "(method 11 mtn-step-plat-rocks-a)",
    "(method 11 mtn-step-plat-rocks-b)",
    "(method 11 mtn-step-plat-rocks-c)",
    "(method 22 fort-floor-spike-b)",
    "prototypes-game-visible-set!",
    "(method 22 fort-floor-spike-a)",
    "(method 22 fort-floor-spike-b)",
    "(method 22 fort-floor-spike-c)",
    "(method 11 sew-catwalk)",
    "(method 11 mtn-aval-rocks)"
  ],

  // If format is used with the wrong number of arguments,
  // it will often mess up the decompilation, as the decompiler assumes
  // that they used the correct number.  This will override the decompiler's
  // automatic detection.
  "bad_format_strings": {
    "~170h~5d~220h~5d~280h~5,,2f": 3,
    "~338h~5d~388h~5d~448h~5,,2f": 3,
    "~30Htf: ~8D~134Hpr: ~8D~252Hsh: ~8D~370Hhd: ~8D~%": 4,
    "~30Hal: ~8D~131Hwa: ~8D~252Hsp: ~8D~370Hwp: ~8D~%": 4,
    "ERROR: <asg> ~A in spool anim loop for ~A ~D, but not loaded.~": 3,
    // TODO - these should be automatic
    "  tfrag ~192H~5DK ~280Htfragment~456H~5DK~%": 2,
    "  tie-proto ~192H~5DK ~280Hsky~456H~5DK~%": 2,
    "  tie-instance ~192H~5DK ~280Htie-fragment~456H~5DK~%": 2,
    "  shrub-proto ~192H~5DK ~280Htie-scissor~456H~5DK~%": 2,
    "  shrub-instance ~192H~5DK ~280Hshrubbery~456H~5DK~%": 2,
    "  collision ~192H~5DK ~280Htie-generic~456H~5DK~%": 2,
    "  pris-anim ~192H~5DK ~280Hpris-generic~456H~5DK~%": 2,
    "  textures ~192H~5DK ~280Htextures~456H~5DK~%": 2,
    "  misc ~192H~5DK ~280Hsprite~456H~5DK~%": 2,
    "  entity ~192H~5DK~%": 1,
    "  pris-geo ~192H~5DK ~280Hpris-fragment~456H~5DK~%": 2,
    "~33L~S~32L ~S": 2,
    "~32L~S ~33L~S~1L": 2,
    "~35L~S~33L ~S": 2,
    "~1L~S~35L ~S": 2,
    "~35L~S ~1L~S~1L": 2,
    "~33L~S~35L ~S": 2,
    "~33L~C~34L~S~33L~C": 3,
    "~35L~S ~33L~S~1L": 2,
    "~33L~S ~35L~S~1L": 2,
    "~33L~C": 1
  },

  "blocks_ending_in_asm_branch": {
    "closest-pt-in-triangle": [17],
    // this one is all asm branches
    "circle-circle-xz-intersect": [
      1, 2, 3, 4, 5, 6, 7, 8, 9, 10, 11, 12, 13, 14
    ],
    "load-game-text-info": [15, 16, 17, 19, 20, 21],

    "find-knot-span": [0, 1, 2, 3, 5, 6, 7, 8, 9],

    "curve-evaluate!": [0, 2, 5, 6, 7, 8, 9],

    "display-loop-main": [127, 130, 133, 136],

    "real-main-draw-hook": [114, 115, 116, 118],

    "sprite-draw-distorters": [4, 5],
    "draw-drawable-tree-instance-shrub": [5, 7, 9, 11],

    "add-debug-box-with-transform": [0, 3],
    "add-debug-line-sphere": [0],

    "(method 12 perf-stat)": [0],
    "(method 11 perf-stat)": [0],
    "bsp-camera-asm": [1, 2, 3, 4, 6, 7],
    "(method 9 texture-page-dir)": [5, 6],
    "level-remap-texture": [2, 3, 4, 5, 6],

    "(method 27 nav-mesh)": [1, 2],
    "(method 31 nav-mesh)": [0, 1, 2, 3, 4, 5, 6, 7, 8, 9, 10, 11],
    "(method 46 nav-mesh)": [2, 3],
    "(method 32 nav-mesh)": [1, 2],
    "(method 33 nav-mesh)": [1, 2],
    "(method 42 nav-mesh)": [1, 2, 3, 7],
    "point-poly-distance-min": [0, 1, 2, 3, 4, 5, 6, 7, 8, 9, 10, 11, 12],
    "(method 34 nav-mesh)": [1, 2, 3, 7],
    "(method 35 nav-mesh)": [2, 4],
    "draw-actor-marks": [8],
    "find-nearest-entity": [7, 9, 10, 11, 12, 13, 14],
    "start-perf-stat-collection": [26],
    "end-perf-stat-collection": [0],
    "upload-vis-bits": [2, 6, 3, 0],
    "set-background-regs!": [4, 3],
    "draw-drawable-tree-instance-tie": [21, 23, 31, 33],
    "command-get-process": [43],
    "unpack-comp-rle": [1, 3, 5, 6],
    "(method 16 level)": [0, 1, 5, 13, 14, 15],
    "unpack-comp-huf": [2, 4, 5, 6, 7, 8, 9],
    "unpack-comp-lzo": [
      0,
      1,
      4,
      5,
      6,
      7,
      15,
      16,
      17,
      18,
      19,
      20,
      21,
      22,
      23,
      24,
      25,
      26,
      27,
      28,
      29,
      30,
      31,
      32,
      33,
      34,
      35, // branch fwd 39
      39, // branch fwd no delay
      43, // goto 18
      45 // goto 6
    ],
    "(method 27 conveyor)": [5, 14, 22],
    "(method 44 nav-graph)": [1, 3, 6, 13, 17],
    "(method 11 sparticle-launch-control)": [
      18, 24, 25, 28, 29, 32, 33, 34, 36, 41, 55, 58, 93, 95
    ],

    "(method 22 gui-control)": [
      10, // goto L63 (B39)
      16, // goto L58 (B27)
      26, // goto L62 (B)
      27, // goto L62
      28, // goto L61
      35, // goto L62
      36, // goto L62
      38, // goto L99
      42, // goto L89
      50, // goto L84
      108, // goto L86
      110, // goto L86
      116, // goto L99
      117, // goto L91
      120
    ],

    "(anon-function 11 game-save)": [0, 3, 4, 5],
    "update-actor-hash": [0, 2, 4],
    "(code target-death)": [111, 140],
    "(method 13 collide-cache)": [7, 9],
    "(method 11 collide-mesh)": [2, 4],
    "(method 12 collide-mesh-cache)": [0, 1, 2, 3, 4, 5],
    "(method 10 collide-mesh)": [2],
    "(method 42 collide-shape)": [0, 1, 2, 3, 4, 7],
    "(method 18 collide-shape-prim-mesh)": [2, 3, 4, 5, 6, 7],
    "(method 18 collide-shape-prim-sphere)": [2, 3, 4],
    "(method 15 collide-shape-prim-sphere)": [1, 2, 3, 4, 5, 6],
    "(method 16 collide-shape-prim-sphere)": [0, 1, 2, 3, 4],
    "(method 36 collide-shape)": [8, 9],
    "(method 45 collide-shape)": [33],
    "(method 40 collide-shape)": [
      0, 2, 3, 4, 5, 6, 7, 8, 9, 10, 11, 12, 13, 14, 15, 16, 17, 18, 19, 20, 21,
      22, 23, 24, 25, 26, 27, 28, 29, 30, 31, 32
    ],
    "(method 12 collide-shape-prim-group)": [1, 2, 3, 4, 5, 6],
    "(method 13 collide-shape-prim)": [1, 2, 3, 4, 5, 6],
    "(method 12 collide-shape-prim-sphere)": [
      1, 2, 3, 4, 5, 8, 10, 11, 13, 14, 15
    ],
    "(method 12 collide-shape-prim-mesh)": [
      0, 1, 2, 3, 4, 5, 6, 7, 8, 9, 10, 11, 12, 14, 15, 16
    ],
    "(method 24 grid-hash)": [39, 35, 22, 15],
    "(method 12 flow-control)": [11, 12, 13, 14, 15, 18, 20, 22, 29],
    "(method 19 process-drawable)": [0, 2, 3, 7, 10, 11, 30],
    "find-offending-process-focusable": [16, 19],

    "target-standard-event-handler": [
      5, // fwd L31/7
      6, // to 152
      7, // fwd L38
      20, // to 152
      21, // fwd L39
      22, // to 152
      23, // to L40
      24, // to 152
      25, // to L45
      43, // to l152
      44, // to 46
      45, // to l152

      46, // to l114

      190, // to l152
      191, // to 121
      210,
      211,
      212,
      213,
      214,

      224,
      225,
      226,
      227,
      232,
      233,
      234,
      235,
      236,
      237,
      238,
      239,
      240,
      241,
      242,

      255,
      256,

      269,
      270,
      285,
      286,
      287,
      288,
      289,
      290
    ],
    "bones-mtx-calc-execute": [19, 7],
    "foreground-draw": [0, 1, 126],
    "dma-add-process-drawable": [0, 136],
    "(anon-function 3 ruins-obs)": [14],
    "(anon-function 0 target-death)": [
      50, // goto 52
      51, // goto L65
      63, // goto L47
      73, // goto L25
      78, // goto L46
      84, // goto L42
      95, // goto next
      96, // goto L36
      115, // goto L55
      121,
      131
    ],
    "(anon-function 4 gun-states)": [94, 96, 98],
    "target-board-handler": [13, 14, 18],
    "find-closest-circle-ray-intersection": [0, 4, 15, 16, 17, 18],
    "(method 18 nav-control)": [
      11, // L283
      12, // L300
      19, // L295
      20, // L293
      31, // weird jump back
      34 // weird jump no delay slot
    ],

    "(method 19 nav-control)": [9, 10],
    "(method 19 nav-mesh)": [7],
    "(method 18 nav-mesh)": [9],
    "(method 40 nav-state)": [1, 2],
    "(method 45 nav-mesh)": [5, 6],
    "(method 43 nav-mesh)": [0, 1, 2, 12, 13, 14, 15, 16, 17, 18, 19, 20],
    "(anon-function 45 gungame-obs)": [0, 1, 6, 9, 14, 18, 21, 22, 30], // TODO - probably not the best
    "(method 142 grenadier)": [0, 1, 3],
    "(anon-function 34 predator)": [24],
<<<<<<< HEAD
    "(anon-function 62 sig0-course)": [0, 1, 5, 6]
=======
    "(anon-function 57 crimson-guard-level)": [22],
    "(method 48 rigid-body-object)": [0, 1, 2, 3, 4, 5],
    "(method 15 rigid-body)": [0, 1, 2, 5],
    "(method 63 collide-shape-moving)": [
      0, 1, 2, 3, 4, 5, 6, 10, 12, 13, 14, 28, 38, 39, 40, 44
    ],
    "string-word-wrap": [1, 2, 6],
    "(method 37 vehicle)": [0, 1, 10, 11, 12, 13, 15, 16],
    "(method 123 vehicle)": [
      0, 1, 2, 3, 4, 7, 8, 9, 10, 17, 19, 20, 23, 26, 30, 31, 32, 33, 34
    ],
    "(method 122 vehicle)": [0, 1, 10, 11, 17, 18, 19, 20, 21, 22, 24, 25],
    "(method 48 vehicle)": [
      0, 1, 2, 3, 4, 5, 9, 10, 11, 12, 13, 16, 17, 23, 24, 29, 30, 31
    ],
    "(method 48 rigid-body-object)": [0, 1, 2, 3, 4, 5],
    "(method 15 rigid-body)": [0, 1, 2, 5],
    "(method 63 collide-shape-moving)": [
      0, 1, 2, 3, 4, 5, 6, 10, 12, 13, 14, 28, 38, 39, 40, 44
    ],
    "(method 11 vehicle-hud-requests)": [0, 6, 7, 10, 11, 12],
    "(method 17 traffic-manager)": [
      0, 4, 7, 17, 23, 25, 26, 27, 28, 39, 42, 43, 44
    ],
    "(anon-function 12 vehicle-states)": [0, 1, 2, 3],
    "(method 45 traffic-engine)": [5, 8],
    "(method 15 city-level-info)": [0, 1, 2, 6, 7, 9, 11, 13],
    "(method 59 traffic-engine)": [5, 6, 7, 8, 9, 10],
    "(method 10 traffic-suppressor)": [0, 1, 2, 4],
    "(method 18 traffic-tracker)": [2, 3, 5, 6, 7, 8],
    "(method 181 gator)": [
      2, 3, 7, 10, 11, 14, 15, 16, 17, 18, 19, 20, 21, 22, 25, 26, 30
    ]
>>>>>>> 8b12553d
  },

  // Sometimes the game might use format strings that are fetched dynamically,
  // for example using the game text lookup method
  // Add information about those format instructions here.
  // e.g. "function-name":[[op, argc], [op, argc], ...]
  // where "op" is the op number for the call to format.
  "dynamic_format_arg_counts": {
    "(method 10 menu-loading-option)": [[118, 1]],
    "(method 10 menu-insufficient-space-option)": [
      [63, 1],
      [103, 1]
    ],
    "(method 10 menu-secrets-insufficient-space-option)": [[55, 1]],
    "(method 10 menu-card-removed-option)": [[48, 1]],
    "(method 10 menu-format-card-option)": [[49, 1]],
    "(method 10 menu-create-game-option)": [[49, 1]],
    "(method 10 menu-error-auto-saving-option)": [[72, 1]],
    "(method 10 menu-error-loading-option)": [
      [64, 1],
      [99, 1]
    ],
    "(method 10 menu-insert-card-option)": [[48, 1]],
    "(method 16 fail-mission)": [
      [68, 1],
      [101, 1],
      [130, 1]
    ],
    "auto-save-post": [[158, 1]],
    "(method 30 training-manager)": [[53, 0]],
    "(trans course training-manager)": [
      [54, 0],
      [89, 0],
      [124, 0],
      [155, 0],
      [195, 0],
      [230, 0],
      [261, 0],
      [307, 0],
      [338, 0],
      [374, 0],
      [409, 0],
      [444, 0],
      [479, 0],
      [510, 0]
    ],
    "(method 17 hud-goal)": [[71, 0]],
    "(method 15 hud-miss)": [[44, 0]],
    "(method 28 hoverboard-training-manager)": [[53, 0]],
    "(method 29 hoverboard-training-manager)": [
      [48, 0],
      [83, 0],
      [118, 0],
      [153, 0],
      [184, 0],
      [224, 0],
      [259, 0],
      [294, 0],
      [325, 0],
      [365, 0],
      [400, 0],
      [431, 0],
      [477, 0],
      [508, 0]
    ]
  },

  "mips2c_functions_by_name": [
    "collide-do-primitives",
    "moving-sphere-triangle-intersect",
    "calc-animation-from-spr",
    "draw-string-asm",
    "draw-string",
    "get-string-length",
    "adgif-shader<-texture-with-update!",
    "init-boundary-regs",
    "draw-boundary-polygon",
    "render-boundary-quad",
    "render-boundary-tri",
    "clip-polygon-against-negative-hyperplane",
    "clip-polygon-against-positive-hyperplane",
    "sp-init-fields!",
    "particle-adgif",
    "sp-launch-particles-var",
    "sparticle-motion-blur",
    "sp-process-block-2d",
    "sp-process-block-3d",
    "set-tex-offset",
    "draw-large-polygon",
    "render-sky-quad",
    "render-sky-tri",
    "(method 16 sky-work)",
    "(method 17 sky-work)",
    "(method 32 sky-work)",
    "(method 33 sky-work)",
    "(method 28 sky-work)",
    "(method 29 sky-work)",
    "(method 30 sky-work)",
    "(method 11 collide-hash)",
    "(method 12 collide-hash)",
    "fill-bg-using-box-new",
    "fill-bg-using-line-sphere-new",
    "(method 12 collide-mesh)",
    "(method 11 collide-mesh)",
    "(method 14 collide-mesh)",
    "(method 15 collide-mesh)",
    "(method 10 collide-edge-hold-list)",
    "(method 19 collide-edge-work)",
    "(method 9 edge-grab-info)",
    "(method 16 collide-edge-work)",
    "(method 17 collide-edge-work)",
    "(method 18 collide-edge-work)",
    "draw-large-polygon-ocean",
    "render-ocean-quad",
    "init-ocean-far-regs",
    "(method 14 ocean)",
    "(method 15 ocean)",
    "(method 16 ocean)",
    "(method 18 grid-hash)",
    "(method 19 grid-hash)",
    "(method 20 grid-hash)",
    "(method 22 grid-hash)",
    "(method 28 sphere-hash)",
    "(method 33 sphere-hash)",
    "(method 29 sphere-hash)",
    "(method 30 sphere-hash)",
    "(method 31 sphere-hash)",
    "(method 32 sphere-hash)",
    "(method 33 spatial-hash)",
    "(method 39 spatial-hash)",
    "(method 36 spatial-hash)",
    "(method 37 spatial-hash)",
    "(method 35 spatial-hash)",
    "(method 10 collide-shape-prim-mesh)",
    "(method 10 collide-shape-prim-sphere)",
    "(method 10 collide-shape-prim-group)",
    "(method 11 collide-shape-prim-mesh)",
    "(method 11 collide-shape-prim-sphere)",
    "(method 11 collide-shape-prim-group)",
    "(method 9 collide-cache-prim)",
    "(method 10 collide-cache-prim)",
    "(method 17 collide-cache)",
    "(method 9 collide-puss-work)",
    "(method 10 collide-puss-work)",
    "bones-mtx-calc",
    "foreground-check-longest-edge-asm",
    "foreground-merc",
    "add-light-sphere-to-light-group",
    "light-hash-add-items",
    "light-hash-count-items",
    "light-hash-get-bucket-index",
    // nav-mesh / nav-control related
    // TODO - it would be nice to eventually figure out the asm blocks for the majority of these
    "nav-state-patch-pointers",
    "(method 20 nav-engine)",
    // "find-closest-circle-ray-intersection",
    // "(method 18 nav-control)",
    "nav-dma-send-to-spr-no-flush",
    "nav-dma-send-from-spr-no-flush",
    "(method 17 nav-engine)",
    "(method 18 nav-engine)",
    "(method 21 nav-engine)",
    "(method 39 nav-state)"
  ],

  "mips2c_jump_table_functions": {},

  // there are some missing textures. I don't know what the game actually does here.
  // the format for entries is [level, tpage, index]
  "missing_textures": [["vinroom", 0, 0]],

  // some object files have garbage pad data at the end which makes the decompiler
  // assume they must be different files, such as the art group for orb-cache-top.
  // this just suppresses a message.
  "expected_merged_objs": []
}<|MERGE_RESOLUTION|>--- conflicted
+++ resolved
@@ -474,9 +474,6 @@
     "(anon-function 45 gungame-obs)": [0, 1, 6, 9, 14, 18, 21, 22, 30], // TODO - probably not the best
     "(method 142 grenadier)": [0, 1, 3],
     "(anon-function 34 predator)": [24],
-<<<<<<< HEAD
-    "(anon-function 62 sig0-course)": [0, 1, 5, 6]
-=======
     "(anon-function 57 crimson-guard-level)": [22],
     "(method 48 rigid-body-object)": [0, 1, 2, 3, 4, 5],
     "(method 15 rigid-body)": [0, 1, 2, 5],
@@ -509,8 +506,8 @@
     "(method 18 traffic-tracker)": [2, 3, 5, 6, 7, 8],
     "(method 181 gator)": [
       2, 3, 7, 10, 11, 14, 15, 16, 17, 18, 19, 20, 21, 22, 25, 26, 30
-    ]
->>>>>>> 8b12553d
+    ],
+    "(anon-function 62 sig0-course)": [0, 1, 5, 6]
   },
 
   // Sometimes the game might use format strings that are fetched dynamically,
