{
  ////////////////////////////
  // HACKS and ASM FUNCTIONS
  ////////////////////////////

  "types_with_bad_inspect_methods": [
    "game-task-event",
    "game-task-control",
    "predator-edge",
    "manipy"
  ],

  "no_type_analysis_functions_by_name": [],

  // this limits the number of cases in a cond.  The first argument is the name of the function.
  // the second argument is the name of the first condition in the cond. Use print_cfg to find it out.
  // The third argument is the number of cases. If you set it too small it may fail to build the CFG.
  "cond_with_else_max_lengths": [
    ["(method 20 res-lump)", "b0", 2],
    ["(method 11 res-lump)", "b0", 1],
    ["(method 12 res-lump)", "b0", 1]
  ],

  // if a cond with an else case is being used a value in a place where it looks wrong
  // you can add the function name to this list and it will more aggressively reject this rewrite.
  "aggressively_reject_cond_to_value_rewrite": [
    "(method 10 res-lump)",
    "(method 11 res-lump)",
    "(method 12 res-lump)"
  ],

  // this provides a hint to the decompiler that these functions will have a lot of inline assembly.
  // currently it just leaves pcpyld as an asm op.
  "hint_inline_assembly_functions": [],

  "asm_functions_by_name": [
    // checking boxed type is different now - these make the cfg stuff sad
    "name=",
    "(method 21 game-info)",
    "(anon-function 2 cam-combiner)",
    "cspace-inspect-tree",
    "command-get-process",
    "command-get-trans",
    "(method 10 script-context)",
    "(method 11 script-context)",
    "(method 9 script-context)",
    "(anon-function 64 script)",
    "(anon-function 61 script)",
    "(anon-function 60 script)",
    "(anon-function 54 script)",
    "(anon-function 52 script)",
    "(anon-function 49 script)",
    "(anon-function 33 script)",
    "debug-menu-func-decode",
    "scene-player-init",
    "(method 77 spyder)",
    "(method 77 flamer)",
    "(method 77 grenadier)",
    "(method 224 bot)",
    "(method 77 rapid-gunner)",
    // until loop without nop:
    "(method 9 sparticle-launcher)",
    "(method 18 tracking-spline)",
    "cam-string-find-position-rel!",
    "cam-layout-entity-volume-info-create",
    "process-drawable-shock-skel-effect",
    "target-history-print",
    "display-list-control",
    "anim-test-anim-list-handler",
    "anim-test-sequence-list-handler",
    "anim-tester-get-playing-item",
    "(method 9 mysql-nav-graph)",
    "(method 58 nav-graph-editor)",
    "(method 120 enemy)",
    "start-pilot-recorder",
    "(anon-function 10 pilot-recorder)",
    "(method 0 hover-nav-control)",
    "(method 24 nav-network)",
    "(method 11 predator-manager)",
    "(method 9 bot-speech-list)",
    "(method 9 bot-speech-list-shuffle)",
    "(anon-function 10 sig-recorder)",
    "(method 14 trail-graph)",
    "(method 12 trail-graph)",
    "(method 11 trail-graph)",
    // actual asm
    "quad-copy!",
    "return-from-thread",
    "return-from-thread-dead",
    "reset-and-call",
    "(method 10 cpu-thread)",
    "(method 11 cpu-thread)",
    "(method 0 catch-frame)",
    "throw-dispatch",
    "throw",
    "run-function-in-process",
    "set-to-run-bootstrap",
    "return-from-exception",
    "exp",
    "(method 17 bounding-box)",
    "(method 9 bounding-box)",
    "(method 9 matrix)",
    "quaternion->matrix-2",
    "sin-rad",
    "cos-rad",
    "atan-series-rad",
    "sign-float",
    "dma-count-until-done",
    "(method 11 collide-mesh-cache)",

    "symlink2",
    "blerc-a-fragment",
    "blerc-execute",
    "foreground-check-longest-edge-asm",
    "generic-light-proc",
    "shadow-add-single-edges",
    "shadow-add-facing-single-tris",
    "shadow-add-double-tris",
    "shadow-add-double-edges",
    "(method 12 collide-mesh)",
    "(method 17 collide-edge-work)",
    "(method 42 collide-shape)",
    "(method 12 collide-shape-prim-sphere)",
    "(method 12 collide-shape-prim-mesh)",
    "(method 18 collide-shape-prim-mesh)",
    "(method 10 collide-cache-prim)",
    "(method 17 collide-cache)",
    "(method 16 ocean)",

    // unknown bug
    "joint-mod-polar-look-at-guts",
    "(method 13 external-art-control)",
    "update-mood-copy-ctywide",
    "update-mood-copy-stadium",
    "update-mood-drillb",
    "reset-target-tracking",
    "(anon-function 1 target)",
    "find-nearest-entity",
    "target-land-effect",
    "(method 12 effect-control)",
    "(method 11 effect-control)",
    "(method 10 effect-control)",
    "(anon-function 2 scene)",
    "progress-trans",
    "(method 10 bigmap)",
    "(method 9 editable-region)",
    "(method 57 enemy)",
    "(anon-function 10 meet-brutter)",
    "(method 154 vehicle-racer)",
    "(method 188 predator)",
    "(anon-function 13 sig0-course)",
    "(method 228 hal-sewer)",
    "(method 154 vehicle-city-racer)",
    "(method 53 squid)",
    "(anon-function 11 fort-floor-spike)",
    "(method 29 gun-dummy)",
    "vehicle-explode-post",
    "(method 158 vehicle-guard)",
    "(method 207 metalhead-predator)",
    "(anon-function 4 gun-states)",
    "(anon-function 28 grenadier)",
    "(anon-function 24 grenadier)"
  ],

  // these functions use pairs and the decompiler
  // will be less picky about types related to pairs.
  "pair_functions_by_name": [
    "ref",
    "(method 4 pair)",
    "last",
    "member",
    "nmember",
    "assoc",
    "assoce",
    "nassoc",
    "nassoce",
    "append!",
    "delete!",
    "delete-car!",
    "insert-cons!",
    "sort",
    "unload-package",
    "display-loop-main",
    "lookup-level-info",
    "(method 24 level-group)",
    "(method 19 level-group)",
<<<<<<< HEAD
    "dm-scene-load-pick-func",
    "debug-menu-make-continue-sub-menu",
    "debug-menu-make-from-template",
    "debug-menu-context-make-default-menus",
    "debug-menu-make-task-menu"
=======
    // script
    "command-get-time",
    "command-get-param",
    "command-get-quoted-param",
    "command-get-entity"
>>>>>>> 2bead6db
  ],

  // If format is used with the wrong number of arguments,
  // it will often mess up the decompilation, as the decompiler assumes
  // that they used the correct number.  This will override the decompiler's
  // automatic detection.
  "bad_format_strings": {
    "~170h~5d~220h~5d~280h~5,,2f": 3,
    "~338h~5d~388h~5d~448h~5,,2f": 3,
    "~1k~%": 0,
    "~0K": 0,
    "~30Htf: ~8D~134Hpr: ~8D~252Hsh: ~8D~370Hhd: ~8D~%": 4,
    "~30Hal: ~8D~131Hwa: ~8D~252Hsp: ~8D~370Hwp: ~8D~%": 4,
    "~0Kload ~16S ~5S ~5DK  ~5,,2fs  ~5,,2fs~1K ~5,,0f k/s~%": 6
  },

  "blocks_ending_in_asm_branch": {
    "closest-pt-in-triangle": [17],
    // this one is all asm branches
    "circle-circle-xz-intersect": [
      1, 2, 3, 4, 5, 6, 7, 8, 9, 10, 11, 12, 13, 14
    ],

    "find-knot-span": [0, 1, 2, 3, 5, 6, 7, 8, 9],

    "curve-evaluate!": [0, 2, 5, 6, 7, 8, 9],

    "display-loop-main": [127, 130, 133, 136],

    "real-main-draw-hook": [114, 115, 116, 118],

    "(method 12 perf-stat)": [0],
    "(method 11 perf-stat)": [0]
  },

  // Sometimes the game might use format strings that are fetched dynamically,
  // for example using the game text lookup method
  // Add information about those format instructions here.
  // e.g. "function-name":[[op, argc], [op, argc], ...]
  // where "op" is the op number for the call to format.
  "dynamic_format_arg_counts": {},

  "mips2c_functions_by_name": [
    "collide-do-primitives",
    "moving-sphere-triangle-intersect",
    "calc-animation-from-spr"
  ],

  "mips2c_jump_table_functions": {},

  // there are some missing textures. I don't know what the game actually does here.
  // the format for entries is [level, tpage, index]
  "missing_textures": [],

  // some object files have garbage pad data at the end which makes the decompiler
  // assume they must be different files, such as the art group for orb-cache-top.
  // this just suppresses a message.
  "expected_merged_objs": []
}<|MERGE_RESOLUTION|>--- conflicted
+++ resolved
@@ -184,19 +184,17 @@
     "lookup-level-info",
     "(method 24 level-group)",
     "(method 19 level-group)",
-<<<<<<< HEAD
+    // script
+    "command-get-time",
+    "command-get-param",
+    "command-get-quoted-param",
+    "command-get-entity",
+    // default-menu
     "dm-scene-load-pick-func",
     "debug-menu-make-continue-sub-menu",
     "debug-menu-make-from-template",
     "debug-menu-context-make-default-menus",
     "debug-menu-make-task-menu"
-=======
-    // script
-    "command-get-time",
-    "command-get-param",
-    "command-get-quoted-param",
-    "command-get-entity"
->>>>>>> 2bead6db
   ],
 
   // If format is used with the wrong number of arguments,
