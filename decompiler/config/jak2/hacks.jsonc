--- conflicted
+++ resolved
@@ -295,7 +295,6 @@
     "point-poly-distance-min": [0, 1, 2, 3, 4, 5, 6, 7, 8, 9, 10, 11, 12],
     "(method 34 nav-mesh)": [1, 2, 3, 7],
     "(method 35 nav-mesh)": [2, 4],
-
     "draw-actor-marks": [8],
     "find-nearest-entity": [7, 9, 10, 11, 12, 13, 14],
     "start-perf-stat-collection": [26],
@@ -462,13 +461,14 @@
       115, // goto L55
       121,
       131
-<<<<<<< HEAD
+      ],
+    "(anon-function 4 gun-states)": [94, 96, 98],
+    "target-board-handler": [
+      13, 14, 18
     ],
     "find-closest-circle-ray-intersection": [
       0, 4, 15, 16, 17, 18
     ],
-
-
     "(method 18 nav-control)": [
       11, // L283
       12, // L300
@@ -484,13 +484,6 @@
     "(method 40 nav-state)": [1, 2],
     "(method 45 nav-mesh)": [5, 6],
     "(method 43 nav-mesh)": [0, 1, 2, 12, 13, 14, 15, 16, 17, 18, 19, 20]
-=======
-      ],
-    "(anon-function 4 gun-states)": [94, 96, 98],
-    "target-board-handler": [
-      13, 14, 18
-    ]
->>>>>>> 6aa15c89
   },
 
   // Sometimes the game might use format strings that are fetched dynamically,
