--- conflicted
+++ resolved
@@ -252,11 +252,8 @@
     "collide-do-primitives",
     "moving-sphere-triangle-intersect",
     "calc-animation-from-spr",
-<<<<<<< HEAD
+    "draw-string-asm", "draw-string", "get-string-length",
     "init-boundary-regs"
-=======
-    "draw-string-asm", "draw-string", "get-string-length"
->>>>>>> b5d21be9
   ],
 
   "mips2c_jump_table_functions": {},
