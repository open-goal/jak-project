--- conflicted
+++ resolved
@@ -300,37 +300,6 @@
     "unpack-comp-rle": [1, 3, 5, 6],
     "(method 16 level)": [0, 1, 5, 13, 14, 15],
     "unpack-comp-huf": [2, 4, 5, 6, 7, 8, 9],
-<<<<<<< HEAD
-    "unpack-comp-lzo": [0, 1, 4, 5, 6, 7, 15, 16, 17, 18, 19, 20, 21, 22, 23, 24, 25, 26, 27, 28, 29, 30, 31, 32, 33, 34,
-35, // branch fwd 39
-39, // branch fwd no delay
-43, // goto 18
-45 // goto 6
-],
-
-    "(method 11 sparticle-launch-control)": [
-
-18,
-24,
-25,
-28,
-29,
-
-32,
-33,
-34,
-
-36,
-
-41,
-
-55,
-
-58,
-93,
-95
-    ]
-=======
     "unpack-comp-lzo": [
       0,
       1,
@@ -364,8 +333,8 @@
       45 // goto 6
     ],
     "(method 27 conveyor)": [5, 14, 22],
-    "(method 44 nav-graph)": [1, 3, 6, 13, 17]
->>>>>>> be1e40a0
+    "(method 44 nav-graph)": [1, 3, 6, 13, 17],
+    "(method 11 sparticle-launch-control)": [18, 24, 25, 28, 29, 32, 33, 34, 36, 41, 55, 58, 93, 95]
   },
 
   // Sometimes the game might use format strings that are fetched dynamically,
