--- conflicted
+++ resolved
@@ -216,11 +216,8 @@
     "(method 22 fort-floor-spike-a)",
     "(method 22 fort-floor-spike-b)",
     "(method 22 fort-floor-spike-c)",
-<<<<<<< HEAD
+    "(method 11 sew-catwalk)",
     "(method 11 mtn-aval-rocks)"
-=======
-    "(method 11 sew-catwalk)"
->>>>>>> d65a1c36
   ],
 
   // If format is used with the wrong number of arguments,
