--- conflicted
+++ resolved
@@ -681,16 +681,13 @@
     "(method 18 nav-engine)",
     "(method 21 nav-engine)",
     "(method 39 nav-state)",
-<<<<<<< HEAD
-    "(method 53 squid)"
-=======
     "setup-blerc-chains-for-one-fragment",
     "blerc-execute",
     "ripple-create-wave-table",
     "ripple-execute-init",
     "ripple-apply-wave-table",
-    "ripple-matrix-scale"
->>>>>>> 8b21a559
+    "ripple-matrix-scale",
+    "(method 53 squid)"
   ],
 
   "mips2c_jump_table_functions": {},
