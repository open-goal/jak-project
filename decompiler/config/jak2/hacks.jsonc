{
  ////////////////////////////
  // HACKS and ASM FUNCTIONS
  ////////////////////////////

  "types_with_bad_inspect_methods": [
    "game-task-event",
    "game-task-control",
    "predator-edge",
    "manipy"
  ],

  "no_type_analysis_functions_by_name": [],

  // this limits the number of cases in a cond.  The first argument is the name of the function.
  // the second argument is the name of the first condition in the cond. Use print_cfg to find it out.
  // The third argument is the number of cases. If you set it too small it may fail to build the CFG.
  "cond_with_else_max_lengths": [
    ["(method 20 res-lump)", "b0", 2],
    ["(method 11 res-lump)", "b0", 1],
    ["(method 12 res-lump)", "b0", 1]
  ],

  // if a cond with an else case is being used a value in a place where it looks wrong
  // you can add the function name to this list and it will more aggressively reject this rewrite.
  "aggressively_reject_cond_to_value_rewrite": [
    "(method 10 res-lump)",
    "(method 11 res-lump)",
    "(method 12 res-lump)"
  ],

  // this provides a hint to the decompiler that these functions will have a lot of inline assembly.
  // currently it just leaves pcpyld as an asm op.
  "hint_inline_assembly_functions": [],

  "asm_functions_by_name": [
    // checking boxed type is different now - these make the cfg stuff sad
    "name=",
    "(method 21 game-info)",
    "cspace-inspect-tree",
    "command-get-process",
    "command-get-trans",
    "(method 10 script-context)",
    "(method 11 script-context)",
    "(method 9 script-context)",
    "(anon-function 64 script)",
    "(anon-function 61 script)",
    "(anon-function 60 script)",
    "(anon-function 54 script)",
    "(anon-function 52 script)",
    "(anon-function 49 script)",
    "(anon-function 33 script)",
    "debug-menu-func-decode",
    "scene-player-init",
    "(method 77 spyder)",
    "(method 77 flamer)",
    "(method 77 grenadier)",
    "(method 224 bot)",
    "(method 77 rapid-gunner)",
    // until loop without nop:
    "cam-layout-entity-volume-info-create",
    "process-drawable-shock-skel-effect",
    "target-history-print",
    "display-list-control",
    "anim-test-anim-list-handler",
    "anim-test-sequence-list-handler",
    "anim-tester-get-playing-item",
    "(method 9 mysql-nav-graph)",
    "(method 58 nav-graph-editor)",
    "(method 120 enemy)",
    "start-pilot-recorder",
    "(anon-function 10 pilot-recorder)",
    "(method 0 hover-nav-control)",
    "(method 24 nav-network)",
    "(method 11 predator-manager)",
    "(method 9 bot-speech-list)",
    "(method 9 bot-speech-list-shuffle)",
    "(anon-function 10 sig-recorder)",
    "(method 14 trail-graph)",
    "(method 12 trail-graph)",
    "(method 11 trail-graph)",
    // actual asm
    "quad-copy!",
    "return-from-thread",
    "return-from-thread-dead",
    "reset-and-call",
    "(method 10 cpu-thread)",
    "(method 11 cpu-thread)",
    "(method 0 catch-frame)",
    "throw-dispatch",
    "throw",
    "run-function-in-process",
    "set-to-run-bootstrap",
    "return-from-exception",
    "exp",
    "(method 17 bounding-box)",
    "(method 9 bounding-box)",
    "(method 9 matrix)",
    "quaternion->matrix-2",
    "sin-rad",
    "cos-rad",
    "atan-series-rad",
    "sign-float",
    "dma-count-until-done",
    "(method 11 collide-mesh-cache)",
    "cpu-delay",
    "qword-read-time",

    "symlink2",
    "blerc-a-fragment",
    "blerc-execute",
    "foreground-check-longest-edge-asm",
    "generic-light-proc",
    "shadow-add-single-edges",
    "shadow-add-facing-single-tris",
    "shadow-add-double-tris",
    "shadow-add-double-edges",
    "(method 12 collide-mesh)",
    "(method 17 collide-edge-work)",
    "(method 42 collide-shape)",
    "(method 12 collide-shape-prim-sphere)",
    "(method 12 collide-shape-prim-mesh)",
    "(method 18 collide-shape-prim-mesh)",
    "(method 10 collide-cache-prim)",
    "(method 17 collide-cache)",
    "(method 16 ocean)",

    // unknown instructions
    "debug-line-clip?",
    // logand with #f arg
    "bugfix?",

    // "reset-target-tracking",
    "(anon-function 1 target)",
    "find-nearest-entity",
    "target-land-effect",
    "(method 12 effect-control)",
    "(method 11 effect-control)",
    "(method 10 effect-control)",
    "(anon-function 2 scene)",
    "progress-trans",
    "(method 10 bigmap)",
    "(method 9 editable-region)", // condition branch assert hit
    "(method 57 enemy)",
    "(anon-function 10 meet-brutter)",
    "(method 154 vehicle-racer)",
    "(method 188 predator)",
    "(anon-function 13 sig0-course)",
    "(method 228 hal-sewer)",
    "(method 154 vehicle-city-racer)",
    "(method 53 squid)",
    "(anon-function 11 fort-floor-spike)",
    "(method 29 gun-dummy)",
    "vehicle-explode-post",
    "(method 158 vehicle-guard)",
    "(method 207 metalhead-predator)",
    "(anon-function 4 gun-states)",
    "(anon-function 28 grenadier)",
    "(anon-function 24 grenadier)",
<<<<<<< HEAD
    "editable-menu-context-make-menus" // label guesser can't handle pairs
=======

    // no longer bug or asm, not done yet
    "particle-adgif-callback"
>>>>>>> 7baf253a
  ],

  // these functions use pairs and the decompiler
  // will be less picky about types related to pairs.
  "pair_functions_by_name": [
    "ref",
    "(method 4 pair)",
    "last",
    "member",
    "nmember",
    "assoc",
    "assoce",
    "nassoc",
    "nassoce",
    "append!",
    "delete!",
    "delete-car!",
    "insert-cons!",
    "sort",
    "unload-package",
    "display-loop-main",
    "lookup-level-info",
    "(method 24 level-group)",
    "(method 19 level-group)",
    // script
    "command-get-time",
    "command-get-param",
    "command-get-quoted-param",
    "command-get-entity",
    // default-menu
    "dm-scene-load-pick-func",
    "debug-menu-make-continue-sub-menu",
    "debug-menu-make-from-template",
    "debug-menu-context-make-default-menus",
    "debug-menu-make-task-menu",
    "(method 19 gui-control)",
    // airlock
    "(method 24 com-airlock)",
    "(method 19 gui-control)",
    "(method 28 editable)",
    "execute-select",
    "(method 29 editable)",
    "(method 25 editable)"
  ],

  // If format is used with the wrong number of arguments,
  // it will often mess up the decompilation, as the decompiler assumes
  // that they used the correct number.  This will override the decompiler's
  // automatic detection.
  "bad_format_strings": {
    "~170h~5d~220h~5d~280h~5,,2f": 3,
    "~338h~5d~388h~5d~448h~5,,2f": 3,
    "~30Htf: ~8D~134Hpr: ~8D~252Hsh: ~8D~370Hhd: ~8D~%": 4,
    "~30Hal: ~8D~131Hwa: ~8D~252Hsp: ~8D~370Hwp: ~8D~%": 4,
    "ERROR: <asg> ~A in spool anim loop for ~A ~D, but not loaded.~": 3
  },

  "blocks_ending_in_asm_branch": {
    "closest-pt-in-triangle": [17],
    // this one is all asm branches
    "circle-circle-xz-intersect": [
      1, 2, 3, 4, 5, 6, 7, 8, 9, 10, 11, 12, 13, 14
    ],

    "find-knot-span": [0, 1, 2, 3, 5, 6, 7, 8, 9],

    "curve-evaluate!": [0, 2, 5, 6, 7, 8, 9],

    "display-loop-main": [127, 130, 133, 136],

    "real-main-draw-hook": [114, 115, 116, 118],

    "sprite-draw-distorters": [4, 5],

    "add-debug-box-with-transform": [0, 3],
    "add-debug-line-sphere": [0],

    "(method 12 perf-stat)": [0],
    "(method 11 perf-stat)": [0],
    "(method 22 gui-control)": [117, 121, 127, 128, 129, 139],
    "bsp-camera-asm": [1, 2, 3, 4, 6, 7],
    "level-remap-texture": [2, 3, 4, 5, 6]
  },

  // Sometimes the game might use format strings that are fetched dynamically,
  // for example using the game text lookup method
  // Add information about those format instructions here.
  // e.g. "function-name":[[op, argc], [op, argc], ...]
  // where "op" is the op number for the call to format.
  "dynamic_format_arg_counts": {},

  "mips2c_functions_by_name": [
    "collide-do-primitives",
    "moving-sphere-triangle-intersect",
    "calc-animation-from-spr",
    "draw-string-asm", "draw-string", "get-string-length",
    "init-boundary-regs"
  ],

  "mips2c_jump_table_functions": {},

  // there are some missing textures. I don't know what the game actually does here.
  // the format for entries is [level, tpage, index]
  "missing_textures": [],

  // some object files have garbage pad data at the end which makes the decompiler
  // assume they must be different files, such as the art group for orb-cache-top.
  // this just suppresses a message.
  "expected_merged_objs": []
}<|MERGE_RESOLUTION|>--- conflicted
+++ resolved
@@ -157,13 +157,9 @@
     "(anon-function 4 gun-states)",
     "(anon-function 28 grenadier)",
     "(anon-function 24 grenadier)",
-<<<<<<< HEAD
+    // no longer bug or asm, not done yet
+    "particle-adgif-callback",
     "editable-menu-context-make-menus" // label guesser can't handle pairs
-=======
-
-    // no longer bug or asm, not done yet
-    "particle-adgif-callback"
->>>>>>> 7baf253a
   ],
 
   // these functions use pairs and the decompiler
