{
  ////////////////////////////
  // HACKS and ASM FUNCTIONS
  ////////////////////////////

  "types_with_bad_inspect_methods": [
    "game-task-event",
    "game-task-control",
    "predator-edge",
    "manipy"
  ],

  "no_type_analysis_functions_by_name": [],

  // this limits the number of cases in a cond.  The first argument is the name of the function.
  // the second argument is the name of the first condition in the cond. Use print_cfg to find it out.
  // The third argument is the number of cases. If you set it too small it may fail to build the CFG.
  "cond_with_else_max_lengths": [
    ["(method 20 res-lump)", "b0", 2],
    ["(method 11 res-lump)", "b0", 1],
    ["(method 12 res-lump)", "b0", 1]
  ],

  // if a cond with an else case is being used a value in a place where it looks wrong
  // you can add the function name to this list and it will more aggressively reject this rewrite.
  "aggressively_reject_cond_to_value_rewrite": [
    "(method 10 res-lump)",
    "(method 11 res-lump)",
    "(method 12 res-lump)"
  ],

  // this provides a hint to the decompiler that these functions will have a lot of inline assembly.
  // currently it just leaves pcpyld as an asm op.
  "hint_inline_assembly_functions": [],

  "asm_functions_by_name": [
    // checking boxed type is different now - these make the cfg stuff sad
    "name=",
    "(method 77 spyder)",
    "(method 77 flamer)",
    "(method 77 grenadier)",
    "(method 224 bot)",
    "(method 77 rapid-gunner)",
    // until loop without nop:
    "target-history-print",
    "display-list-control",
    "anim-test-anim-list-handler",
    "anim-test-sequence-list-handler",
    "anim-tester-get-playing-item",
    "(method 58 nav-graph-editor)",
    "start-pilot-recorder",
    "(anon-function 10 pilot-recorder)",
    "(method 0 hover-nav-control)",
    "(method 24 nav-network)",
    "(method 11 predator-manager)",
    "(method 9 bot-speech-list)",
    "(method 9 bot-speech-list-shuffle)",
    "(anon-function 10 sig-recorder)",
    "(method 14 trail-graph)",
    "(method 12 trail-graph)",
    "(method 11 trail-graph)",
    // actual asm
    "quad-copy!",
    "return-from-thread",
    "return-from-thread-dead",
    "reset-and-call",
    "(method 10 cpu-thread)",
    "(method 11 cpu-thread)",
    "(method 0 catch-frame)",
    "throw-dispatch",
    "throw",
    "run-function-in-process",
    "set-to-run-bootstrap",
    "return-from-exception",
    "exp",
    "(method 17 bounding-box)",
    "(method 9 bounding-box)",
    "(method 9 matrix)",
    "quaternion->matrix-2",
    "sin-rad",
    "cos-rad",
    "atan-series-rad",
    "sign-float",
    "dma-count-until-done",
    "(method 11 collide-mesh-cache)",
    "cpu-delay",
    "qword-read-time",
    "dma-test-func",
    "move-test-func",

    "symlink2",
    "blerc-a-fragment",
    "blerc-execute",
    "foreground-check-longest-edge-asm",
    "generic-light-proc",
    "shadow-add-single-edges",
    "shadow-add-facing-single-tris",
    "shadow-add-double-tris",
    "shadow-add-double-edges",
    "(method 17 collide-edge-work)",
    "(method 10 collide-cache-prim)",
    "(method 17 collide-cache)",
    "(method 16 ocean)",

    // unknown instructions
    "debug-line-clip?",
    // logand with #f arg
    "bugfix?",
    // CFG failed
    "draw-inline-array-instance-shrub",

<<<<<<< HEAD
    "target-land-effect",
    "(method 12 effect-control)",
    "(method 11 effect-control)",
    "(method 10 effect-control)",
=======
    "(method 10 bigmap)",
>>>>>>> 7a1a64ac
    "(method 9 editable-region)", // condition branch assert hit
    "(anon-function 10 meet-brutter)",
    "(method 154 vehicle-racer)",
    "(method 188 predator)",
    "(anon-function 13 sig0-course)",
    "(method 228 hal-sewer)",
    "(method 154 vehicle-city-racer)",
    "(method 53 squid)",
    "(anon-function 11 fort-floor-spike)",
    "(method 29 gun-dummy)",
    "vehicle-explode-post",
    "(method 158 vehicle-guard)",
    "(method 207 metalhead-predator)",
    "(anon-function 4 gun-states)",
    "(anon-function 28 grenadier)",
    "(anon-function 24 grenadier)",
    "test-to-from-spr",
    "test-from-spr",
    "test-to-spr",
    "test-seq-read",
    "test-worst-read",
    "test-seq-write",
    "test-worst-write",
    // texture
    "adgif-shader<-texture!"
  ],

  // these functions use pairs and the decompiler
  // will be less picky about types related to pairs.
  "pair_functions_by_name": [
    "ref",
    "(method 4 pair)",
    "last",
    "member",
    "nmember",
    "assoc",
    "assoce",
    "nassoc",
    "nassoce",
    "append!",
    "delete!",
    "delete-car!",
    "insert-cons!",
    "sort",
    "unload-package",
    "display-loop-main",
    "lookup-level-info",
    "(method 24 level-group)",
    "(method 19 level-group)",
    // script
    "command-get-time",
    "command-get-param",
    "command-get-quoted-param",
    "command-get-entity",
    "(method 9 script-context)",
    "(anon-function 6 script)",
    "(anon-function 49 script)",
    "(anon-function 52 script)",
    "(anon-function 72 script)",
    "(anon-function 73 script)",
    "(anon-function 74 script)",
    "(anon-function 75 script)",
    "(anon-function 76 script)",
    "(anon-function 80 script)",
    "(method 11 script-context)",
    "(method 10 script-context)",
    "command-get-trans",
    "key-assoc",
    "(anon-function 0 script)",
    // default-menu
    "dm-scene-load-pick-func",
    "debug-menu-make-continue-sub-menu",
    "debug-menu-make-from-template",
    "debug-menu-context-make-default-menus",
    "debug-menu-make-task-menu",
    "(method 19 gui-control)",
    // menu
    "debug-menu-rebuild",
    "debug-menu-find-from-template",
    "debug-menu-render",
    "debug-menu-context-select-next-or-prev-item",
    "debug-menu-context-select-new-item",
    "debug-menu-send-msg",
    // airlock
    "(method 24 com-airlock)",
    "(method 19 gui-control)",
    "(method 28 editable)",
    "execute-select",
    "(method 29 editable)",
    "(method 25 editable)",
    // game-info
    "(method 20 game-info)",
    "print-continues",
    // task-control
    "(anon-function 55 task-control)",
    "(method 17 load-state)",
    "(method 12 level)",
    "bg",
    "update-sound-banks",
    "entity-remap-names",
    "(method 8 process-tree)",
    "(post play-anim scene-player)",
    "(method 25 scene-player)",
    "(method 25 scene-player)",
    "scene-player-init",
    "next-continue",
    "(method 25 warp-gate)",
    "(code use warp-gate)",
    "cspace-inspect-tree"
  ],

  // If format is used with the wrong number of arguments,
  // it will often mess up the decompilation, as the decompiler assumes
  // that they used the correct number.  This will override the decompiler's
  // automatic detection.
  "bad_format_strings": {
    "~170h~5d~220h~5d~280h~5,,2f": 3,
    "~338h~5d~388h~5d~448h~5,,2f": 3,
    "~30Htf: ~8D~134Hpr: ~8D~252Hsh: ~8D~370Hhd: ~8D~%": 4,
    "~30Hal: ~8D~131Hwa: ~8D~252Hsp: ~8D~370Hwp: ~8D~%": 4,
    "ERROR: <asg> ~A in spool anim loop for ~A ~D, but not loaded.~": 3,
    // TODO - these should be automatic
    "  tfrag ~192H~5DK ~280Htfragment~456H~5DK~%": 2,
    "  tie-proto ~192H~5DK ~280Hsky~456H~5DK~%": 2,
    "  tie-instance ~192H~5DK ~280Htie-fragment~456H~5DK~%": 2,
    "  shrub-proto ~192H~5DK ~280Htie-scissor~456H~5DK~%": 2,
    "  shrub-instance ~192H~5DK ~280Hshrubbery~456H~5DK~%": 2,
    "  collision ~192H~5DK ~280Htie-generic~456H~5DK~%": 2,
    "  pris-anim ~192H~5DK ~280Hpris-generic~456H~5DK~%": 2,
    "  textures ~192H~5DK ~280Htextures~456H~5DK~%": 2,
    "  misc ~192H~5DK ~280Hsprite~456H~5DK~%": 2,
    "  entity ~192H~5DK~%": 1,
    "  pris-geo ~192H~5DK ~280Hpris-fragment~456H~5DK~%": 2,
    "~33L~S~32L ~S": 2,
    "~32L~S ~33L~S~1L": 2,
    "~35L~S~33L ~S": 2,
    "~1L~S~35L ~S": 2,
    "~35L~S ~1L~S~1L": 2,
    "~33L~S~35L ~S": 2,
    "~33L~C~34L~S~33L~C": 3,
    "~35L~S ~33L~S~1L": 2,
    "~33L~S ~35L~S~1L": 2,
    "~33L~C": 1
  },

  "blocks_ending_in_asm_branch": {
    "closest-pt-in-triangle": [17],
    // this one is all asm branches
    "circle-circle-xz-intersect": [
      1, 2, 3, 4, 5, 6, 7, 8, 9, 10, 11, 12, 13, 14
    ],
    "load-game-text-info": [15, 16, 17, 19, 20, 21],

    "find-knot-span": [0, 1, 2, 3, 5, 6, 7, 8, 9],

    "curve-evaluate!": [0, 2, 5, 6, 7, 8, 9],

    "display-loop-main": [127, 130, 133, 136],

    "real-main-draw-hook": [114, 115, 116, 118],

    "sprite-draw-distorters": [4, 5],
    "draw-drawable-tree-instance-shrub": [5, 7, 9, 11],

    "add-debug-box-with-transform": [0, 3],
    "add-debug-line-sphere": [0],

    "(method 12 perf-stat)": [0],
    "(method 11 perf-stat)": [0],
    "bsp-camera-asm": [1, 2, 3, 4, 6, 7],
    "(method 9 texture-page-dir)": [5, 6],
    "level-remap-texture": [2, 3, 4, 5, 6],
    "(method 27 nav-mesh)": [0, 1, 2, 4, 5],
    "(method 31 nav-mesh)": [0, 1, 2, 7, 8, 9, 11, 12, 13, 15],
    "(method 45 nav-mesh)": [1, 4, 5, 8],
    "(method 46 nav-mesh)": [1, 2, 3, 5],
    "(method 32 nav-mesh)": [0, 1, 2, 4],
    "(method 33 nav-mesh)": [0, 1, 2, 4],
    "(method 42 nav-mesh)": [1, 2, 3, 7],
    "point-poly-distance-min": [0, 1, 2, 3, 4, 5, 6, 7, 8, 9, 10, 11, 12],
    "(method 34 nav-mesh)": [1, 2, 3, 7],
    "(method 35 nav-mesh)": [2, 4],
    "draw-actor-marks": [8],
    "find-nearest-entity": [7, 9, 10, 11, 12, 13, 14],
    "start-perf-stat-collection": [26],
    "end-perf-stat-collection": [0],
    "upload-vis-bits": [2, 6, 3, 0],
    "set-background-regs!": [4, 3],
    "draw-drawable-tree-instance-tie": [21, 23, 31, 33],
    "command-get-process": [43],
    "unpack-comp-rle": [1, 3, 5, 6],
    "(method 16 level)": [0, 1, 5, 13, 14, 15],
    "unpack-comp-huf": [2, 4, 5, 6, 7, 8, 9],
    "unpack-comp-lzo": [
      0,
      1,
      4,
      5,
      6,
      7,
      15,
      16,
      17,
      18,
      19,
      20,
      21,
      22,
      23,
      24,
      25,
      26,
      27,
      28,
      29,
      30,
      31,
      32,
      33,
      34,
      35, // branch fwd 39
      39, // branch fwd no delay
      43, // goto 18
      45 // goto 6
    ],
    "(method 27 conveyor)": [5, 14, 22],
    "(method 44 nav-graph)": [1, 3, 6, 13, 17],
    "(method 11 sparticle-launch-control)": [
      18, 24, 25, 28, 29, 32, 33, 34, 36, 41, 55, 58, 93, 95
    ],

    "(method 22 gui-control)": [
      10, // goto L63 (B39)
      16, // goto L58 (B27)
      26, // goto L62 (B)
      27, // goto L62
      28, // goto L61
      35, // goto L62
      36, // goto L62
      38, // goto L99
      42, // goto L89
      50, // goto L84
      108, // goto L86
      110, // goto L86
      116, // goto L99
      117, // goto L91
      120
    ],

    "(anon-function 11 game-save)": [0, 3, 4, 5],
    "update-actor-hash": [0, 2, 4],
    "(code target-death)": [111, 140],
    "(method 13 collide-cache)": [7, 9],
    "(method 11 collide-mesh)": [2, 4],
    "(method 12 collide-mesh-cache)": [0, 1, 2, 3, 4, 5],
    "(method 10 collide-mesh)": [2],
    "(method 42 collide-shape)": [0, 1, 2, 3, 4, 7],
    "(method 18 collide-shape-prim-mesh)": [2, 3, 4, 5, 6, 7],
    "(method 18 collide-shape-prim-sphere)": [2, 3, 4],
    "(method 15 collide-shape-prim-sphere)": [1, 2, 3, 4, 5, 6],
    "(method 16 collide-shape-prim-sphere)": [0, 1, 2, 3, 4],
    "(method 36 collide-shape)": [8, 9],
    "(method 45 collide-shape)": [33],
    "(method 40 collide-shape)": [
      0, 2, 3, 4, 5, 6, 7, 8, 9, 10, 11, 12, 13, 14, 15, 16, 17, 18, 19, 20, 21,
      22, 23, 24, 25, 26, 27, 28, 29, 30, 31, 32
    ],
    "(method 12 collide-shape-prim-group)": [1, 2, 3, 4, 5, 6],
    "(method 13 collide-shape-prim)": [1, 2, 3, 4, 5, 6],
    "(method 12 collide-shape-prim-sphere)": [
      1, 2, 3, 4, 5, 8, 10, 11, 13, 14, 15
    ],
    "(method 12 collide-shape-prim-mesh)": [
      0, 1, 2, 3, 4, 5, 6, 7, 8, 9, 10, 11, 12, 14, 15, 16
    ],
    "(method 24 grid-hash)": [39, 35, 22, 15],
    "(method 12 flow-control)": [11, 12, 13, 14, 15, 18, 20, 22, 29],
    "(method 19 process-drawable)": [0, 2, 3, 7, 10, 11, 30],
    "find-offending-process-focusable": [16, 19],

    "target-standard-event-handler": [
      5, // fwd L31/7
      6, // to 152
      7, // fwd L38
      20, // to 152
      21, // fwd L39
      22, // to 152
      23, // to L40
      24, // to 152
      25, // to L45
      43, // to l152
      44, // to 46
      45, // to l152

      46, // to l114

      190, // to l152
      191, // to 121
      210,
      211,
      212,
      213,
      214,

      224,
      225,
      226,
      227,
      232,
      233,
      234,
      235,
      236,
      237,
      238,
      239,
      240,
      241,
      242,

      255,
      256,

      269,
      270,
      285,
      286,
      287,
      288,
      289,
      290
    ]
  },

  // Sometimes the game might use format strings that are fetched dynamically,
  // for example using the game text lookup method
  // Add information about those format instructions here.
  // e.g. "function-name":[[op, argc], [op, argc], ...]
  // where "op" is the op number for the call to format.
  "dynamic_format_arg_counts": {
    "(method 10 menu-loading-option)": [[118, 1]],
    "(method 10 menu-insufficient-space-option)": [
      [63, 1],
      [103, 1]
    ],
    "(method 10 menu-secrets-insufficient-space-option)": [[55, 1]],
    "(method 10 menu-card-removed-option)": [[48, 1]],
    "(method 10 menu-format-card-option)": [[49, 1]],
    "(method 10 menu-create-game-option)": [[49, 1]],
    "(method 10 menu-error-auto-saving-option)": [[72, 1]],
    "(method 10 menu-error-loading-option)": [
      [64, 1],
      [99, 1]
    ],
    "(method 10 menu-insert-card-option)": [[48, 1]],
    "(method 16 fail-mission)": [
      [68, 1],
      [101, 1],
      [130, 1]
    ],
    "auto-save-post": [[158, 1]]
  },

  "mips2c_functions_by_name": [
    "collide-do-primitives",
    "moving-sphere-triangle-intersect",
    "calc-animation-from-spr",
    "draw-string-asm",
    "draw-string",
    "get-string-length",
    "adgif-shader<-texture-with-update!",
    "init-boundary-regs",
    "draw-boundary-polygon",
    "render-boundary-quad",
    "render-boundary-tri",
    "clip-polygon-against-negative-hyperplane",
    "clip-polygon-against-positive-hyperplane",
    "sp-init-fields!",
    "particle-adgif",
    "sp-launch-particles-var",
    "sparticle-motion-blur",
    "sp-process-block-2d",
    "sp-process-block-3d",
    "set-tex-offset",
    "draw-large-polygon",
    "render-sky-quad",
    "render-sky-tri",
    "(method 16 sky-work)",
    "(method 17 sky-work)",
    "(method 32 sky-work)",
    "(method 33 sky-work)",
    "(method 28 sky-work)",
    "(method 29 sky-work)",
    "(method 30 sky-work)",
    "(method 11 collide-hash)",
    "(method 12 collide-hash)",
    "fill-bg-using-box-new",
    "fill-bg-using-line-sphere-new",
    "(method 12 collide-mesh)",
    "(method 14 collide-mesh)",
    "(method 15 collide-mesh)",
    "(method 10 collide-edge-hold-list)",
    "(method 19 collide-edge-work)",
    "(method 9 edge-grab-info)",
    "(method 16 collide-edge-work)",
    "(method 17 collide-edge-work)",
    "(method 18 collide-edge-work)",
    "draw-large-polygon-ocean",
    "render-ocean-quad",
    "init-ocean-far-regs",
    "(method 14 ocean)",
    "(method 15 ocean)",
    "(method 16 ocean)",
    "(method 18 grid-hash)",
    "(method 19 grid-hash)",
    "(method 20 grid-hash)",
    "(method 22 grid-hash)",
    "(method 28 sphere-hash)",
    "(method 33 sphere-hash)",
    "(method 29 sphere-hash)",
    "(method 30 sphere-hash)",
    "(method 31 sphere-hash)",
    "(method 32 sphere-hash)",
    "(method 33 spatial-hash)",
    "(method 39 spatial-hash)",
    "(method 36 spatial-hash)",
    "(method 37 spatial-hash)",
    "(method 35 spatial-hash)",
    "(method 10 collide-shape-prim-mesh)",
    "(method 10 collide-shape-prim-sphere)",
    "(method 10 collide-shape-prim-group)",
    "(method 11 collide-shape-prim-mesh)",
    "(method 11 collide-shape-prim-sphere)",
    "(method 11 collide-shape-prim-group)",
    "(method 9 collide-cache-prim)",
    "(method 10 collide-cache-prim)",
    "(method 17 collide-cache)",
    "(method 9 collide-puss-work)",
    "(method 10 collide-puss-work)"
  ],

  "mips2c_jump_table_functions": {},

  // there are some missing textures. I don't know what the game actually does here.
  // the format for entries is [level, tpage, index]
  "missing_textures": [],

  // some object files have garbage pad data at the end which makes the decompiler
  // assume they must be different files, such as the art group for orb-cache-top.
  // this just suppresses a message.
  "expected_merged_objs": []
}<|MERGE_RESOLUTION|>--- conflicted
+++ resolved
@@ -109,14 +109,6 @@
     // CFG failed
     "draw-inline-array-instance-shrub",
 
-<<<<<<< HEAD
-    "target-land-effect",
-    "(method 12 effect-control)",
-    "(method 11 effect-control)",
-    "(method 10 effect-control)",
-=======
-    "(method 10 bigmap)",
->>>>>>> 7a1a64ac
     "(method 9 editable-region)", // condition branch assert hit
     "(anon-function 10 meet-brutter)",
     "(method 154 vehicle-racer)",
