--- conflicted
+++ resolved
@@ -115,11 +115,6 @@
     "(method 228 hal-sewer)",
     "(method 154 vehicle-city-racer)",
     "(method 53 squid)",
-<<<<<<< HEAD
-    "(anon-function 11 fort-floor-spike)",
-=======
-    "vehicle-explode-post",
->>>>>>> 8dedfb68
     "(method 158 vehicle-guard)",
     "(method 207 metalhead-predator)",
     "test-to-from-spr",
@@ -483,7 +478,12 @@
     "(anon-function 45 gungame-obs)": [0, 1, 6, 9, 14, 18, 21, 22, 30], // TODO - probably not the best
     "(method 142 grenadier)": [0, 1, 3],
     "(anon-function 34 predator)": [24],
-<<<<<<< HEAD
+    "(anon-function 57 crimson-guard-level)": [22],
+    "(method 48 rigid-body-object)": [0, 1, 2, 3, 4, 5],
+    "(method 15 rigid-body)": [0, 1, 2, 5],
+    "(method 63 collide-shape-moving)": [
+      0, 1, 2, 3, 4, 5, 6, 10, 12, 13, 14, 28, 38, 39, 40, 44
+    ],
     "string-word-wrap": [1, 2, 6],
     "(method 37 vehicle)": [0, 1, 10, 11, 12, 13, 15, 16],
     "(method 123 vehicle)": [
@@ -493,14 +493,10 @@
     "(method 48 vehicle)": [
       0, 1, 2, 3, 4, 5, 9, 10, 11, 12, 13, 16, 17, 23, 24, 29, 30, 31
     ],
-=======
-    "(anon-function 57 crimson-guard-level)": [22],
->>>>>>> 8dedfb68
     "(method 48 rigid-body-object)": [0, 1, 2, 3, 4, 5],
     "(method 15 rigid-body)": [0, 1, 2, 5],
     "(method 63 collide-shape-moving)": [
       0, 1, 2, 3, 4, 5, 6, 10, 12, 13, 14, 28, 38, 39, 40, 44
-<<<<<<< HEAD
     ],
     "(method 11 vehicle-hud-requests)": [0, 6, 7, 10, 11, 12],
     "(method 17 traffic-manager)": [
@@ -512,9 +508,6 @@
     "(method 59 traffic-engine)": [5, 6, 7, 8, 9, 10],
     "(method 10 traffic-suppressor)": [0, 1, 2, 4],
     "(method 18 traffic-tracker)": [2, 3, 5, 6, 7, 8]
-=======
-    ]
->>>>>>> 8dedfb68
   },
 
   // Sometimes the game might use format strings that are fetched dynamically,
