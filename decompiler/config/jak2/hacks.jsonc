{
  ////////////////////////////
  // HACKS and ASM FUNCTIONS
  ////////////////////////////

  "types_with_bad_inspect_methods": [
    "game-task-event",
    "game-task-control",
    "predator-edge",
    "manipy"
  ],

  "no_type_analysis_functions_by_name": [],

  // this limits the number of cases in a cond.  The first argument is the name of the function.
  // the second argument is the name of the first condition in the cond. Use print_cfg to find it out.
  // The third argument is the number of cases. If you set it too small it may fail to build the CFG.
  "cond_with_else_max_lengths": [
    ["(method 20 res-lump)", "b0", 2],
    ["(method 11 res-lump)", "b0", 1],
    ["(method 12 res-lump)", "b0", 1]
  ],

  // if a cond with an else case is being used a value in a place where it looks wrong
  // you can add the function name to this list and it will more aggressively reject this rewrite.
  "aggressively_reject_cond_to_value_rewrite": [
    "(method 10 res-lump)",
    "(method 11 res-lump)",
    "(method 12 res-lump)"
  ],

  // this provides a hint to the decompiler that these functions will have a lot of inline assembly.
  // currently it just leaves pcpyld as an asm op.
  "hint_inline_assembly_functions": [],

  "asm_functions_by_name": [
    // checking boxed type is different now - these make the cfg stuff sad
    "name=",
    "(method 77 grenadier)",
    // until loop without nop:
    "target-history-print",
    "display-list-control",
    "anim-test-anim-list-handler",
    "anim-test-sequence-list-handler",
    "anim-tester-get-playing-item",
    "start-pilot-recorder",
    "(anon-function 10 pilot-recorder)",
    "(anon-function 10 sig-recorder)",
    // actual asm
    "quad-copy!",
    "return-from-thread",
    "return-from-thread-dead",
    "reset-and-call",
    "(method 10 cpu-thread)",
    "(method 11 cpu-thread)",
    "(method 0 catch-frame)",
    "throw-dispatch",
    "throw",
    "run-function-in-process",
    "set-to-run-bootstrap",
    "return-from-exception",
    "exp",
    "(method 17 bounding-box)",
    "(method 9 bounding-box)",
    "(method 9 matrix)",
    "quaternion->matrix-2",
    "sin-rad",
    "cos-rad",
    "atan-series-rad",
    "sign-float",
    "dma-count-until-done",
    "(method 11 collide-mesh-cache)",
    "cpu-delay",
    "qword-read-time",
    "dma-test-func",
    "move-test-func",

    "symlink2",
    "blerc-a-fragment",
    "blerc-execute",
    "foreground-check-longest-edge-asm",
    "generic-light-proc",
    "shadow-add-single-edges",
    "shadow-add-facing-single-tris",
    "shadow-add-double-tris",
    "shadow-add-double-edges",
    "(method 17 collide-edge-work)",
    "(method 10 collide-cache-prim)",
    "(method 17 collide-cache)",
    "(method 16 ocean)",

    // unknown instructions
    "debug-line-clip?",
    // logand with #f arg
    "bugfix?",
    // CFG failed
    "draw-inline-array-instance-shrub",

    "(method 10 bigmap)",
    "(method 9 editable-region)", // condition branch assert hit
<<<<<<< HEAD
    "(anon-function 10 meet-brutter)",
=======
    "(method 154 vehicle-racer)",
>>>>>>> 7a2575fd
    "(method 228 hal-sewer)",
    "test-to-from-spr",
    "test-from-spr",
    "test-to-spr",
    "test-seq-read",
    "test-worst-read",
    "test-seq-write",
    "test-worst-write",
    // texture
    "adgif-shader<-texture!"
  ],

  // these functions use pairs and the decompiler
  // will be less picky about types related to pairs.
  "pair_functions_by_name": [
    "ref",
    "(method 4 pair)",
    "last",
    "member",
    "nmember",
    "assoc",
    "assoce",
    "nassoc",
    "nassoce",
    "append!",
    "delete!",
    "delete-car!",
    "insert-cons!",
    "sort",
    "unload-package",
    "display-loop-main",
    "lookup-level-info",
    "(method 24 level-group)",
    "(method 19 level-group)",
    // script
    "command-get-time",
    "command-get-param",
    "command-get-quoted-param",
    "command-get-entity",
    "(method 9 script-context)",
    "(anon-function 6 script)",
    "(anon-function 49 script)",
    "(anon-function 52 script)",
    "(anon-function 72 script)",
    "(anon-function 73 script)",
    "(anon-function 74 script)",
    "(anon-function 75 script)",
    "(anon-function 76 script)",
    "(anon-function 80 script)",
    "(method 11 script-context)",
    "(method 10 script-context)",
    "command-get-trans",
    "key-assoc",
    "(anon-function 0 script)",
    // default-menu
    "dm-scene-load-pick-func",
    "debug-menu-make-continue-sub-menu",
    "debug-menu-make-from-template",
    "debug-menu-context-make-default-menus",
    "debug-menu-make-task-menu",
    "(method 19 gui-control)",
    // menu
    "debug-menu-rebuild",
    "debug-menu-find-from-template",
    "debug-menu-render",
    "debug-menu-context-select-next-or-prev-item",
    "debug-menu-context-select-new-item",
    "debug-menu-send-msg",
    // airlock
    "(method 24 com-airlock)",
    "(method 19 gui-control)",
    "(method 28 editable)",
    "execute-select",
    "(method 29 editable)",
    "(method 25 editable)",
    // game-info
    "(method 20 game-info)",
    "print-continues",
    // task-control
    "(anon-function 55 task-control)",
    "(method 17 load-state)",
    "(method 12 level)",
    "bg",
    "update-sound-banks",
    "entity-remap-names",
    "(method 8 process-tree)",
    "(post play-anim scene-player)",
    "(method 25 scene-player)",
    "(method 25 scene-player)",
    "scene-player-init",
    "next-continue",
    "(method 25 warp-gate)",
    "(code use warp-gate)",
    "cspace-inspect-tree",
    "(method 11 mtn-step-plat-rocks-a)",
    "(method 11 mtn-step-plat-rocks-b)",
    "(method 11 mtn-step-plat-rocks-c)",
    "(method 22 fort-floor-spike-b)",
    "prototypes-game-visible-set!",
    "(method 22 fort-floor-spike-a)",
    "(method 22 fort-floor-spike-b)",
    "(method 22 fort-floor-spike-c)",
    "(method 11 sew-catwalk)",
    "(method 11 mtn-aval-rocks)",
    "(method 11 gar-curtain)"
  ],

  // If format is used with the wrong number of arguments,
  // it will often mess up the decompilation, as the decompiler assumes
  // that they used the correct number.  This will override the decompiler's
  // automatic detection.
  "bad_format_strings": {
    "~170h~5d~220h~5d~280h~5,,2f": 3,
    "~338h~5d~388h~5d~448h~5,,2f": 3,
    "~30Htf: ~8D~134Hpr: ~8D~252Hsh: ~8D~370Hhd: ~8D~%": 4,
    "~30Hal: ~8D~131Hwa: ~8D~252Hsp: ~8D~370Hwp: ~8D~%": 4,
    "ERROR: <asg> ~A in spool anim loop for ~A ~D, but not loaded.~": 3,
    // TODO - these should be automatic
    "  tfrag ~192H~5DK ~280Htfragment~456H~5DK~%": 2,
    "  tie-proto ~192H~5DK ~280Hsky~456H~5DK~%": 2,
    "  tie-instance ~192H~5DK ~280Htie-fragment~456H~5DK~%": 2,
    "  shrub-proto ~192H~5DK ~280Htie-scissor~456H~5DK~%": 2,
    "  shrub-instance ~192H~5DK ~280Hshrubbery~456H~5DK~%": 2,
    "  collision ~192H~5DK ~280Htie-generic~456H~5DK~%": 2,
    "  pris-anim ~192H~5DK ~280Hpris-generic~456H~5DK~%": 2,
    "  textures ~192H~5DK ~280Htextures~456H~5DK~%": 2,
    "  misc ~192H~5DK ~280Hsprite~456H~5DK~%": 2,
    "  entity ~192H~5DK~%": 1,
    "  pris-geo ~192H~5DK ~280Hpris-fragment~456H~5DK~%": 2,
    "~33L~S~32L ~S": 2,
    "~32L~S ~33L~S~1L": 2,
    "~35L~S~33L ~S": 2,
    "~1L~S~35L ~S": 2,
    "~35L~S ~1L~S~1L": 2,
    "~33L~S~35L ~S": 2,
    "~33L~C~34L~S~33L~C": 3,
    "~35L~S ~33L~S~1L": 2,
    "~33L~S ~35L~S~1L": 2,
    "~33L~C": 1
  },

  "blocks_ending_in_asm_branch": {
    "closest-pt-in-triangle": [17],
    // this one is all asm branches
    "circle-circle-xz-intersect": [
      1, 2, 3, 4, 5, 6, 7, 8, 9, 10, 11, 12, 13, 14
    ],
    "load-game-text-info": [15, 16, 17, 19, 20, 21],

    "find-knot-span": [0, 1, 2, 3, 5, 6, 7, 8, 9],

    "curve-evaluate!": [0, 2, 5, 6, 7, 8, 9],

    "display-loop-main": [127, 130, 133, 136],

    "real-main-draw-hook": [114, 115, 116, 118],

    "sprite-draw-distorters": [4, 5],
    "draw-drawable-tree-instance-shrub": [5, 7, 9, 11],

    "add-debug-box-with-transform": [0, 3],
    "add-debug-line-sphere": [0],

    "(method 12 perf-stat)": [0],
    "(method 11 perf-stat)": [0],
    "bsp-camera-asm": [1, 2, 3, 4, 6, 7],
    "(method 9 texture-page-dir)": [5, 6],
    "level-remap-texture": [2, 3, 4, 5, 6],

    "(method 27 nav-mesh)": [1, 2],
    "(method 31 nav-mesh)": [0, 1, 2, 3, 4, 5, 6, 7, 8, 9, 10, 11],
    "(method 46 nav-mesh)": [2, 3],
    "(method 32 nav-mesh)": [1, 2],
    "(method 33 nav-mesh)": [1, 2],
    "(method 42 nav-mesh)": [1, 2, 3, 7],
    "point-poly-distance-min": [0, 1, 2, 3, 4, 5, 6, 7, 8, 9, 10, 11, 12],
    "(method 34 nav-mesh)": [1, 2, 3, 7],
    "(method 35 nav-mesh)": [2, 4],
    "draw-actor-marks": [8],
    "find-nearest-entity": [7, 9, 10, 11, 12, 13, 14],
    "start-perf-stat-collection": [26],
    "end-perf-stat-collection": [0],
    "upload-vis-bits": [2, 6, 3, 0],
    "set-background-regs!": [4, 3],
    "draw-drawable-tree-instance-tie": [21, 23, 31, 33],
    "command-get-process": [43],
    "unpack-comp-rle": [1, 3, 5, 6],
    "(method 16 level)": [0, 1, 5, 13, 14, 15],
    "unpack-comp-huf": [2, 4, 5, 6, 7, 8, 9],
    "unpack-comp-lzo": [
      0,
      1,
      4,
      5,
      6,
      7,
      15,
      16,
      17,
      18,
      19,
      20,
      21,
      22,
      23,
      24,
      25,
      26,
      27,
      28,
      29,
      30,
      31,
      32,
      33,
      34,
      35, // branch fwd 39
      39, // branch fwd no delay
      43, // goto 18
      45 // goto 6
    ],
    "(method 27 conveyor)": [5, 14, 22],
    "(method 44 nav-graph)": [
      0, 1, 2, 3, 4, 5, 6, 7, 8, 14, 15, 16, 17, 18, 22, 24, 25, 26, 27, 30, 31,
      32, 33, 34, 35, 36
    ],
    "(method 11 sparticle-launch-control)": [
      18, 24, 25, 28, 29, 32, 33, 34, 36, 41, 55, 58, 93, 95
    ],

    "(method 22 gui-control)": [
      10, // goto L63 (B39)
      16, // goto L58 (B27)
      26, // goto L62 (B)
      27, // goto L62
      28, // goto L61
      35, // goto L62
      36, // goto L62
      38, // goto L99
      42, // goto L89
      50, // goto L84
      108, // goto L86
      110, // goto L86
      116, // goto L99
      117, // goto L91
      120
    ],

    "(anon-function 11 game-save)": [0, 3, 4, 5],
    "update-actor-hash": [0, 2, 4],
    "(code target-death)": [111, 140],
    "(method 13 collide-cache)": [7, 9],
    "(method 11 collide-mesh)": [2, 4],
    "(method 12 collide-mesh-cache)": [0, 1, 2, 3, 4, 5],
    "(method 10 collide-mesh)": [2],
    "(method 42 collide-shape)": [0, 1, 2, 3, 4, 7],
    "(method 18 collide-shape-prim-mesh)": [2, 3, 4, 5, 6, 7],
    "(method 18 collide-shape-prim-sphere)": [2, 3, 4],
    "(method 15 collide-shape-prim-sphere)": [1, 2, 3, 4, 5, 6],
    "(method 16 collide-shape-prim-sphere)": [0, 1, 2, 3, 4],
    "(method 36 collide-shape)": [8, 9],
    "(method 45 collide-shape)": [33],
    "(method 40 collide-shape)": [
      0, 2, 3, 4, 5, 6, 7, 8, 9, 10, 11, 12, 13, 14, 15, 16, 17, 18, 19, 20, 21,
      22, 23, 24, 25, 26, 27, 28, 29, 30, 31, 32
    ],
    "(method 12 collide-shape-prim-group)": [1, 2, 3, 4, 5, 6],
    "(method 13 collide-shape-prim)": [1, 2, 3, 4, 5, 6],
    "(method 12 collide-shape-prim-sphere)": [
      1, 2, 3, 4, 5, 8, 10, 11, 13, 14, 15
    ],
    "(method 12 collide-shape-prim-mesh)": [
      0, 1, 2, 3, 4, 5, 6, 7, 8, 9, 10, 11, 12, 14, 15, 16
    ],
    "(method 24 grid-hash)": [39, 35, 22, 15],
    "(method 12 flow-control)": [11, 12, 13, 14, 15, 18, 20, 22, 29],
    "(method 19 process-drawable)": [0, 2, 3, 7, 10, 11, 30],
    "find-offending-process-focusable": [16, 19],

    "target-standard-event-handler": [
      5, // fwd L31/7
      6, // to 152
      7, // fwd L38
      20, // to 152
      21, // fwd L39
      22, // to 152
      23, // to L40
      24, // to 152
      25, // to L45
      43, // to l152
      44, // to 46
      45, // to l152

      46, // to l114

      190, // to l152
      191, // to 121
      210,
      211,
      212,
      213,
      214,

      224,
      225,
      226,
      227,
      232,
      233,
      234,
      235,
      236,
      237,
      238,
      239,
      240,
      241,
      242,

      255,
      256,

      269,
      270,
      285,
      286,
      287,
      288,
      289,
      290
    ],
    "bones-mtx-calc-execute": [19, 7],
    "foreground-draw": [0, 1, 126],
    "dma-add-process-drawable": [0, 136],
    "(anon-function 3 ruins-obs)": [14, 22],
    "(anon-function 0 target-death)": [
      50, // goto 52
      51, // goto L65
      63, // goto L47
      73, // goto L25
      78, // goto L46
      84, // goto L42
      95, // goto next
      96, // goto L36
      115, // goto L55
      121,
      131
    ],
    "(anon-function 4 gun-states)": [94, 96, 98],
    "target-board-handler": [13, 14, 18],
    "find-closest-circle-ray-intersection": [0, 4, 15, 16, 17, 18],
    "(method 18 nav-control)": [
      11, // L283
      12, // L300
      19, // L295
      20, // L293
      31, // weird jump back
      34 // weird jump no delay slot
    ],

    "(method 19 nav-control)": [9, 10],
    "(method 19 nav-mesh)": [7],
    "(method 18 nav-mesh)": [9],
    "(method 40 nav-state)": [1, 2],
    "(method 45 nav-mesh)": [5, 6],
    "(method 43 nav-mesh)": [0, 1, 2, 12, 13, 14, 15, 16, 17, 18, 19, 20],
    "(anon-function 45 gungame-obs)": [0, 1, 6, 9, 14, 18, 21, 22, 30], // TODO - probably not the best
    "(method 142 grenadier)": [0, 1, 3],
    "(anon-function 34 predator)": [24],
    "(anon-function 57 crimson-guard-level)": [22],
    "(method 48 rigid-body-object)": [0, 1, 2, 3, 4, 5],
    "(method 15 rigid-body)": [0, 1, 2, 5],
    "(method 63 collide-shape-moving)": [
      0, 1, 2, 3, 4, 5, 6, 10, 12, 13, 14, 28, 38, 39, 40, 44
    ],
    "string-word-wrap": [1, 2, 6],
    "(method 37 vehicle)": [0, 1, 10, 11, 12, 13, 15, 16],
    "(method 123 vehicle)": [
      0, 1, 2, 3, 4, 7, 8, 9, 10, 17, 19, 20, 23, 26, 30, 31, 32, 33, 34
    ],
    "(method 122 vehicle)": [0, 1, 10, 11, 17, 18, 19, 20, 21, 22, 24, 25],
    "(method 48 vehicle)": [
      0, 1, 2, 3, 4, 5, 9, 10, 11, 12, 13, 16, 17, 23, 24, 29, 30, 31
    ],
    "(method 11 vehicle-hud-requests)": [0, 6, 7, 10, 11, 12],
    "(method 17 traffic-manager)": [
      0, 4, 7, 17, 23, 25, 26, 27, 28, 39, 42, 43, 44
    ],
    "(anon-function 12 vehicle-states)": [0, 1, 2, 3],
    "(method 45 traffic-engine)": [5, 8],
    "(method 15 city-level-info)": [0, 1, 2, 6, 7, 9, 11, 13],
    "(method 59 traffic-engine)": [5, 6, 7, 8, 9, 10],
    "(method 10 traffic-suppressor)": [0, 1, 2, 4],
    "(method 18 traffic-tracker)": [2, 3, 5, 6, 7, 8],
    "(method 181 gator)": [
      2, 3, 7, 10, 11, 14, 15, 16, 17, 18, 19, 20, 21, 22, 25, 26, 30
    ],
    "(method 10 simple-sprite-system)": [0, 1, 3, 4, 5, 6, 9, 11],
    "target-pilot-post": [0, 2, 4, 13, 16, 22, 27, 41],
    "(anon-function 0 ruins-obs)": [
      0, 5, 7, 12, 13, 15, 17, 23, 24, 33, 42, 45, 46, 53, 58
    ],
    "(anon-function 1 ruins-obs)": [
      1, 2, 4, 6, 7, 14, 17, 19, 22, 24, 26, 27, 29, 31, 33, 35
    ],
    "(anon-function 2 ruins-obs)": [7, 28, 37, 50, 51, 61, 62, 71],
    "(anon-function 62 sig0-course)": [0, 1, 5, 6],
    "(method 67 collide-shape-moving)": [0, 1, 2, 3, 11, 12, 13],
    "(anon-function 12 juicer)": [29, 30],
    "(anon-function 0 atoll-obs)": [11, 19, 20],
    "(method 74 spydroid)": [12], // stack spill delay slot
    "(anon-function 16 kid-states)": [4, 5],
    "(anon-function 23 kid-states)": [4, 5],
    "(anon-function 16 kor-states)": [4, 5],
    "(anon-function 23 kor-states)": [4, 5],
    "(method 18 mysql-nav-graph)": [0, 1, 2, 3, 4, 7, 8, 9, 14, 16],
    "(anon-function 2 rigid-body-queue)": [0, 1, 2, 3],
    "(method 15 rigid-body-queue)": [5, 6, 7, 8, 9, 10, 11],
    "(method 13 rigid-body-queue)": [5, 6, 7, 8, 9, 10, 11],
    "(method 11 rigid-body-queue)": [0, 5, 6, 7, 8, 9, 10, 11, 17, 18, 25],
    "(method 10 rigid-body-queue)": [0, 9, 10, 16, 24, 25, 26, 35, 36, 48],
    "(method 18 vehicle-controller)": [0, 1, 74, 75],
    "(method 15 vehicle-controller)": [0, 3, 5, 6, 7, 10],
    "(anon-function 41 guard)": [9],
    "(anon-function 10 metalhead-predator)": [24, 25],
    "(anon-function 10 errol-chal)": [6],
    "choose-next-branch-no-exit-level": [0, 6, 8, 12, 13, 16, 18, 26]
  },

  // Sometimes the game might use format strings that are fetched dynamically,
  // for example using the game text lookup method
  // Add information about those format instructions here.
  // e.g. "function-name":[[op, argc], [op, argc], ...]
  // where "op" is the op number for the call to format.
  "dynamic_format_arg_counts": {
    "(method 10 menu-loading-option)": [[118, 1]],
    "(method 10 menu-insufficient-space-option)": [
      [63, 1],
      [103, 1]
    ],
    "(method 10 menu-secrets-insufficient-space-option)": [[55, 1]],
    "(method 10 menu-card-removed-option)": [[48, 1]],
    "(method 10 menu-format-card-option)": [[49, 1]],
    "(method 10 menu-create-game-option)": [[49, 1]],
    "(method 10 menu-error-auto-saving-option)": [[72, 1]],
    "(method 10 menu-error-loading-option)": [
      [64, 1],
      [99, 1]
    ],
    "(method 10 menu-insert-card-option)": [[48, 1]],
    "(method 16 fail-mission)": [
      [68, 1],
      [101, 1],
      [130, 1]
    ],
    "auto-save-post": [[158, 1]],
    "(method 30 training-manager)": [[53, 0]],
    "(trans course training-manager)": [
      [54, 0],
      [89, 0],
      [124, 0],
      [155, 0],
      [195, 0],
      [230, 0],
      [261, 0],
      [307, 0],
      [338, 0],
      [374, 0],
      [409, 0],
      [444, 0],
      [479, 0],
      [510, 0]
    ],
    "(method 17 hud-goal)": [[71, 0]],
    "(method 15 hud-miss)": [[44, 0]],
    "(method 28 hoverboard-training-manager)": [[53, 0]],
    "(method 29 hoverboard-training-manager)": [
      [48, 0],
      [83, 0],
      [118, 0],
      [153, 0],
      [184, 0],
      [224, 0],
      [259, 0],
      [294, 0],
      [325, 0],
      [365, 0],
      [400, 0],
      [431, 0],
      [477, 0],
      [508, 0]
    ],
    "(trans menu burning-bush)": [
      [294, 0],
      [378, 0],
      [406, 0],
      [434, 0],
      [462, 0],
      [490, 0],
      [518, 0],
      [350, 0]
    ],
    "(trans idle burning-bush)": [[171, 0]],
    "(anon-function 11 oracle-training)": [[79, 0]],
    "(anon-function 4 oracle-training)": [[79, 0]],
    "(anon-function 0 oracle-training)": [[79, 0]],
    "(anon-function 7 oracle-training)": [[79, 0]],
    "(method 27 sig-recorder)": [[93, 0]],
    "(method 15 hud-race-final-stats)": [[158, 1]],
    "(method 24 race-manager)": [[67, 1]],
    "(method 25 race-manager)": [
      [67, 1],
      [96, 1]
    ]
  },

  "mips2c_functions_by_name": [
    "collide-do-primitives",
    "moving-sphere-triangle-intersect",
    "calc-animation-from-spr",
    "draw-string-asm",
    "draw-string",
    "get-string-length",
    "adgif-shader<-texture-with-update!",
    "init-boundary-regs",
    "draw-boundary-polygon",
    "render-boundary-quad",
    "render-boundary-tri",
    "clip-polygon-against-negative-hyperplane",
    "clip-polygon-against-positive-hyperplane",
    "sp-init-fields!",
    "particle-adgif",
    "sp-launch-particles-var",
    "sparticle-motion-blur",
    "sp-process-block-2d",
    "sp-process-block-3d",
    "set-tex-offset",
    "draw-large-polygon",
    "render-sky-quad",
    "render-sky-tri",
    "(method 16 sky-work)",
    "(method 17 sky-work)",
    "(method 32 sky-work)",
    "(method 33 sky-work)",
    "(method 28 sky-work)",
    "(method 29 sky-work)",
    "(method 30 sky-work)",
    "(method 11 collide-hash)",
    "(method 12 collide-hash)",
    "fill-bg-using-box-new",
    "fill-bg-using-line-sphere-new",
    "(method 12 collide-mesh)",
    "(method 11 collide-mesh)",
    "(method 14 collide-mesh)",
    "(method 15 collide-mesh)",
    "(method 10 collide-edge-hold-list)",
    "(method 19 collide-edge-work)",
    "(method 9 edge-grab-info)",
    "(method 16 collide-edge-work)",
    "(method 17 collide-edge-work)",
    "(method 18 collide-edge-work)",
    "draw-large-polygon-ocean",
    "render-ocean-quad",
    "init-ocean-far-regs",
    "(method 14 ocean)",
    "(method 15 ocean)",
    "(method 16 ocean)",
    "(method 18 grid-hash)",
    "(method 19 grid-hash)",
    "(method 20 grid-hash)",
    "(method 22 grid-hash)",
    "(method 28 sphere-hash)",
    "(method 33 sphere-hash)",
    "(method 29 sphere-hash)",
    "(method 30 sphere-hash)",
    "(method 31 sphere-hash)",
    "(method 32 sphere-hash)",
    "(method 33 spatial-hash)",
    "(method 39 spatial-hash)",
    "(method 36 spatial-hash)",
    "(method 37 spatial-hash)",
    "(method 35 spatial-hash)",
    "(method 10 collide-shape-prim-mesh)",
    "(method 10 collide-shape-prim-sphere)",
    "(method 10 collide-shape-prim-group)",
    "(method 11 collide-shape-prim-mesh)",
    "(method 11 collide-shape-prim-sphere)",
    "(method 11 collide-shape-prim-group)",
    "(method 9 collide-cache-prim)",
    "(method 10 collide-cache-prim)",
    "(method 17 collide-cache)",
    "(method 9 collide-puss-work)",
    "(method 10 collide-puss-work)",
    "bones-mtx-calc",
    "foreground-check-longest-edge-asm",
    "foreground-merc",
    "add-light-sphere-to-light-group",
    "light-hash-add-items",
    "light-hash-count-items",
    "light-hash-get-bucket-index",
    // nav-mesh / nav-control related
    // TODO - it would be nice to eventually figure out the asm blocks for the majority of these
    "nav-state-patch-pointers",
    "(method 20 nav-engine)",
    // "find-closest-circle-ray-intersection",
    // "(method 18 nav-control)",
    "nav-dma-send-to-spr-no-flush",
    "nav-dma-send-from-spr-no-flush",
    "(method 17 nav-engine)",
    "(method 18 nav-engine)",
    "(method 21 nav-engine)",
    "(method 39 nav-state)",
    "setup-blerc-chains-for-one-fragment",
    "blerc-execute",
    "ripple-create-wave-table",
    "ripple-execute-init",
    "ripple-apply-wave-table",
    "ripple-matrix-scale",
    "(method 53 squid)"
  ],

  "mips2c_jump_table_functions": {},

  // there are some missing textures. I don't know what the game actually does here.
  // the format for entries is [level, tpage, index]
  "missing_textures": [["vinroom", 0, 0]],

  // some object files have garbage pad data at the end which makes the decompiler
  // assume they must be different files, such as the art group for orb-cache-top.
  // this just suppresses a message.
  "expected_merged_objs": []
}<|MERGE_RESOLUTION|>--- conflicted
+++ resolved
@@ -98,11 +98,6 @@
 
     "(method 10 bigmap)",
     "(method 9 editable-region)", // condition branch assert hit
-<<<<<<< HEAD
-    "(anon-function 10 meet-brutter)",
-=======
-    "(method 154 vehicle-racer)",
->>>>>>> 7a2575fd
     "(method 228 hal-sewer)",
     "test-to-from-spr",
     "test-from-spr",
