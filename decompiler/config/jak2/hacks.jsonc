--- conflicted
+++ resolved
@@ -228,10 +228,15 @@
     "real-main-draw-hook": [114, 115, 116, 118],
 
     "sprite-draw-distorters": [4, 5],
-<<<<<<< HEAD
+
+    "add-debug-box-with-transform": [0, 3],
+    "add-debug-line-sphere": [0],
 
     "(method 12 perf-stat)": [0],
     "(method 11 perf-stat)": [0],
+    "(method 22 gui-control)": [117, 121, 127, 128, 129, 139],
+    "bsp-camera-asm": [1, 2, 3, 4, 6, 7],
+    "level-remap-texture": [2, 3, 4, 5, 6],
     "(method 35 spatial-hash)": [1, 33, 36],
     "(method 32 sphere-hash)": [0, 2, 7, 10, 11, 12, 13, 18],
     "(method 36 spatial-hash)": [0, 1, 3, 4, 5, 6, 10],
@@ -242,17 +247,6 @@
     "(method 22 grid-hash)": [0],
     "(method 20 grid-hash)": [3, 4, 5],
     "update-actor-hash": [0, 2, 4]
-=======
-
-    "add-debug-box-with-transform": [0, 3],
-    "add-debug-line-sphere": [0],
-
-    "(method 12 perf-stat)": [0],
-    "(method 11 perf-stat)": [0],
-    "(method 22 gui-control)": [117, 121, 127, 128, 129, 139],
-    "bsp-camera-asm": [1, 2, 3, 4, 6, 7],
-    "level-remap-texture": [2, 3, 4, 5, 6]
->>>>>>> f3c63f26
   },
 
   // Sometimes the game might use format strings that are fetched dynamically,
