--- conflicted
+++ resolved
@@ -250,19 +250,6 @@
     "(method 11 perf-stat)": [0],
     "(method 22 gui-control)": [117, 121, 127, 128, 129, 139],
     "bsp-camera-asm": [1, 2, 3, 4, 6, 7],
-<<<<<<< HEAD
-    "level-remap-texture": [2, 3, 4, 5, 6],
-    "(method 35 spatial-hash)": [1, 33, 36],
-    "(method 32 sphere-hash)": [0, 2, 7, 10, 11, 12, 13, 18],
-    "(method 36 spatial-hash)": [0, 1, 3, 4, 5, 6, 10],
-    "(method 37 spatial-hash)": [0, 5, 7, 8, 9, 10, 11],
-    "(method 31 sphere-hash)": [0, 2, 8, 9, 10, 11, 12, 17],
-    "(method 30 sphere-hash)": [0, 3, 4, 5, 6, 7, 8, 9, 14],
-    "(method 29 sphere-hash)": [0, 3, 4, 5, 6, 7, 8, 13],
-    "(method 22 grid-hash)": [0],
-    "(method 20 grid-hash)": [3, 4, 5],
-    "update-actor-hash": [0, 2, 4]
-=======
     "(method 9 texture-page-dir)": [5, 6],
     "level-remap-texture": [2, 3, 4, 5, 6],
     "(method 27 nav-mesh)": [0, 1, 2, 4, 5],
@@ -274,8 +261,17 @@
     "(method 42 nav-mesh)": [1, 2, 3, 7],
     "point-poly-distance-min": [0, 1, 2, 3, 4, 5, 6, 7, 8, 9, 10, 11, 12],
     "(method 34 nav-mesh)": [1, 2, 3, 7],
-    "(method 35 nav-mesh)": [2, 4]
->>>>>>> ef22563d
+    "(method 35 nav-mesh)": [2, 4],
+    "(method 35 spatial-hash)": [1, 33, 36],
+    "(method 32 sphere-hash)": [0, 2, 7, 10, 11, 12, 13, 18],
+    "(method 36 spatial-hash)": [0, 1, 3, 4, 5, 6, 10],
+    "(method 37 spatial-hash)": [0, 5, 7, 8, 9, 10, 11],
+    "(method 31 sphere-hash)": [0, 2, 8, 9, 10, 11, 12, 17],
+    "(method 30 sphere-hash)": [0, 3, 4, 5, 6, 7, 8, 9, 14],
+    "(method 29 sphere-hash)": [0, 3, 4, 5, 6, 7, 8, 13],
+    "(method 22 grid-hash)": [0],
+    "(method 20 grid-hash)": [3, 4, 5],
+    "update-actor-hash": [0, 2, 4]
   },
 
   // Sometimes the game might use format strings that are fetched dynamically,
@@ -292,10 +288,7 @@
     "draw-string-asm",
     "draw-string",
     "get-string-length",
-<<<<<<< HEAD
-=======
     "adgif-shader<-texture-with-update!",
->>>>>>> ef22563d
     "init-boundary-regs"
   ],
 
