--- conflicted
+++ resolved
@@ -421,10 +421,6 @@
     "sparticle-motion-blur",
     "sp-process-block-2d",
     "sp-process-block-3d",
-<<<<<<< HEAD
-    "draw-large-polygon-ocean",
-    "render-ocean-quad"
-=======
     "set-tex-offset",
     "draw-large-polygon",
     "render-sky-quad",
@@ -435,8 +431,9 @@
     "(method 33 sky-work)",
     "(method 28 sky-work)",
     "(method 29 sky-work)",
-    "(method 30 sky-work)"
->>>>>>> 43b93cc2
+    "(method 30 sky-work)",
+    "draw-large-polygon-ocean",
+    "render-ocean-quad"
   ],
 
   "mips2c_jump_table_functions": {},
