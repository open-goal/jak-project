--- conflicted
+++ resolved
@@ -361,15 +361,11 @@
       117, // goto L91
       120
     ],
-<<<<<<< HEAD
+
+    "(anon-function 11 game-save)": [0, 3, 4, 5],
+
+    "update-actor-hash": [0, 2, 4],
     "(method 13 collide-cache)": [7, 9]
-    // "(method 67 collide-shape-moving)": [1, 7, 9, 10, 11, 12] - TODO
-=======
-
-    "(anon-function 11 game-save)": [0, 3, 4, 5],
-
-    "update-actor-hash": [0, 2, 4]
->>>>>>> 760e11a0
   },
 
   // Sometimes the game might use format strings that are fetched dynamically,
