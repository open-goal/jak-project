{
  ////////////////////////////
  // HACKS and ASM FUNCTIONS
  ////////////////////////////

  "types_with_bad_inspect_methods": [
    "game-task-event",
    "game-task-control",
    "predator-edge",
    "manipy"
  ],

  "no_type_analysis_functions_by_name": [],

  // this limits the number of cases in a cond.  The first argument is the name of the function.
  // the second argument is the name of the first condition in the cond. Use print_cfg to find it out.
  // The third argument is the number of cases. If you set it too small it may fail to build the CFG.
  "cond_with_else_max_lengths": [
    ["(method 20 res-lump)", "b0", 2],
    ["(method 11 res-lump)", "b0", 1],
    ["(method 12 res-lump)", "b0", 1]
  ],

  // if a cond with an else case is being used a value in a place where it looks wrong
  // you can add the function name to this list and it will more aggressively reject this rewrite.
  "aggressively_reject_cond_to_value_rewrite": [
    "(method 10 res-lump)",
    "(method 11 res-lump)",
    "(method 12 res-lump)"
  ],

  // this provides a hint to the decompiler that these functions will have a lot of inline assembly.
  // currently it just leaves pcpyld as an asm op.
  "hint_inline_assembly_functions": [],

  "asm_functions_by_name": [
    // checking boxed type is different now - these make the cfg stuff sad
    "name=",
    "(method 77 spyder)",
    "(method 77 flamer)",
    "(method 77 grenadier)",
    "(method 224 bot)",
    "(method 77 rapid-gunner)",
    // until loop without nop:
    "target-history-print",
    "display-list-control",
    "anim-test-anim-list-handler",
    "anim-test-sequence-list-handler",
    "anim-tester-get-playing-item",
    "(method 58 nav-graph-editor)",
    "start-pilot-recorder",
    "(anon-function 10 pilot-recorder)",
    "(method 0 hover-nav-control)",
    "(method 24 nav-network)",
    "(method 11 predator-manager)",
    "(method 9 bot-speech-list)",
    "(method 9 bot-speech-list-shuffle)",
    "(anon-function 10 sig-recorder)",
    "(method 14 trail-graph)",
    "(method 12 trail-graph)",
    "(method 11 trail-graph)",
    // actual asm
    "quad-copy!",
    "return-from-thread",
    "return-from-thread-dead",
    "reset-and-call",
    "(method 10 cpu-thread)",
    "(method 11 cpu-thread)",
    "(method 0 catch-frame)",
    "throw-dispatch",
    "throw",
    "run-function-in-process",
    "set-to-run-bootstrap",
    "return-from-exception",
    "exp",
    "(method 17 bounding-box)",
    "(method 9 bounding-box)",
    "(method 9 matrix)",
    "quaternion->matrix-2",
    "sin-rad",
    "cos-rad",
    "atan-series-rad",
    "sign-float",
    "dma-count-until-done",
    "(method 11 collide-mesh-cache)",
    "cpu-delay",
    "qword-read-time",
    "dma-test-func",
    "move-test-func",

    "symlink2",
    "blerc-a-fragment",
    "blerc-execute",
    "foreground-check-longest-edge-asm",
    "generic-light-proc",
    "shadow-add-single-edges",
    "shadow-add-facing-single-tris",
    "shadow-add-double-tris",
    "shadow-add-double-edges",
    "(method 17 collide-edge-work)",
    "(method 10 collide-cache-prim)",
    "(method 17 collide-cache)",
    "(method 16 ocean)",

    // unknown instructions
    "debug-line-clip?",
    // logand with #f arg
    "bugfix?",
    // CFG failed
    "draw-inline-array-instance-shrub",

    "(method 10 bigmap)",
    "(method 9 editable-region)", // condition branch assert hit
    "(anon-function 10 meet-brutter)",
    "(method 154 vehicle-racer)",
    "(method 188 predator)",
    "(anon-function 13 sig0-course)",
    "(method 228 hal-sewer)",
    "(method 154 vehicle-city-racer)",
    "(method 53 squid)",
    "(anon-function 11 fort-floor-spike)",
    "vehicle-explode-post",
    "(method 158 vehicle-guard)",
    "(method 207 metalhead-predator)",
    "(anon-function 28 grenadier)",
    "(anon-function 24 grenadier)",
    "test-to-from-spr",
    "test-from-spr",
    "test-to-spr",
    "test-seq-read",
    "test-worst-read",
    "test-seq-write",
    "test-worst-write",
    // texture
    "adgif-shader<-texture!"
  ],

  // these functions use pairs and the decompiler
  // will be less picky about types related to pairs.
  "pair_functions_by_name": [
    "ref",
    "(method 4 pair)",
    "last",
    "member",
    "nmember",
    "assoc",
    "assoce",
    "nassoc",
    "nassoce",
    "append!",
    "delete!",
    "delete-car!",
    "insert-cons!",
    "sort",
    "unload-package",
    "display-loop-main",
    "lookup-level-info",
    "(method 24 level-group)",
    "(method 19 level-group)",
    // script
    "command-get-time",
    "command-get-param",
    "command-get-quoted-param",
    "command-get-entity",
    "(method 9 script-context)",
    "(anon-function 6 script)",
    "(anon-function 49 script)",
    "(anon-function 52 script)",
    "(anon-function 72 script)",
    "(anon-function 73 script)",
    "(anon-function 74 script)",
    "(anon-function 75 script)",
    "(anon-function 76 script)",
    "(anon-function 80 script)",
    "(method 11 script-context)",
    "(method 10 script-context)",
    "command-get-trans",
    "key-assoc",
    "(anon-function 0 script)",
    // default-menu
    "dm-scene-load-pick-func",
    "debug-menu-make-continue-sub-menu",
    "debug-menu-make-from-template",
    "debug-menu-context-make-default-menus",
    "debug-menu-make-task-menu",
    "(method 19 gui-control)",
    // menu
    "debug-menu-rebuild",
    "debug-menu-find-from-template",
    "debug-menu-render",
    "debug-menu-context-select-next-or-prev-item",
    "debug-menu-context-select-new-item",
    "debug-menu-send-msg",
    // airlock
    "(method 24 com-airlock)",
    "(method 19 gui-control)",
    "(method 28 editable)",
    "execute-select",
    "(method 29 editable)",
    "(method 25 editable)",
    // game-info
    "(method 20 game-info)",
    "print-continues",
    // task-control
    "(anon-function 55 task-control)",
    "(method 17 load-state)",
    "(method 12 level)",
    "bg",
    "update-sound-banks",
    "entity-remap-names",
    "(method 8 process-tree)",
    "(post play-anim scene-player)",
    "(method 25 scene-player)",
    "(method 25 scene-player)",
    "scene-player-init",
    "next-continue",
    "(method 25 warp-gate)",
    "(code use warp-gate)",
    "cspace-inspect-tree",
    "(method 11 mtn-step-plat-rocks-a)",
    "(method 11 mtn-step-plat-rocks-b)",
    "(method 11 mtn-step-plat-rocks-c)",
    "prototypes-game-visible-set!"
  ],

  // If format is used with the wrong number of arguments,
  // it will often mess up the decompilation, as the decompiler assumes
  // that they used the correct number.  This will override the decompiler's
  // automatic detection.
  "bad_format_strings": {
    "~170h~5d~220h~5d~280h~5,,2f": 3,
    "~338h~5d~388h~5d~448h~5,,2f": 3,
    "~30Htf: ~8D~134Hpr: ~8D~252Hsh: ~8D~370Hhd: ~8D~%": 4,
    "~30Hal: ~8D~131Hwa: ~8D~252Hsp: ~8D~370Hwp: ~8D~%": 4,
    "ERROR: <asg> ~A in spool anim loop for ~A ~D, but not loaded.~": 3,
    // TODO - these should be automatic
    "  tfrag ~192H~5DK ~280Htfragment~456H~5DK~%": 2,
    "  tie-proto ~192H~5DK ~280Hsky~456H~5DK~%": 2,
    "  tie-instance ~192H~5DK ~280Htie-fragment~456H~5DK~%": 2,
    "  shrub-proto ~192H~5DK ~280Htie-scissor~456H~5DK~%": 2,
    "  shrub-instance ~192H~5DK ~280Hshrubbery~456H~5DK~%": 2,
    "  collision ~192H~5DK ~280Htie-generic~456H~5DK~%": 2,
    "  pris-anim ~192H~5DK ~280Hpris-generic~456H~5DK~%": 2,
    "  textures ~192H~5DK ~280Htextures~456H~5DK~%": 2,
    "  misc ~192H~5DK ~280Hsprite~456H~5DK~%": 2,
    "  entity ~192H~5DK~%": 1,
    "  pris-geo ~192H~5DK ~280Hpris-fragment~456H~5DK~%": 2,
    "~33L~S~32L ~S": 2,
    "~32L~S ~33L~S~1L": 2,
    "~35L~S~33L ~S": 2,
    "~1L~S~35L ~S": 2,
    "~35L~S ~1L~S~1L": 2,
    "~33L~S~35L ~S": 2,
    "~33L~C~34L~S~33L~C": 3,
    "~35L~S ~33L~S~1L": 2,
    "~33L~S ~35L~S~1L": 2,
    "~33L~C": 1
  },

  "blocks_ending_in_asm_branch": {
    "closest-pt-in-triangle": [17],
    // this one is all asm branches
    "circle-circle-xz-intersect": [
      1, 2, 3, 4, 5, 6, 7, 8, 9, 10, 11, 12, 13, 14
    ],
    "load-game-text-info": [15, 16, 17, 19, 20, 21],

    "find-knot-span": [0, 1, 2, 3, 5, 6, 7, 8, 9],

    "curve-evaluate!": [0, 2, 5, 6, 7, 8, 9],

    "display-loop-main": [127, 130, 133, 136],

    "real-main-draw-hook": [114, 115, 116, 118],

    "sprite-draw-distorters": [4, 5],
    "draw-drawable-tree-instance-shrub": [5, 7, 9, 11],

    "add-debug-box-with-transform": [0, 3],
    "add-debug-line-sphere": [0],

    "(method 12 perf-stat)": [0],
    "(method 11 perf-stat)": [0],
    "bsp-camera-asm": [1, 2, 3, 4, 6, 7],
    "(method 9 texture-page-dir)": [5, 6],
    "level-remap-texture": [2, 3, 4, 5, 6],

    "(method 27 nav-mesh)": [1, 2],
    "(method 31 nav-mesh)": [0, 1, 2, 3, 4, 5, 6, 7, 8, 9, 10, 11],
    "(method 46 nav-mesh)": [2, 3],
    "(method 32 nav-mesh)": [1, 2],
    "(method 33 nav-mesh)": [1, 2],
    "(method 42 nav-mesh)": [1, 2, 3, 7],
    "point-poly-distance-min": [0, 1, 2, 3, 4, 5, 6, 7, 8, 9, 10, 11, 12],
    "(method 34 nav-mesh)": [1, 2, 3, 7],
    "(method 35 nav-mesh)": [2, 4],
    "draw-actor-marks": [8],
    "find-nearest-entity": [7, 9, 10, 11, 12, 13, 14],
    "start-perf-stat-collection": [26],
    "end-perf-stat-collection": [0],
    "upload-vis-bits": [2, 6, 3, 0],
    "set-background-regs!": [4, 3],
    "draw-drawable-tree-instance-tie": [21, 23, 31, 33],
    "command-get-process": [43],
    "unpack-comp-rle": [1, 3, 5, 6],
    "(method 16 level)": [0, 1, 5, 13, 14, 15],
    "unpack-comp-huf": [2, 4, 5, 6, 7, 8, 9],
    "unpack-comp-lzo": [
      0,
      1,
      4,
      5,
      6,
      7,
      15,
      16,
      17,
      18,
      19,
      20,
      21,
      22,
      23,
      24,
      25,
      26,
      27,
      28,
      29,
      30,
      31,
      32,
      33,
      34,
      35, // branch fwd 39
      39, // branch fwd no delay
      43, // goto 18
      45 // goto 6
    ],
    "(method 27 conveyor)": [5, 14, 22],
    "(method 44 nav-graph)": [1, 3, 6, 13, 17],
    "(method 11 sparticle-launch-control)": [
      18, 24, 25, 28, 29, 32, 33, 34, 36, 41, 55, 58, 93, 95
    ],

    "(method 22 gui-control)": [
      10, // goto L63 (B39)
      16, // goto L58 (B27)
      26, // goto L62 (B)
      27, // goto L62
      28, // goto L61
      35, // goto L62
      36, // goto L62
      38, // goto L99
      42, // goto L89
      50, // goto L84
      108, // goto L86
      110, // goto L86
      116, // goto L99
      117, // goto L91
      120
    ],

    "(anon-function 11 game-save)": [0, 3, 4, 5],
    "update-actor-hash": [0, 2, 4],
    "(code target-death)": [111, 140],
    "(method 13 collide-cache)": [7, 9],
    "(method 11 collide-mesh)": [2, 4],
    "(method 12 collide-mesh-cache)": [0, 1, 2, 3, 4, 5],
    "(method 10 collide-mesh)": [2],
    "(method 42 collide-shape)": [0, 1, 2, 3, 4, 7],
    "(method 18 collide-shape-prim-mesh)": [2, 3, 4, 5, 6, 7],
    "(method 18 collide-shape-prim-sphere)": [2, 3, 4],
    "(method 15 collide-shape-prim-sphere)": [1, 2, 3, 4, 5, 6],
    "(method 16 collide-shape-prim-sphere)": [0, 1, 2, 3, 4],
    "(method 36 collide-shape)": [8, 9],
    "(method 45 collide-shape)": [33],
    "(method 40 collide-shape)": [
      0, 2, 3, 4, 5, 6, 7, 8, 9, 10, 11, 12, 13, 14, 15, 16, 17, 18, 19, 20, 21,
      22, 23, 24, 25, 26, 27, 28, 29, 30, 31, 32
    ],
    "(method 12 collide-shape-prim-group)": [1, 2, 3, 4, 5, 6],
    "(method 13 collide-shape-prim)": [1, 2, 3, 4, 5, 6],
    "(method 12 collide-shape-prim-sphere)": [
      1, 2, 3, 4, 5, 8, 10, 11, 13, 14, 15
    ],
    "(method 12 collide-shape-prim-mesh)": [
      0, 1, 2, 3, 4, 5, 6, 7, 8, 9, 10, 11, 12, 14, 15, 16
    ],
    "(method 24 grid-hash)": [39, 35, 22, 15],
    "(method 12 flow-control)": [11, 12, 13, 14, 15, 18, 20, 22, 29],
    "(method 19 process-drawable)": [0, 2, 3, 7, 10, 11, 30],
    "find-offending-process-focusable": [16, 19],

    "target-standard-event-handler": [
      5, // fwd L31/7
      6, // to 152
      7, // fwd L38
      20, // to 152
      21, // fwd L39
      22, // to 152
      23, // to L40
      24, // to 152
      25, // to L45
      43, // to l152
      44, // to 46
      45, // to l152

      46, // to l114

      190, // to l152
      191, // to 121
      210,
      211,
      212,
      213,
      214,

      224,
      225,
      226,
      227,
      232,
      233,
      234,
      235,
      236,
      237,
      238,
      239,
      240,
      241,
      242,

      255,
      256,

      269,
      270,
      285,
      286,
      287,
      288,
      289,
      290
    ],
    "bones-mtx-calc-execute": [19, 7],
    "foreground-draw": [0, 1, 126],
    "dma-add-process-drawable": [0, 136],
    "(anon-function 3 ruins-obs)": [14],
    "(anon-function 0 target-death)": [
      50, // goto 52
      51, // goto L65
      63, // goto L47
      73, // goto L25
      78, // goto L46
      84, // goto L42
      95, // goto next
      96, // goto L36
      115, // goto L55
      121,
      131
    ],
    "(anon-function 4 gun-states)": [94, 96, 98],
<<<<<<< HEAD
    "target-board-handler": [13, 14, 18],
    "(anon-function 4 gun-states)": [94, 96, 98],
    "(anon-function 45 gungame-obs)": [0, 1, 6, 9, 14, 18, 21, 22, 30] // TODO - probably not the best
=======
    "target-board-handler": [
      13, 14, 18
    ],
    "find-closest-circle-ray-intersection": [
      0, 4, 15, 16, 17, 18
    ],
    "(method 18 nav-control)": [
      11, // L283
      12, // L300
      19, // L295
      20, // L293
      31, // weird jump back
      34  // weird jump no delay slot
    ],

    "(method 19 nav-control)": [9, 10],
    "(method 19 nav-mesh)": [7],
    "(method 18 nav-mesh)": [9],
    "(method 40 nav-state)": [1, 2],
    "(method 45 nav-mesh)": [5, 6],
    "(method 43 nav-mesh)": [0, 1, 2, 12, 13, 14, 15, 16, 17, 18, 19, 20]
>>>>>>> 0cddf6b6
  },

  // Sometimes the game might use format strings that are fetched dynamically,
  // for example using the game text lookup method
  // Add information about those format instructions here.
  // e.g. "function-name":[[op, argc], [op, argc], ...]
  // where "op" is the op number for the call to format.
  "dynamic_format_arg_counts": {
    "(method 10 menu-loading-option)": [[118, 1]],
    "(method 10 menu-insufficient-space-option)": [
      [63, 1],
      [103, 1]
    ],
    "(method 10 menu-secrets-insufficient-space-option)": [[55, 1]],
    "(method 10 menu-card-removed-option)": [[48, 1]],
    "(method 10 menu-format-card-option)": [[49, 1]],
    "(method 10 menu-create-game-option)": [[49, 1]],
    "(method 10 menu-error-auto-saving-option)": [[72, 1]],
    "(method 10 menu-error-loading-option)": [
      [64, 1],
      [99, 1]
    ],
    "(method 10 menu-insert-card-option)": [[48, 1]],
    "(method 16 fail-mission)": [
      [68, 1],
      [101, 1],
      [130, 1]
    ],
    "auto-save-post": [[158, 1]],
    "(method 30 training-manager)": [[53, 0]],
    "(trans course training-manager)": [
      [54, 1],
      [89, 1],
      [124, 1],
      [155, 1],
      [195, 1],
      [230, 1],
      [261, 1],
      [307, 1],
      [338, 1],
      [374, 1],
      [409, 1],
      [444, 1],
      [479, 1],
      [510, 1]
    ]
  },

  "mips2c_functions_by_name": [
    "collide-do-primitives",
    "moving-sphere-triangle-intersect",
    "calc-animation-from-spr",
    "draw-string-asm",
    "draw-string",
    "get-string-length",
    "adgif-shader<-texture-with-update!",
    "init-boundary-regs",
    "draw-boundary-polygon",
    "render-boundary-quad",
    "render-boundary-tri",
    "clip-polygon-against-negative-hyperplane",
    "clip-polygon-against-positive-hyperplane",
    "sp-init-fields!",
    "particle-adgif",
    "sp-launch-particles-var",
    "sparticle-motion-blur",
    "sp-process-block-2d",
    "sp-process-block-3d",
    "set-tex-offset",
    "draw-large-polygon",
    "render-sky-quad",
    "render-sky-tri",
    "(method 16 sky-work)",
    "(method 17 sky-work)",
    "(method 32 sky-work)",
    "(method 33 sky-work)",
    "(method 28 sky-work)",
    "(method 29 sky-work)",
    "(method 30 sky-work)",
    "(method 11 collide-hash)",
    "(method 12 collide-hash)",
    "fill-bg-using-box-new",
    "fill-bg-using-line-sphere-new",
    "(method 12 collide-mesh)",
    "(method 11 collide-mesh)",
    "(method 14 collide-mesh)",
    "(method 15 collide-mesh)",
    "(method 10 collide-edge-hold-list)",
    "(method 19 collide-edge-work)",
    "(method 9 edge-grab-info)",
    "(method 16 collide-edge-work)",
    "(method 17 collide-edge-work)",
    "(method 18 collide-edge-work)",
    "draw-large-polygon-ocean",
    "render-ocean-quad",
    "init-ocean-far-regs",
    "(method 14 ocean)",
    "(method 15 ocean)",
    "(method 16 ocean)",
    "(method 18 grid-hash)",
    "(method 19 grid-hash)",
    "(method 20 grid-hash)",
    "(method 22 grid-hash)",
    "(method 28 sphere-hash)",
    "(method 33 sphere-hash)",
    "(method 29 sphere-hash)",
    "(method 30 sphere-hash)",
    "(method 31 sphere-hash)",
    "(method 32 sphere-hash)",
    "(method 33 spatial-hash)",
    "(method 39 spatial-hash)",
    "(method 36 spatial-hash)",
    "(method 37 spatial-hash)",
    "(method 35 spatial-hash)",
    "(method 10 collide-shape-prim-mesh)",
    "(method 10 collide-shape-prim-sphere)",
    "(method 10 collide-shape-prim-group)",
    "(method 11 collide-shape-prim-mesh)",
    "(method 11 collide-shape-prim-sphere)",
    "(method 11 collide-shape-prim-group)",
    "(method 9 collide-cache-prim)",
    "(method 10 collide-cache-prim)",
    "(method 17 collide-cache)",
    "(method 9 collide-puss-work)",
    "(method 10 collide-puss-work)",
    "bones-mtx-calc",
    "foreground-check-longest-edge-asm",
    "foreground-merc",
    "add-light-sphere-to-light-group",
    "light-hash-add-items",
    "light-hash-count-items",
    "light-hash-get-bucket-index",
    // nav-mesh / nav-control related
    // TODO - it would be nice to eventually figure out the asm blocks for the majority of these
    "nav-state-patch-pointers",
    "(method 20 nav-engine)",
    // "find-closest-circle-ray-intersection",
    // "(method 18 nav-control)",
    "nav-dma-send-to-spr-no-flush",
    "nav-dma-send-from-spr-no-flush",
    "(method 17 nav-engine)",
    "(method 18 nav-engine)",
    "(method 21 nav-engine)",
    "(method 39 nav-state)"
  ],

  "mips2c_jump_table_functions": {},

  // there are some missing textures. I don't know what the game actually does here.
  // the format for entries is [level, tpage, index]
  "missing_textures": [],

  // some object files have garbage pad data at the end which makes the decompiler
  // assume they must be different files, such as the art group for orb-cache-top.
  // this just suppresses a message.
  "expected_merged_objs": []
}<|MERGE_RESOLUTION|>--- conflicted
+++ resolved
@@ -462,24 +462,15 @@
       131
     ],
     "(anon-function 4 gun-states)": [94, 96, 98],
-<<<<<<< HEAD
     "target-board-handler": [13, 14, 18],
-    "(anon-function 4 gun-states)": [94, 96, 98],
-    "(anon-function 45 gungame-obs)": [0, 1, 6, 9, 14, 18, 21, 22, 30] // TODO - probably not the best
-=======
-    "target-board-handler": [
-      13, 14, 18
-    ],
-    "find-closest-circle-ray-intersection": [
-      0, 4, 15, 16, 17, 18
-    ],
+    "find-closest-circle-ray-intersection": [0, 4, 15, 16, 17, 18],
     "(method 18 nav-control)": [
       11, // L283
       12, // L300
       19, // L295
       20, // L293
       31, // weird jump back
-      34  // weird jump no delay slot
+      34 // weird jump no delay slot
     ],
 
     "(method 19 nav-control)": [9, 10],
@@ -487,8 +478,8 @@
     "(method 18 nav-mesh)": [9],
     "(method 40 nav-state)": [1, 2],
     "(method 45 nav-mesh)": [5, 6],
-    "(method 43 nav-mesh)": [0, 1, 2, 12, 13, 14, 15, 16, 17, 18, 19, 20]
->>>>>>> 0cddf6b6
+    "(method 43 nav-mesh)": [0, 1, 2, 12, 13, 14, 15, 16, 17, 18, 19, 20],
+    "(anon-function 45 gungame-obs)": [0, 1, 6, 9, 14, 18, 21, 22, 30] // TODO - probably not the best
   },
 
   // Sometimes the game might use format strings that are fetched dynamically,
