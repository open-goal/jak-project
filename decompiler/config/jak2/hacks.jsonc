--- conflicted
+++ resolved
@@ -392,13 +392,9 @@
       0, 1, 2, 3, 4, 5, 6, 7, 8, 9, 10, 11, 12, 14, 15, 16
     ],
     "(method 24 grid-hash)": [39, 35, 22, 15],
-<<<<<<< HEAD
-    "(method 12 flow-control)": [11, 12, 13, 14, 15, 18, 20, 22, 29]
-=======
-    "(method 12 flow-control)": [11, 12, 13, 14, 15, 18, 20, 22,  29],
+    "(method 12 flow-control)": [11, 12, 13, 14, 15, 18, 20, 22, 29],
     "(method 19 process-drawable)": [0, 2, 3, 7, 10, 11, 30],
     "find-offending-process-focusable": [16, 19]
->>>>>>> 3909a251
   },
 
   // Sometimes the game might use format strings that are fetched dynamically,
