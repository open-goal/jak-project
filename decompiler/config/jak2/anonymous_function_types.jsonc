--- conflicted
+++ resolved
@@ -398,7 +398,7 @@
     [45, "(function surface object object int float :behavior target)"],
     [76, "(function surface surface surface int float :behavior target)"]
   ],
-<<<<<<< HEAD
+  "scene": [[4, "(function symbol)"]],
   "target-darkjak": [
     [6, "(function vector :behavior target)"],
     [7, "(function vector :behavior target)"],
@@ -415,7 +415,4 @@
     [55, "(function process-drawable symbol)"]
   ],
   "water": [[10, "(function vector :behavior process-drawable)"]]
-=======
-  "scene": [[4, "(function symbol)"]]
->>>>>>> 1d1ea907
 }