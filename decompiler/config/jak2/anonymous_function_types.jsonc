--- conflicted
+++ resolved
@@ -651,7 +651,14 @@
     [3, "(function none :behavior scene-player)"]
   ],
   "collectables": [[69, "(function part-tracker vector)"]],
-<<<<<<< HEAD
+  "mech-states": [[50, "(function none :behavior target)"]],
+  "target-mech": [
+    [7, "(function none :behavior target)"],
+    [8, "(function none :behavior mech)"],
+    [9, "(function none :behavior target)"],
+    [18, "(function surface object surface int none :behavior target)"],
+    [19, "(function surface object surface int none :behavior target)"]
+  ],
   "collection-task": [
     [0, "(function object :behavior task-manager)"],
     [1, "(function object :behavior task-manager)"],
@@ -664,14 +671,5 @@
     [0, "(function none)"],
     [1, "(function none :behavior task-manager)"],
     [2, "(function symbol :behavior task-manager)"]
-=======
-  "mech-states": [[50, "(function none :behavior target)"]],
-  "target-mech": [
-    [7, "(function none :behavior target)"],
-    [8, "(function none :behavior mech)"],
-    [9, "(function none :behavior target)"],
-    [18, "(function surface object surface int none :behavior target)"],
-    [19, "(function surface object surface int none :behavior target)"]
->>>>>>> 09d555b4
   ]
 }