{
  "game_version": 2,
  "text_version": 20,

  "game_name": "jak2",
  "expected_elf_name": "SCUS_972.65",

  // if you want to filter to only some object names.
  // it will make the decompiler much faster.
<<<<<<< HEAD
  "allowed_objects": ["race-info"],
=======
  "allowed_objects": [],
>>>>>>> 9a04c7e3
  "banned_objects": ["effect-control", "target-util", "ctywide-scenes"],

  ////////////////////////////
  // CODE ANALYSIS OPTIONS
  ////////////////////////////

  // set to true to generate plain .asm files with MIPS disassembly, with no fancy decompilation.
  // this is fast and should succeed 100% of the time.
  "disassemble_code": false,

  // Run the decompiler
  "decompile_code": true,

  "find_functions": true,

  ////////////////////////////
  // DATA ANALYSIS OPTIONS
  ////////////////////////////

  // set to true to generate plain .asm files for data files.
  // this will display most data as hex, but will add labels/references/type pointers/strings
  // this generates a huge amount of output if you run it on the entire game.
  "disassemble_data": false,

  // unpack textures to assets folder
  "process_tpages": false,
  // unpack game text to assets folder
  "process_game_text": false,
  // unpack game count to assets folder
  "process_game_count": true,
  // write goal imports for art groups
  "process_art_groups": false,

  ///////////////////////////
  // WEIRD OPTIONS
  ///////////////////////////

  // these options are used rarely and should usually be left at false

  // generate the symbol_map.json file.
  // this is a guess at where each symbol is first defined/used.
  "generate_symbol_definition_map": false,

  // genreate the all-types file
  "generate_all_types" : false,

  // debug option for instruction decoder
  "write_hex_near_instructions": false,

  // experimental tool to extract linked lists used for region scripting in Jak 2 and Jak 3.
  "write_scripts": false,

  // hex dump of code/data files.
  "hexdump_code": false,
  "hexdump_data": false,
  // dump raw obj files
  "dump_objs": true,
  // print control flow graph
  "print_cfgs": false,

  // set to true for PAL versions. this will forcefully skip files that have some data missing at the end.
  "is_pal": false,

  // jak 1's all-types, used to generate "hints"
  "old_all_types_file": "decompiler/config/all-types.gc",

  ////////////////////////////
  // CONFIG FILES
  ////////////////////////////

  "type_casts_file": "decompiler/config/jak2/type_casts.jsonc",
  "anonymous_function_types_file": "decompiler/config/jak2/anonymous_function_types.jsonc",
  "var_names_file": "decompiler/config/jak2/var_names.jsonc",
  "label_types_file": "decompiler/config/jak2/label_types.jsonc",
  "stack_structures_file": "decompiler/config/jak2/stack_structures.jsonc",
  "hacks_file": "decompiler/config/jak2/hacks.jsonc",
  "inputs_file": "decompiler/config/jak2/inputs.jsonc",
  "art_info_file": "decompiler/config/jak2/art_info.jsonc",
  "import_deps_file": "decompiler/config/jak2/import_deps.jsonc",
  "all_types_file": "decompiler/config/jak2/all-types.gc",


  // optional: a predetermined object file name map from a file.
  // this will make decompilation naming consistent even if you only run on some objects.
  "obj_file_name_map_file": "goal_src/jak2/build/all_objs.json",

  ////////////////////////////
  // LEVEL EXTRACTION
  ////////////////////////////

  // turn this on to extract level background graphics data
  "levels_extract": true,
  // turn this on if you want extracted levels to be saved out as .obj files
  "rip_levels": false,
  // should we extract collision meshes?
  // these can be displayed in game, but makes the .fr3 files slightly larger
  "extract_collision": true,

  ////////////////////////////
  // PATCHING OPTIONS
  ////////////////////////////

  // these are options related to xdelta3 patches on specific objects
  // this allows us to get a more consistent input

  // set to true to write new patch files
  "write_patches": false,
  // set to true to apply patch files
  "apply_patches": true,
  // what to patch an object to and what the patch file is
  "object_patches": {
  }
}<|MERGE_RESOLUTION|>--- conflicted
+++ resolved
@@ -7,11 +7,7 @@
 
   // if you want to filter to only some object names.
   // it will make the decompiler much faster.
-<<<<<<< HEAD
-  "allowed_objects": ["race-info"],
-=======
   "allowed_objects": [],
->>>>>>> 9a04c7e3
   "banned_objects": ["effect-control", "target-util", "ctywide-scenes"],
 
   ////////////////////////////
