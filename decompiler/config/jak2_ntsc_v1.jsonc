--- conflicted
+++ resolved
@@ -8,11 +8,7 @@
   // if you want to filter to only some object names.
   // it will make the decompiler much faster.
   "allowed_objects": [],
-<<<<<<< HEAD
-  "banned_objects": ["effect-control", "ctywide-scenes", "texture-anim-tables", "traffic-engine"],
-=======
   "banned_objects": ["ctywide-scenes", "texture-anim-tables", "traffic-engine"],
->>>>>>> 7a1a64ac
 
   ////////////////////////////
   // CODE ANALYSIS OPTIONS
