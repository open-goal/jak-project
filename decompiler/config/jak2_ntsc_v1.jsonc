{
  "game_version": 2,
  "text_version": 20,

  "game_name": "jak2",
  "expected_elf_name": "SCUS_972.65",

  // if you want to filter to only some object names.
  // it will make the decompiler much faster.
<<<<<<< HEAD
  "allowed_objects": ["editable-player"],
  "banned_objects": ["effect-control", "target-util", "ctywide-scenes"],
=======
  "allowed_objects": [],
  "banned_objects": ["effect-control", "ctywide-scenes", "texture-anim-tables", "traffic-engine"],
>>>>>>> 21ad7904

  ////////////////////////////
  // CODE ANALYSIS OPTIONS
  ////////////////////////////

  // set to true to generate plain .asm files with MIPS disassembly, with no fancy decompilation.
  // this is fast and should succeed 100% of the time.
  "disassemble_code": false,

  // Run the decompiler
  "decompile_code": true,

  "find_functions": true,

  ////////////////////////////
  // DATA ANALYSIS OPTIONS
  ////////////////////////////

  // set to true to generate plain .asm files for data files.
  // this will display most data as hex, but will add labels/references/type pointers/strings
  // this generates a huge amount of output if you run it on the entire game.
  "disassemble_data": false,

  // unpack textures to assets folder
  "process_tpages": true,
  // unpack game text to assets folder
  "process_game_text": true,
  // unpack game count to assets folder
  "process_game_count": true,
  // write goal imports for art groups
  "process_art_groups": false,

  ///////////////////////////
  // WEIRD OPTIONS
  ///////////////////////////

  // these options are used rarely and should usually be left at false

  // generate the symbol_map.json file.
  // this is a guess at where each symbol is first defined/used.
  "generate_symbol_definition_map": false,

  // genreate the all-types file
  "generate_all_types" : false,

  // debug option for instruction decoder
  "write_hex_near_instructions": false,

  // experimental tool to extract linked lists used for region scripting in Jak 2 and Jak 3.
  "write_scripts": false,

  // hex dump of code/data files.
  "hexdump_code": false,
  "hexdump_data": false,
  // dump raw obj files
  "dump_objs": true,
  // print control flow graph
  "print_cfgs": false,

  // set to true for PAL versions. this will forcefully skip files that have some data missing at the end.
  "is_pal": false,

  // jak 1's all-types, used to generate "hints"
  "old_all_types_file": "decompiler/config/all-types.gc",

  ////////////////////////////
  // CONFIG FILES
  ////////////////////////////

  "type_casts_file": "decompiler/config/jak2/type_casts.jsonc",
  "anonymous_function_types_file": "decompiler/config/jak2/anonymous_function_types.jsonc",
  "var_names_file": "decompiler/config/jak2/var_names.jsonc",
  "label_types_file": "decompiler/config/jak2/label_types.jsonc",
  "stack_structures_file": "decompiler/config/jak2/stack_structures.jsonc",
  "hacks_file": "decompiler/config/jak2/hacks.jsonc",
  "inputs_file": "decompiler/config/jak2/inputs.jsonc",
  "art_info_file": "decompiler/config/jak2/art_info.jsonc",
  "import_deps_file": "decompiler/config/jak2/import_deps.jsonc",
  "all_types_file": "decompiler/config/jak2/all-types.gc",


  // optional: a predetermined object file name map from a file.
  // this will make decompilation naming consistent even if you only run on some objects.
  "obj_file_name_map_file": "goal_src/jak2/build/all_objs.json",

  ////////////////////////////
  // LEVEL EXTRACTION
  ////////////////////////////

  // turn this on to extract level background graphics data
  "levels_extract": true,
  // turn this on if you want extracted levels to be saved out as .obj files
  "rip_levels": false,
  // should we extract collision meshes?
  // these can be displayed in game, but makes the .fr3 files slightly larger
  "extract_collision": true,

  ////////////////////////////
  // PATCHING OPTIONS
  ////////////////////////////

  // these are options related to xdelta3 patches on specific objects
  // this allows us to get a more consistent input

  // set to true to write new patch files
  "write_patches": false,
  // set to true to apply patch files
  "apply_patches": true,
  // what to patch an object to and what the patch file is
  "object_patches": {
  }
}<|MERGE_RESOLUTION|>--- conflicted
+++ resolved
@@ -7,13 +7,8 @@
 
   // if you want to filter to only some object names.
   // it will make the decompiler much faster.
-<<<<<<< HEAD
   "allowed_objects": ["editable-player"],
-  "banned_objects": ["effect-control", "target-util", "ctywide-scenes"],
-=======
-  "allowed_objects": [],
   "banned_objects": ["effect-control", "ctywide-scenes", "texture-anim-tables", "traffic-engine"],
->>>>>>> 21ad7904
 
   ////////////////////////////
   // CODE ANALYSIS OPTIONS
