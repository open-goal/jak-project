--- conflicted
+++ resolved
@@ -7,13 +7,8 @@
 
   // if you want to filter to only some object names.
   // it will make the decompiler much faster.
-<<<<<<< HEAD
-  "allowed_objects": ["onin-game"],
-  "banned_objects": ["texture-anim-tables", "traffic-engine"],
-=======
   "allowed_objects": [],
   "banned_objects": ["hal", "tomb-beetle", "texture-anim-tables"],
->>>>>>> 65eef8ff
 
   ////////////////////////////
   // CODE ANALYSIS OPTIONS
