{
  "game_version": 2,
  "text_version": 20,

  "game_name": "jak2",
  "expected_elf_name": "SCUS_972.65",

  // if you want to filter to only some object names.
  // it will make the decompiler much faster.
<<<<<<< HEAD
  "allowed_objects": ["default-menu"],
=======
  "allowed_objects": [],
>>>>>>> 2bead6db
  "banned_objects": ["effect-control"],

  ////////////////////////////
  // CODE ANALYSIS OPTIONS
  ////////////////////////////

  // set to true to generate plain .asm files with MIPS disassembly, with no fancy decompilation.
  // this is fast and should succeed 100% of the time.
  "disassemble_code": false,

  // Run the decompiler
  "decompile_code": true,

  "find_functions": true,

  ////////////////////////////
  // DATA ANALYSIS OPTIONS
  ////////////////////////////

  // set to true to generate plain .asm files for data files.
  // this will display most data as hex, but will add labels/references/type pointers/strings
  // this generates a huge amount of output if you run it on the entire game.
  "disassemble_data": false,

  // unpack textures to assets folder
  "process_tpages": false,
  // unpack game text to assets folder
  "process_game_text": false,
  // unpack game count to assets folder
  "process_game_count": true,
  // write goal imports for art groups
  "process_art_groups": false,

  ///////////////////////////
  // WEIRD OPTIONS
  ///////////////////////////

  // these options are used rarely and should usually be left at false

  // generate the symbol_map.json file.
  // this is a guess at where each symbol is first defined/used.
  "generate_symbol_definition_map": false,

  // genreate the all-types file
  "generate_all_types" : false,

  // debug option for instruction decoder
  "write_hex_near_instructions": false,

  // experimental tool to extract linked lists used for region scripting in Jak 2 and Jak 3.
  "write_scripts": false,

  // hex dump of code/data files.
  "hexdump_code": false,
  "hexdump_data": false,
  // dump raw obj files
  "dump_objs": true,
  // print control flow graph
  "print_cfgs": false,

  // set to true for PAL versions. this will forcefully skip files that have some data missing at the end.
  "is_pal": false,

  // jak 1's all-types, used to generate "hints"
  "old_all_types_file": "decompiler/config/all-types.gc",

  ////////////////////////////
  // CONFIG FILES
  ////////////////////////////

  "type_casts_file": "decompiler/config/jak2/type_casts.jsonc",
  "anonymous_function_types_file": "decompiler/config/jak2/anonymous_function_types.jsonc",
  "var_names_file": "decompiler/config/jak2/var_names.jsonc",
  "label_types_file": "decompiler/config/jak2/label_types.jsonc",
  "stack_structures_file": "decompiler/config/jak2/stack_structures.jsonc",
  "hacks_file": "decompiler/config/jak2/hacks.jsonc",
  "inputs_file": "decompiler/config/jak2/inputs.jsonc",
  "art_info_file": "decompiler/config/jak2/art_info.jsonc",
  "import_deps_file": "decompiler/config/jak2/import_deps.jsonc",
  "all_types_file": "decompiler/config/jak2/all-types.gc",


  // optional: a predetermined object file name map from a file.
  // this will make decompilation naming consistent even if you only run on some objects.
  // "obj_file_name_map_file": "goal_src/jak2/build/all_objs.json",

  ////////////////////////////
  // LEVEL EXTRACTION
  ////////////////////////////

  // turn this on to extract level background graphics data
  "levels_extract": false,
  // turn this on if you want extracted levels to be saved out as .obj files
  "rip_levels": false,
  // should we extract collision meshes?
  // these can be displayed in game, but makes the .fr3 files slightly larger
  "extract_collision": true,

  ////////////////////////////
  // PATCHING OPTIONS
  ////////////////////////////

  // these are options related to xdelta3 patches on specific objects
  // this allows us to get a more consistent input

  // set to true to write new patch files
  "write_patches": false,
  // set to true to apply patch files
  "apply_patches": true,
  // what to patch an object to and what the patch file is
  "object_patches": {
  }
}<|MERGE_RESOLUTION|>--- conflicted
+++ resolved
@@ -7,11 +7,7 @@
 
   // if you want to filter to only some object names.
   // it will make the decompiler much faster.
-<<<<<<< HEAD
-  "allowed_objects": ["default-menu"],
-=======
   "allowed_objects": [],
->>>>>>> 2bead6db
   "banned_objects": ["effect-control"],
 
   ////////////////////////////
