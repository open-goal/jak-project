--- conflicted
+++ resolved
@@ -7,11 +7,7 @@
 
   // if you want to filter to only some object names.
   // it will make the decompiler much faster.
-<<<<<<< HEAD
-  "allowed_objects": ["spatial-hash"],
-=======
   "allowed_objects": [],
->>>>>>> f3c63f26
   "banned_objects": ["effect-control"],
 
   ////////////////////////////
