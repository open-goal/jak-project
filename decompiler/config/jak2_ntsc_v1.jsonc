--- conflicted
+++ resolved
@@ -7,13 +7,8 @@
 
   // if you want to filter to only some object names.
   // it will make the decompiler much faster.
-<<<<<<< HEAD
-  "allowed_objects": ["ocean"],
-  "banned_objects": ["effect-control", "ctywide-scenes", "texture-anim-tables", "sky-tng", "traffic-engine"],
-=======
   "allowed_objects": [],
   "banned_objects": ["effect-control", "ctywide-scenes", "texture-anim-tables", "traffic-engine"],
->>>>>>> 43b93cc2
 
   ////////////////////////////
   // CODE ANALYSIS OPTIONS
