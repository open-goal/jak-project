{
  "game_version": 2,
  "text_version": 20,

  "game_name": "jak2",
  "expected_elf_name": "SCUS_972.65",

  // if you want to filter to only some object names.
  // it will make the decompiler much faster.
  "allowed_objects": [],
  "banned_objects": ["effect-control", "time-of-day"],

  ////////////////////////////
  // CODE ANALYSIS OPTIONS
  ////////////////////////////

  // set to true to generate plain .asm files with MIPS disassembly, with no fancy decompilation.
  // this is fast and should succeed 100% of the time.
  "disassemble_code": false,

  // Run the decompiler
  "decompile_code": true,

  "find_functions": true,

  ////////////////////////////
  // DATA ANALYSIS OPTIONS
  ////////////////////////////

  // set to true to generate plain .asm files for data files.
  // this will display most data as hex, but will add labels/references/type pointers/strings
  // this generates a huge amount of output if you run it on the entire game.
  "disassemble_data": false,

  // unpack textures to assets folder
  "process_tpages": false,
  // unpack game text to assets folder
  "process_game_text": false,
  // unpack game count to assets folder
  "process_game_count": true,
  // write goal imports for art groups
  "process_art_groups": false,

  ///////////////////////////
  // WEIRD OPTIONS
  ///////////////////////////

  // these options are used rarely and should usually be left at false

  // generate the symbol_map.json file.
  // this is a guess at where each symbol is first defined/used.
  "generate_symbol_definition_map": false,

  // genreate the all-types file
  "generate_all_types" : false,

  // debug option for instruction decoder
  "write_hex_near_instructions": false,

  // experimental tool to extract linked lists used for region scripting in Jak 2 and Jak 3.
  "write_scripts": false,

  // hex dump of code/data files.
  "hexdump_code": false,
  "hexdump_data": false,
  // dump raw obj files
  "dump_objs": true,
  // print control flow graph
  "print_cfgs": false,

  // set to true for PAL versions. this will forcefully skip files that have some data missing at the end.
  "is_pal": false,

  // jak 1's all-types, used to generate "hints"
  "old_all_types_file": "decompiler/config/all-types.gc",

  ////////////////////////////
  // CONFIG FILES
  ////////////////////////////

  "type_casts_file": "decompiler/config/jak2/type_casts.jsonc",
  "anonymous_function_types_file": "decompiler/config/jak2/anonymous_function_types.jsonc",
  "var_names_file": "decompiler/config/jak2/var_names.jsonc",
  "label_types_file": "decompiler/config/jak2/label_types.jsonc",
  "stack_structures_file": "decompiler/config/jak2/stack_structures.jsonc",
  "hacks_file": "decompiler/config/jak2/hacks.jsonc",
  "inputs_file": "decompiler/config/jak2/inputs.jsonc",
  "art_info_file": "decompiler/config/jak2/art_info.jsonc",
  "import_deps_file": "decompiler/config/jak2/import_deps.jsonc",
  "all_types_file": "decompiler/config/jak2/all-types.gc",


  // optional: a predetermined object file name map from a file.
  // this will make decompilation naming consistent even if you only run on some objects.
  "obj_file_name_map_file": "goal_src/jak2/build/all_objs.json",

  ////////////////////////////
  // LEVEL EXTRACTION
  ////////////////////////////

  // turn this on to extract level background graphics data
<<<<<<< HEAD
  // NOTE/TODO - you have to comment out 2 asserts in `extract_merc` for this to work
  // - you have to set this to true so you can boot the game
  "levels_extract": false,
=======
  "levels_extract": true,
>>>>>>> 80cefb95
  // turn this on if you want extracted levels to be saved out as .obj files
  "rip_levels": false,
  // should we extract collision meshes?
  // these can be displayed in game, but makes the .fr3 files slightly larger
  "extract_collision": true,

  ////////////////////////////
  // PATCHING OPTIONS
  ////////////////////////////

  // these are options related to xdelta3 patches on specific objects
  // this allows us to get a more consistent input

  // set to true to write new patch files
  "write_patches": false,
  // set to true to apply patch files
  "apply_patches": true,
  // what to patch an object to and what the patch file is
  "object_patches": {
  }
}<|MERGE_RESOLUTION|>--- conflicted
+++ resolved
@@ -99,13 +99,7 @@
   ////////////////////////////
 
   // turn this on to extract level background graphics data
-<<<<<<< HEAD
-  // NOTE/TODO - you have to comment out 2 asserts in `extract_merc` for this to work
-  // - you have to set this to true so you can boot the game
-  "levels_extract": false,
-=======
   "levels_extract": true,
->>>>>>> 80cefb95
   // turn this on if you want extracted levels to be saved out as .obj files
   "rip_levels": false,
   // should we extract collision meshes?
