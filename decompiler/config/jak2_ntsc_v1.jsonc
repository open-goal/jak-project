{
  "game_version": 2,
  "text_version": 20,

  "game_name": "jak2",
  "expected_elf_name": "SCUS_972.65",

  // if you want to filter to only some object names.
  // it will make the decompiler much faster.
<<<<<<< HEAD
  "allowed_objects": ["region"],
  "banned_objects": ["effect-control", "time-of-day", "ctywide-scenes"],
=======
  "allowed_objects": ["mood"],
  "banned_objects": ["effect-control", "target-util", "ctywide-scenes"],
>>>>>>> 1d1ea907

  ////////////////////////////
  // CODE ANALYSIS OPTIONS
  ////////////////////////////

  // set to true to generate plain .asm files with MIPS disassembly, with no fancy decompilation.
  // this is fast and should succeed 100% of the time.
  "disassemble_code": false,

  // Run the decompiler
  "decompile_code": true,

  "find_functions": true,

  ////////////////////////////
  // DATA ANALYSIS OPTIONS
  ////////////////////////////

  // set to true to generate plain .asm files for data files.
  // this will display most data as hex, but will add labels/references/type pointers/strings
  // this generates a huge amount of output if you run it on the entire game.
  "disassemble_data": false,

  // unpack textures to assets folder
  "process_tpages": false,
  // unpack game text to assets folder
  "process_game_text": false,
  // unpack game count to assets folder
  "process_game_count": true,
  // write goal imports for art groups
  "process_art_groups": false,

  ///////////////////////////
  // WEIRD OPTIONS
  ///////////////////////////

  // these options are used rarely and should usually be left at false

  // generate the symbol_map.json file.
  // this is a guess at where each symbol is first defined/used.
  "generate_symbol_definition_map": false,

  // genreate the all-types file
  "generate_all_types" : false,

  // debug option for instruction decoder
  "write_hex_near_instructions": false,

  // experimental tool to extract linked lists used for region scripting in Jak 2 and Jak 3.
  "write_scripts": false,

  // hex dump of code/data files.
  "hexdump_code": false,
  "hexdump_data": false,
  // dump raw obj files
  "dump_objs": true,
  // print control flow graph
  "print_cfgs": false,

  // set to true for PAL versions. this will forcefully skip files that have some data missing at the end.
  "is_pal": false,

  // jak 1's all-types, used to generate "hints"
  "old_all_types_file": "decompiler/config/all-types.gc",

  ////////////////////////////
  // CONFIG FILES
  ////////////////////////////

  "type_casts_file": "decompiler/config/jak2/type_casts.jsonc",
  "anonymous_function_types_file": "decompiler/config/jak2/anonymous_function_types.jsonc",
  "var_names_file": "decompiler/config/jak2/var_names.jsonc",
  "label_types_file": "decompiler/config/jak2/label_types.jsonc",
  "stack_structures_file": "decompiler/config/jak2/stack_structures.jsonc",
  "hacks_file": "decompiler/config/jak2/hacks.jsonc",
  "inputs_file": "decompiler/config/jak2/inputs.jsonc",
  "art_info_file": "decompiler/config/jak2/art_info.jsonc",
  "import_deps_file": "decompiler/config/jak2/import_deps.jsonc",
  "all_types_file": "decompiler/config/jak2/all-types.gc",


  // optional: a predetermined object file name map from a file.
  // this will make decompilation naming consistent even if you only run on some objects.
  "obj_file_name_map_file": "goal_src/jak2/build/all_objs.json",

  ////////////////////////////
  // LEVEL EXTRACTION
  ////////////////////////////

  // turn this on to extract level background graphics data
  "levels_extract": true,
  // turn this on if you want extracted levels to be saved out as .obj files
  "rip_levels": false,
  // should we extract collision meshes?
  // these can be displayed in game, but makes the .fr3 files slightly larger
  "extract_collision": true,

  ////////////////////////////
  // PATCHING OPTIONS
  ////////////////////////////

  // these are options related to xdelta3 patches on specific objects
  // this allows us to get a more consistent input

  // set to true to write new patch files
  "write_patches": false,
  // set to true to apply patch files
  "apply_patches": true,
  // what to patch an object to and what the patch file is
  "object_patches": {
  }
}<|MERGE_RESOLUTION|>--- conflicted
+++ resolved
@@ -7,13 +7,8 @@
 
   // if you want to filter to only some object names.
   // it will make the decompiler much faster.
-<<<<<<< HEAD
-  "allowed_objects": ["region"],
-  "banned_objects": ["effect-control", "time-of-day", "ctywide-scenes"],
-=======
   "allowed_objects": ["mood"],
-  "banned_objects": ["effect-control", "target-util", "ctywide-scenes"],
->>>>>>> 1d1ea907
+  "banned_objects": ["effect-control", "ctywide-scenes"],
 
   ////////////////////////////
   // CODE ANALYSIS OPTIONS
