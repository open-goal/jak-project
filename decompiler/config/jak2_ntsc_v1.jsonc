--- conflicted
+++ resolved
@@ -8,11 +8,7 @@
   // if you want to filter to only some object names.
   // it will make the decompiler much faster.
   "allowed_objects": [],
-<<<<<<< HEAD
-  "banned_objects": ["tomb-beetle", "texture-anim-tables", "traffic-engine"],
-=======
-  "banned_objects": ["texture-anim-tables"],
->>>>>>> b0721267
+  "banned_objects": ["tomb-beetle", "texture-anim-tables"],
 
   ////////////////////////////
   // CODE ANALYSIS OPTIONS
