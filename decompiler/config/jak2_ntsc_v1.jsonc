{
  "game_version": 2,
  "text_version": 20,

  "game_name": "jak2",
  "expected_elf_name": "SCUS_972.65",

  // if you want to filter to only some object names.
  // it will make the decompiler much faster.
<<<<<<< HEAD
  "allowed_objects": ["texture"],
  "banned_objects": ["effect-control"],
=======
  "allowed_objects": [],
  "banned_objects": ["effect-control", "time-of-day"],
>>>>>>> 7339b2b9

  ////////////////////////////
  // CODE ANALYSIS OPTIONS
  ////////////////////////////

  // set to true to generate plain .asm files with MIPS disassembly, with no fancy decompilation.
  // this is fast and should succeed 100% of the time.
  "disassemble_code": false,

  // Run the decompiler
  "decompile_code": true,

  "find_functions": true,

  ////////////////////////////
  // DATA ANALYSIS OPTIONS
  ////////////////////////////

  // set to true to generate plain .asm files for data files.
  // this will display most data as hex, but will add labels/references/type pointers/strings
  // this generates a huge amount of output if you run it on the entire game.
  "disassemble_data": false,

  // unpack textures to assets folder
  "process_tpages": false,
  // unpack game text to assets folder
  "process_game_text": false,
  // unpack game count to assets folder
  "process_game_count": true,
  // write goal imports for art groups
  "process_art_groups": false,

  ///////////////////////////
  // WEIRD OPTIONS
  ///////////////////////////

  // these options are used rarely and should usually be left at false

  // generate the symbol_map.json file.
  // this is a guess at where each symbol is first defined/used.
  "generate_symbol_definition_map": false,

  // genreate the all-types file
  "generate_all_types" : false,

  // debug option for instruction decoder
  "write_hex_near_instructions": false,

  // experimental tool to extract linked lists used for region scripting in Jak 2 and Jak 3.
  "write_scripts": false,

  // hex dump of code/data files.
  "hexdump_code": false,
  "hexdump_data": false,
  // dump raw obj files
  "dump_objs": true,
  // print control flow graph
  "print_cfgs": false,

  // set to true for PAL versions. this will forcefully skip files that have some data missing at the end.
  "is_pal": false,

  // jak 1's all-types, used to generate "hints"
  "old_all_types_file": "decompiler/config/all-types.gc",

  ////////////////////////////
  // CONFIG FILES
  ////////////////////////////

  "type_casts_file": "decompiler/config/jak2/type_casts.jsonc",
  "anonymous_function_types_file": "decompiler/config/jak2/anonymous_function_types.jsonc",
  "var_names_file": "decompiler/config/jak2/var_names.jsonc",
  "label_types_file": "decompiler/config/jak2/label_types.jsonc",
  "stack_structures_file": "decompiler/config/jak2/stack_structures.jsonc",
  "hacks_file": "decompiler/config/jak2/hacks.jsonc",
  "inputs_file": "decompiler/config/jak2/inputs.jsonc",
  "art_info_file": "decompiler/config/jak2/art_info.jsonc",
  "import_deps_file": "decompiler/config/jak2/import_deps.jsonc",
  "all_types_file": "decompiler/config/jak2/all-types.gc",


  // optional: a predetermined object file name map from a file.
  // this will make decompilation naming consistent even if you only run on some objects.
  "obj_file_name_map_file": "goal_src/jak2/build/all_objs.json",

  ////////////////////////////
  // LEVEL EXTRACTION
  ////////////////////////////

  // turn this on to extract level background graphics data
  "levels_extract": false,
  // turn this on if you want extracted levels to be saved out as .obj files
  "rip_levels": false,
  // should we extract collision meshes?
  // these can be displayed in game, but makes the .fr3 files slightly larger
  "extract_collision": true,

  ////////////////////////////
  // PATCHING OPTIONS
  ////////////////////////////

  // these are options related to xdelta3 patches on specific objects
  // this allows us to get a more consistent input

  // set to true to write new patch files
  "write_patches": false,
  // set to true to apply patch files
  "apply_patches": true,
  // what to patch an object to and what the patch file is
  "object_patches": {
  }
}<|MERGE_RESOLUTION|>--- conflicted
+++ resolved
@@ -7,13 +7,8 @@
 
   // if you want to filter to only some object names.
   // it will make the decompiler much faster.
-<<<<<<< HEAD
-  "allowed_objects": ["texture"],
-  "banned_objects": ["effect-control"],
-=======
   "allowed_objects": [],
   "banned_objects": ["effect-control", "time-of-day"],
->>>>>>> 7339b2b9
 
   ////////////////////////////
   // CODE ANALYSIS OPTIONS
