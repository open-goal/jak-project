{
  "game_version": 1,

  // if you want to filter to only some object names.
  // it will make the decompiler much faster.
<<<<<<< HEAD
  "allowed_objects": ["navigate"],
=======
  "allowed_objects": [],
  "banned_objects": [],
>>>>>>> 6a434828

  ////////////////////////////
  // CODE ANALYSIS OPTIONS
  ////////////////////////////

  // set to true to generate plain .asm files with MIPS disassembly, with no fancy decompilation.
  // this is fast and should succeed 100% of the time.
  "disassemble_code": false,

  // Run the decompiler
  "decompile_code": true,

  ////////////////////////////
  // DATA ANALYSIS OPTIONS
  ////////////////////////////

  // set to true to generate plain .asm files for data files.
  // this will display most data as hex, but will add labels/references/type pointers/strings
  // this generates a huge amount of output if you run it on the entire game.
  "disassemble_data": false,

  // unpack textures to assets folder
  "process_tpages": true,
  // unpack game text to assets folder
  "process_game_text": true,
  // unpack game count to assets folder
  "process_game_count": true,

  ///////////////////////////
  // WEIRD OPTIONS
  ///////////////////////////

  // these options are used rarely and should usually be left at false

  // output a file type_defs.gc which is used for the types part of all-types.gc
  "regenerate_all_types": false,

  // generate the symbol_map.json file.
  // this is a guess at where each symbol is first defined/used.
  "generate_symbol_definition_map": false,

  // debug option for instruction decoder
  "write_hex_near_instructions": false,

  // experimental tool to extract linked lists used for region scripting in Jak 2 and Jak 3.
  "write_scripts": false,

  // hex dump of code/data files.
  "hexdump_code": false,
  "hexdump_data": false,
  // dump raw obj files
  "dump_objs": true,
  // print control flow graph
  "print_cfgs": false,

  // set to true for PAL versions. this will forcefully skip files that have some data missing at the end.
  "is_pal": false,

  ////////////////////////////
  // CONFIG FILES
  ////////////////////////////

  "type_casts_file": "decompiler/config/jak1_ntsc_black_label/type_casts.jsonc",
  "anonymous_function_types_file": "decompiler/config/jak1_ntsc_black_label/anonymous_function_types.jsonc",
  "var_names_file": "decompiler/config/jak1_ntsc_black_label/var_names.jsonc",
  "label_types_file": "decompiler/config/jak1_ntsc_black_label/label_types.jsonc",
  "stack_structures_file": "decompiler/config/jak1_ntsc_black_label/stack_structures.jsonc",
  "hacks_file": "decompiler/config/jak1_ntsc_black_label/hacks.jsonc",
  "inputs_file": "decompiler/config/jak1_ntsc_black_label/inputs.jsonc",

  // optional: a predetermined object file name map from a file.
  // this will make decompilation naming consistent even if you only run on some objects.
  "obj_file_name_map_file": "goal_src/build/all_objs.json"
}<|MERGE_RESOLUTION|>--- conflicted
+++ resolved
@@ -3,12 +3,8 @@
 
   // if you want to filter to only some object names.
   // it will make the decompiler much faster.
-<<<<<<< HEAD
-  "allowed_objects": ["navigate"],
-=======
   "allowed_objects": [],
   "banned_objects": [],
->>>>>>> 6a434828
 
   ////////////////////////////
   // CODE ANALYSIS OPTIONS
