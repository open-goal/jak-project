

{
  "game_version":1,
  // the order here matters (not sure that this is true any more...). KERNEL and GAME should go first
  "dgo_names":["CGO/KERNEL.CGO","CGO/GAME.CGO",
     "CGO/ENGINE.CGO"
     , "CGO/ART.CGO", "DGO/BEA.DGO", "DGO/CIT.DGO", "CGO/COMMON.CGO", "DGO/DAR.DGO", "DGO/DEM.DGO",
     "DGO/FIN.DGO", "DGO/INT.DGO", "DGO/JUB.DGO", "DGO/JUN.DGO", "CGO/JUNGLE.CGO", "CGO/L1.CGO", "DGO/FIC.DGO",
     "DGO/LAV.DGO", "DGO/MAI.DGO", "CGO/MAINCAVE.CGO", "DGO/MIS.DGO", "DGO/OGR.DGO", "CGO/RACERP.CGO", "DGO/ROB.DGO", "DGO/ROL.DGO",
     "DGO/SNO.DGO", "DGO/SUB.DGO", "DGO/SUN.DGO", "CGO/SUNKEN.CGO", "DGO/SWA.DGO", "DGO/TIT.DGO", "DGO/TRA.DGO", "DGO/VI1.DGO",
     "DGO/VI2.DGO", "DGO/VI3.DGO", "CGO/VILLAGEP.CGO", "CGO/WATER-AN.CGO"
 ],
  "dgo_names_":["CGO/KERNEL.CGO"],

  "object_file_names":["TEXT/0COMMON.TXT", "TEXT/1COMMON.TXT", "TEXT/2COMMON.TXT", "TEXT/3COMMON.TXT", "TEXT/4COMMON.TXT",
      "TEXT/5COMMON.TXT", "TEXT/6COMMON.TXT"],

  "str_file_names":["STR/BAFCELL.STR", "STR/SWTE4.STR", "STR/SWTE3.STR", "STR/SWTE2.STR", "STR/SWTE1.STR",
      "STR/SNRBSBFC.STR", "STR/SNRBIPFC.STR", "STR/SNRBICFC.STR", "STR/ORR3.STR", "STR/ORR2.STR", "STR/MICANNON.STR",
      "STR/BECANNON.STR", "STR/SWTS4.STR", "STR/SWTS3.STR", "STR/SWTS2.STR", "STR/SW4.STR", "STR/SW3.STR", "STR/SW2.STR",
      "STR/SWTS1.STR", "STR/ORREYE.STR", "STR/ORLEYE.STR", "STR/SW1.STR", "STR/MAGFCELL.STR", "STR/GNFCELL.STR",
      "STR/ORRE3.STR","STR/ORRE2.STR","STR/ORRE1.STR","STR/ORR1.STR","STR/ORLE3.STR","STR/ORLE2.STR","STR/ORI3.STR",
      "STR/ORI2.STR","STR/DE0202.STR","STR/RARSANIM.STR","STR/RARANIM.STR","STR/EIFISH.STR","STR/ORLE1.STR",
      "STR/SWTEF4.STR","STR/SWTEF3.STR","STR/SWTEF2.STR","STR/SWTEF1.STR","STR/ORI1.STR","STR/EIICE.STR","STR/EIA3.STR",
      "STR/DE0191.STR","STR/DE0186.STR","STR/DE0187.STR","STR/EIA4.STR","STR/EIPOLE.STR","STR/RARASECO.STR",
      "STR/RARA2.STR","STR/DE0184.STR","STR/DE0181.STR","STR/PESEXT.STR","STR/DE0195.STR","STR/EIA2.STR","STR/FIR1.STR",
      "STR/DE0182.STR","STR/BIR1.STR","STR/HAPOPEN.STR","STR/EITUBE.STR","STR/SCR1.STR","STR/DE0197.STR",
      "STR/DE0193.STR","STR/EIA1.STR","STR/FAR2.STR","STR/FAR1.STR","STR/DE0199.STR","STR/GERMONEY.STR",
      "STR/BIRESOLU.STR","STR/GARMONEY.STR","STR/BIADVENT.STR","STR/FUCRV1.STR","STR/BIREJECT.STR","STR/WAR1.STR",
      "STR/BIACCEPT.STR","STR/SA3R1DEC.STR","STR/ASR1GENE.STR","STR/FIREJECT.STR","STR/GARRACE.STR","STR/GEZMONEY.STR",
      "STR/LRFALLIN.STR","STR/EXR2.STR","STR/GERMOLES.STR","STR/FUCVICTO.STR","STR/MIR1ORBS.STR","STR/SA3R1RAM.STR",
      "STR/AS2R1FLU.STR","STR/FUCV2.STR","STR/MIR1GNAW.STR","STR/GAZMONEY.STR","STR/AS3REMIN.STR","STR/SIHISA.STR",
      "STR/FIACCEPT.STR","STR/FIWECO.STR","STR/FARESOLU.STR","STR/ASR1RBIK.STR","STR/MARDONAT.STR","STR/GAZRACE.STR",
      "STR/FUCFV1.STR","STR/FUCV5.STR","STR/SABR1CDU.STR","STR/FLLINTRO.STR","STR/SAR1ECOR.STR","STR/AS2R1ROB.STR",
      "STR/MIR2ORBS.STR","STR/MARBEAMS.STR","STR/LOI2.STR","STR/SAR1GENE.STR","STR/BILR1.STR","STR/AS2R1ROO.STR",
      "STR/ASR1BESW.STR","STR/LOLOOP.STR","STR/FAINTROD.STR","STR/GEZMOLES.STR","STR/V1IN.STR","STR/FUCV4.STR",
      "STR/SAIECORO.STR","STR/MIR1SWIT.STR","STR/LOINTRO.STR","STR/SAR2GENE.STR","STR/MUVICTOR.STR","STR/SAR1MCAN.STR",
      "STR/FUCV7.STR","STR/MIZ1ORBS.STR","STR/FUCV8.STR","STR/BILR2.STR","STR/FUCV6.STR","STR/FUCV3.STR",
      "STR/PLLBLOWU.STR","STR/PLBMAIN.STR","STR/WARESOLU.STR","STR/EIRACER.STR","STR/MAZDONAT.STR","STR/MAZBEAMS.STR",
      "STR/MIISWITC.STR","STR/FIBRTVIL.STR","STR/FIBRTMIS.STR","STR/SABR1PAR.STR","STR/NDINTRO.STR","STR/GORDOWN.STR",
      "STR/GORUP.STR","STR/SA3IRAMS.STR","STR/YERESOLU.STR","STR/EIFLUT.STR","STR/GRSDSACR.STR","STR/EXR1.STR",
      "STR/SCRESOLU.STR","STR/FIRESOLU.STR","STR/SIHITEST.STR","STR/GAI1.STR","STR/EXRESOLU.STR","STR/MIZ2ORBS.STR",
      "STR/ASIRBIKE.STR","STR/GRSOBBEC.STR","STR/BIINTROD.STR","STR/GRSOBBNC.STR","STR/AS2IROBB.STR","STR/GRSOBFIN.STR",
      "STR/RERESOLU.STR","STR/BLRESOLU.STR","STR/SABIPARM.STR","STR/EVMEND.STR","STR/AS2RESOL.STR","STR/SAIMCANN.STR",
      "STR/MIIGNAWE.STR","STR/GRSOBBA.STR","STR/GRSINTRO.STR","STR/SAISE.STR","STR/SA3IDECO.STR","STR/ASFRESOL.STR",
      "STR/EXINTROD.STR","STR/BILINTRO.STR","STR/FIINTROD.STR","STR/MAINTROD.STR","STR/SCINTROD.STR","STR/AS2IFLUT.STR",
      "STR/ASLERESO.STR","STR/ASLSRESO.STR","STR/AS2IROOM.STR","STR/GRSRESOL.STR","STR/SABICDUS.STR","STR/SIHISB.STR",
      "STR/ASIBESWI.STR","STR/BILBRESO.STR","STR/FIBRT1AL.STR","STR/AS2INTRO.STR","STR/GEINTROD.STR","STR/SAISD1.STR",
      "STR/SAISA.STR","STR/SIHISC.STR","STR/MIIORBS.STR","STR/WAINTROD.STR","STR/SAISD2.STR","STR/GRSOPREB.STR",
      "STR/GRSOBBB.STR","STR/SA3INTRO.STR"
  ],
  "str_file_names_":[],

  "type_hints_file":"decompiler/config/jak1_ntsc_black_label/type_hints.jsonc",
  "anonymous_function_types_file":"decompiler/config/jak1_ntsc_black_label/anonymous_function_types.jsonc",

  "analyze_functions":true,
  "analyze_expressions":false,
  "function_type_prop":true,
  "write_disassembly":true,
  "write_hex_near_instructions":false,

  "run_ir2":false,

  // if false, skips printing disassembly of object with functions, as these are usually large (~1 GB) and not interesting yet.
  "disassemble_objects_without_functions":false,

  "process_tpages":true,
  "process_game_text":true,
  "process_game_count":true,
  "dump_objs":false,
  "write_func_json":false,

  // to write out data of each object file
  "write_hexdump":false,
  // to write out hexdump on the v3 only, to avoid the huge level data files. Only if write_hexdump is true.
  "write_hexdump_on_v3_only":true,

  // to write out "scripts", which are currently just all the linked lists found. mostly a jak 2/3 thing
  "write_scripts":false,

  // optional: a predetermined object file name map from a file. Useful if you want to run only on some DGOs but have consistent names
  "obj_file_name_map_file":"goal_src/build/all_objs.txt",


  "types_with_bad_inspect_methods":[
    "engine",
    "bsp-header",
    "joint-anim-matrix",
    "part-tracker"],

  "no_type_analysis_functions_by_name":[
    "(method 2 vec4s)",       // 128-bit bitfield.
    "(method 3 vec4s)",       // 128-bit bitfield
    "qmem-copy<-!",           // 128-bit loads and stores
    "qmem-copy->!",           // 128-bit loads and stores
    "breakpoint-range-set!",  // messing with COP0 registers
    "(method 0 catch-frame)", // kernel asm
    "throw-dispatch",         // kernel asm
    "reset-and-call",         // stack manipulation
    "(method 10 cpu-thread)"  // loading saved regs off of the stack.
  ],


  "asm_functions_by_name":[
        // gcommon
        "quad-copy!",

        // gkernel
        "(method 11 cpu-thread)",
        "throw",
        "return-from-thread",
        "return-from-thread-dead",
        "reset-and-call",
        "(method 10 cpu-thread)",
        "(method 0 catch-frame)",
        "throw-dispatch",
        "set-to-run-bootstrap",

        // pskernel
        "return-from-exception",    // F: eret
        "kernel-read-function",     // F: delay slot tricks
        "kernel-write-function",    // F: delay slot tricks
        "kernel-copy-function",
        "kernel-check-hardwired-addresses",

        // math
        "rand-uint31-gen",

        // bounding box
        "(method 9 bounding-box)",  // F: asm branching
        "(method 14 bounding-box)",

        // matrix
        "(method 9 matrix)",        // F: asm branching
        "matrix-axis-sin-cos!",     // F: asm branching
        "matrix-axis-sin-cos-vu!",

        // geometry
        "curve-evaluate!",          // BUG: cfg fails, suspected weird gotos
        "circle-circle-xz-intersect", // F: asm branching
        "closest-pt-in-triangle",   // F: asm branching
        "find-knot-span", // ??
        "vector-segment-distance-point!",

        // trigonometry
        "exp",                      // BUG: cfg is wrong.
        "atan0",                    // P: manual use of stack
        "sincos!",                  // P: manual use of stack
        "sincos-rad!",

        // dma-h
        "dma-count-until-done",     // F: asm branching
        "dma-sync-with-count",      // F: asm branching
        "dma-send-no-scratch",      // F: asm branching
        "dma-sync-fast",

        // dma
        "symlink3",                 // F: asm branching
        "symlink2",                 // F: asm branching
        "dma-sync-hang",

        // dma-disasm (BUG)
        "disasm-dma-list",

        // display
        "vblank-handler",           // F: weird asm for interrupt handler
        "vif1-handler",             // F: weird asm for interrupt handler
        "vif1-handler-debug",

        // texture
        "adgif-shader<-texture-with-update!", // F: asm branching
        "(method 9 texture-page-dir)",

        // collide-mesh-h
        "(method 11 collide-mesh-cache)",

        // actor-link-h (BUG)
        "(method 21 actor-link-info)",        // BUG: sc cfg / cfg-ir bug
        "(method 20 actor-link-info)",

        // collide-func
        "moving-sphere-triangle-intersect",   // P: weird branching
        "collide-do-primitives",              // P: asm branching
        "ray-triangle-intersect",             // F: asm branching
        "ray-cylinder-intersect",             // F: asm branching
        "raw-ray-sphere-intersect",

        // joint
        "calc-animation-from-spr",            // F: asm branching
        "decompress-frame-data-pair-to-accumulator", // P: asm calling
        "decompress-frame-data-to-accumulator",      // P: asm calling
        "decompress-fixed-data-to-accumulator",      // P: asm calling
        "normalize-frame-quaternions",               // F: asm branching, return
        "clear-frame-accumulator",                   // F: asm branching
        "cspace<-parented-transformq-joint!",

        // bsp
        "level-remap-texture",       // BUG: probably missing branch case?
        "bsp-camera-asm",            // F: asm branching
        "sprite-draw-distorters",

        // merc-blend-shape
        "setup-blerc-chains-for-one-fragment", // F: asm branching
        "blerc-execute", // F: asm branching
        "merc-dma-chain-to-spr", // F: asm branching
        "blerc-a-fragment",

        // ripple
        "ripple-matrix-scale",
        "ripple-apply-wave-table",
        "ripple-create-wave-table",
        "ripple-execute-init",

        // bones
        "draw-bones-hud",
        "draw-bones",
        "draw-bones-check-longest-edge-asm",
        "draw-bones-merc",
        "bones-mtx-calc-execute",
        "bones-mtx-calc",
        "texscroll-execute",

        // generic-effect
        "generic-debug-light-proc",
        "generic-none-dma-wait",
        "generic-copy-vtx-dclr-dtex",
        "generic-light",
        "generic-envmap-only-proc",
        "generic-no-light",
        "generic-no-light+envmap",
        "generic-no-light-dproc",
        "generic-no-light-dproc-only",
        "generic-no-light-proc",
        "generic-interp-dproc",
        "generic-envmap-dproc",
        "generic-prepare-dma-single",
        "generic-prepare-dma-double",
        "generic-envmap-proc",
        "generic-light-proc",
        "generic-dma-from-spr",
        "upload-vu0-program",

        // generic-merc
        "generic-merc-execute-all",
        "generic-merc-execute-asm",
        "high-speed-reject",
        "mercneric-convert",
        "mercneric-bittable-asm",
        "mercneric-shader-asm",
        "mercneric-matrix-asm",
        "generic-merc-init-asm",

        // generic-tie
        "generic-tie-convert",
        "generic-tie-convert-proc",
        "generic-tie-upload-next",
        "generic-tie-decompress",
        "generic-tie-dma-to-spad-sync",

        // shadow-cpu
        "shadow-execute",
        "shadow-add-double-edges",
        "shadow-add-double-tris",
        "shadow-add-single-edges",
        "shadow-add-facing-single-tris",
        "shadow-add-verts",
        "shadow-find-double-edges",
        "shadow-find-facing-double-tris",
        "shadow-find-single-edges",
        "shadow-find-facing-single-tris",
        "shadow-scissor-top",
        "shadow-scissor-edges",
        "shadow-calc-dual-verts",

        // font
        "get-string-length",
        "draw-string",

        // decomp
        "(method 16 level)", // BUG: cfg fails
        "unpack-comp-huf",
        "unpack-comp-rle",

        // background
        "upload-vis-bits",
        "background-upload-vu0",

        // draw-node
        "draw-node-cull",

        // shrubbery
        "test-func",
        "draw-inline-array-instance-shrub",

        // tfrag
        "stats-tfrag-asm",
        "draw-inline-array-tfrag-near",
        "draw-inline-array-tfrag",

        // tie-methods
        "draw-inline-array-prototype-tie-near-asm",
        "draw-inline-array-prototype-tie-asm",
        "draw-inline-array-prototype-tie-generic-asm",
        "draw-inline-array-instance-tie",

        // sparticle-launcher
        "(method 11 sparticle-launch-control)", // BUG: cfg ir
        "sp-launch-particles-var",
        "particle-adgif",
        "sp-init-fields!",

        // sparticle
        "memcpy",
        "sp-process-block-3d",
        "sp-process-block-2d",
        "sp-get-particle",

        // loader BUG
        "(method 10 external-art-buffer)",

        // game-info BUG
        "(method 11 fact-info-target)",

        // game-save BUG
        "(anon-function 5 game-save)", // BUG:
        "(anon-function 6 game-save)", // BUG:
        "(anon-function 7 game-save)", // BUG:
        "(anon-function 8 game-save)", // BUG:
        "(anon-function 9 game-save)", // BUG:
        "(anon-function 10 game-save)",

        // mood BUG
        "update-mood-lava", // BUG:
        "update-mood-lightning",

        // time-of-day
        "time-of-day-interp-colors-scratch",
        "time-of-day-interp-colors",

        // sky-tng
        "clip-polygon-against-negative-hyperplane",
        "clip-polygon-against-positive-hyperplane",
        "draw-large-polygon",

        // load-boundary
        "render-boundary-tri",
        "render-boundary-quad",
        "draw-boundary-polygon",

        // level BUG
        "level-update-after-load",

        // text BUG
        "load-game-text-info",

        // collide-probe
        "collide-probe-instance-tie",
        "collide-probe-node",

        // collide-mesh
        "(method 10 collide-mesh)",
        "(method 13 collide-mesh)",
        "(method 9 collide-mesh-cache)",
        "(method 15 collide-mesh)",
        "(method 14 collide-mesh)",
        "(method 11 collide-mesh)",
        "(method 12 collide-mesh)",

        // collide-edge-grab
        "(method 13 collide-edge-work)",
        "(method 17 collide-edge-work)",
        "(method 15 collide-edge-work)",
        "(method 16 collide-edge-work)",
        "(method 9 edge-grab-info)", // maybe bug
        "(method 18 collide-edge-work)",
        "(method 10 collide-edge-hold-list)",

        // collide-shape
        "(method 15 collide-shape-prim-mesh)", // BUG:
        "(method 15 collide-shape-prim-sphere)", // BUG:
        "(method 16 collide-shape-prim)",
        "(method 15 collide-shape-prim-group)",
        "(method 40 collide-shape)",
        "(method 45 collide-shape)",
        "(method 28 collide-shape-prim-mesh)", // BUG:
        "(method 29 collide-shape-prim-group)",
        "(method 20 collide-shape-prim-group)",
        "(method 19 collide-shape-prim-sphere)",
        "(method 18 collide-shape-prim-sphere)",
        "(method 23 collide-shape-prim-sphere)",
        "(method 23 collide-shape-prim-mesh)", // BUG: maybe
        "(method 24 collide-shape-prim)",
        "(method 23 collide-shape-prim-group)",
        "(method 42 collide-shape)",

        // collide-shape-rider
        "(method 35 collide-shape)",

        // cam-master BUG
        "master-is-hopeful-better?",

        // cam-layout BUG
        "cam-layout-save-cam-trans",

        // process-drawable BUG
        "cspace-inspect-tree", // BUG:
        "process-drawable-birth-fuel-cell", // BUG:
        "(method 19 process-drawable)",

        // ambient
        "ambient-inspect",

        // generic-obs BUG
        "camera-change-to",

        // target BUG
        "target-falling-anim-trans",

        // target2 BUG
        "(anon-function 33 target2)", // BUG:
        "(anon-function 67 target2)", // BUG:
        "look-for-points-of-interest",

        // menu BUG
        "debug-menu-item-var-render",

        // drawable-tree
        "(method 16 drawable-tree)",

        // collide-cache
        "(method 10 collide-puss-work)",
        "(method 9 collide-puss-work)",
        "(method 19 collide-cache)",
        "(method 10 collide-cache-prim)",
        "(method 9 collide-cache-prim)",
        "(method 30 collide-cache)",
        "(method 13 collide-shape-prim-group)",
        "(method 13 collide-shape-prim-sphere)",
        "(method 13 collide-shape-prim-mesh)",
        "(method 14 collide-shape-prim-group)",
        "(method 14 collide-shape-prim-sphere)",
        "(method 14 collide-shape-prim-mesh)",
        "(method 12 collide-shape-prim-group)", // BUG: maybe
        "(method 12 collide-shape-prim-sphere)",
        "(method 12 collide-shape-prim-mesh)",
        "(method 29 collide-cache)",
        "(method 27 collide-cache)",
        "(method 14 collide-cache)",
        "(method 28 collide-cache)",
        "(method 26 collide-cache)",
        "(method 21 collide-cache)",
        "(method 32 collide-cache)",

        // memory-usage BUG
        "(method 14 level)",

        // navigate BUG
        "(method 32 nav-control)",

        // collectables BUG
        "birth-pickup-at-point",
        "add-blue-motion", 

        // ocean
        "draw-large-polygon-ocean",

        // ocean-vu0
        "ocean-generate-verts",
        "ocean-interp-wave",

        // anim-tester BUG
        "anim-tester-add-newobj", 

<<<<<<< HEAD
      // pskernel
      "resend-exception", "kernel-set-interrupt-vector", "kernel-set-exception-vector", "return-from-exception",
      "kernel-read", "kernel-read-function", "kernel-write", "kernel-write-function", "kernel-copy-to-kernel-ram",
=======
        // nav-enemy BUG
        "(anon-function 28 nav-enemy)", 
>>>>>>> 40d328f4

        // orb-cache BUG
        "(method 27 orb-cache-top)",

        // ropebridge BUG
        "(method 27 ropebridge)",

        // all unchecked.and in level DGO code
        "(anon-function 11 robotboss)",
        "(anon-function 18 robotboss)",
        "(anon-function 49 robotboss)",
        "(anon-function 21 plant-boss)",
        "(anon-function 10 ice-cube)",
        "(anon-function 15 ice-cube)",
        "(anon-function 45 lavatube-energy)",
        "(anon-function 5 game-save)",
        "(anon-function 6 game-save)",
        "(anon-function 7 game-save)",
        "(anon-function 8 game-save)",
        "(anon-function 9 game-save)",
        "(anon-function 10 game-save)",
        "(anon-function 28 nav-enemy)",
        "mistycannon-find-best-solution",
        "target-flut-falling-anim-trans",
        "kermit-check-to-hit-player?",
        "(anon-function 6 title-obs)",
        "(anon-function 36 mistycannon)",
        "(anon-function 5 battlecontroller)",
        "(anon-function 43 maincave-obs)",
        "(anon-function 2 target-tube)",
        "(anon-function 5 orbit-plat)",
        "(anon-function 2 ogreboss)"
    ],

<<<<<<< HEAD
      // this one fails due to false compaction where an else case has only a not expression in it.
      "master-is-hopeful-better?",

      // fails for unknown reason
      "target-falling-anim-trans", "change-brother",

        // these are all valid, but use short circuiting branches in strange ways.  There's probably a few compiler uses that we're not
        "(method 21 actor-link-info)","(method 20 actor-link-info)","(method 28 collide-shape-prim-mesh)", "(method 35 collide-shape)",
        "debug-menu-item-var-render", "(method 14 level)","add-blue-motion","anim-tester-add-newobj","(method 27 orb-cache-top)",

        // real asm
        "cspace<-parented-transformq-joint!", "blerc-a-fragment", "render-boundary-tri", "render-boundary-quad",
        "(method 19 collide-shape-prim-sphere)","vector-segment-distance-point!", "exp", "(method 11 collide-mesh-cache)",
        "(method 13 collide-edge-work)", "ambient-inspect",

        "(method 11 cpu-thread)", "atan0", "sincos!", "sincos-rad!", "disasm-dma-list", "vblank-handler", "vif1-handler",
        "vif1-handler-debug", "entity-actor-count", "decompress-frame-data-pair-to-accumulator",
        "decompress-frame-data-to-accumulator", "normalize-frame-quaternions", "clear-frame-accumulator", 
        "generic-copy-vtx-dclr-dtex", "generic-no-light-dproc-only", "generic-no-light-proc", "mercneric-bittable-asm",
        "generic-tie-decompress", "matrix-axis-sin-cos!", "matrix-axis-sin-cos-vu!", "generic-prepare-dma-single",
        "(method 13 collide-shape-prim-sphere)", "(method 14 collide-shape-prim-sphere)", "(method 12 collide-shape-prim-sphere)",
        "adgif-shader<-texture-with-update!", "generic-interp-dproc", "sprite-draw-distorters", "draw-bones", "(method 9 collide-mesh-cache)",
        "(method 18 collide-shape-prim-sphere)","birth-pickup-at-point",

        "collide-do-primitives", "draw-bones-check-longest-edge-asm",
         "sp-launch-particles-var", "(method 15 collide-shape-prim-mesh)", "(method 15 collide-shape-prim-sphere)",
         "(method 45 collide-shape)", "cam-layout-save-cam-trans", "kernel-copy-function", "dma-sync-hang", "generic-no-light-dproc", 
         "dma-sync-fast", "bsp-camera-asm",
         "generic-none-dma-wait", "unpack-comp-rle", "level-remap-texture", "(method 10 collide-edge-hold-list)"
    ]
=======
"pair_functions_by_name":["ref", "last", "member", "nmember", "assoc", "assoce", "append!", "delete!", "delete-car!",
    "insert-cons!", "sort", "unload-package", "(method 4 pair)", "nassoc", "nassoce"]
>>>>>>> 40d328f4
}<|MERGE_RESOLUTION|>--- conflicted
+++ resolved
@@ -473,14 +473,8 @@
         // anim-tester BUG
         "anim-tester-add-newobj", 
 
-<<<<<<< HEAD
-      // pskernel
-      "resend-exception", "kernel-set-interrupt-vector", "kernel-set-exception-vector", "return-from-exception",
-      "kernel-read", "kernel-read-function", "kernel-write", "kernel-write-function", "kernel-copy-to-kernel-ram",
-=======
         // nav-enemy BUG
         "(anon-function 28 nav-enemy)", 
->>>>>>> 40d328f4
 
         // orb-cache BUG
         "(method 27 orb-cache-top)",
@@ -515,39 +509,6 @@
         "(anon-function 2 ogreboss)"
     ],
 
-<<<<<<< HEAD
-      // this one fails due to false compaction where an else case has only a not expression in it.
-      "master-is-hopeful-better?",
-
-      // fails for unknown reason
-      "target-falling-anim-trans", "change-brother",
-
-        // these are all valid, but use short circuiting branches in strange ways.  There's probably a few compiler uses that we're not
-        "(method 21 actor-link-info)","(method 20 actor-link-info)","(method 28 collide-shape-prim-mesh)", "(method 35 collide-shape)",
-        "debug-menu-item-var-render", "(method 14 level)","add-blue-motion","anim-tester-add-newobj","(method 27 orb-cache-top)",
-
-        // real asm
-        "cspace<-parented-transformq-joint!", "blerc-a-fragment", "render-boundary-tri", "render-boundary-quad",
-        "(method 19 collide-shape-prim-sphere)","vector-segment-distance-point!", "exp", "(method 11 collide-mesh-cache)",
-        "(method 13 collide-edge-work)", "ambient-inspect",
-
-        "(method 11 cpu-thread)", "atan0", "sincos!", "sincos-rad!", "disasm-dma-list", "vblank-handler", "vif1-handler",
-        "vif1-handler-debug", "entity-actor-count", "decompress-frame-data-pair-to-accumulator",
-        "decompress-frame-data-to-accumulator", "normalize-frame-quaternions", "clear-frame-accumulator", 
-        "generic-copy-vtx-dclr-dtex", "generic-no-light-dproc-only", "generic-no-light-proc", "mercneric-bittable-asm",
-        "generic-tie-decompress", "matrix-axis-sin-cos!", "matrix-axis-sin-cos-vu!", "generic-prepare-dma-single",
-        "(method 13 collide-shape-prim-sphere)", "(method 14 collide-shape-prim-sphere)", "(method 12 collide-shape-prim-sphere)",
-        "adgif-shader<-texture-with-update!", "generic-interp-dproc", "sprite-draw-distorters", "draw-bones", "(method 9 collide-mesh-cache)",
-        "(method 18 collide-shape-prim-sphere)","birth-pickup-at-point",
-
-        "collide-do-primitives", "draw-bones-check-longest-edge-asm",
-         "sp-launch-particles-var", "(method 15 collide-shape-prim-mesh)", "(method 15 collide-shape-prim-sphere)",
-         "(method 45 collide-shape)", "cam-layout-save-cam-trans", "kernel-copy-function", "dma-sync-hang", "generic-no-light-dproc", 
-         "dma-sync-fast", "bsp-camera-asm",
-         "generic-none-dma-wait", "unpack-comp-rle", "level-remap-texture", "(method 10 collide-edge-hold-list)"
-    ]
-=======
 "pair_functions_by_name":["ref", "last", "member", "nmember", "assoc", "assoce", "append!", "delete!", "delete-car!",
     "insert-cons!", "sort", "unload-package", "(method 4 pair)", "nassoc", "nassoce"]
->>>>>>> 40d328f4
 }