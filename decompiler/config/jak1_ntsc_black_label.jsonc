{
  "game_version": 1,

  // if you want to filter to only some object names.
  // it will make the decompiler much faster.
  "allowed_objects": [],
<<<<<<< HEAD
  "banned_objects": ["crates", "mistycannon", "pelican", "citb-plat", "jungle-mirrors", "training-obs", "quicksandlurker", "balloonlurker", "swamp-blimp", "kermit", "dark-crystal", "mother-spider-egg", "gnawer", "driller-lurker", "minecart", "spider-egg", "snow-ball", "snow-bumper", "collectables", "hud", "puffer",
    "helix-water",
    "green-eco-lurker",
    "seagull",
    "sunken-pipegame",
    "snow-ram",
    "snow-ram-boss",
    "rolling-race-ring",
    "part-tester"],
=======
  "banned_objects": [],
>>>>>>> 3a1c9eaf

  ////////////////////////////
  // CODE ANALYSIS OPTIONS
  ////////////////////////////

  // set to true to generate plain .asm files with MIPS disassembly, with no fancy decompilation.
  // this is fast and should succeed 100% of the time.
  "disassemble_code": false,

  // Run the decompiler
  "decompile_code": true,

  ////////////////////////////
  // DATA ANALYSIS OPTIONS
  ////////////////////////////

  // set to true to generate plain .asm files for data files.
  // this will display most data as hex, but will add labels/references/type pointers/strings
  // this generates a huge amount of output if you run it on the entire game.
  "disassemble_data": false,

  // unpack textures to assets folder
  "process_tpages": true,
  // unpack game text to assets folder
  "process_game_text": true,
  // unpack game count to assets folder
  "process_game_count": true,

  ///////////////////////////
  // WEIRD OPTIONS
  ///////////////////////////

  // these options are used rarely and should usually be left at false

  // output a file type_defs.gc which is used for the types part of all-types.gc
  "regenerate_all_types": false,

  // generate the symbol_map.json file.
  // this is a guess at where each symbol is first defined/used.
  "generate_symbol_definition_map": false,

  // debug option for instruction decoder
  "write_hex_near_instructions": false,

  // experimental tool to extract linked lists used for region scripting in Jak 2 and Jak 3.
  "write_scripts": false,

  // hex dump of code/data files.
  "hexdump_code": false,
  "hexdump_data": false,
  // dump raw obj files
  "dump_objs": true,
  // print control flow graph
  "print_cfgs": false,

  // set to true for PAL versions. this will forcefully skip files that have some data missing at the end.
  "is_pal": false,

  ////////////////////////////
  // CONFIG FILES
  ////////////////////////////

  "type_casts_file": "decompiler/config/jak1_ntsc_black_label/type_casts.jsonc",
  "anonymous_function_types_file": "decompiler/config/jak1_ntsc_black_label/anonymous_function_types.jsonc",
  "var_names_file": "decompiler/config/jak1_ntsc_black_label/var_names.jsonc",
  "label_types_file": "decompiler/config/jak1_ntsc_black_label/label_types.jsonc",
  "stack_structures_file": "decompiler/config/jak1_ntsc_black_label/stack_structures.jsonc",
  "hacks_file": "decompiler/config/jak1_ntsc_black_label/hacks.jsonc",
  "inputs_file": "decompiler/config/jak1_ntsc_black_label/inputs.jsonc",

  // optional: a predetermined object file name map from a file.
  // this will make decompilation naming consistent even if you only run on some objects.
  "obj_file_name_map_file": "goal_src/build/all_objs.json"
}<|MERGE_RESOLUTION|>--- conflicted
+++ resolved
@@ -4,19 +4,7 @@
   // if you want to filter to only some object names.
   // it will make the decompiler much faster.
   "allowed_objects": [],
-<<<<<<< HEAD
-  "banned_objects": ["crates", "mistycannon", "pelican", "citb-plat", "jungle-mirrors", "training-obs", "quicksandlurker", "balloonlurker", "swamp-blimp", "kermit", "dark-crystal", "mother-spider-egg", "gnawer", "driller-lurker", "minecart", "spider-egg", "snow-ball", "snow-bumper", "collectables", "hud", "puffer",
-    "helix-water",
-    "green-eco-lurker",
-    "seagull",
-    "sunken-pipegame",
-    "snow-ram",
-    "snow-ram-boss",
-    "rolling-race-ring",
-    "part-tester"],
-=======
   "banned_objects": [],
->>>>>>> 3a1c9eaf
 
   ////////////////////////////
   // CODE ANALYSIS OPTIONS
