{
  "game_version": 1,

  // if you want to filter to only some object names.
  // it will make the decompiler much faster.
  "allowed_objects": [],
<<<<<<< HEAD
  "banned_objects": ["crates", "mistycannon", "pelican", "citb-plat", "jungle-mirrors", "training-obs", "quicksandlurker", "balloonlurker", "swamp-blimp", "kermit", "dark-crystal", "mother-spider-egg", "gnawer", "driller-lurker", "minecart", "spider-egg", "snow-ball", "snow-bumper", "collectables", "hud"],
=======
  "banned_objects": [
    "crates",
    "puffer",
    "helix-water",
    "green-eco-lurker",
    "seagull",
    "sunken-pipegame",
    "snow-ram",
    "snow-ram-boss",
    "rolling-race-ring",
    "part-tester"
  ],
>>>>>>> 8c4ffae4

  ////////////////////////////
  // CODE ANALYSIS OPTIONS
  ////////////////////////////

  // set to true to generate plain .asm files with MIPS disassembly, with no fancy decompilation.
  // this is fast and should succeed 100% of the time.
  "disassemble_code": false,

  // Run the decompiler
  "decompile_code": true,

  ////////////////////////////
  // DATA ANALYSIS OPTIONS
  ////////////////////////////

  // set to true to generate plain .asm files for data files.
  // this will display most data as hex, but will add labels/references/type pointers/strings
  // this generates a huge amount of output if you run it on the entire game.
  "disassemble_data": false,

  // unpack textures to assets folder
  "process_tpages": true,
  // unpack game text to assets folder
  "process_game_text": true,
  // unpack game count to assets folder
  "process_game_count": true,

  ///////////////////////////
  // WEIRD OPTIONS
  ///////////////////////////

  // these options are used rarely and should usually be left at false

  // output a file type_defs.gc which is used for the types part of all-types.gc
  "regenerate_all_types": false,

  // generate the symbol_map.json file.
  // this is a guess at where each symbol is first defined/used.
  "generate_symbol_definition_map": false,

  // debug option for instruction decoder
  "write_hex_near_instructions": false,

  // experimental tool to extract linked lists used for region scripting in Jak 2 and Jak 3.
  "write_scripts": false,

  // hex dump of code/data files.
  "hexdump_code": false,
  "hexdump_data": false,
  // dump raw obj files
  "dump_objs": true,
  // print control flow graph
  "print_cfgs": false,

  // set to true for PAL versions. this will forcefully skip files that have some data missing at the end.
  "is_pal": false,

  ////////////////////////////
  // CONFIG FILES
  ////////////////////////////

  "type_casts_file": "decompiler/config/jak1_ntsc_black_label/type_casts.jsonc",
  "anonymous_function_types_file": "decompiler/config/jak1_ntsc_black_label/anonymous_function_types.jsonc",
  "var_names_file": "decompiler/config/jak1_ntsc_black_label/var_names.jsonc",
  "label_types_file": "decompiler/config/jak1_ntsc_black_label/label_types.jsonc",
  "stack_structures_file": "decompiler/config/jak1_ntsc_black_label/stack_structures.jsonc",
  "hacks_file": "decompiler/config/jak1_ntsc_black_label/hacks.jsonc",
  "inputs_file": "decompiler/config/jak1_ntsc_black_label/inputs.jsonc",

  // optional: a predetermined object file name map from a file.
  // this will make decompilation naming consistent even if you only run on some objects.
  "obj_file_name_map_file": "goal_src/build/all_objs.json"
}<|MERGE_RESOLUTION|>--- conflicted
+++ resolved
@@ -4,12 +4,7 @@
   // if you want to filter to only some object names.
   // it will make the decompiler much faster.
   "allowed_objects": [],
-<<<<<<< HEAD
-  "banned_objects": ["crates", "mistycannon", "pelican", "citb-plat", "jungle-mirrors", "training-obs", "quicksandlurker", "balloonlurker", "swamp-blimp", "kermit", "dark-crystal", "mother-spider-egg", "gnawer", "driller-lurker", "minecart", "spider-egg", "snow-ball", "snow-bumper", "collectables", "hud"],
-=======
-  "banned_objects": [
-    "crates",
-    "puffer",
+  "banned_objects": ["crates", "mistycannon", "pelican", "citb-plat", "jungle-mirrors", "training-obs", "quicksandlurker", "balloonlurker", "swamp-blimp", "kermit", "dark-crystal", "mother-spider-egg", "gnawer", "driller-lurker", "minecart", "spider-egg", "snow-ball", "snow-bumper", "collectables", "hud", "puffer",
     "helix-water",
     "green-eco-lurker",
     "seagull",
@@ -17,9 +12,7 @@
     "snow-ram",
     "snow-ram-boss",
     "rolling-race-ring",
-    "part-tester"
-  ],
->>>>>>> 8c4ffae4
+    "part-tester"],
 
   ////////////////////////////
   // CODE ANALYSIS OPTIONS
