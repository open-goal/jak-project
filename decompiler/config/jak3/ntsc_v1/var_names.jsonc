--- conflicted
+++ resolved
@@ -713,10 +713,6 @@
       "clock"
     ]
   },
-<<<<<<< HEAD
-  "(method 0 prim-strip)": {
-    "args": ["allocation", "type-to-make", "num-vertices", "tex-id", "tex-name"]
-=======
   "(method 11 smush-control)": {
     "vars": {
       "f30-0": "elapsed-time",
@@ -732,6 +728,8 @@
       "a1-0": "current",
       "a2-0": "next"
     }
->>>>>>> ea93d32a
+  },
+  "(method 0 prim-strip)": {
+    "args": ["allocation", "type-to-make", "num-vertices", "tex-id", "tex-name"]
   }
 }