--- conflicted
+++ resolved
@@ -1160,8 +1160,22 @@
       "v1-5": "fog-idx"
     }
   },
-<<<<<<< HEAD
-  "flatten-joint-control-to-spr": {
+  "vector-xz-normalize!": {
+    "args": ["vec", "arg1"]
+  },
+  "(method 10 texture-page)": {
+    "args": ["this", "num-segments", "upload-offset"],
+    "vars": {
+      "v1-0": "offset",
+      "a2-1": "i"
+    }
+  },
+  "(method 0 align-control)": {
+    "vars": {
+      "v0-0": ["this", "align-control"]
+    }
+  }, 
+"flatten-joint-control-to-spr": {
     "args": ["jc"],
     "vars": {
       "s5-0": "chan-count",
@@ -1414,21 +1428,5 @@
       "num-joints",
       "jc"
     ]
-=======
-  "vector-xz-normalize!": {
-    "args": ["vec", "arg1"]
-  },
-  "(method 10 texture-page)": {
-    "args": ["this", "num-segments", "upload-offset"],
-    "vars": {
-      "v1-0": "offset",
-      "a2-1": "i"
-    }
-  },
-  "(method 0 align-control)": {
-    "vars": {
-      "v0-0": ["this", "align-control"]
-    }
->>>>>>> 18903f05
   }
 }