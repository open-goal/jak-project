--- conflicted
+++ resolved
@@ -1814,8 +1814,6 @@
   },
   "add-debug-cspace": {
     "args": ["enable", "bucket", "cs"]
-<<<<<<< HEAD
-=======
   },
   "foreground-draw": {
     "args": ["dc", "dma-buf", "dist"],
@@ -1877,6 +1875,5 @@
       "t0-10": "found-slot",
       "t0-8": "host-level-slot-idx"
     }
->>>>>>> ee015e3b
   }
 }