--- conflicted
+++ resolved
@@ -1056,21 +1056,6 @@
   "(method 12 ambient-sound)": {
     "args": ["this", "new-vol"]
   },
-<<<<<<< HEAD
-  "vector-xz-normalize!": {
-    "args": ["vec", "arg1"]
-  },
-  "(method 10 texture-page)": {
-    "args": ["this", "num-segments", "upload-offset"],
-    "vars": {
-      "v1-0": "offset",
-      "a2-1": "i"
-    }
-  },
-  "(method 0 align-control)": {
-    "vars": {
-      "v0-0": ["this", "align-control"]
-=======
   "clear-mood-times": {
     "args": ["mood-ctx"],
     "vars": {
@@ -1173,7 +1158,21 @@
       "f0-2": "max-fog-val",
       "gp-1": "_fog-idx",
       "v1-5": "fog-idx"
->>>>>>> 314f4883
+    }
+  },
+  "vector-xz-normalize!": {
+    "args": ["vec", "arg1"]
+  },
+  "(method 10 texture-page)": {
+    "args": ["this", "num-segments", "upload-offset"],
+    "vars": {
+      "v1-0": "offset",
+      "a2-1": "i"
+    }
+  },
+  "(method 0 align-control)": {
+    "vars": {
+      "v0-0": ["this", "align-control"]
     }
   }
 }