{
  //////////////////////
  // INPUT FILES
  //////////////////////

  // input is GOAL object files, possibly in containers.
  // most objects are part of CGO/DGO files (both go in dgo_names). This includes levels and the engine
  // the DGOs will be processed in this order. Usually it's best to have KERNEL, ENGINE, then the levels when
  // you want to run on the entire game.
  "dgo_names": [
    // engine files
    // "CGO/ART.CGO",
    // "CGO/COMMON.CGO",
    // "CGO/ENGINE.CGO",
    "CGO/KERNEL.CGO",
    "CGO/GAME.CGO",
    // wascity
    "DGO/WASALL.DGO",
    "DGO/WWD.DGO", // waswide
    "DGO/WSD.DGO", // wasdoors (garage)
    "DGO/WASCHASE.DGO",
    "DGO/WASDEFEN.DGO",
    "DGO/WASLEAPR.DGO",
    "DGO/WASPALA.DGO",
    "DGO/WASSEEM.DGO",
    "DGO/WASPGAME.DGO",
    "DGO/WCA.DGO",
    "DGO/WCB.DGO",
    "DGO/WCASEEM.DGO",
    "DGO/WASCAST.DGO",
    // arena
    "DGO/WASSTADA.DGO",
    "DGO/WASSTADB.DGO",
    "DGO/WASSTADC.DGO",
    "DGO/ARENACST.DGO",
<<<<<<< HEAD
    // // desert
=======
    // desert
>>>>>>> d1ece445
    "DGO/DESA.DGO",
    "DGO/DESB.DGO",
    "DGO/DESBATTL.DGO",
    "DGO/DESBCST.DGO",
    "DGO/DESBOSS1.DGO",
    "DGO/DESBOSS2.DGO",
    "DGO/DESC.DGO",
    "DGO/DESCHASE.DGO",
    "DGO/DESD.DGO",
    "DGO/DESE.DGO",
    "DGO/DESERROL.DGO",
    "DGO/DESF.DGO",
    "DGO/DESG.DGO",
    "DGO/DESH.DGO",
    "DGO/DESHOVER.DGO",
    "DGO/DESHUNT.DGO",
    "DGO/DESINTER.DGO",
    "DGO/DESJUMP.DGO",
    "DGO/DESLIZ.DGO",
    "DGO/DESOASIS.DGO",
    "DGO/DESRACE1.DGO",
    "DGO/DESRACE2.DGO",
    "DGO/DESRALLY.DGO",
    "DGO/DESRESC.DGO",
    "DGO/DESRESCC.DGO",
    "DGO/DESRESCG.DGO",
    "DGO/DESTRACK.DGO",
    "DGO/DESW.DGO",
    "DGO/DST.DGO",
    "DGO/OASISCST.DGO",
    "DGO/WARPCAST.DGO", // air train
    // nest
    "DGO/NSA.DGO",
    "DGO/NSB.DGO",
    // temple
    "DGO/TEMA.DGO",
    "DGO/TEMB.DGO",
    "DGO/TEMC.DGO",
    "DGO/TEMD.DGO",
    "DGO/TEMP.DGO",
    "DGO/TEMPLEE.DGO",
    "DGO/TEMX.DGO",
    // hang
    "DGO/HGA.DGO",
    "DGO/HGB.DGO",
    // volcano
    "DGO/VOCA.DGO",
    "DGO/VOCX.DGO",
    // mine
    "DGO/MIA.DGO",
    "DGO/MIB.DGO",
    "DGO/MIC.DGO",
    "DGO/MINED.DGO",
    "DGO/MINEE.DGO",
    // city
    "DGO/CWI.DGO", // ctywide
    "DGO/CFA.DGO", // ctyfarm
    "DGO/CFB.DGO",
    "DGO/CGB.DGO", // ctygen
    "DGO/CIA.DGO", // ctyind
    "DGO/CIB.DGO",
    "DGO/CPO.DGO", // ctyport
    "DGO/CTA.DGO", // ctyslum
    "DGO/CTB.DGO",
    "DGO/CTC.DGO",
    "DGO/CTYPEPA.DGO", // citizens
    "DGO/CTYPEPB.DGO", // predator
    "DGO/CTYPEPC.DGO", // empty
    "DGO/CTYPESA.DGO", // guards
    "DGO/CTYPESB.DGO", // metal heads
    "DGO/CTYPESC.DGO", // kg
    "DGO/CTYCARA.DGO", // cars
    "DGO/CTYCARB.DGO", // bikes
    "DGO/CTYCARC.DGO", // hellcat
    "DGO/CTYCARKG.DGO", // empty
    "DGO/ONINTENT.DGO",
    "DGO/VIN.DGO",
    "DGO/HHG.DGO", // hiphog
    "DGO/GGA.DGO", // gungame
    "DGO/GUNGAME1.DGO",
    "DGO/GUNGAME2.DGO",
    "DGO/POWERGD.DGO",
    "DGO/FREEHQ.DGO",
    "DGO/FREECAST.DGO",
    "DGO/CITYCAST.DGO",
    "DGO/GRIDCST.DGO", // city-destroy-grid-res
    "DGO/SLUMBSET.DGO", // sewer-met-hum-intro
    // sewer
    "DGO/SEA.DGO",
    "DGO/SEB.DGO",
    "DGO/SEC.DGO",
    "DGO/SED.DGO",
    "DGO/SEE.DGO",
    "DGO/SEF.DGO",
    "DGO/SEG.DGO",
    "DGO/SEH.DGO",
    "DGO/SEI.DGO",
    "DGO/SEJ.DGO",
    "DGO/SEK.DGO",
    "DGO/SEL.DGO",
    "DGO/SEM.DGO",
    "DGO/SEN.DGO",
    "DGO/SEO.DGO",
    // mhcity
    "DGO/MHCA.DGO",
    "DGO/MHCB.DGO",
    "DGO/MHCTYCST.DGO",
    // forest
    "DGO/FRSTA.DGO",
    "DGO/FRSTB.DGO",
    "DGO/FRSTX.DGO",
    // factory
    "DGO/FACTORYA.DGO",
    "DGO/FACB.DGO",
    "DGO/FACC.DGO",
    "DGO/FACD.DGO",
    // tower
    "DGO/TOWB.DGO",
    "DGO/TOWERA.DGO",
    "DGO/TOWERC.DGO",
    "DGO/TOWERCST.DGO",
    // stadium
    "DGO/STA.DGO",
    "DGO/STAA.DGO",
    "DGO/STB.DGO",
<<<<<<< HEAD
    // // rubble
=======
    // rubble
>>>>>>> d1ece445
    "DGO/RUBA.DGO",
    "DGO/RUBA2.DGO",
    "DGO/RUBB.DGO",
    "DGO/RUBC.DGO",
    "DGO/RBCT.DGO",
    // comb
    "DGO/COMBA.DGO",
    "DGO/COMBB.DGO",
    "DGO/COMBC.DGO",
    "DGO/COMBD.DGO",
    "DGO/COMBE.DGO",
    "DGO/COMBN.DGO",
    "DGO/COMBX.DGO",
    "DGO/RAILA.DGO",
    "DGO/RAILB.DGO",
    "DGO/RAILB2.DGO",
    "DGO/RAILC.DGO",
    "DGO/RAILCST.DGO",
    "DGO/RAILD.DGO",
    "DGO/RAILE.DGO",
    "DGO/RAILF.DGO",
    "DGO/RAILX.DGO",
    // // precursor
    "DGO/PRECA.DGO",
    "DGO/PRECB.DGO",
    "DGO/PRECC.DGO",
    // "DGO/PRECD.DGO",
    // // title/intro
    "DGO/WIN.DGO", // wasintro
    "DGO/TITLE.DGO",
    "DGO/INTTITLE.DGO",
    "DGO/INTPALRF.DGO", // intro-palace-roof
    "DGO/IPF.DGO", // intro-palace-fall
    "DGO/INTROCST.DGO",
    // // outro
    "DGO/OUTCAST3.DGO",
    "DGO/OUTROCST.DGO",
    // // museum
    "DGO/MUSEUM.DGO",
    "DGO/MUSEUM2.DGO",
    "DGO/MUSEUM3.DGO",
    "DGO/MUSEUM3B.DGO",
    "DGO/MUSEUM4.DGO",
    "DGO/MUSEUM4B.DGO",
    // test
    "DGO/HALFPIPE.DGO",
    // borrow
    "DGO/LASHELIN.DGO",
    "DGO/LBBRING1.DGO",
    "DGO/LBBRING2.DGO",
    "DGO/LBBRING3.DGO",
    "DGO/LBBRING4.DGO",
    "DGO/LBBRING5.DGO",
    "DGO/LBBRING6.DGO",
    "DGO/LBBSDRP1.DGO",
    "DGO/LBBSDRP2.DGO",
    "DGO/LBBSDRP3.DGO",
    "DGO/LBBSPID.DGO",
    "DGO/LBBSPIRT.DGO",
    "DGO/LBBSPRT2.DGO",
    "DGO/LBBSPRT3.DGO",
    "DGO/LBBTCHA1.DGO",
    "DGO/LBBTCHA2.DGO",
    "DGO/LBBTCHA3.DGO",
    "DGO/LBIPED.DGO",
    "DGO/LBLOWCST.DGO",
    "DGO/LBLOWTKG.DGO",
    "DGO/LBLOWTMH.DGO",
    "DGO/LBOMBBOT.DGO",
    "DGO/LCITYSML.DGO",
    "DGO/LCTYASS.DGO",
    "DGO/LCTYBLOW.DGO",
    "DGO/LCTYDEST.DGO",
    "DGO/LCTYHIJK.DGO",
    "DGO/LCTYPALT.DGO",
    "DGO/LCTYPATK.DGO",
    "DGO/LCTYPROT.DGO",
    "DGO/LCTYSNPR.DGO",
    "DGO/LDAMKLEV.DGO",
    "DGO/LDAMPECK.DGO",
    "DGO/LDAMPKSM.DGO",
    "DGO/LDAMSIG.DGO",
    "DGO/LDAX.DGO",
    "DGO/LDESGCST.DGO",
    "DGO/LDMPCKGN.DGO",
    "DGO/LERROL.DGO",
    "DGO/LFACB.DGO",
    "DGO/LFACCAR.DGO",
    "DGO/LFACCITY.DGO",
    "DGO/LFACO.DGO",
    "DGO/LFACRM1.DGO",
    "DGO/LFACRM2.DGO",
    "DGO/LFACTORY.DGO",
    "DGO/LFORM.DGO",
    "DGO/LFORP.DGO",
    "DGO/LFORRING.DGO",
    "DGO/LFREEOUT.DGO",
    "DGO/LGUNNORM.DGO",
    "DGO/LGUNRNC.DGO",
    "DGO/LJAK.DGO",
    "DGO/LJAKC.DGO",
    "DGO/LJAKCKLV.DGO",
    "DGO/LJAKKLEV.DGO",
    "DGO/LJAKNDAX.DGO",
    "DGO/LJAKSIG.DGO",
    "DGO/LJINX.DGO",
    "DGO/LJKCDMKL.DGO",
    "DGO/LJKDMPK.DGO",
    "DGO/LJKDXVIN.DGO",
    "DGO/LJKFEET.DGO",
    "DGO/LJNDKLEV.DGO",
    "DGO/LKEIRA.DGO",
    "DGO/LKLEEVER.DGO",
    "DGO/LMECH.DGO",
    "DGO/LMHCA.DGO",
    "DGO/LMHCB.DGO",
    "DGO/LNSTCST.DGO",
    "DGO/LNSTOA.DGO",
    "DGO/LNSTOBB.DGO",
    "DGO/LNSTOBC.DGO",
    "DGO/LONINSIM.DGO",
    "DGO/LOUTRO.DGO",
    "DGO/LOUTRO2.DGO",
    "DGO/LOUTRO3.DGO",
    "DGO/LPATK.DGO",
    "DGO/LPATKCS.DGO",
    "DGO/LPRECC.DGO",
    "DGO/LPRENME.DGO",
    "DGO/LPTRL.DGO",
    "DGO/LSAMOS.DGO",
    "DGO/LSEEMWCA.DGO",
    "DGO/LSIG.DGO",
    "DGO/LSIGJAKC.DGO",
    "DGO/LSIGKLV.DGO",
    "DGO/LSNKWHLS.DGO",
    "DGO/LTNFXHIP.DGO",
    "DGO/LTNJXHIP.DGO",
    "DGO/LTORN.DGO",
    "DGO/LTORNJNX.DGO",
    "DGO/LTORNSAM.DGO",
    "DGO/LTOWA.DGO",
    "DGO/LTOWB.DGO",
    "DGO/LTOWCITY.DGO",
    "DGO/LTRTWHLS.DGO",
    "DGO/LVINCST.DGO",
    "DGO/LWASBBV.DGO",
    "DGO/LWASSIG.DGO",
    "DGO/LWLANDM.DGO",
    "DGO/LWSTDPCK.DGO"
  ],

  // some objects are part of STR files (streaming data).
  "str_file_names": [],

  // streaming "art" that should be added to GAME.FR3.
  "str_art_file_names": ["STR/JAEXTERN.STR"],

  // some objects are directly stored as files on the DVD. This is just text files.
  "object_file_names": [
    "TEXT/0COMMON.TXT",
    "TEXT/1COMMON.TXT",
    "TEXT/2COMMON.TXT",
    "TEXT/3COMMON.TXT",
    "TEXT/4COMMON.TXT",
    "TEXT/5COMMON.TXT",
    "TEXT/6COMMON.TXT",
    "TEXT/7COMMON.TXT",
    "TEXT/8COMMON.TXT",
    "TEXT/9COMMON.TXT",
    "TEXT/10COMMON.TXT",
    "TEXT/11COMMON.TXT"
  ],

  // uncomment the next line to extract audio to wave files.
  // "audio_dir_file_name": "jak3/VAG",
  "audio_dir_file_name": "",

  "streamed_audio_file_names": [
    "VAGWAD.ENG",
    "VAGWAD.FRE",
    "VAGWAD.GER",
    "VAGWAD.SPA",
    "VAGWAD.ITA",
    "VAGWAD.COM",
    "VAGWAD.INT"
  ],

  "levels_to_extract": [
    // wascity
    "WASALL.DGO",
    "WWD.DGO", // waswide
    "WSD.DGO", // wasdoors (garage)
    "WASCHASE.DGO",
    "WASDEFEN.DGO",
    "WASLEAPR.DGO",
    "WASPALA.DGO",
    "WASSEEM.DGO",
    "WASPGAME.DGO",
    "WCA.DGO",
    "WCB.DGO",
    "WCASEEM.DGO",
    "WASCAST.DGO",
    // arena
    "WASSTADA.DGO",
    "WASSTADB.DGO",
    "WASSTADC.DGO",
    "ARENACST.DGO",
    // desert
    "DESA.DGO",
    "DESB.DGO",
    "DESBATTL.DGO",
    "DESBCST.DGO",
    "DESBOSS1.DGO",
    "DESBOSS2.DGO",
    "DESC.DGO",
    "DESCHASE.DGO",
    "DESD.DGO",
    "DESE.DGO",
    "DESERROL.DGO",
    "DESF.DGO",
    "DESG.DGO",
    "DESH.DGO",
    "DESHOVER.DGO",
    "DESHUNT.DGO",
    "DESINTER.DGO",
    "DESJUMP.DGO",
    "DESLIZ.DGO",
    "DESOASIS.DGO",
    "DESRACE1.DGO",
    "DESRACE2.DGO",
    "DESRALLY.DGO",
    "DESRESC.DGO",
    "DESRESCC.DGO",
    "DESRESCG.DGO",
    "DESTRACK.DGO",
    "DESW.DGO",
    "DST.DGO",
    "OASISCST.DGO",
    "WARPCAST.DGO", // air train
    // nest
    "NSA.DGO",
    "NSB.DGO",
    // temple
    "TEMA.DGO",
    "TEMB.DGO",
    "TEMC.DGO",
    "TEMD.DGO",
    "TEMP.DGO",
    "TEMPLEE.DGO",
    "TEMX.DGO",
    // hang
    "HGA.DGO",
    "HGB.DGO",
    // volcano
    "VOCA.DGO",
    "VOCX.DGO",
    // mine
    "MIA.DGO",
    "MIB.DGO",
    "MIC.DGO",
    "MINED.DGO",
    "MINEE.DGO",
    // city
    "CWI.DGO", // ctywide
    "CFA.DGO", // ctyfarm
    "CFB.DGO",
    "CGB.DGO", // ctygen
    "CIA.DGO", // ctyind
    "CIB.DGO",
    "CPO.DGO", // ctyport
    "CTA.DGO", // ctyslum
    "CTB.DGO",
    "CTC.DGO",
    "CTYPEPA.DGO", // citizens
    "CTYPEPB.DGO", // predator
    "CTYPEPC.DGO", // empty
    "CTYPESA.DGO", // guards
    "CTYPESB.DGO", // metal heads
    "CTYPESC.DGO", // kg
    "CTYCARA.DGO", // cars
    "CTYCARB.DGO", // bikes
    "CTYCARC.DGO", // hellcat
    "CTYCARKG.DGO", // empty
    "ONINTENT.DGO",
    "VIN.DGO",
    "HHG.DGO", // hiphog
    "GGA.DGO", // gungame
    "GUNGAME1.DGO",
    "GUNGAME2.DGO",
    "POWERGD.DGO",
    "FREEHQ.DGO",
    "FREECAST.DGO",
    "CITYCAST.DGO",
    "GRIDCST.DGO", // city-destroy-grid-res
    "SLUMBSET.DGO", // sewer-met-hum-intro
    // sewer
    "SEA.DGO",
    "SEB.DGO",
    "SEC.DGO",
    "SED.DGO",
    "SEE.DGO",
    "SEF.DGO",
    "SEG.DGO",
    "SEH.DGO",
    "SEI.DGO",
    "SEJ.DGO",
    "SEK.DGO",
    "SEL.DGO",
    "SEM.DGO",
    "SEN.DGO",
    "SEO.DGO",
    // mhcity
    "MHCA.DGO",
    "MHCB.DGO",
    "MHCTYCST.DGO",
    // forest
    "FRSTA.DGO",
    "FRSTB.DGO",
    "FRSTX.DGO",
    // factory
    "FACTORYA.DGO",
    "FACB.DGO",
    "FACC.DGO",
    "FACD.DGO",
    // tower
    "TOWB.DGO",
    "TOWERA.DGO",
    "TOWERC.DGO",
    "TOWERCST.DGO",
    // stadium
    "STA.DGO",
    "STAA.DGO",
    "STB.DGO",
    // rubble
    "RUBA.DGO",
    "RUBA2.DGO",
    "RUBB.DGO",
    "RUBC.DGO",
    "RBCT.DGO",
    // comb
    "COMBA.DGO",
    "COMBB.DGO",
    "COMBC.DGO",
    "COMBD.DGO",
    "COMBE.DGO",
    "COMBN.DGO",
    "COMBX.DGO",
    "RAILA.DGO",
    "RAILB.DGO",
    "RAILB2.DGO",
    "RAILC.DGO",
    "RAILCST.DGO",
    "RAILD.DGO",
    "RAILE.DGO",
    "RAILF.DGO",
    "RAILX.DGO",
    // precursor
    "PRECA.DGO",
    "PRECB.DGO",
    "PRECC.DGO",
    "PRECD.DGO",
    // title
    "WIN.DGO", // wasintro
    "TITLE.DGO",
    "INTTITLE.DGO",
    "INTPALRF.DGO", // intro-palace-roof
    "IPF.DGO", // intro-palace-fall
    "INTROCST.DGO",
    // outro
    "OUTCAST3.DGO",
    "OUTROCST.DGO",
    // museum
    "MUSEUM.DGO",
    "MUSEUM2.DGO",
    "MUSEUM3.DGO",
    "MUSEUM3B.DGO",
    "MUSEUM4.DGO",
    "MUSEUM4B.DGO",
    // test
    "HALFPIPE.DGO",
    // borrow
    "LASHELIN.DGO",
    "LBBRING1.DGO",
    "LBBRING2.DGO",
    "LBBRING3.DGO",
    "LBBRING4.DGO",
    "LBBRING5.DGO",
    "LBBRING6.DGO",
    "LBBSDRP1.DGO",
    "LBBSDRP2.DGO",
    "LBBSDRP3.DGO",
    "LBBSPID.DGO",
    "LBBSPIRT.DGO",
    "LBBSPRT2.DGO",
    "LBBSPRT3.DGO",
    "LBBTCHA1.DGO",
    "LBBTCHA2.DGO",
    "LBBTCHA3.DGO",
    "LBIPED.DGO",
    "LBLOWCST.DGO",
    "LBLOWTKG.DGO",
    "LBLOWTMH.DGO",
    "LBOMBBOT.DGO",
    "LCITYSML.DGO",
    "LCTYASS.DGO",
    "LCTYBLOW.DGO",
    "LCTYDEST.DGO",
    "LCTYHIJK.DGO",
    "LCTYPALT.DGO",
    "LCTYPATK.DGO",
    "LCTYPROT.DGO",
    "LCTYSNPR.DGO",
    "LDAMKLEV.DGO",
    "LDAMPECK.DGO",
    "LDAMPKSM.DGO",
    "LDAMSIG.DGO",
    "LDAX.DGO",
    "LDESGCST.DGO",
    "LDMPCKGN.DGO",
    "LERROL.DGO",
    "LFACB.DGO",
    "LFACCAR.DGO",
    "LFACCITY.DGO",
    "LFACO.DGO",
    "LFACRM1.DGO",
    "LFACRM2.DGO",
    "LFACTORY.DGO",
    "LFORM.DGO",
    "LFORP.DGO",
    "LFORRING.DGO",
    "LFREEOUT.DGO",
    "LGUNNORM.DGO",
    "LGUNRNC.DGO",
    "LJAK.DGO",
    "LJAKC.DGO",
    "LJAKCKLV.DGO",
    "LJAKKLEV.DGO",
    "LJAKNDAX.DGO",
    "LJAKSIG.DGO",
    "LJINX.DGO",
    "LJKCDMKL.DGO",
    "LJKDMPK.DGO",
    "LJKDXVIN.DGO",
    "LJKFEET.DGO",
    "LJNDKLEV.DGO",
    "LKEIRA.DGO",
    "LKLEEVER.DGO",
    "LMECH.DGO",
    "LMHCA.DGO",
    "LMHCB.DGO",
    "LNSTCST.DGO",
    "LNSTOA.DGO",
    "LNSTOBB.DGO",
    "LNSTOBC.DGO",
    "LONINSIM.DGO",
    "LOUTRO.DGO",
    "LOUTRO2.DGO",
    "LOUTRO3.DGO",
    "LPATK.DGO",
    "LPATKCS.DGO",
    "LPRECC.DGO",
    "LPRENME.DGO",
    "LPTRL.DGO",
    "LSAMOS.DGO",
    "LSEEMWCA.DGO",
    "LSIG.DGO",
    "LSIGJAKC.DGO",
    "LSIGKLV.DGO",
    "LSNKWHLS.DGO",
    "LTNFXHIP.DGO",
    "LTNJXHIP.DGO",
    "LTORN.DGO",
    "LTORNJNX.DGO",
    "LTORNSAM.DGO",
    "LTOWA.DGO",
    "LTOWB.DGO",
    "LTOWCITY.DGO",
    "LTRTWHLS.DGO",
    "LVINCST.DGO",
    "LWASBBV.DGO",
    "LWASSIG.DGO",
    "LWLANDM.DGO",
    "LWSTDPCK.DGO"
  ]
}<|MERGE_RESOLUTION|>--- conflicted
+++ resolved
@@ -33,11 +33,7 @@
     "DGO/WASSTADB.DGO",
     "DGO/WASSTADC.DGO",
     "DGO/ARENACST.DGO",
-<<<<<<< HEAD
-    // // desert
-=======
     // desert
->>>>>>> d1ece445
     "DGO/DESA.DGO",
     "DGO/DESB.DGO",
     "DGO/DESBATTL.DGO",
@@ -163,11 +159,7 @@
     "DGO/STA.DGO",
     "DGO/STAA.DGO",
     "DGO/STB.DGO",
-<<<<<<< HEAD
-    // // rubble
-=======
     // rubble
->>>>>>> d1ece445
     "DGO/RUBA.DGO",
     "DGO/RUBA2.DGO",
     "DGO/RUBB.DGO",
