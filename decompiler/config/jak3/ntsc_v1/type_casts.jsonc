{
  "(method 2 array)": [
    [23, "gp", "(array int32)"],
    [43, "gp", "(array uint32)"],
    [63, "gp", "(array int64)"],
    [83, "gp", "(array uint64)"],
    [102, "gp", "(array int8)"],
    [121, "gp", "(array uint8)"],
    [141, "gp", "(array int16)"],
    [161, "gp", "(array uint16)"],
    [186, "gp", "(array uint128)"],
    [204, "gp", "(array int32)"],
    [223, "gp", "(array float)"],
    [232, "gp", "(array float)"],
    [249, "gp", "(array basic)"],
    [258, "gp", "(array basic)"]
  ],
  "(method 3 array)": [
    [51, "gp", "(array int32)"],
    [69, "gp", "(array uint32)"],
    [87, "gp", "(array int64)"],
    [105, "gp", "(array uint64)"],
    [122, "gp", "(array int8)"],
    [139, "gp", "(array int8)"],
    [157, "gp", "(array int16)"],
    [175, "gp", "(array uint16)"],
    [198, "gp", "(array uint128)"],
    [214, "gp", "(array int32)"],
    [233, "gp", "(array float)"],
    [250, "gp", "(array basic)"]
  ],
  "(method 0 cpu-thread)": [[[0, 35], "v0", "cpu-thread"]],
  "(method 0 process)": [
    [11, "a0", "int"],
    [[12, 52], "v0", "process"]
  ],
  "inspect-process-heap": [
    [[4, 11], "s5", "basic"],
    [17, "s5", "pointer"]
  ],
  "(method 14 dead-pool)": [
    [[24, 25], "v1", "(pointer process)"],
    [[30, 39], "s4", "(pointer process)"]
  ],
  "(method 24 dead-pool-heap)": [
    [5, "v1", "pointer"],
    [13, "a0", "pointer"],
    [25, "v1", "pointer"]
  ],
  "method-state": [[12, "a2", "state"]],
  "(method 0 protect-frame)": [
    [0, "a0", "int"],
    [[1, 8], "v0", "protect-frame"]
  ],
  "(method 9 process)": [[[58, 61], "s5", "process"]],
  "(method 10 process)": [[[24, 30], "s4", "protect-frame"]],
  "string-cat-to-last-char": [
    [3, "s5", "(pointer uint8)"],
    [4, "s5", "string"]
  ],
  "enter-state": [
    [70, "s0", "protect-frame"],
    [103, "t9", "(function object object object object object object none)"]
  ],
  "send-event-function": [[[7, 15], "a0", "process"]],
  "logf": [
    [12, "f0", "float"],
    [12, "f1", "float"],
    [19, "f0", "float"],
    [19, "f1", "float"]
  ],
  "log2f": [
    [12, "f0", "float"],
    [12, "f1", "float"],
    [19, "f0", "float"],
    [19, "f1", "float"]
  ],
  "cube-root": [
    [17, "f0", "float"],
    [17, "f1", "float"],
    [18, "f0", "float"],
    [18, "f1", "float"],
    [[23, 32], "f0", "float"]
  ],
  "generate-rand-vector-on-sphere": [
    [12, "v1", "float"],
    [28, "v1", "float"]
  ],
  "vector-segment-distance-point!": [[[21, 30], "f1", "float"]],
  "vector4-array-add!": [
    [11, "s5", "(inline-array vector4)"],
    [12, "s4", "(inline-array vector4)"],
    [13, "gp", "(inline-array vector4)"]
  ],
  "vector4-array-sub!": [
    [11, "s5", "(inline-array vector4)"],
    [12, "s4", "(inline-array vector4)"],
    [13, "gp", "(inline-array vector4)"]
  ],
  "vector4-array-mul!": [
    [11, "s5", "(inline-array vector4)"],
    [12, "s4", "(inline-array vector4)"],
    [13, "gp", "(inline-array vector4)"]
  ],
  "vector4-array-scale!": [
    [11, "s5", "(inline-array vector4)"],
    [12, "gp", "(inline-array vector4)"]
  ],
  "vector4-array-madd!": [
    [13, "s5", "(inline-array vector4)"],
    [14, "s4", "(inline-array vector4)"],
    [15, "gp", "(inline-array vector4)"]
  ],
  "vector4-array-msub!": [
    [13, "s5", "(inline-array vector4)"],
    [14, "s4", "(inline-array vector4)"],
    [15, "gp", "(inline-array vector4)"]
  ],
  "vector4-array-lerp!": [
    [13, "s5", "(inline-array vector4)"],
    [14, "s4", "(inline-array vector4)"],
    [15, "gp", "(inline-array vector4)"]
  ],
  "(method 9 clock)": [[47, "v1", "float"]],
  "service-cpads": [[[207, 311], "s3", "pad-buttons"]],
  "(method 3 connection-pers)": [[97, "f0", "float"]],
  "(method 0 engine-pers)": [
    [32, "v1", "pointer"],
    [23, "v1", "pointer"],
    [26, "v1", "pointer"],
    [24, "v1", "(pointer pointer)"]
  ],
  "(method 0 engine)": [
    [44, "v1", "pointer"],
    [47, "v1", "pointer"],
    [53, "v1", "connectable"],
    [65, "v1", "connectable"]
  ],
  "(method 21 engine)": [[8, "a0", "connection"]],
  "(method 20 engine)": [[8, "a0", "connection"]],
  "(method 19 engine)": [[8, "a0", "connection"]],
  "(method 15 engine)": [[[0, 36], "v1", "connection"]],
  "(method 13 engine)": [
    [[0, 25], "s4", "connection"],
    [13, "t9", "(function object object object object object)"]
  ],
  "(method 12 engine)": [
    [[0, 25], "s4", "connection"],
    [13, "t9", "(function object object object object object)"]
  ],
  "(method 9 connection)": [[8, "a0", "pointer"]],
  "(method 10 connection)": [[8, "a0", "pointer"]],
  "(method 11 connection)": [[5, "a1", "pointer"]],
  "(method 10 profile-array)": [
    [[69, 73], "a0", "(pointer uint128)"],
    [[73, 82], "a1", "vector4w"],
    [[82, 89], "a1", "vector4w"],
    [[90, 96], "a0", "vector4w"],
    [[113, 117], "a1", "(pointer uint128)"],
    [[117, 126], "a2", "vector4w"],
    [[126, 136], "a2", "vector4w"],
    [[137, 149], "a1", "vector4w"],
    [[187, 191], "t2", "(pointer int128)"],
    [[191, 225], "t4", "vector4w"],
    [[225, 231], "a2", "vector4w"],
    [[231, 237], "a2", "vector4w"]
  ],
  "draw-sprite2d-xy": [
    [[35, 40], "t0", "dma-packet"],
    [[45, 49], "t0", "gs-gif-tag"],
    [54, "t0", "(pointer gs-prim)"],
    [56, "t0", "(pointer gs-rgbaq)"],
    [67, "t0", "(pointer gs-xyzf)"],
    [88, "t0", "(pointer gs-xyzf)"],
    [[97, 109], "v1", "(pointer uint64)"]
  ],
  "draw-sprite2d-xy-absolute": [
    [[6, 10], "t4", "dma-packet"],
    [[16, 19], "t4", "gs-gif-tag"],
    [24, "t4", "(pointer gs-prim)"],
    [25, "t4", "(pointer gs-rgbaq)"],
    [36, "t4", "(pointer gs-xyzf)"],
    [49, "t4", "(pointer gs-xyzf)"],
    [[62, 69], "v1", "(pointer uint64)"]
  ],
  "draw-quad2d": [
    [[18, 22], "t2", "dma-packet"],
    [[28, 31], "t2", "gs-gif-tag"],
    [36, "t2", "(pointer gs-prim)"],
    [38, "t2", "(pointer gs-rgbaq)"],
    [46, "t2", "(pointer gs-xyzf)"],
    [48, "t2", "(pointer gs-rgbaq)"],
    [61, "t2", "(pointer gs-xyzf)"],
    [63, "t2", "(pointer gs-rgbaq)"],
    [76, "t2", "(pointer gs-xyzf)"],
    [78, "t2", "(pointer gs-rgbaq)"],
    [96, "t2", "(pointer gs-xyzf)"],
    [97, "t2", "(pointer uint64)"],
    [[110, 117], "v1", "(pointer uint64)"]
  ],
  "dma-bucket-insert-tag": [
    [[2, 6], "v1", "dma-bucket"],
    [3, "a0", "dma-bucket"]
  ],
  "dma-buffer-add-buckets": [
    [[1, 4], "v1", "dma-bucket"],
    [5, "v1", "pointer"],
    [[9, 11], "v1", "dma-bucket"],
    [11, "v1", "pointer"]
  ],
  "dma-buffer-patch-buckets": [
    [[3, 34], "a0", "dma-bucket"],
    [[34, 38], "a0", "dma-packet"]
    // [34, "a0", "(inline-array dma-bucket)"]
  ],
  "disasm-dma-list": [
    [43, "v1", "dma-packet"],
    [266, "v1", "(pointer uint64)"],
    [272, "v1", "(pointer uint64)"],
    [133, "v1", "(pointer uint64)"],
    [152, "v1", "(pointer uint64)"],
    [167, "v1", "(pointer uint64)"],
    [176, "v1", "(pointer uint64)"],
    [198, "v1", "(pointer uint64)"],
    [207, "v1", "(pointer uint64)"],
    [238, "v1", "(pointer uint64)"],
    [247, "v1", "(pointer uint64)"],
    [282, "v1", "(pointer uint64)"],
    [291, "v1", "(pointer uint64)"],
    [324, "v1", "(pointer uint64)"],
    [334, "v1", "(pointer uint64)"],
    [141, "v1", "int"],
    [25, "v1", "dma-tag"]
  ],
  "(method 3 connection-minimap)": [[97, "f0", "float"]],
  "dma-buffer-add-ref-texture": [
    [[47, 54], "a3", "dma-packet"],
    [[56, 69], "a3", "gs-gif-tag"],
    [[71, 87], "a2", "dma-packet"]
  ],
  "texture-page-default-allocate": [[51, "a3", "(pointer int32)"]],
  "texture-page-font-allocate": [[33, "a3", "(pointer int32)"]],
  "upload-vram-pages": [[[187, 193], "v1", "dma-packet"]],
  "upload-vram-pages-pris": [[[181, 187], "v1", "dma-packet"]],
  "(method 13 texture-page)": [[45, "a0", "(pointer uint64)"]],
  "(method 11 texture-pool)": [[217, "a0", "(pointer uint64)"]],
  "texture-page-login": [[34, "v0", "texture-page"]],
  "(method 9 texture-page-dir)": [
    [[36, 40], "t1", "adgif-shader"],
    [[31, 41], "t2", "(pointer shader-ptr)"],
    [37, "t0", "(pointer int32)"]
  ],
  "texture-page-dir-inspect": [[[137, 138], "v1", "adgif-shader"]],
  "(method 24 texture-pool)": [
    [[77, 100], "a1", "adgif-shader"]
    // [[70, 93], "a1", "adgif-shader"],
    // [92, "a1", "adgif-shader"]
  ],
  "(method 8 res-lump)": [
    [258, "s0", "array"],
    [[157, 239], "s0", "(array object)"]
  ],
  "(method 15 res-lump)": [[132, "s5", "res-tag-pair"]],
  "(method 17 res-lump)": [[22, "s4", "(pointer pointer)"]],
  "(method 19 res-lump)": [
    [38, "t2", "int"],
    [38, "a2", "int"]
  ],
  "(method 20 res-lump)": [[341, "t0", "(pointer uint128)"]],
  "(method 16 res-lump)": [
    [22, "t1", "(pointer uint64)"],
    [29, "t2", "(pointer uint64)"]
  ],
  "(method 18 res-lump)": [["_stack_", 16, "object"]],
  "(method 21 res-lump)": [
    ["_stack_", 16, "res-tag"],
    ["_stack_", 32, "res-tag"]
  ],
  "(method 0 fact-info-target)": [[3, "v0", "fact-info-target"]],
  "(method 0 fact-info-crate)": [[3, "v0", "fact-info-crate"]],
  "(method 0 fact-info-enemy)": [
    [7, "v0", "fact-info-enemy"],
    ["_stack_", 16, "res-tag"],
    ["_stack_", 32, "res-tag"]
  ],
  "(method 0 fact-info)": [
    [87, "v1", "(pointer int32)"],
    [11, "v1", "res-lump"]
  ],
  "(method 0 collide-shape-moving)": [[[5, 12], "v0", "collide-shape-moving"]],
  "(method 0 collide-shape-prim-group)": [
    [[6, 12], "v0", "collide-shape-prim-group"]
  ],
  "(method 0 collide-shape-prim-sphere)": [
    [[5, 8], "v0", "collide-shape-prim-sphere"]
  ],
  "(method 0 collide-shape-prim-mesh)": [
    [[6, 11], "v0", "collide-shape-prim-mesh"]
  ],
  "(method 0 touching-list)": [[[6, 8], "v0", "touching-list"]],
  "(method 11 touching-prims-entry-pool)": [
    [[0, 8], "v1", "touching-prims-entry"],
    [8, "v1", "pointer"],
    [[9, 11], "v1", "touching-prims-entry"],
    [[1, 20], "a1", "touching-prims-entry"]
  ],
  "(method 0 prim-strip)": [[[101, 121], "a0", "vector"]],
  "(method 0 script-context)": [[[8, 17], "v0", "script-context"]],
  "joint-mod-spinner-callback": [[[2, 63], "gp", "joint-mod-spinner"]],
  "joint-mod-rotate-local-callback": [
    [[2, 16], "v1", "joint-mod-rotate-local"]
  ],
<<<<<<< HEAD
  "joint-mod-rotate-world-callback": [[[0, 24], "s3", "joint-mod-rotate-world"]],
  "joint-mod-set-local-callback": [[[1, 24], "v1", "joint-mod-set-local"]],
  "joint-mod-add-local-callback": [[[1, 37], "s4", "joint-mod-add-local"]],
  "joint-mod-set-world-callback": [[[1, 4], "v1", "joint-mod-set-local"]],
  "joint-mod-set-world-no-trans-callback": [[[1, 25], "s4", "joint-mod-set-world-no-trans"]],
  "joint-mod-blend-local-callback": [[[1, 28], "gp", "joint-mod-blend-local"]],
  "joint-mod-blend-world-callback": [[[1, 150], "gp", "joint-mod-blend-world"]]





=======
  "joint-mod-rotate-world-callback": [
    [[0, 24], "s3", "joint-mod-rotate-world"]
  ],
  "num-func-chan": [[7, "v1", "joint-control-channel"]],
  "joint-channel-float-delete!": [
    [7, "a0", "pointer"],
    [7, "a1", "pointer"]
  ],
  "(method 21 process-focusable)": [
    [15, "gp", "collide-shape-moving"],
    [35, "gp", "collide-shape-moving"]
  ]
>>>>>>> 7e5541d7
}<|MERGE_RESOLUTION|>--- conflicted
+++ resolved
@@ -310,7 +310,18 @@
   "joint-mod-rotate-local-callback": [
     [[2, 16], "v1", "joint-mod-rotate-local"]
   ],
-<<<<<<< HEAD
+  "joint-mod-rotate-world-callback": [
+    [[0, 24], "s3", "joint-mod-rotate-world"]
+  ],
+  "num-func-chan": [[7, "v1", "joint-control-channel"]],
+  "joint-channel-float-delete!": [
+    [7, "a0", "pointer"],
+    [7, "a1", "pointer"]
+  ],
+  "(method 21 process-focusable)": [
+    [15, "gp", "collide-shape-moving"],
+    [35, "gp", "collide-shape-moving"]
+  ],
   "joint-mod-rotate-world-callback": [[[0, 24], "s3", "joint-mod-rotate-world"]],
   "joint-mod-set-local-callback": [[[1, 24], "v1", "joint-mod-set-local"]],
   "joint-mod-add-local-callback": [[[1, 37], "s4", "joint-mod-add-local"]],
@@ -318,23 +329,4 @@
   "joint-mod-set-world-no-trans-callback": [[[1, 25], "s4", "joint-mod-set-world-no-trans"]],
   "joint-mod-blend-local-callback": [[[1, 28], "gp", "joint-mod-blend-local"]],
   "joint-mod-blend-world-callback": [[[1, 150], "gp", "joint-mod-blend-world"]]
-
-
-
-
-
-=======
-  "joint-mod-rotate-world-callback": [
-    [[0, 24], "s3", "joint-mod-rotate-world"]
-  ],
-  "num-func-chan": [[7, "v1", "joint-control-channel"]],
-  "joint-channel-float-delete!": [
-    [7, "a0", "pointer"],
-    [7, "a1", "pointer"]
-  ],
-  "(method 21 process-focusable)": [
-    [15, "gp", "collide-shape-moving"],
-    [35, "gp", "collide-shape-moving"]
-  ]
->>>>>>> 7e5541d7
 }