--- conflicted
+++ resolved
@@ -10565,37 +10565,6 @@
     [[135, 141], "v1", "dma-packet"],
     [143, "v1", "(pointer uint32)"]
   ],
-<<<<<<< HEAD
-  "real-wang-texture-anim-func": [
-    [[3, 31], "v1", "mood-context"]
-  ],
-  "(method 24 sky-work)": [
-    [256, "s4", "(pointer int32)"],
-    [261, "s4", "(pointer int32)"]
-  ],
-  "(method 28 sky-work)": [
-    [143, "s4", "(pointer int32)"],
-    [148, "s4", "(pointer int32)"]
-  ],
-  "(method 36 sky-work)": [
-    [81, "s5", "(pointer int32)"],
-    [86, "s5", "(pointer int32)"]
-  ],
-  "(method 37 sky-work)": [
-    [67, "s5", "(pointer int32)"],
-    [72, "s5", "(pointer int32)"]
-  ],
-  "(method 38 sky-work)": [
-    [[83, 179], "v1", "(inline-array qword)"]
-  ],
-  "(method 14 sky-work)": [
-    [[80, 256], "s4", "sky-work"]
-  ],
-  "(method 13 sky-work)": [
-    [65, "v1", "(pointer uint128)"],
-    [[70, 77], "a0", "vector4w"],
-    [[78, 84], "v1", "vector4w"]
-=======
   "real-wang-texture-anim-func": [[[3, 31], "v1", "mood-context"]],
   "hiphog-mirror-sheen-func": [
     [[50, 64], "a2", "ripple-wave"],
@@ -10876,6 +10845,35 @@
   "(method 32 bt-vehicle)": [
     ["_stack_", 76, "float"],
     ["_stack_", 100, "float"]
->>>>>>> 6b3844bf
+  ],
+  "real-wang-texture-anim-func": [
+    [[3, 31], "v1", "mood-context"]
+  ],
+  "(method 24 sky-work)": [
+    [256, "s4", "(pointer int32)"],
+    [261, "s4", "(pointer int32)"]
+  ],
+  "(method 28 sky-work)": [
+    [143, "s4", "(pointer int32)"],
+    [148, "s4", "(pointer int32)"]
+  ],
+  "(method 36 sky-work)": [
+    [81, "s5", "(pointer int32)"],
+    [86, "s5", "(pointer int32)"]
+  ],
+  "(method 37 sky-work)": [
+    [67, "s5", "(pointer int32)"],
+    [72, "s5", "(pointer int32)"]
+  ],
+  "(method 38 sky-work)": [
+    [[83, 179], "v1", "(inline-array qword)"]
+  ],
+  "(method 14 sky-work)": [
+    [[80, 256], "s4", "sky-work"]
+  ],
+  "(method 13 sky-work)": [
+    [65, "v1", "(pointer uint128)"],
+    [[70, 77], "a0", "vector4w"],
+    [[78, 84], "v1", "vector4w"]
   ]
 }