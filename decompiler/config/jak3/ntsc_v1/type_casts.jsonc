{
  "(method 2 array)": [
    [23, "gp", "(array int32)"],
    [43, "gp", "(array uint32)"],
    [63, "gp", "(array int64)"],
    [83, "gp", "(array uint64)"],
    [102, "gp", "(array int8)"],
    [121, "gp", "(array uint8)"],
    [141, "gp", "(array int16)"],
    [161, "gp", "(array uint16)"],
    [186, "gp", "(array uint128)"],
    [204, "gp", "(array int32)"],
    [223, "gp", "(array float)"],
    [232, "gp", "(array float)"],
    [249, "gp", "(array basic)"],
    [258, "gp", "(array basic)"]
  ],
  "(method 3 array)": [
    [51, "gp", "(array int32)"],
    [69, "gp", "(array uint32)"],
    [87, "gp", "(array int64)"],
    [105, "gp", "(array uint64)"],
    [122, "gp", "(array int8)"],
    [139, "gp", "(array int8)"],
    [157, "gp", "(array int16)"],
    [175, "gp", "(array uint16)"],
    [198, "gp", "(array uint128)"],
    [214, "gp", "(array int32)"],
    [233, "gp", "(array float)"],
    [250, "gp", "(array basic)"]
  ],
  "(method 0 cpu-thread)": [[[0, 35], "v0", "cpu-thread"]],
  "(method 0 process)": [
    [11, "a0", "int"],
    [[12, 52], "v0", "process"]
  ],
  "inspect-process-heap": [
    [[4, 11], "s5", "basic"],
    [17, "s5", "pointer"]
  ],
  "(method 14 dead-pool)": [
    [[24, 25], "v1", "(pointer process)"],
    [[30, 39], "s4", "(pointer process)"]
  ],
  "(method 24 dead-pool-heap)": [
    [5, "v1", "pointer"],
    [13, "a0", "pointer"],
    [25, "v1", "pointer"]
  ],
  "method-state": [[12, "a2", "state"]],
  "(method 0 protect-frame)": [
    [0, "a0", "int"],
    [[1, 8], "v0", "protect-frame"]
  ],
  "(method 9 process)": [[[58, 61], "s5", "process"]],
  "(method 10 process)": [[[24, 30], "s4", "protect-frame"]],
  "string-cat-to-last-char": [
    [3, "s5", "(pointer uint8)"],
    [4, "s5", "string"]
  ],
  "enter-state": [
    [70, "s0", "protect-frame"],
    [103, "t9", "(function object object object object object object none)"]
  ],
  "send-event-function": [[[7, 15], "a0", "process"]],
  "logf": [
    [12, "f0", "float"],
    [12, "f1", "float"],
    [19, "f0", "float"],
    [19, "f1", "float"]
  ],
  "log2f": [
    [12, "f0", "float"],
    [12, "f1", "float"],
    [19, "f0", "float"],
    [19, "f1", "float"]
  ],
  "cube-root": [
    [17, "f0", "float"],
    [17, "f1", "float"],
    [18, "f0", "float"],
    [18, "f1", "float"],
    [[23, 32], "f0", "float"]
  ],
  "generate-rand-vector-on-sphere": [
    [12, "v1", "float"],
    [28, "v1", "float"]
  ],
  "vector-segment-distance-point!": [[[21, 30], "f1", "float"]],
  "vector4-array-add!": [
    [11, "s5", "(inline-array vector4)"],
    [12, "s4", "(inline-array vector4)"],
    [13, "gp", "(inline-array vector4)"]
  ],
  "vector4-array-sub!": [
    [11, "s5", "(inline-array vector4)"],
    [12, "s4", "(inline-array vector4)"],
    [13, "gp", "(inline-array vector4)"]
  ],
  "vector4-array-mul!": [
    [11, "s5", "(inline-array vector4)"],
    [12, "s4", "(inline-array vector4)"],
    [13, "gp", "(inline-array vector4)"]
  ],
  "vector4-array-scale!": [
    [11, "s5", "(inline-array vector4)"],
    [12, "gp", "(inline-array vector4)"]
  ],
  "vector4-array-madd!": [
    [13, "s5", "(inline-array vector4)"],
    [14, "s4", "(inline-array vector4)"],
    [15, "gp", "(inline-array vector4)"]
  ],
  "vector4-array-msub!": [
    [13, "s5", "(inline-array vector4)"],
    [14, "s4", "(inline-array vector4)"],
    [15, "gp", "(inline-array vector4)"]
  ],
  "vector4-array-lerp!": [
    [13, "s5", "(inline-array vector4)"],
    [14, "s4", "(inline-array vector4)"],
    [15, "gp", "(inline-array vector4)"]
  ],
  "(method 9 clock)": [[47, "v1", "float"]],
  "service-cpads": [[[207, 311], "s3", "pad-buttons"]],
  "(method 3 connection-pers)": [[97, "f0", "float"]],
  "(method 0 engine-pers)": [
    [32, "v1", "pointer"],
    [23, "v1", "pointer"],
    [26, "v1", "pointer"],
    [24, "v1", "(pointer pointer)"]
  ],
  "(method 0 engine)": [
    [44, "v1", "pointer"],
    [47, "v1", "pointer"],
    [53, "v1", "connectable"],
    [65, "v1", "connectable"]
  ],
  "(method 21 engine)": [[8, "a0", "connection"]],
  "(method 20 engine)": [[8, "a0", "connection"]],
  "(method 19 engine)": [[8, "a0", "connection"]],
  "(method 15 engine)": [[[0, 36], "v1", "connection"]],
  "(method 13 engine)": [
    [[0, 25], "s4", "connection"],
    [13, "t9", "(function object object object object object)"]
  ],
  "(method 12 engine)": [
    [[0, 25], "s4", "connection"],
    [13, "t9", "(function object object object object object)"]
  ],
  "(method 9 connection)": [[8, "a0", "pointer"]],
  "(method 10 connection)": [[8, "a0", "pointer"]],
  "(method 11 connection)": [[5, "a1", "pointer"]],
  "(method 10 profile-array)": [
    [[69, 73], "a0", "(pointer uint128)"],
    [[73, 82], "a1", "vector4w"],
    [[82, 89], "a1", "vector4w"],
    [[90, 96], "a0", "vector4w"],
    [[113, 117], "a1", "(pointer uint128)"],
    [[117, 126], "a2", "vector4w"],
    [[126, 136], "a2", "vector4w"],
    [[137, 149], "a1", "vector4w"],
    [[187, 191], "t2", "(pointer int128)"],
    [[191, 225], "t4", "vector4w"],
    [[225, 231], "a2", "vector4w"],
    [[231, 237], "a2", "vector4w"]
  ],
  "draw-sprite2d-xy": [
    [[35, 40], "t0", "dma-packet"],
    [[45, 49], "t0", "gs-gif-tag"],
    [54, "t0", "(pointer gs-prim)"],
    [56, "t0", "(pointer gs-rgbaq)"],
    [67, "t0", "(pointer gs-xyzf)"],
    [88, "t0", "(pointer gs-xyzf)"],
    [[97, 109], "v1", "(pointer uint64)"]
  ],
  "draw-sprite2d-xy-absolute": [
    [[6, 10], "t4", "dma-packet"],
    [[16, 19], "t4", "gs-gif-tag"],
    [24, "t4", "(pointer gs-prim)"],
    [25, "t4", "(pointer gs-rgbaq)"],
    [36, "t4", "(pointer gs-xyzf)"],
    [49, "t4", "(pointer gs-xyzf)"],
    [[62, 69], "v1", "(pointer uint64)"]
  ],
  "draw-quad2d": [
    [[18, 22], "t2", "dma-packet"],
    [[28, 31], "t2", "gs-gif-tag"],
    [36, "t2", "(pointer gs-prim)"],
    [38, "t2", "(pointer gs-rgbaq)"],
    [46, "t2", "(pointer gs-xyzf)"],
    [48, "t2", "(pointer gs-rgbaq)"],
    [61, "t2", "(pointer gs-xyzf)"],
    [63, "t2", "(pointer gs-rgbaq)"],
    [76, "t2", "(pointer gs-xyzf)"],
    [78, "t2", "(pointer gs-rgbaq)"],
    [96, "t2", "(pointer gs-xyzf)"],
    [97, "t2", "(pointer uint64)"],
    [[110, 117], "v1", "(pointer uint64)"]
  ],
  "dma-bucket-insert-tag": [
    [[2, 6], "v1", "dma-bucket"],
    [3, "a0", "dma-bucket"]
  ],
  "dma-buffer-add-buckets": [
    [[1, 4], "v1", "dma-bucket"],
    [5, "v1", "pointer"],
    [[9, 11], "v1", "dma-bucket"],
    [11, "v1", "pointer"]
  ],
  "dma-buffer-patch-buckets": [
    [[3, 34], "a0", "dma-bucket"],
    [[34, 38], "a0", "dma-packet"]
    // [34, "a0", "(inline-array dma-bucket)"]
  ],
  "disasm-dma-list": [
    [43, "v1", "dma-packet"],
    [266, "v1", "(pointer uint64)"],
    [272, "v1", "(pointer uint64)"],
    [133, "v1", "(pointer uint64)"],
    [152, "v1", "(pointer uint64)"],
    [167, "v1", "(pointer uint64)"],
    [176, "v1", "(pointer uint64)"],
    [198, "v1", "(pointer uint64)"],
    [207, "v1", "(pointer uint64)"],
    [238, "v1", "(pointer uint64)"],
    [247, "v1", "(pointer uint64)"],
    [282, "v1", "(pointer uint64)"],
    [291, "v1", "(pointer uint64)"],
    [324, "v1", "(pointer uint64)"],
    [334, "v1", "(pointer uint64)"],
    [141, "v1", "int"],
    [25, "v1", "dma-tag"]
  ],
  "(method 3 connection-minimap)": [[97, "f0", "float"]],
  "dma-buffer-add-ref-texture": [
    [[47, 54], "a3", "dma-packet"],
    [[56, 69], "a3", "gs-gif-tag"],
    [[71, 87], "a2", "dma-packet"]
  ],
  "texture-page-default-allocate": [[51, "a3", "(pointer int32)"]],
  "texture-page-font-allocate": [[33, "a3", "(pointer int32)"]],
  "upload-vram-pages": [[[187, 193], "v1", "dma-packet"]],
  "upload-vram-pages-pris": [[[181, 187], "v1", "dma-packet"]],
  "(method 13 texture-page)": [[45, "a0", "(pointer uint64)"]],
  "(method 11 texture-pool)": [[217, "a0", "(pointer uint64)"]],
  "texture-page-login": [[34, "v0", "texture-page"]],
  "(method 9 texture-page-dir)": [
    [[36, 40], "t1", "adgif-shader"],
    [[31, 41], "t2", "(pointer shader-ptr)"],
    [37, "t0", "(pointer int32)"]
  ],
  "texture-page-dir-inspect": [[[137, 138], "v1", "adgif-shader"]],
  "(method 24 texture-pool)": [
    [[77, 100], "a1", "adgif-shader"]
    // [[70, 93], "a1", "adgif-shader"],
    // [92, "a1", "adgif-shader"]
  ],
  "(method 8 res-lump)": [
    [258, "s0", "array"],
    [[157, 239], "s0", "(array object)"]
  ],
  "(method 15 res-lump)": [[132, "s5", "res-tag-pair"]],
  "(method 17 res-lump)": [[22, "s4", "(pointer pointer)"]],
  "(method 19 res-lump)": [
    [38, "t2", "int"],
    [38, "a2", "int"]
  ],
  "(method 20 res-lump)": [[341, "t0", "(pointer uint128)"]],
  "(method 16 res-lump)": [
    [22, "t1", "(pointer uint64)"],
    [29, "t2", "(pointer uint64)"]
  ],
  "(method 18 res-lump)": [["_stack_", 16, "object"]],
  "(method 21 res-lump)": [
    ["_stack_", 16, "res-tag"],
    ["_stack_", 32, "res-tag"]
  ],
  "(method 0 fact-info-target)": [[3, "v0", "fact-info-target"]],
  "(method 0 fact-info-crate)": [[3, "v0", "fact-info-crate"]],
  "(method 0 fact-info-enemy)": [
    [7, "v0", "fact-info-enemy"],
    ["_stack_", 16, "res-tag"],
    ["_stack_", 32, "res-tag"]
  ],
  "(method 0 fact-info)": [
    [87, "v1", "(pointer int32)"],
    [11, "v1", "res-lump"]
  ],
  "(method 0 collide-shape-moving)": [[[5, 12], "v0", "collide-shape-moving"]],
  "(method 0 collide-shape-prim-group)": [
    [[6, 12], "v0", "collide-shape-prim-group"]
  ],
  "(method 0 collide-shape-prim-sphere)": [
    [[5, 8], "v0", "collide-shape-prim-sphere"]
  ],
  "(method 0 collide-shape-prim-mesh)": [
    [[6, 11], "v0", "collide-shape-prim-mesh"]
  ],
  "(method 0 touching-list)": [[[6, 8], "v0", "touching-list"]],
  "(method 11 touching-prims-entry-pool)": [
    [[0, 8], "v1", "touching-prims-entry"],
    [8, "v1", "pointer"],
    [[9, 11], "v1", "touching-prims-entry"],
    [[1, 20], "a1", "touching-prims-entry"]
  ],
  "(method 0 prim-strip)": [[[101, 121], "a0", "vector"]],
  "(method 0 script-context)": [[[8, 17], "v0", "script-context"]],
  "joint-mod-spinner-callback": [[[2, 63], "gp", "joint-mod-spinner"]],
  "joint-mod-rotate-local-callback": [
    [[2, 16], "v1", "joint-mod-rotate-local"]
  ],
  "joint-mod-rotate-world-callback": [
    [[0, 24], "s3", "joint-mod-rotate-world"]
  ],
  "num-func-chan": [[7, "v1", "joint-control-channel"]],
  "joint-channel-float-delete!": [
    [7, "a0", "pointer"],
    [7, "a1", "pointer"]
  ],
  "(method 21 process-focusable)": [
    [15, "gp", "collide-shape-moving"],
    [35, "gp", "collide-shape-moving"]
  ],
  "joint-mod-set-local-callback": [[[1, 24], "v1", "joint-mod-set-local"]],
  "joint-mod-add-local-callback": [[[1, 37], "s4", "joint-mod-add-local"]],
  "joint-mod-set-world-callback": [[[1, 4], "v1", "joint-mod-set-local"]],
  "joint-mod-set-world-no-trans-callback": [
    [[1, 25], "s4", "joint-mod-set-world-no-trans"]
  ],
  "joint-mod-blend-local-callback": [[[1, 28], "gp", "joint-mod-blend-local"]],
  "joint-mod-blend-world-callback": [[[1, 150], "gp", "joint-mod-blend-world"]],
  "(top-level-login eye-h)": [[77, "a3", "eye-control"]],
  "entity-actor-lookup": [["_stack_", 16, "res-tag"]],
  "entity-actor-count": [["_stack_", 16, "res-tag"]],
  "(method 3 collide-query)": [
    [116, "f0", "float"],
    [137, "f0", "float"]
  ],
  "shrubbery-login-post-texture": [
    [[13, 15], "a3", "qword"],
    [16, "a3", "pointer"],
    [24, "a3", "pointer"],
    [[17, 23], "a3", "qword"],
    [[13, 23], "a1", "qword"],
    [14, "a2", "qword"],
    [[27, 29], "a3", "qword"],
    [[27, 29], "a1", "qword"],
    [[35, 37], "a3", "qword"],
    [[35, 37], "a2", "qword"]
  ],
  "(method 3 sparticle-cpuinfo)": [[110, "f0", "float"]],
  "(method 0 path-control)": [["_stack_", 16, "res-tag"]],
  "str-load": [[[18, 44], "s2", "load-chunk-msg"]],
  "str-load-status": [
    [[18, 22], "v1", "load-chunk-msg"],
    [26, "v1", "load-chunk-msg"]
  ],
  "str-play-async": [[[7, 40], "s2", "play-chunk-msg"]],
  "str-play-stop": [[[7, 36], "s4", "play-chunk-msg"]],
  "str-play-queue": [[[7, 98], "s4", "play-chunk-msg"]],
  "str-ambient-play": [[[7, 20], "s5", "play-chunk-msg"]],
  "str-ambient-stop": [[[7, 20], "s5", "play-chunk-msg"]],
  "dgo-load-begin": [[[19, 43], "s1", "load-dgo-msg"]],
  "dgo-load-get-next": [[[14, 31], "v1", "load-dgo-msg"]],
  "dgo-load-continue": [[[5, 23], "gp", "load-dgo-msg"]],
  "dgo-load-cancel": [[[3, 8], "v0", "sound-rpc-cancel-dgo"]],
  "dgo-load-link": [
    [7, "s4", "uint"],
    [17, "s4", "uint"],
    [55, "s4", "uint"],
    [27, "s4", "uint"],
    [37, "s4", "uint"],
    [60, "s4", "pointer"]
  ],
  "ramdisk-load": [[[7, 12], "v1", "ramdisk-rpc-load"]],
  "sound-buffer-dump": [[[13, 39], "s3", "sound-rpc-play"]],
  "(method 10 engine-sound-pers)": [[[2, 17], "v1", "sound-rpc-set-param"]],
  "check-irx-version": [[[3, 51], "gp", "sound-rpc-get-irx-version"]],
  "sound-bank-iop-store": [[[7, 11], "v1", "sound-rpc-bank-cmd"]],
  "sound-bank-iop-free": [[[7, 12], "v1", "sound-rpc-bank-cmd"]],
  "sound-bank-load": [[[11, 16], "v1", "sound-rpc-load-bank"]],
  "sound-bank-load-from-iop": [[[7, 12], "v1", "sound-rpc-load-bank"]],
  "sound-bank-load-from-ee": [[[8, 14], "v1", "sound-rpc-load-bank"]],
  "sound-bank-unload": [[[6, 11], "v1", "sound-rpc-unload-bank"]],
  "sound-music-load": [[[6, 11], "v1", "sound-rpc-load-music"]],
  "sound-music-unload": [[[3, 8], "v1", "sound-rpc-unload-music"]],
  "set-language": [[[6, 9], "v1", "sound-rpc-set-language"]],
  "sound-set-stereo-mode": [[[4, 9], "v1", "sound-rpc-set-stereo-mode"]],
  "list-sounds": [[[3, 7], "v1", "sound-rpc-list-sounds"]],
  "string->sound-name": [[[2, 18], "a1", "(pointer uint8)"]],
  "sound-set-volume": [[[3, 16], "v1", "sound-rpc-set-master-volume"]],
  "sound-set-reverb": [[[5, 25], "v1", "sound-rpc-set-reverb"]],
  "sound-set-ear-trans": [[[7, 45], "gp", "sound-rpc-set-ear-trans"]],
  "sound-name->string": [[2, "a1", "(pointer sound-name)"]],
  "sound-play-by-name": [
    [[12, 45], "s5", "sound-rpc-play"],
    [[22, 39], "s3", "process-drawable"]
  ],
  "sound-play-by-spec": [
    [[4, 54], "s5", "sound-rpc-play"],
    [[31, 47], "s3", "process-drawable"]
  ],
  "sound-pause": [[[3, 8], "v1", "sound-rpc-pause-sound"]],
  "sound-stop": [[[3, 8], "v1", "sound-rpc-stop-sound"]],
  "sound-continue": [[[3, 8], "v1", "sound-rpc-continue-sound"]],
  "sound-group-pause": [[[3, 7], "v1", "sound-rpc-pause-group"]],
  "sound-group-stop": [[[3, 7], "v1", "sound-rpc-stop-group"]],
  "sound-group-continue": [[[3, 7], "v1", "sound-rpc-continue-group"]],
  "sound-set-flava": [[[3, 10], "v1", "sound-rpc-set-flava"]],
  "sound-set-midi-reg": [[[3, 10], "v1", "sound-rpc-set-midi-reg"]],
  "sound-set-fps": [[[3, 10], "v1", "sound-rpc-set-fps"]],
  "(method 0 ambient-sound)": [
    [143, "v1", "sound-spec"],
    [147, "v1", "sound-spec"],
    [150, "v1", "sound-spec"],
    [154, "v1", "sound-spec"],
    ["_stack_", 16, "sound-spec"],
    ["_stack_", 64, "res-tag"],
    ["_stack_", 48, "(pointer float)"],
    ["_stack_", 32, "sound-name"],
    [[117, 183], "s5", "ambient-sound"]
  ],
  "ear-trans": [[32, "s5", "process-focusable"]],
  "loader-test-command": [[[5, 10], "v1", "sound-rpc-test-cmd"]],
  "update-light-hash": [
    [[234, 239], "a1", "light-hash-bucket"],
    [[207, 211], "a0", "light-hash-bucket"]
  ],
  "desaturate-mood-colors": [[[20, 90], "a0", "(inline-array mood-color)"]],
  "(method 9 cloth-on-skeleton)": [
    [58, "a0", "process-focusable"],
    [80, "s5", "process-focusable"],
    [84, "s5", "process-focusable"],
    [95, "s5", "process-focusable"],
    [98, "s5", "process-focusable"],
    [123, "s5", "process-focusable"]
  ],
  "(method 13 cloth-system)": [
    [143, "a1", "vector"],
    [144, "a3", "vector"],
    [147, "a1", "vector"],
    [148, "a1", "vector"]
  ],
  "(method 37 cloth-system)": [
    [27, "s3", "pair"],
    [32, "s3", "pair"],
    [33, "s3", "pair"],
    [69, "v1", "pair"]
  ],
  "(method 11 cloth-on-skeleton)": [[17, "a1", "process-drawable"]],
  "(method 25 cloth-on-skeleton)": [
    [22, "v1", "process-drawable"],
    [25, "v1", "process-focusable"]
  ],
  "(method 16 cloth-system)": [[21, "v1", "int"]],
  "(method 33 cloth-on-skeleton)": [[11, "v1", "process-focusable"]],
  "(method 18 cloth-on-skeleton)": [[15, "a1", "process-focusable"]],
  "(method 35 cloth-on-skeleton)": [
    [27, "s5", "process-focusable"],
    [113, "s5", "process-focusable"],
    [193, "s5", "process-focusable"],
    [217, "s5", "process-focusable"]
  ],
  "(method 14 cloth-on-skeleton)": [
    [18, "s4", "process-focusable"],
    [39, "s4", "process-focusable"],
    [35, "s4", "process-focusable"]
  ],
  "(method 36 cloth-on-skeleton)": [
    [18, "s4", "process-focusable"],
    [35, "s4", "process-focusable"],
    [39, "s4", "process-focusable"]
  ],
  "(method 23 cloth-system)": [
    [120, "f1", "float"],
    ["_stack_", 152, "float"],
    ["_stack_", 156, "float"],
    ["_stack_", 164, "float"],
    ["_stack_", 168, "float"],
    ["_stack_", 212, "float"]
  ],
  "(method 22 cloth-system)": [
    ["_stack_", 104, "float"],
    ["_stack_", 108, "float"],
    ["_stack_", 116, "float"],
    ["_stack_", 120, "float"],
    ["_stack_", 160, "float"],
    ["_stack_", 164, "float"]
  ],
  "(method 10 cloth-on-skeleton)": [
    [30, "s4", "process-focusable"],
    [153, "s4", "process-focusable"],
    [160, "v0", "joint"],
    [122, "s4", "process-focusable"],
    [129, "v0", "joint"],
    [92, "s4", "process-focusable"],
    [99, "v0", "joint"]
  ],
  "emerc-vu1-init-buffer": [[[82, 84], "v1", "dma-packet"]],
  "emerc-vu1-initialize-chain": [
    [[19, 59], "s5", "emerc-vu1-low-mem"],
    [80, "gp", "(inline-array dma-packet)"],
    [[12, 18], "gp", "(pointer vif-tag)"]
  ],
  "merc-edge-stats": [[31, "v1", "merc-ctrl"]],
  "(method 8 merc-ctrl)": [
    [46, "s2", "pointer"], // was merc-fragment-control
    [[22, 45], "s2", "merc-fragment-control"],
    [[89, 93], "a1", "merc-blend-ctrl"],
    [103, "a1", "pointer"]
  ],
  "merc-vu1-initialize-chain": [
    [[13, 19], "gp", "(pointer vif-tag)"],
    [[19, 116], "s5", "merc-vu1-low-mem"],
    [127, "gp", "(inline-array dma-packet)"]
  ],
  "(method 9 merc-fragment)": [[[13, 265], "s1", "adgif-shader"]],
  "(method 9 merc-effect)": [
    [38, "v1", "merc-eye-ctrl"],
    [63, "s4", "pointer"],
    [64, "s5", "pointer"]
  ],
  "merc-vu1-init-buffer": [[[90, 92], "v1", "dma-packet"]],
  "texture-usage-init": [[27, "a1", "vector"]],
  "(method 9 art)": [[9, "v1", "pointer"]],
  "(code pov-camera-start-playing pov-camera)": [[24, "v0", "joint"]],
  "(method 9 art-mesh-geo)": [
    [20, "s4", "(pointer int16)"],
    [[14, 19], "a0", "drawable"],
    [10, "v1", "(pointer art)"],
    [14, "v1", "(pointer art)"]
  ],
  "(method 9 art-joint-anim)": [[9, "v1", "pointer"]],
  "joint-control-copy!": [
    [8, "a0", "uint"],
    [8, "v1", "uint"]
  ],
  "joint-control-remap!": [
    [127, "t9", "(function joint-control joint-control-channel int object)"],
    [181, "t9", "(function joint-control joint-control-channel int object)"],
    ["_stack_", 60, "basic"]
  ],
  "flatten-joint-control-to-spr": [
    [[201, 203], "a1", "terrain-context"],
    [[131, 133], "a0", "terrain-context"],
    [[182, 184], "a1", "terrain-context"],
    [[164, 166], "a0", "terrain-context"],
    [195, "v1", "terrain-context"],
    [65, "a3", "(pointer float)"],
    [67, "a3", "(pointer float)"],
    [[18, 47], "a2", "(inline-array vector)"],
    [47, "a2", "pointer"],
    [[48, 118], "a2", "(inline-array vector)"],
    [118, "a2", "pointer"],
    [24, "a3", "(pointer float)"],
    [17, "a2", "int"]
  ],
  "(method 12 art-joint-anim-manager)": [
    [15, "a0", "pointer"],
    [15, "v1", "pointer"],
    [21, "a0", "pointer"],
    [21, "v1", "pointer"]
  ],
  "(method 11 art-joint-anim-manager)": [
    [54, "v1", "uint"],
    [54, "s2", "uint"],
    [60, "s2", "uint"],
    [66, "s2", "uint"],
    [72, "s2", "uint"],
    [88, "a1", "uint"],
    [95, "a2", "uint"]
  ],
  "(method 2 art-joint-anim-manager-slot)": [
    [21, "s2", "uint"],
    [21, "v1", "uint"]
  ],
  "create-interpolated2-joint-animation-frame": [
    [[48, 125], "v1", "joint-anim-frame"],
    [[62, 67], "t2", "(inline-array vector)"],
    [[67, 71], "a2", "(inline-array vector)"]
  ],
  "joint-mod-ik-callback": [
    [6, "gp", "joint-mod-ik"],
    [9, "gp", "joint-mod-ik"],
    [[1, 35], "gp", "joint-mod-ik"],
    [[1, 422], "gp", "joint-mod-ik"]
  ],
  "real-joint-mod-gun-look-at-handler": [
    [1, "v1", "joint-mod"],
    [2, "v1", "joint-mod"]
  ],
  "joint-mod-foot-rot-handler": [
    [[0, 7], "s5", "joint-mod"],
    [[35, 152], "s5", "joint-mod"]
  ],
  "(method 11 joint-mod)": [
    [[0, 27], "s1", "process-drawable"],
    [[19, 62], "s2", "fact-info-enemy"]
  ],
  "joint-mod-look-at-handler": [
    [[2, 406], "gp", "joint-mod"],
    [409, "a3", "float"]
  ],
  "joint-mod-world-look-at-handler": [
    [[0, 217], "gp", "joint-mod"],
    [220, "a3", "float"]
  ],
  "joint-mod-rotate-handler": [[[2, 114], "s5", "joint-mod"]],
  "joint-mod-scale-handler": [[[1, 14], "s5", "joint-mod"]],
  "joint-mod-joint-set-handler": [[[2, 23], "s4", "joint-mod"]],
  "joint-mod-joint-set-world-handler": [[[6, 197], "s5", "joint-mod"]],
  "joint-mod-joint-set*-handler": [[[2, 39], "s5", "joint-mod"]],
  "joint-mod-joint-set*-world-handler": [[[4, 53], "s5", "joint-mod"]],
  "joint-mod-polar-look-at-callback": [
    [[0, 363], "s5", "joint-mod-polar-look-at"]
  ],
  "(method 10 bsp-header)": [
    [27, "a1", "terrain-context"],
    [31, "a0", "terrain-context"]
  ],
  "bsp-camera-asm": [
    [26, "v1", "pointer"],
    [[26, 63], "t1", "bsp-node"],
    [43, "t3", "uint"]
  ],
  "level-remap-texture": [
    [15, "t0", "(pointer uint32)"],
    [21, "t0", "(pointer uint32)"],
    [19, "t0", "(pointer uint64)"],
    [12, "v1", "int"],
    [12, "a3", "int"]
  ],
  "build-masks": [
    [[18, 22], "a1", "drawable-tree-tfrag"],
    [24, "a2", "drawable-inline-array-tfrag"],
    [[27, 31], "a2", "(inline-array tfragment)"],
    [[38, 42], "a1", "drawable-tree-tfrag-trans"],
    [44, "a2", "drawable-inline-array-tfrag"],
    [[47, 51], "a2", "(inline-array tfragment)"],
    [[58, 62], "a1", "drawable-tree-tfrag-water"],
    [64, "a2", "drawable-inline-array-tfrag"],
    [[67, 71], "a2", "(inline-array tfragment)"],
    [[78, 79], "a1", "drawable-tree-instance-tie"],
    [123, "a1", "drawable-tree-instance-shrub"],
    [[129, 133], "a2", "(inline-array prototype-bucket-shrub)"]
  ],
  "drawable-load": [[16, "v0", "drawable"]],
  "art-load": [[7, "v0", "art"]],
  "art-group-load-check": [[21, "v0", "art-group"]],
  "(method 9 external-art-control)": [
    [[170, 191], "s4", "external-art-buffer"]
  ],
  "(method 11 external-art-control)": [[19, "s5", "process-drawable"]],
  "(method 15 gui-control)": [
    [13, "s1", "gui-connection"],
    [36, "s1", "gui-connection"],
    [43, "s1", "gui-connection"],
    [8, "s1", "gui-connection"]
  ],
  "(method 14 gui-control)": [[[7, 41], "s2", "gui-connection"]],
  "(method 13 gui-control)": [
    [64, "s3", "gui-connection"],
    [71, "s3", "gui-connection"]
  ],
  "(method 17 gui-control)": [
    [[45, 262], "gp", "gui-connection"],
    [13, "v1", "gui-connection"]
  ],
  "(method 16 gui-control)": [[[19, 118], "s1", "gui-connection"]],
  "(method 9 gui-control)": [
    [131, "v1", "gui-connection"],
    [17, "v1", "gui-connection"],
    [24, "v1", "gui-connection"],
    [[115, 125], "v1", "gui-connection"],
    [129, "v1", "gui-connection"],
    [127, "a0", "gui-connection"]
  ],
  "(method 10 gui-control)": [[[9, 32], "s3", "gui-connection"]],
  "(method 12 gui-control)": [
    [128, "v1", "gui-connection"],
    [177, "v1", "process-drawable"],
    [214, "v1", "gui-connection"]
  ],
  "(method 22 gui-control)": [[54, "v1", "process-drawable"]],
  "(method 21 gui-control)": [
    [28, "v1", "process-drawable"],
    [31, "v1", "process-drawable"],
    [45, "s4", "process-drawable"],
    [48, "s4", "process-drawable"],
    [5, "v0", "sound-rpc-set-param"]
  ],
  "(method 23 gui-control)": [[285, "v0", "sound-rpc-set-param"]],
  "(method 10 continue-point)": [[24, "a1", "level-buffer-state-small"]],
  "print-continues": [
    [2, "gp", "pair"],
    [3, "v1", "symbol"],
    [4, "v1", "level-load-info"],
    [[7, 14], "v1", "continue-point"]
  ],
  "(method 10 fact-info-target)": [[74, "v1", "target"]],
  "(method 34 game-info)": [[[22, 208], "f0", "float"]],
  "(method 19 game-info)": [
    [[5, 29], "s5", "pair"],
    [8, "v1", "symbol"],
    [9, "v1", "level-load-info"],
    [[11, 18], "s3", "continue-point"],
    [[11, 24], "s4", "pair"]
  ],
  "(method 9 game-info)": [
    [
      617,
      "s0",
      "(function symbol symbol continue-point game-save resetter-spec none :behavior process)"
    ]
  ],
  "(method 9 lod-set)": [["_stack_", 16, "res-tag"]],
  "execute-math-engine": [
    [18, "v1", "process-drawable"],
    [21, "v1", "process-drawable"],
    [22, "v1", "process-drawable"]
  ],
  "execute-cloth-engine": [
    [30, "s3", "process-drawable"],
    [21, "s3", "process-drawable"]
  ],
  "ja-post": [
    [43, "a0", "collide-shape"],
    [45, "a0", "collide-shape"]
  ],
  "transform-and-sleep": [
    [10, "a0", "collide-shape"],
    [12, "a0", "collide-shape"]
  ],
  "transform-and-sleep-code": [
    [10, "a0", "collide-shape"],
    [12, "a0", "collide-shape"]
  ],
  "transform-post": [
    [3, "a0", "collide-shape"],
    [5, "a0", "collide-shape"]
  ],
  "rider-trans": [
    [1, "a0", "collide-shape"],
    [3, "a0", "collide-shape"]
  ],
  "rider-post": [
    [4, "a0", "collide-shape"],
    [9, "a0", "collide-shape"],
    [13, "gp", "collide-shape"],
    [15, "gp", "collide-shape"],
    [3, "gp", "collide-shape"],
    [8, "gp", "collide-shape"]
  ],
  "pusher-post": [
    [3, "gp", "collide-shape"],
    [8, "gp", "collide-shape"],
    [10, "gp", "collide-shape"]
  ],
  "(method 14 process-drawable)": [
    [124, "s4", "collide-shape"],
    [111, "v1", "vector"],
    [126, "s4", "collide-shape"]
  ],
  "(method 9 level-load-info)": [
    [3, "a2", "pair"],
    [5, "a2", "pair"],
    [7, "t0", "symbol"],
    [9, "t0", "symbol"],
    [25, "v1", "pair"],
    [24, "v1", "pair"]
  ],
  "skeleton-group->draw-control": [
    [283, "v1", "process-drawable"],
    [286, "v1", "process-drawable"],
    [289, "v1", "process-drawable"],
    [292, "v1", "process-drawable"]
  ],
  "(enter process-drawable-art-error)": [
    [32, "v1", "collide-shape"],
    [30, "gp", "collide-shape"]
  ],
  "(method 10 process-drawable)": [
    [32, "a0", "collide-shape"],
    [50, "t0", "int"]
  ],
  "(method 17 process-drawable)": [[7, "v1", "collide-shape"]],
  "(method 18 process-drawable)": [[1, "v1", "pointer"]],
  "ja-linear-vel": [["_stack_", 16, "res-tag"]],
  "joint-control-reset!": [
    [3, "a1", "int"],
    [7, "a1", "int"],
    [5, "a0", "int"],
    [[11, 34], "v1", "joint-control-channel"]
  ],
  "ja-channel-push!": [
    [35, "v1", "int"],
    [35, "a0", "int"]
  ],
  "ja-blend-eval": [[[3, 26], "s5", "joint-control-channel"]],
  "cspace-inspect-tree": [[[27, 85], "s2", "cspace"]],
  "(method 9 joint-control)": [
    [[15, 68], "s3", "joint-control-channel"],
    [[13, 70], "s5", "(pointer float)"]
  ],
  "(method 10 top-anim-joint-control)": [
    [5, "a0", "process-drawable"],
    [162, "s2", "art-joint-anim"]
  ],
  "(method 32 game-info)": [[45, "v1", "game-task-node-info"]],
  "(method 11 game-save)": [
    [[85, 272], "s4", "(inline-array game-save-tag)"],
    [272, "s4", "pointer"]
  ],
  "auto-save-post": [
    [228, "v1", "dma-packet"],
    [229, "v1", "dma-packet"],
    [230, "v1", "dma-packet"]
  ],
  "(method 23 game-info)": [
    [915, "s4", "pointer"],
    [527, "a1", "pointer"],
    [133, "v1", "pointer"],
    [[190, 912], "s4", "game-save-tag"],
    [[4, 133], "v1", "(inline-array game-save-tag)"],
    [780, "v1", "pointer"]
  ],
  "(method 22 game-info)": [
    [235, "s1", "int"],
    [1336, "a0", "pointer"],
    [64, "v1", "connection"],
    [66, "v0", "resetter-spec"],
    [383, "s2", "game-save-tag"],
    [1131, "s5", "game-save-tag"],
    [[237, 244], "a0", "(inline-array game-save-tag)"],
    [[255, 260], "a0", "(inline-array game-save-tag)"],
    [[271, 276], "a0", "(inline-array game-save-tag)"],
    [[287, 292], "a0", "(inline-array game-save-tag)"],
    [[303, 308], "a0", "(inline-array game-save-tag)"],
    [[319, 324], "a0", "(inline-array game-save-tag)"],
    [[335, 340], "a0", "(inline-array game-save-tag)"],
    [[351, 356], "a0", "(inline-array game-save-tag)"],
    [[368, 378], "s1", "(inline-array game-save-tag)"],
    [[391, 396], "a0", "(inline-array game-save-tag)"],
    [[398, 403], "a0", "(inline-array game-save-tag)"],
    [[237, 244], "a0", "(inline-array game-save-tag)"],
    [[405, 410], "a0", "(inline-array game-save-tag)"],
    [[412, 417], "a0", "(inline-array game-save-tag)"],
    [[419, 424], "a0", "(inline-array game-save-tag)"],
    [[426, 431], "a0", "(inline-array game-save-tag)"],
    [[434, 438], "a0", "(inline-array game-save-tag)"],
    [[441, 445], "a0", "(inline-array game-save-tag)"],
    [[448, 452], "a0", "(inline-array game-save-tag)"],
    [[455, 459], "a0", "(inline-array game-save-tag)"],
    [[462, 466], "a0", "(inline-array game-save-tag)"],
    [[469, 473], "a0", "(inline-array game-save-tag)"],
    [[476, 480], "a0", "(inline-array game-save-tag)"],
    [[483, 487], "a0", "(inline-array game-save-tag)"],
    [[490, 494], "a0", "(inline-array game-save-tag)"],
    [[497, 501], "a0", "(inline-array game-save-tag)"],
    [[504, 508], "a0", "(inline-array game-save-tag)"],
    [[511, 515], "a0", "(inline-array game-save-tag)"],
    [[518, 522], "a0", "(inline-array game-save-tag)"],
    [[525, 529], "a0", "(inline-array game-save-tag)"],
    [[532, 536], "a0", "(inline-array game-save-tag)"],
    [[539, 543], "a0", "(inline-array game-save-tag)"],
    [[546, 550], "a0", "(inline-array game-save-tag)"],
    [[553, 557], "a0", "(inline-array game-save-tag)"],
    [[560, 565], "a0", "(inline-array game-save-tag)"],
    [573, "a1", "(pointer float)"],
    [[581, 585], "a0", "(inline-array game-save-tag)"],
    [[588, 592], "a0", "(inline-array game-save-tag)"],
    [[595, 599], "a0", "(inline-array game-save-tag)"],
    [[602, 606], "a0", "(inline-array game-save-tag)"],
    [[609, 613], "a0", "(inline-array game-save-tag)"],
    [[616, 620], "a0", "(inline-array game-save-tag)"],
    [[623, 628], "a0", "(inline-array game-save-tag)"],
    [637, "a1", "(pointer float)"],
    [645, "a1", "(pointer float)"],
    [[653, 658], "a0", "(inline-array game-save-tag)"],
    [664, "a2", "(pointer uint8)"],
    [772, "a3", "(pointer uint16)"],
    [800, "a2", "(pointer float)"],
    [897, "a2", "(pointer time-frame)"],
    [919, "a2", "(pointer time-frame)"],
    [941, "a2", "(pointer time-frame)"],
    [963, "a2", "(pointer time-frame)"],
    [987, "a3", "(pointer uint16)"],
    [1013, "a3", "(pointer uint16)"],
    [1039, "a3", "(pointer uint16)"],
    [1065, "a3", "(pointer time-frame)"],
    [1098, "a3", "(pointer uint8)"],
    [[674, 678], "a0", "(inline-array game-save-tag)"],
    [[699, 703], "v1", "(inline-array game-save-tag)"],
    [[729, 734], "a0", "(inline-array game-save-tag)"],
    [[759, 764], "a1", "(inline-array game-save-tag)"],
    [[787, 791], "a1", "(inline-array game-save-tag)"],
    [[813, 817], "a0", "(inline-array game-save-tag)"],
    [[820, 824], "a0", "(inline-array game-save-tag)"],
    [[827, 831], "a0", "(inline-array game-save-tag)"],
    [[834, 838], "a0", "(inline-array game-save-tag)"],
    [[841, 845], "a0", "(inline-array game-save-tag)"],
    [[848, 852], "a0", "(inline-array game-save-tag)"],
    [[855, 859], "a0", "(inline-array game-save-tag)"],
    [[862, 866], "a0", "(inline-array game-save-tag)"],
    [[869, 873], "a0", "(inline-array game-save-tag)"],
    [[876, 880], "a0", "(inline-array game-save-tag)"],
    [[883, 888], "a0", "(inline-array game-save-tag)"],
    [[905, 910], "a0", "(inline-array game-save-tag)"],
    [[927, 932], "a0", "(inline-array game-save-tag)"],
    [[949, 954], "a0", "(inline-array game-save-tag)"],
    [[973, 977], "a1", "(inline-array game-save-tag)"],
    [[999, 1003], "a1", "(inline-array game-save-tag)"],
    [[1025, 1029], "a1", "(inline-array game-save-tag)"],
    [[1051, 1055], "a1", "(inline-array game-save-tag)"],
    [[1080, 1084], "a1", "(inline-array game-save-tag)"],
    [[1116, 1126], "s3", "(inline-array game-save-tag)"],
    [[1139, 1144], "a0", "(inline-array game-save-tag)"],
    [[1147, 1152], "a0", "(inline-array game-save-tag)"],
    [[1155, 1160], "a0", "(inline-array game-save-tag)"],
    [[1163, 1168], "a0", "(inline-array game-save-tag)"],
    [[1171, 1176], "a0", "(inline-array game-save-tag)"],
    [[1179, 1184], "a0", "(inline-array game-save-tag)"],
    [[1187, 1192], "a0", "(inline-array game-save-tag)"],
    [[1195, 1202], "a0", "(inline-array game-save-tag)"],
    [[1205, 1212], "a0", "(inline-array game-save-tag)"],
    [[1215, 1220], "a0", "(inline-array game-save-tag)"],
    [[1223, 1228], "a0", "(inline-array game-save-tag)"],
    [[1231, 1240], "a0", "(inline-array game-save-tag)"],
    [[1243, 1252], "a0", "(inline-array game-save-tag)"],
    [[1255, 1264], "a0", "(inline-array game-save-tag)"],
    [[1267, 1276], "a0", "(inline-array game-save-tag)"],
    [[1279, 1288], "a0", "(inline-array game-save-tag)"],
    [[1291, 1300], "a0", "(inline-array game-save-tag)"],
    [[1303, 1317], "a0", "(inline-array game-save-tag)"],
    [[1320, 1334], "a0", "(inline-array game-save-tag)"]
  ],
  "generic-vu1-init-buf-special": [
    [53, "v1", "dma-packet"],
    [54, "v1", "dma-packet"],
    [55, "v1", "dma-packet"]
  ],
  "generic-vu1-init-buf": [[[48, 51], "v1", "dma-packet"]],
  "generic-init-buf": [
    [[66, 69], "a0", "dma-packet"],
    [[75, 83], "v1", "(pointer uint32)"]
  ],
  "generic-add-constants": [
    [10, "a0", "dma-packet"],
    [15, "a0", "dma-packet"],
    [8, "a0", "dma-packet"]
  ],
  "generic-add-shrub-constants": [
    [28, "t0", "dma-packet"],
    [30, "t0", "dma-packet"],
    [35, "t0", "dma-packet"]
  ],
  "(method 9 user-setting-data)": [
    [[76, 80], "v1", "connection"],
    [[22, 66], "s3", "connection"]
  ],
  "(method 10 user-setting-data)": [
    [[184, 190], "v1", "(array uint8)"],
    [499, "v1", "handle"],
    [521, "v1", "handle"],
    [543, "v1", "handle"],
    [565, "v1", "handle"],
    [511, "v1", "handle"],
    [533, "v1", "handle"],
    [555, "v1", "handle"],
    [577, "v1", "handle"],
    [578, "v1", "handle"],
    [497, "a2", "(pointer process)"],
    [519, "a2", "(pointer process)"],
    [541, "a2", "(pointer process)"],
    [563, "a2", "(pointer process)"],
    [1206, "t0", "int"],
    [1270, "t0", "int"],
    [1252, "t0", "int"],
    [1224, "t0", "int"]
  ],
  "(method 9 cam-setting-data)": [
    [[76, 80], "v1", "connection"],
    [[22, 66], "s3", "connection"]
  ],
  "(method 10 cam-setting-data)": [
    [33, "v1", "handle"],
    [36, "v1", "handle"],
    [432, "a3", "vector"],
    [441, "a3", "vector"],
    [450, "a3", "vector"],
    [461, "a3", "vector"],
    [471, "v1", "handle"],
    [474, "v1", "handle"],
    [492, "v1", "handle"],
    [495, "v1", "handle"],
    [32, "a0", "handle"],
    [470, "a0", "handle"],
    [483, "a0", "handle"],
    [484, "a0", "handle"],
    [491, "a0", "handle"],
    [503, "a0", "handle"],
    [44, "a0", "handle"],
    [53, "a3", "vector"]
  ],
  "(method 12 setting-control)": [[[5, 27], "s4", "connection"]],
  "(method 15 setting-control)": [
    [3, "v1", "connection"],
    [6, "v1", "connection"]
  ],
  "(method 19 setting-control)": [
    [1136, "a0", "process-focusable"],
    [1139, "a0", "process-focusable"]
  ],
  "(method 18 setting-control)": [[522, "v1", "task-mask"]],
  "(exit active talker)": [[38, "v1", "process-drawable"]],
  "talker-spawn-func": [
    [76, "a0", "talker"],
    [79, "v1", "talker"],
    [82, "v1", "talker"]
  ],
  "(method 11 speech-channel)": [
    [70, "v1", "process-drawable"],
    [250, "s4", "process-drawable"],
    [264, "s4", "process-drawable"],
    [267, "s4", "process-drawable"],
    [232, "v0", "sound-rpc-set-param"]
  ],
  "(method 17 speech-control)": [[5, "v1", "speech-type-info"]],
  "(method 18 drawable-region-face)": [
    [58, "v1", "(inline-array vector)"],
    [60, "v1", "(inline-array vector)"],
    [62, "v1", "(inline-array vector)"],
    [70, "v1", "(inline-array vector)"],
    [72, "v1", "(inline-array vector)"],
    [74, "v1", "(inline-array vector)"],
    [83, "v1", "(inline-array vector)"],
    ["_stack_", 56, "(inline-array vector)"]
  ],
  "region-tree-execute": [
    [114, "v1", "region-prim-area"],
    [107, "v1", "region-prim-area"],
    [97, "v1", "region-prim-area"],
    [159, "v1", "region-prim-area"],
    [204, "v1", "region-prim-area"],
    [210, "v1", "region-prim-area"],
    [221, "v1", "region-prim-area"],
    [165, "v1", "region-prim-area"],
    [169, "v1", "region-prim-area"],
    [175, "a0", "region-prim-area"],
    [191, "v1", "region-prim-area"],
    [120, "v1", "region-prim-area"],
    [124, "v1", "region-prim-area"],
    [146, "v1", "region-prim-area"],
    [129, "a1", "region-prim-area"],
    [103, "v1", "region-prim-area"],
    [[19, 29], "v1", "region-prim-area"]
  ],
  "(method 16 drawable-inline-array-region-prim)": [
    [1, "v1", "drawable-region-prim"]
  ],
  "clone-anim-once": [
    [22, "gp", "process-drawable"],
    [31, "gp", "process-drawable"],
    [50, "gp", "process-drawable"],
    [48, "a0", "collide-shape"],
    [57, "gp", "process-drawable"],
    [64, "gp", "process-drawable"],
    [68, "gp", "process-drawable"],
    [107, "v1", "manipy"],
    [52, "a0", "collide-shape"]
  ],
  "birth-func-simple-prim": [
    [28, "a0", "simple-prim-particle-binding"],
    [25, "t0", "texture-id"],
    [33, "a0", "simple-prim-particle-binding"]
  ],
  "(method 11 sound-controller)": [[18, "v0", "string"]],
  "process-drawable-random-point!": [
    [29, "s4", "collide-shape"],
    [33, "s4", "collide-shape"]
  ],
  "(code explode explosion)": [
    [6, "a0", "collide-shape"],
    [17, "a0", "collide-shape"],
    [22, "v1", "collide-shape"],
    [19, "a0", "collide-shape"],
    [8, "a0", "collide-shape"]
  ],
  "(event explode explosion)": [
    [8, "a0", "collide-shape"],
    [35, "s3", "process-drawable"],
    [63, "s2", "process-focusable"],
    [55, "a0", "process-focusable"],
    [63, "s3", "process-focusable"],
    [78, "s3", "process-focusable"],
    [58, "a0", "process-focusable"]
  ],
  "find-closest-solid-sphere-prim": [[12, "v1", "collide-shape-prim-group"]],
  "explosion-init-by-other": [
    [82, "v1", "collide-shape"],
    [56, "a0", "collide-shape"]
  ],
  "(code active touch-tracker)": [
    [65, "v1", "collide-shape"],
    [22, "a0", "process-drawable"],
    [31, "v1", "collide-shape"],
    [32, "a0", "collide-shape"],
    [43, "a0", "collide-shape"],
    [55, "a0", "collide-shape"],
    [26, "a0", "collide-shape"],
    [45, "a0", "collide-shape"],
    [57, "a0", "collide-shape"]
  ],
  "(event active touch-tracker)": [
    [71, "a0", "process"],
    [98, "t9", "(function touch-tracker object)"]
  ],
  "launcher-init-by-other": [
    [85, "a0", "collide-shape"],
    [136, "v0", "vector"],
    [87, "a0", "collide-shape"]
  ],
  "(method 11 launcher)": [
    [55, "a0", "collide-shape"],
    [128, "v0", "vector"],
    [57, "a0", "collide-shape"]
  ],
  "(trans active launcher)": [[75, "v1", "collide-shape"]],
  "(exit active launcher)": [[2, "v0", "sound-rpc-set-param"]],
  "(event active launcher)": [
    [45, "a0", "collide-shape"],
    [48, "a0", "collide-shape"],
    [48, "a1", "vector"],
    [51, "a0", "collide-shape"],
    [53, "a0", "collide-shape"]
  ],
  "(event idle launcher)": [
    [12, "a0", "collide-shape"],
    [18, "a0", "collide-shape"],
    [20, "a0", "collide-shape"],
    [15, "a0", "collide-shape"]
  ],
  "camera-pov-from": [
    [9, "gp", "process-drawable"],
    [12, "gp", "process-drawable"],
    [19, "v0", "joint"]
  ],
  "ja-anim-done?": [[30, "gp", "process-drawable"]],
  "process-release?": [[13, "a0", "process-focusable"]],
  "(exit active lightning-tracker)": [[4, "v0", "sound-rpc-set-param"]],
  "(code active lightning-tracker)": [[67, "s4", "process-drawable"]],
  "(method 16 lightning-tracker)": [
    [109, "s5", "process-focusable"],
    [53, "a0", "process-drawable"],
    [66, "a0", "process-focusable"],
    [82, "a0", "process-focusable"],
    [69, "a0", "process-focusable"]
  ],
  "manipy-init": [
    [207, "v0", "joint"],
    [232, "v0", "joint"]
  ],
  "(code idle manipy)": [
    [61, "a1", "process-drawable"],
    [82, "gp", "process-drawable"],
    [88, "gp", "process-drawable"],
    [131, "a0", "process-drawable"],
    [193, "a0", "process-drawable"],
    [164, "a0", "process"],
    [[159, 190], "gp", "handle"]
  ],
  "(trans idle manipy)": [[62, "v1", "process-drawable"]],
  "(event idle manipy)": [
    [45, "v0", "joint"],
    [227, "v1", "process-drawable"],
    [354, "v1", "vector"],
    [362, "v1", "vector"],
    [396, "t9", "(function manipy none)"],
    [479, "a0", "process"],
    [502, "v1", "process-drawable"],
    [511, "a0", "process-drawable"],
    [539, "v1", "vector"],
    [547, "v1", "vector"],
    [202, "v1", "float"],
    [402, "v1", "float"],
    [431, "v1", "float"],
    [466, "v1", "float"],
    [698, "a0", "float"],
    [128, "v1", "float"],
    [131, "v1", "float"],
    [134, "v1", "float"],
    [145, "v1", "float"],
    [160, "v1", "float"],
    [163, "v1", "float"],
    [166, "v1", "float"],
    [169, "v1", "float"],
    [184, "v1", "float"],
    [187, "v1", "float"],
    [190, "v1", "float"],
    [193, "v1", "float"]
  ],
  "swingpole-init": [[56, "a0", "process-drawable"]],
  "(code idle swingpole)": [
    [6, "a0", "collide-shape"],
    [8, "a0", "collide-shape"]
  ],
  "(code active swingpole)": [[34, "a0", "process-focusable"]],
  "(method 22 swingpole)": [
    [37, "a0", "collide-shape"],
    [53, "v1", "process-drawable"],
    [66, "a0", "collide-shape"],
    [69, "a0", "collide-shape"],
    [40, "a0", "collide-shape"]
  ],
  "entity-lookup-part-group": [
    [29, "s3", "string"],
    ["_stack_", 16, "res-tag"],
    [39, "gp", "int"]
  ],
  "(event active part-spawner)": [[25, "v1", "vector"]],
  "(method 11 part-spawner)": [
    [148, "v0", "(pointer degrees)"],
    [238, "a2", "vector"]
  ],
  "(method 11 part-controller)": [["_stack_", 16, "res-tag"]],
  "(trans linger part-tracker)": [
    [37, "v1", "process-drawable"],
    [41, "v1", "process-drawable"],
    [50, "v1", "process-drawable"]
  ],
  "(trans active part-tracker)": [
    [41, "v1", "process-drawable"],
    [45, "v1", "process-drawable"],
    [54, "v1", "process-drawable"]
  ],
  "local-space-proc-joint": [[12, "a2", "process-drawable"]],
  "part-tracker-init": [
    [65, "s4", "particle-local-space-info"],
    [68, "s4", "particle-local-space-info"],
    [63, "s4", "particle-local-space-info"],
    [78, "s4", "particle-local-space-info"]
  ],
  "(trans active part-tracker-subsampler)": [
    [41, "v1", "process-drawable"],
    [45, "v1", "process-drawable"],
    [51, "v1", "process-drawable"]
  ],
  "(event active part-tracker)": [
    [9, "v1", "process"],
    [13, "a0", "process"],
    [16, "v1", "process"],
    [31, "v1", "vector"]
  ],
  "(method 0 carry-info)": [[42, "s5", "collide-shape"]],
  "(method 11 carry-info)": [
    [211, "a0", "process-drawable"],
    [212, "v1", "collide-shape"],
    [218, "a2", "process-drawable"],
    [225, "a1", "process-drawable"],
    [231, "a0", "process-drawable"],
    [232, "v1", "collide-shape"],
    [219, "a1", "collide-shape"],
    [226, "a0", "collide-shape"]
  ],
  "(method 12 carry-info)": [
    [46, "a0", "process-drawable"],
    [47, "v1", "collide-shape"],
    [52, "a1", "process-focusable"],
    [59, "a1", "process-focusable"]
  ],
  "(method 13 carry-info)": [[22, "v0", "carry-info"]],
  "(method 14 carry-info)": [
    [151, "a0", "process-focusable"],
    [158, "a2", "process-focusable"],
    [165, "a1", "process-focusable"],
    [171, "a0", "process-focusable"]
  ],
  "(method 16 carry-info)": [[22, "v0", "carry-info"]],
  "target-log-attack": [[47, "a3", "attack-info"]],
  "(method 11 attack-info)": [
    [114, "s2", "process-drawable"],
    [152, "s3", "process-drawable"]
  ],
  "(anon-function 3 target-util)": [
    [7, "a0", "process-drawable"],
    [16, "v1", "process-drawable"]
  ],
  "external-target-spawn": [[240, "v1", "process-drawable"]],
  "target-compute-pole": [
    [12, "s2", "swingpole"],
    [11, "s2", "swingpole"],
    [19, "s2", "swingpole"],
    [27, "s2", "swingpole"],
    [32, "s2", "swingpole"],
    [88, "s2", "swingpole"],
    [111, "s2", "swingpole"]
  ],
  "target-compute-edge-rider": [[48, "a0", "process-drawable"]],
  "target-compute-edge": [[48, "a0", "process-drawable"]],
  "history-draw": [
    [16, "a1", "int"],
    [151, "a0", "uint"]
  ],
  "history-print": [[20, "a1", "int"]],
  "target-collision-reaction": [
    [400, "a0", "process-focusable"],
    [579, "a0", "process-focusable"],
    [585, "a0", "process-focusable"],
    [633, "a0", "process-focusable"],
    ["_stack_", 96, "collide-status"],
    ["_stack_", 104, "cshape-reaction-flags"]
  ],
  "(post sidekick-clone)": [
    [4, "a0", "target"],
    [11, "a0", "target"],
    [193, "a1", "target"],
    [202, "a1", "target"],
    [930, "v1", "process-drawable"]
  ],
  "(anon-function 6 sidekick)": [
    [15, "gp", "target"],
    [22, "gp", "target"],
    [41, "gp", "target"],
    [48, "gp", "target"],
    [94, "gp", "target"]
  ],
  "(code enter remote)": [[16, "a0", "process-focusable"]],
  "(trans enter remote)": [
    [25, "a0", "process-focusable"],
    [28, "a0", "process-focusable"]
  ],
  "remote-track": [[94, "gp", "process-focusable"]],
  "(method 24 remote)": [
    [17, "a0", "process-focusable"],
    [20, "a0", "process-focusable"],
    [26, "s4", "process-focusable"],
    [29, "s4", "process-focusable"],
    [16, "s4", "process-focusable"]
  ],
  "(method 25 remote)": [[[8, 12], "a0", "collide-shape"]],
  "(code idle judge)": [[39, "v0", "float"]],
  "(event idle task-arrow)": [
    [6, "a0", "vector"],
    [52, "v1", "float"],
    [59, "v1", "float"]
  ],
  "projectile-update-velocity-space-wars": [
    [59, "a0", "process-drawable"],
    [60, "a0", "collide-shape"]
  ],
  "(method 35 projectile)": [[5, "a1", "process"]],
  "(event idle ragdoll-proc)": [
    [14, "gp", "attack-info"],
    [18, "gp", "attack-info"],
    [112, "gp", "attack-info"],
    [115, "gp", "attack-info"],
    [27, "a0", "process-drawable"],
    [32, "s2", "process-drawable"],
    [34, "a0", "process-drawable"],
    [44, "s2", "process-drawable"],
    [54, "s2", "process-drawable"],
    [61, "s2", "process-drawable"],
    [50, "a3", "touching-prims-entry"],
    [68, "gp", "attack-info"],
    [72, "gp", "attack-info"]
  ],
  "(trans hidden wings)": [[4, "a0", "process-focusable"]],
  "wings-post": [
    [4, "v1", "process-focusable"],
    [62, "v1", "process-drawable"],
    [68, "v1", "process-drawable"],
    [74, "v1", "process-drawable"],
    [90, "v1", "process-focusable"]
  ],
  "(exit idle wings)": [
    [12, "a0", "ragdoll-proc"],
    [15, "a0", "ragdoll-proc"]
  ],
  "wings-init": [[37, "v1", "process-drawable"]],
  "(trans idle wings)": [
    [4, "a0", "process-focusable"],
    [88, "v1", "ragdoll-proc"],
    [21, "v1", "process-drawable"],
    [24, "v1", "process-drawable"],
    [29, "v1", "process-drawable"],
    [35, "v1", "process-drawable"],
    [41, "v1", "process-drawable"],
    [47, "v1", "process-drawable"],
    [53, "v1", "process-drawable"],
    [59, "v1", "process-drawable"],
    [65, "v1", "process-drawable"]
  ],
  "(code idle wings)": [
    [184, "a0", "process-drawable"],
    [186, "a0", "ragdoll-proc"],
    [189, "a0", "ragdoll-proc"],
    [191, "a0", "ragdoll-proc"],
    [212, "v1", "art-joint-anim"],
    [117, "v1", "art-joint-anim"],
    [196, "a0", "ragdoll-proc"]
  ],
  "(code close wings)": [[29, "v1", "art-joint-anim"]],
  "(code use wings)": [[14, "v1", "art-joint-anim"]],
  "(trans use wings)": [
    [8, "a1", "process-focusable"],
    [[17, 62], "v1", "process-focusable"]
  ],
  "(method 16 ragdoll-edit-info)": [
    ["_stack_", 4368, "matrix"],
    [[8, 12], "a0", "matrix"],
    [47, "a0", "pointer"],
    [47, "a1", "pointer"],
    [[52, 56], "a3", "matrix"],
    [[216, 220], "a3", "matrix"],
    [[249, 253], "a3", "matrix"],
    [364, "a0", "matrix"],
    [380, "a0", "matrix"]
  ],
  "target-generic-event-handler": [
    [571, "a0", "vector"],
    [1022, "v1", "(state object object object object target)"],
    [1077, "a0", "process"],
    [12, "v1", "float"],
    [561, "v1", "float"]
  ],
  "target-send-attack": [
    [36, "s2", "process-focusable"],
    ["_stack_", 96, "symbol"],
    [168, "s4", "process"],
    [167, "v1", "process"]
  ],
  "target-standard-event-handler": [
    [44, "v1", "(pointer process)"],
    [92, "a0", "vector"],
    [111, "a0", "vector"],
    [130, "a0", "vector"],
    [257, "v1", "(pointer process)"],
    [295, "a0", "process"],
    [297, "v1", "(pointer process)"],
    [313, "a0", "process"],
    [315, "v1", "(pointer process)"],
    [348, "a0", "process"],
    [350, "v1", "(pointer process)"],
    [434, "s5", "process"],
    [436, "v1", "(pointer process)"],
    [453, "a0", "process"],
    [455, "v1", "(pointer process)"],
    [476, "a0", "process"],
    [478, "v1", "(pointer process)"],
    [534, "a0", "process"],
    [536, "v1", "(pointer process)"],
    [556, "a0", "process"],
    [558, "v1", "(pointer process)"],
    [715, "v1", "(pointer process)"],
    [973, "a0", "process"],
    [975, "v1", "(pointer process)"],
    [1031, "v1", "(pointer process)"],
    [1069, "v1", "(pointer process)"],
    [67, "a0", "vector"],
    [136, "v1", "float"]
  ],
  "(anon-function 10 target-handler)": [
    [32, "a0", "process-focusable"],
    [40, "a0", "process"],
    [47, "a0", "process"],
    [61, "a0", "process-focusable"]
  ],
  "target-attacked": [
    [259, "a0", "vector"],
    [313, "a0", "vector"]
  ],
  "target-edge-grab-anim": [
    [54, "v1", "art-joint-anim"],
    [111, "v1", "art-joint-anim"]
  ],
  "target-attack-air-anim": [
    [83, "v1", "art-joint-anim"],
    [251, "v1", "art-joint-anim"]
  ],
  "target-hit-ground-anim": [
    [108, "v1", "art-joint-anim"],
    [189, "v1", "art-joint-anim"],
    [306, "a1", "art-joint-anim"],
    [458, "v1", "art-joint-anim"],
    [510, "v1", "art-joint-anim"],
    [663, "v1", "art-joint-anim"],
    [723, "v1", "art-joint-anim"],
    [895, "v1", "art-joint-anim"],
    [1056, "v1", "art-joint-anim"],
    [1155, "v1", "art-joint-anim"]
  ],
  "(anon-function 4 target-anim)": [
    [104, "v1", "art-joint-anim"],
    [171, "v1", "art-joint-anim"],
    [238, "v1", "art-joint-anim"],
    [295, "v1", "art-joint-anim"]
  ],
  "(anon-function 3 target-anim)": [
    [105, "v1", "art-joint-anim"],
    [165, "v1", "art-joint-anim"],
    [239, "v1", "art-joint-anim"],
    [297, "v1", "art-joint-anim"]
  ],
  "target-hit-ground-flop-anim": [[39, "v1", "art-joint-anim"]],
  "(anon-function 8 target-anim)": [
    [84, "v1", "art-joint-anim"],
    [179, "v1", "art-joint-anim"]
  ],
  "target-falling-anim": [[61, "v1", "art-joint-anim"]],
  "target-stance-push": [
    [73, "v1", "art-joint-anim"],
    [125, "v1", "art-joint-anim"]
  ],
  "target-stance-anim": [
    [949, "v1", "art-joint-anim"],
    [170, "v1", "art-joint-anim"],
    [236, "v1", "art-joint-anim"],
    [422, "a1", "art-joint-anim"],
    [512, "a1", "art-joint-anim"],
    [817, "v1", "art-joint-anim"]
  ],
  "(anon-function 17 target-anim)": [
    [106, "gp", "art-joint-anim"],
    [164, "v1", "art-joint-anim"],
    [216, "v1", "art-joint-anim"]
  ],
  "(anon-function 13 target-anim)": [
    [31, "v1", "art-joint-anim"],
    [321, "v1", "art-joint-anim"]
  ],
  "(anon-function 14 target-anim)": [
    [28, "v1", "art-joint-anim"],
    [95, "v1", "art-joint-anim"]
  ],
  "(anon-function 15 target-anim)": [[158, "a1", "art-joint-anim"]],
  "(anon-function 16 target-anim)": [
    [84, "a1", "art-joint-anim"],
    [230, "v1", "art-joint-anim"]
  ],
  "(code target-slide-down)": [
    [30, "v1", "art-joint-anim"],
    [102, "v1", "art-joint-anim"]
  ],
  "(enter target-double-jump)": [[110, "v1", "vector"]],
  "(code target-flop)": [[33, "v1", "art-joint-anim"]],
  "mod-var-jump": [
    [156, "v0", "vector"],
    [76, "f1", "float"]
  ],
  "(code target-running-attack)": [
    [118, "gp", "art-joint-anim"],
    [437, "v1", "art-joint-anim"],
    [465, "v1", "art-joint-anim"],
    [493, "v1", "art-joint-anim"],
    [265, "f26", "float"],
    [348, "f26", "float"]
  ],
  "(event target-running-attack)": [[48, "v1", "process-focusable"]],
  "(code target-attack)": [
    [282, "s5", "art-joint-anim"],
    [359, "a0", "process-focusable"],
    [362, "a0", "process-focusable"]
  ],
  "(code target-falling)": [[67, "v1", "art-joint-anim"]],
  "(trans target-duck-high-jump-jump)": [[11, "v0", "sound-rpc-set-param"]],
  "(enter target-high-jump)": [[21, "v1", "vector"]],
  "(code target-double-jump)": [
    [95, "v1", "art-joint-anim"],
    [133, "v1", "art-joint-anim"]
  ],
  "(code target-jump-forward)": [[64, "v1", "art-joint-anim"]],
  "(enter target-jump)": [[42, "v1", "vector"]],
  "(code target-duck-stance)": [
    [59, "v1", "art-joint-anim"],
    [369, "v1", "art-joint-anim"],
    [422, "v1", "art-joint-anim"],
    [112, "v1", "art-joint-anim"],
    [238, "v1", "art-joint-anim"],
    [297, "v1", "art-joint-anim"]
  ],
  "(code target-blast-recover)": [
    [23, "v1", "art-joint-anim"],
    [77, "v1", "art-joint-anim"],
    [134, "v1", "art-joint-anim"]
  ],
  "(code target-hide)": [
    [14, "v1", "art-joint-anim"],
    [143, "v1", "art-joint-anim"],
    [258, "v1", "art-joint-anim"],
    [204, "v1", "art-joint-anim"],
    [317, "v1", "art-joint-anim"],
    [385, "v1", "art-joint-anim"],
    [431, "v1", "art-joint-anim"],
    [488, "v1", "art-joint-anim"]
  ],
  "(anon-function 15 target2)": [[26, "f0", "float"]],
  "(code target-eco-powerup)": [
    [74, "v1", "art-joint-anim"],
    [128, "v1", "art-joint-anim"],
    [191, "v1", "art-joint-anim"],
    [250, "v1", "art-joint-anim"]
  ],
  "(code target-edge-grab-jump)": [[83, "a1", "art-joint-anim"]],
  "(code target-edge-grab)": [
    [21, "v1", "process-focusable"],
    [25, "v1", "process-focusable"],
    [278, "f0", "float"]
  ],
  "(exit target-edge-grab)": [
    [17, "v1", "process-focusable"],
    [21, "v1", "process-focusable"]
  ],
  "(code target-pole-flip-forward-jump)": [[26, "t9", "(function none)"]],
  "(code target-pole-flip-up)": [[23, "v1", "art-joint-anim"]],
  "(code target-pole-cycle)": [
    [103, "v1", "art-joint-anim"],
    [163, "v1", "art-joint-anim"]
  ],
  "(code target-grab-ride)": [
    [30, "a0", "process-focusable"],
    [23, "a0", "process-focusable"],
    [33, "a0", "process-focusable"]
  ],
  "(code target-grab)": [
    [154, "v1", "art-joint-anim"],
    [242, "v1", "art-joint-anim"],
    [419, "v1", "art-joint-anim"],
    [616, "v1", "art-joint-anim"],
    [689, "v1", "art-joint-anim"],
    [756, "v1", "art-joint-anim"]
  ],
  "(event target-grab)": [[75, "a0", "process"]],
  "(code target-load-wait)": [
    [21, "v1", "art-joint-anim"],
    [134, "v1", "art-joint-anim"],
    [191, "v1", "art-joint-anim"]
  ],
  "(anon-function 12 target2)": [
    [19, "s4", "target"],
    [21, "s4", "target"],
    [29, "s4", "target"],
    [34, "s4", "target"],
    [44, "s4", "target"],
    [58, "s4", "target"],
    [70, "s4", "target"],
    [80, "s4", "target"],
    [83, "s4", "target"],
    [92, "s4", "target"],
    [94, "s4", "target"],
    [129, "s4", "target"],
    [139, "s4", "target"]
  ],
  "(trans target-float)": [[130, "v1", "(state target)"]],
  "(code target-look-around)": [[22, "v1", "float"]],
  "(code target-stance-look-around)": [[13, "v1", "float"]],
  "(code target-swim-up)": [[18, "v1", "art-joint-anim"]],
  "(code target-swim-down)": [[70, "v1", "art-joint-anim"]],
  "(exit target-swim-down)": [[56, "v0", "sound-rpc-set-param"]],
  "(event target-swim-down)": [[[12, 99], "v1", "attack-info"]],
  "(code target-swim-walk)": [
    [143, "v1", "art-joint-anim"],
    [58, "v1", "art-joint-anim"]
  ],
  "(code target-swim-stance)": [[33, "v1", "art-joint-anim"]],
  "(exit target-swim-stance)": [[42, "v0", "sound-rpc-set-param"]],
  "lightning-draw-all": [
    [42, "v1", "connection"],
    [43, "s1", "dma-buffer"]
  ],
  "lightning-draw": [
    [[407, 444], "v1", "(inline-array vector)"],
    ["_stack_", 20, "(inline-array gcf-vertex)"],
    ["_stack_", 176, "gcf-control"],
    [440, "a1", "pointer"],
    [441, "a0", "pointer"],
    [438, "a1", "(pointer uint128)"],
    [439, "a0", "(pointer uint128)"],
    [[472, 487], "a0", "dma-packet"],
    [[559, 576], "a0", "dma-packet"],
    [[597, 602], "a0", "dma-packet"]
  ],
  "lightning-trail-fractal-gen": [
    [52, "v1", "float"],
    [71, "v1", "float"],
    [90, "v1", "float"]
  ],
  "lightning-trail-uniform-gen": [
    [21, "v1", "float"],
    [43, "v1", "float"],
    [65, "v1", "float"]
  ],
  "lightning-uniform-gen": [
    [38, "v1", "float"],
    [60, "v1", "float"],
    [82, "v1", "float"]
  ],
  "lightning-fractal-gen": [
    [37, "v1", "float"],
    [64, "v1", "float"],
    [91, "v1", "float"]
  ],
  "(method 19 light-trail-tracker)": [
    [17, "a1", "process-drawable"],
    [21, "a1", "process-drawable"],
    [30, "a1", "process-drawable"],
    [34, "a1", "process-drawable"]
  ],
  "(code target-powerjak-get-on)": [
    [86, "v1", "art-joint-anim"],
    [145, "v1", "art-joint-anim"]
  ],
  "(code target-lightjak-get-on)": [
    [222, "v1", "art-joint-anim"],
    [686, "v1", "art-joint-anim"],
    [770, "v1", "art-joint-anim"],
    [484, "v0", "sound-rpc-set-param"]
  ],
  "(code target-lightjak-get-off)": [[159, "v1", "art-joint-anim"]],
  "(code target-lightjak-swoop)": [[30, "v1", "art-joint-anim"]],
  "(code target-lightjak-swoop-again)": [
    [214, "v1", "art-joint-anim"],
    [112, "v1", "art-joint-anim"]
  ],
  "(code target-lightjak-swoop-falling)": [
    [14, "v1", "art-joint-anim"],
    [66, "v1", "art-joint-anim"]
  ],
  "(method 10 lightjak-shield)": [[7, "v0", "sound-rpc-set-param"]],
  "target-lightjak-end-mode": [[94, "v0", "sound-rpc-set-param"]],
  "(exit target-lightjak-get-on)": [[2, "v0", "sound-rpc-set-param"]],
  "(code active freeze-watcher)": [
    [82, "v1", "process-focusable"],
    [86, "v1", "process-focusable"],
    [89, "v1", "process-focusable"]
  ],
  "(code hit lightjak-shield)": [
    [143, "v1", "art-joint-anim"],
    [198, "v1", "art-joint-anim"]
  ],
  "(code close lightjak-shield)": [[30, "v1", "art-joint-anim"]],
  "(post open lightjak-shield)": [[9, "gp", "process-focusable"]],
  "(code open lightjak-shield)": [[182, "v1", "art-joint-anim"]],
  "(code target-lightjak-regen)": [
    [126, "v1", "art-joint-anim"],
    [563, "v1", "art-joint-anim"],
    [378, "v1", "art-joint-anim"]
  ],
  "(code target-lightjak-shield)": [[194, "gp", "art-joint-anim"]],
  "(code idle freeze-control)": [[59, "a1", "process-focusable"]],
  "(enter idle freeze-control)": [[48, "v1", "float"]],
  "(code target-invisible-get-on)": [
    [72, "s5", "process-drawable"],
    [112, "v1", "art-joint-anim"],
    [304, "v1", "art-joint-anim"],
    [248, "v1", "art-joint-anim"]
  ],
  "(code target-launch-dir)": [[184, "v1", "art-joint-anim"]],
  "(trans target-launch-dir)": [
    [112, "f3", "float"],
    [129, "f2", "float"]
  ],
  "(enter target-launch-dir)": [[27, "f2", "float"]],
  "next-continue": [
    [4, "a2", "symbol"],
    [5, "a2", "level-load-info"],
    [12, "a3", "continue-point"]
  ],
  "(code target-hit)": [[915, "v1", "art-joint-anim"]],
  "target-hit-setup-anim": [
    [153, "v1", "art-joint-anim"],
    [225, "v1", "art-joint-anim"]
  ],
  "target-death-reset": [[21, "v1", "connection"]],
  "target-continue-init-art": [
    [141, "v1", "skeleton-group"],
    [159, "v1", "skeleton-group"]
  ],
  "(event target-continue)": [[18, "a0", "process"]],
  "target-hit-effect": [
    [16, "a0", "vector"],
    [70, "a0", "vector"]
  ],
  "arrive-at-continue": [
    [[265, 293], "s5", "handle"],
    [[343, 395], "gp", "handle"],
    [[422, 458], "gp", "handle"],
    [312, "s5", "handle"],
    [315, "s5", "handle"],
    [318, "s5", "handle"]
  ],
  "(anon-function 4 target-death)": [[273, "v1", "art-joint-anim"]],
  "(anon-function 3 target-death)": [
    [228, "v1", "art-joint-anim"],
    [312, "v1", "art-joint-anim"],
    [447, "v1", "art-joint-anim"],
    [391, "v1", "art-joint-anim"]
  ],
  "(anon-function 2 target-death)": [
    [58, "v1", "art-joint-anim"],
    [197, "v1", "art-joint-anim"],
    [141, "v1", "art-joint-anim"]
  ],
  "(anon-function 1 target-death)": [[73, "v1", "art-joint-anim"]],
  "(code target-death)": [
    [618, "v1", "art-joint-anim"],
    [745, "v1", "art-joint-anim"],
    [1003, "v1", "art-joint-anim"]
  ],
  "part-tracker-init-base": [
    [61, "s2", "matrix"],
    [70, "s2", "matrix"]
  ],
  "(exit idle freeze-control)": [[72, "v0", "float"]],
  "target-death-main": [
    ["_stack_", 96, "level"],
    [[346, 584], "s5", "handle"],
    [529, "v1", "float"],
    [506, "v1", "float"],
    [483, "v1", "float"]
  ],
  "target-gun-end-mode": [[59, "v0", "sound-rpc-set-param"]],
  "find-nearest-focusable": [
    [48, "s3", "process-focusable"],
    [56, "s3", "process-focusable"],
    [65, "s3", "process-focusable"]
  ],
  "target-gun-find-track": [
    [474, "s5", "process-focusable"],
    [481, "s5", "process-focusable"],
    [260, "s5", "process-focusable"],
    [372, "s5", "process-focusable"],
    [392, "s5", "process-focusable"],
    [419, "s5", "process-focusable"],
    [422, "s5", "process-focusable"],
    [430, "s5", "process-focusable"]
  ],
  "target-gun-joint-pre0": [
    [931, "a0", "process-focusable"],
    [932, "a0", "process-focusable"],
    [934, "a0", "process-focusable"]
  ],
  "target-gun-check": [[626, "v0", "sound-rpc-set-param"]],
  "(trans hidden gun)": [[4, "a0", "process-focusable"]],
  "gun-post": [
    [[12, 222], "gp", "target"],
    [5, "gp", "gun"]
  ],
  "(trans idle gun)": [[9, "a0", "process-focusable"]],
  "(code idle gun)": [[16, "v1", "art-joint-anim"]],
  "(code use gun)": [
    [38, "v1", "art-joint-anim"],
    [395, "s4", "process-focusable"],
    [406, "s2", "pair"],
    [500, "s4", "process-focusable"],
    [521, "s4", "process-focusable"],
    [542, "s2", "pair"],
    [548, "s4", "process-focusable"],
    [551, "s4", "process-focusable"],
    [98, "v1", "art-joint-anim"],
    [158, "v1", "art-joint-anim"],
    [218, "v1", "art-joint-anim"],
    [278, "v1", "art-joint-anim"]
  ],
  "(trans use gun)": [
    [8, "a1", "process-focusable"],
    [23, "v1", "process-focusable"],
    [28, "v1", "process-focusable"]
  ],
  "(post use gun)": [
    [[6, 169], "gp", "target"],
    [169, "gp", "gun"]
  ],
  "(method 9 gun-info)": [[74, "s2", "collide-shape-prim"]],
  "get-remaining-player-ammo": [[32, "v0", "float"]],
  "target-gun-type-set!": [[6, "gp", "int"]],
  "target-gun-joint-points": [[858, "a0", "int"]],
  "(method 12 light-trail)": [
    ["_stack_", 88, "float"],
    ["_stack_", 92, "float"],
    ["_stack_", 96, "float"],
    ["_stack_", 140, "float"],
    ["_stack_", 144, "float"],
    ["_stack_", 148, "float"],
    ["_stack_", 152, "float"],
    ["_stack_", 156, "float"],
    [556, "a0", "vector"]
  ],
  "compute-trail-scaled-t": [[17, "v1", "float"]],
  "board-post": [[[6, 153], "v1", "target"]],
  "(code idle board)": [
    [19, "v1", "art-joint-anim"],
    [37, "v1", "art-joint-anim"]
  ],
  "(trans hidden board)": [[4, "a0", "target"]],
  "(trans idle board)": [[4, "a0", "target"]],
  "(trans use board)": [
    [8, "a0", "target"],
    [22, "a1", "target"]
  ],
  "(code use board)": [[17, "v1", "art-joint-anim"]],
  "target-board-handler": [[107, "a0", "process"]],
  "target-board-green-eco-attack": [[52, "v1", "collide-shape"]],
  "target-board-effect": [[334, "v0", "sound-rpc-set-param"]],
  "target-board-physics": [[167, "v0", "sound-rpc-set-param"]],
  "target-board-real-post": [[360, "v0", "sound-rpc-set-param"]],
  "(code target-board-stance)": [[49, "v1", "art-joint-anim"]],
  "(code target-board-halfpipe)": [[173, "t9", "(function none)"]],
  "(code target-board-jump)": [[16, "v1", "art-joint-anim"]],
  "(enter target-board-jump)": [
    [364, "v1", "process-drawable"],
    [421, "v1", "process-drawable"]
  ],
  "(code target-board-jump-kick)": [[15, "v1", "art-joint-anim"]],
  "(code target-board-wall-kick)": [
    [10, "v1", "art-joint-anim"],
    [59, "f0", "float"]
  ],
  "(exit target-board-flip)": [[31, "v0", "sound-rpc-set-param"]],
  "(enter target-board-flip)": [[78, "v0", "sound-rpc-set-param"]],
  "(code target-board-flip)": [
    [319, "v1", "art-joint-anim"],
    [385, "v1", "art-joint-anim"],
    [108, "v1", "art-joint-anim"],
    [218, "v1", "art-joint-anim"]
  ],
  "(exit target-board-hold)": [[9, "v0", "sound-rpc-set-param"]],
  "(code target-board-hit-ground)": [
    [77, "v1", "art-joint-anim"],
    [147, "v1", "art-joint-anim"]
  ],
  "(trans target-board-ride-edge)": [[107, "v0", "sound-rpc-set-param"]],
  "(enter target-board-ride-edge)": [[6, "v0", "sound-rpc-set-param"]],
  "(exit target-board-ride-edge)": [[8, "v0", "sound-rpc-set-param"]],
  "(code target-board-trickx)": [
    [81, "v1", "art-joint-anim"],
    [149, "v1", "art-joint-anim"],
    [218, "v1", "art-joint-anim"],
    [301, "v1", "art-joint-anim"]
  ],
  "(code target-board-tricky)": [
    [514, "v1", "art-joint-anim"],
    [75, "v1", "art-joint-anim"],
    [143, "v1", "art-joint-anim"],
    [212, "v1", "art-joint-anim"],
    [326, "v1", "art-joint-anim"]
  ],
  "(exit target-board-tricky)": [[27, "v0", "sound-rpc-set-param"]],
  "(code target-board-hold)": [
    [615, "v1", "art-joint-anim"],
    [685, "v1", "art-joint-anim"],
    [755, "v1", "art-joint-anim"],
    [825, "v1", "art-joint-anim"],
    [131, "v1", "art-joint-anim"],
    [261, "v1", "art-joint-anim"],
    [391, "v1", "art-joint-anim"],
    [511, "v1", "art-joint-anim"]
  ],
  "target-board-anim-trans": [[192, "v0", "sound-rpc-set-param"]],
  "target-board-ground-check": [
    [259, "v1", "process-drawable"],
    [319, "v1", "process-drawable"]
  ],
  "(code target-board-hit)": [[14, "v0", "sound-rpc-set-param"]],
  "(enter target-board-grab)": [[21, "v0", "sound-rpc-set-param"]],
  "(event target-board-grab)": [[35, "a0", "process"]],
  "(code target-board-get-off)": [[78, "v1", "art-joint-anim"]],
  "(code target-board-get-on)": [[55, "v1", "art-joint-anim"]],
  "(event target-board-halfpipe)": [[82, "v1", "float"]],
  "(method 9 plane-volume)": [["_stack_", 148, "float"]],
  "(code vent-pickup)": [[27, "gp", "process-focusable"]],
  "(event open light-eco-vent)": [[22, "gp", "process-drawable"]],
  "(event open dark-eco-vent)": [[22, "gp", "process-drawable"]],
  "crate-standard-event-handler": [
    [5, "v1", "attack-info"],
    [6, "v1", "attack-info"],
    [10, "v1", "attack-info"],
    [66, "gp", "process-focusable"],
    [177, "v1", "attack-info"],
    [435, "v1", "attack-info"],
    [563, "v1", "impact-control"],
    [660, "a0", "vector"]
  ],
  "(event carry crate)": [[15, "a0", "vector"]],
  "(enter fall crate)": [
    [35, "v0", "carry-info"],
    [39, "a0", "carry-info"]
  ],
  "(code notice-blue crate)": [
    [19, "v1", "process-drawable"],
    [30, "v1", "collide-shape"],
    [78, "v1", "vector"]
  ],
  "(code die crate)": [[44, "v1", "process-focusable"]],
  "(method 42 crate)": [[60, "v0", "float"]],
  "(method 9 fact-info)": [
    ["_stack_", 16, "pickup-type"],
    [135, "a0", "process-drawable"],
    [183, "a0", "process-drawable"]
  ],
  "pickup-ammo-set!": [
    ["_stack_", 16, "float"],
    [140, "v1", "float"],
    [222, "v0", "float"],
    [21, "v1", "float"]
  ],
  "check-blue-suck": [[19, "v1", "collide-shape"]],
  "add-blue-motion": [[20, "gp", "process-focusable"]],
  "collectable-standard-event-handler": [
    [115, "a0", "vector"],
    [133, "a0", "vector"],
    [198, "a0", "process"],
    [323, "a0", "process"]
  ],
  "(event pickup collectable)": [
    [17, "a0", "vector"],
    [18, "v1", "vector"]
  ],
  "(code pickup eco)": [[41, "t9", "(function none)"]],
  "notify-gem-pickup": [
    [18, "f1", "float"],
    [39, "f1", "float"]
  ],
  "(method 32 collectable)": [
    [19, "v1", "int"],
    [19, "a0", "int"],
    [23, "a0", "int"],
    [159, "v1", "process-drawable"]
  ],
  "(anon-function 77 collectables)": [
    [2, "v1", "handle"],
    [5, "v1", "handle"],
    [13, "v1", "collectable"],
    [34, "a0", "process-focusable"],
    [8, "v1", "handle"],
    [37, "a0", "process-focusable"]
  ],
  "(anon-function 78 collectables)": [
    [2, "v1", "handle"],
    [5, "v1", "handle"],
    [8, "v1", "handle"],
    [13, "v1", "collectable"],
    [34, "a0", "process-focusable"],
    [27, "a0", "process-focusable"],
    [37, "a0", "process-focusable"]
  ],
  "(code die eco)": [[54, "v0", "float"]],
  "sprite-add-matrix-data": [
    [[3, 16], "a2", "dma-packet"],
    [[17, 28], "a1", "matrix"],
    [[46, 58], "a2", "dma-packet"],
    [[70, 97], "a2", "vector"],
    [[98, 113], "a1", "vector"],
    [[119, 133], "a1", "vector"]
  ],
  "sprite-add-frame-data": [[[3, 17], "a0", "dma-packet"]],
  "sprite-add-2d-chunk": [
    [[7, 21], "a0", "dma-packet"],
    [[33, 53], "a0", "dma-packet"],
    [[57, 77], "a0", "dma-packet"],
    [[78, 88], "v1", "dma-packet"],
    [65, "a3", "int"]
  ],
  "sprite-add-3d-chunk": [
    [[7, 21], "a0", "dma-packet"],
    [[33, 53], "a0", "dma-packet"],
    [[57, 77], "a0", "dma-packet"],
    [[78, 88], "v1", "dma-packet"],
    [65, "a3", "int"]
  ],
  "sprite-draw": [
    [[71, 83], "a0", "dma-packet"],
    [[85, 93], "a0", "dma-packet"],
    [[109, 116], "a0", "dma-packet"],
    [[127, 134], "a0", "dma-packet"],
    [[148, 155], "a0", "dma-packet"]
  ],
  "sprite-init-distorter": [
    [50, "a3", "uint"],
    [[46, 59], "a1", "dma-packet"]
  ],
  "sprite-draw-distorters": [
    [[73, 98], "a0", "vector"],
    ["_stack_", 32, "vector"],
    ["_stack_", 48, "vector"],
    [[174, 199], "a1", "dma-packet"],
    [[206, 213], "a0", "dma-packet"],
    [[215, 221], "a0", "vector4w"],
    [[223, 231], "a0", "dma-packet"],
    [[251, 276], "a1", "dma-packet"],
    [[281, 288], "a1", "dma-packet"],
    [[290, 296], "a1", "vector4w"],
    [[297, 305], "v1", "dma-packet"]
  ],
  "sprite-glow-init-engine": [
    [[8, 22], "a0", "dma-packet"],
    [[32, 50], "a1", "dma-packet"],
    [[52, 74], "a1", "dma-packet"],
    [[76, 84], "a0", "dma-packet"],
    [[85, 92], "v1", "dma-packet"]
  ],
  "sprite-glow-add-sprite": [[[0, 33], "v1", "sprite-glow-cnt-template"]],
  "sprite-glow-add-simple-sprite": [
    [[0, 33], "v1", "sprite-glow-ref-template"]
  ],
  "add-shader-to-dma": [[[6, 8], "v1", "(pointer uint32)"]],
  "add-debug-sphere-from-table": [
    [[38, 41], "v1", "vector"],
    [[55, 59], "s0", "(inline-array vector)"]
  ],
  "add-debug-point": [
    [[36, 43], "a3", "dma-packet"],
    [[45, 52], "a3", "gs-gif-tag"],
    [[65, 73], "a3", "vector4w-2"],
    [[85, 93], "a3", "vector4w-2"],
    [[102, 110], "a3", "vector4w-2"],
    [[122, 130], "a1", "vector4w-2"],
    [[129, 148], "a0", "(pointer uint64)"]
  ],
  "internal-draw-debug-line": [
    [[5, 224], "s5", "rgba"],
    [[27, 29], "v1", "rgba"],
    [[109, 115], "a3", "dma-packet"],
    [[118, 124], "a3", "gs-gif-tag"],
    [[232, 245], "a1", "(inline-array vector4w-2)"],
    [[107, 267], "a0", "(pointer uint64)"]
  ],
  "add-debug-flat-triangle": [
    [[73, 80], "a3", "dma-packet"],
    [[82, 89], "a3", "gs-gif-tag"],
    [[111, 131], "a3", "(inline-array vector)"],
    [[68, 149], "a0", "(pointer uint64)"]
  ],
  "add-debug-line2d": [
    [[61, 68], "a2", "dma-packet"],
    [[70, 77], "a2", "gs-gif-tag"],
    [[79, 85], "a2", "vector4w-2"],
    [[87, 93], "a2", "vector4w-2"],
    [[97, 111], "a0", "(pointer uint64)"]
  ],
  "drawable-frag-count": [[[14, 20], "s5", "drawable-group"]],
  "add-boundary-shader": [
    [[6, 12], "a0", "gs-gif-tag"],
    [[14, 31], "s5", "adgif-shader"]
  ],
  "add-debug-bound": [
    //[105, "v1", "dma-packet"],
    //[85, "a0", "dma-packet"],
    ["_stack_", 16, "dma-packet"],
    [91, "v1", "dma-packet"]
  ],
  "target-history-print": [["_stack_", 32, "collide-status"]],
  "(method 13 sync-linear)": [
    ["_stack_", 16, "res-tag"],
    [27, "v0", "(pointer float)"]
  ],
  "(method 13 sync-eased)": [
    ["_stack_", 16, "res-tag"],
    [31, "v0", "(pointer float)"]
  ],
  "(method 13 sync-paused)": [
    ["_stack_", 16, "res-tag"],
    [29, "v0", "(pointer float)"]
  ],
  "(method 11 impact-control)": [
    [58, "v1", "collide-shape-prim"],
    [66, "v1", "collide-shape-prim"]
  ],
  "cam-slave-get-vector-with-offset": [
    [59, "v0", "vector"],
    [24, "v0", "vector"],
    [69, "s3", "vector"]
  ],
  "cam-slave-get-interp-time": [[29, "f0", "float"]],
  "cam-standard-event-handler": [
    [13, "gp", "(state camera-slave)"],
    [19, "gp", "(state camera-slave)"],
    [22, "gp", "(state camera-slave)"]
  ],
  "cam-calc-follow!": [
    ["_stack_", 144, "float"],
    ["_stack_", 160, "float"]
  ],
  "(method 15 tracking-spline)": [
    [28, "a0", "int"],
    [38, "a0", "int"]
  ],
  "(code cam-pov)": [
    [15, "a1", "process-drawable"],
    [24, "a0", "process-drawable"]
  ],
  "(code cam-pov180)": [
    [15, "a1", "process-drawable"],
    [23, "v1", "process-drawable"],
    [45, "v1", "process-drawable"],
    [58, "v1", "process-drawable"],
    [80, "a1", "process-drawable"]
  ],
  "(code cam-pov-track)": [
    [19, "a1", "process-drawable"],
    [30, "a0", "process-drawable"]
  ],
  "(event cam-string)": [
    [11, "v1", "vector"],
    [44, "s5", "vector"],
    [51, "s5", "vector"],
    [53, "s5", "vector"],
    [62, "s5", "vector"],
    [69, "s5", "vector"],
    [71, "s5", "vector"],
    [80, "gp", "vector"],
    [87, "gp", "vector"],
    [89, "gp", "vector"],
    [98, "gp", "vector"],
    [105, "gp", "vector"],
    [107, "gp", "vector"],
    [141, "a0", "vector"],
    [145, "a0", "vector"],
    [174, "v1", "vector"],
    [184, "v1", "float"],
    [28, "v1", "float"],
    [31, "v1", "float"]
  ],
  "set-string-params": [[30, "v0", "entity-camera"]],
  "cam-string-joystick": [[842, "v1", "process-drawable"]],
  "cam-dist-analog-input": [[32, "f0", "float"]],
  "cam-los-collide": [
    [92, "s1", "(inline-array collide-cache-tri)"],
    [205, "s1", "(inline-array collide-cache-tri)"],
    [135, "s1", "(inline-array collide-cache-tri)"],
    [140, "s1", "(inline-array collide-cache-tri)"],
    [175, "s1", "(inline-array collide-cache-tri)"],
    [375, "v1", "(inline-array tracking-spline)"]
  ],
  "cam-los-spline-collide": [
    [70, "s3", "(inline-array collide-cache-tri)"],
    [88, "s3", "(inline-array collide-cache-tri)"]
  ],
  "cam-draw-collide-cache": [
    [[8, 14], "gp", "(inline-array collide-cache-tri)"]
  ],
  "(method 16 camera-master)": [
    [14, "a2", "process-focusable"],
    [16, "v1", "int"]
  ],
  "reset-follow": [
    [14, "a0", "process-focusable"],
    [17, "a0", "process-focusable"]
  ],
  "(event cam-master-active)": [
    [80, "gp", "matrix"],
    [170, "s5", "vector"],
    [275, "v1", "process"],
    [330, "a0", "camera-slave"],
    [448, "v1", "camera-slave"],
    [512, "v1", "camera-slave"],
    [542, "v1", "camera-slave"],
    [611, "a0", "vector"],
    [799, "v1", "float"],
    [784, "v1", "vector"],
    [589, "v1", "float"],
    [593, "v1", "float"],
    [602, "v1", "float"],
    [606, "v1", "float"],
    [796, "v1", "float"]
  ],
  "master-track-target": [
    [53, "gp", "process-focusable"],
    [100, "gp", "process-focusable"],
    [121, "gp", "process-focusable"],
    [132, "gp", "process-focusable"],
    [203, "gp", "process-focusable"],
    [273, "gp", "process-focusable"],
    [280, "gp", "process-focusable"],
    [286, "gp", "process-focusable"],
    [366, "gp", "process-focusable"],
    [480, "gp", "process-focusable"],
    [486, "gp", "process-focusable"],
    [490, "gp", "process-focusable"],
    [528, "gp", "process-focusable"],
    [531, "gp", "process-focusable"],
    [409, "gp", "process-focusable"],
    [415, "gp", "process-focusable"],
    [171, "gp", "process-focusable"],
    [195, "gp", "process-focusable"]
  ],
  "reset-target-tracking": [
    [14, "gp", "process-focusable"],
    [40, "gp", "process-focusable"],
    [51, "gp", "process-focusable"],
    [65, "gp", "process-focusable"],
    [86, "gp", "process-focusable"],
    [131, "gp", "process-focusable"]
  ],
  "cam-free-floating-input": [
    [179, "v1", "cpad-list"],
    [191, "v1", "cpad-list"],
    [203, "v1", "cpad-list"],
    [215, "v1", "cpad-list"],
    [229, "a0", "cpad-list"],
    [237, "v1", "cpad-list"]
  ],
  "(event cam-combiner-active)": [
    [103, "gp", "camera-slave"],
    [105, "gp", "camera-slave"],
    [189, "gp", "camera-slave"],
    [191, "gp", "camera-slave"],
    [206, "gp", "camera-slave"],
    [210, "gp", "camera-slave"],
    [214, "gp", "camera-slave"],
    [230, "gp", "camera-slave"],
    [234, "gp", "camera-slave"]
  ],
  "execute-cam-post-hook-engine": [
    [8, "s5", "connection"],
    [[14, 17], "s5", "connection"],
    [18, "t9", "(function object object object object object)"],
    [9, "s5", "connection"]
  ],
  "cam-layout-init": [[10, "v1", "connection"]],
  "cam-layout-function-call": [
    [15, "gp", "(function string int basic object)"]
  ],
  "cam-layout-do-action": [[99, "s5", "(function int symbol object)"]],
  "cam-layout-do-menu": [
    [[280, 363], "s4", "clm-list"],
    [374, "v1", "clm-item"],
    [[136, 182], "s3", "clm-list"],
    [209, "a0", "clm-item"],
    [219, "v1", "clm-item"],
    [234, "s3", "clm-item"],
    [239, "v1", "clm-item"],
    [244, "s3", "clm-item"]
  ],
  "clmf-save-all": [[18, "v1", "connection"]],
  "cam-layout-save-campointsoffset": [[12, "v0", "vector"]],
  "cam-layout-save-splineoffset": [
    [37, "v0", "vector"],
    [25, "v0", "vector"]
  ],
  "cam-layout-save-interesting": [
    [13, "v0", "vector"],
    [38, "v0", "vector"]
  ],
  "cam-layout-save-align": [
    [38, "v0", "vector"],
    [13, "v0", "vector"]
  ],
  "cam-layout-save-pivot": [
    [13, "v0", "vector"],
    [38, "v0", "vector"]
  ],
  "cam-layout-save-cam-trans": [
    [29, "v0", "vector"],
    [40, "v0", "vector"],
    [93, "s5", "symbol"],
    [95, "s2", "symbol"],
    [94, "s2", "symbol"]
  ],
  "cam-layout-save-cam-rot": [[13, "v0", "vector"]],
  "clmf-next-entity": [[38, "a0", "connection"]],
  "cam-layout-entity-info": [[202, "v1", "vector"]],
  "cam-layout-entity-volume-info-create": [
    ["_stack_", 16, "res-tag"],
    ["_stack_", 164, "float"],
    [16, "v0", "(inline-array vector)"]
  ],
  "cam-layout-print": [[[22, 25], "v1", "dma-packet"]],
  "(method 19 level-group)": [
    [237, "s2", "continue-point"],
    [191, "s0", "continue-point"],
    [196, "s2", "continue-point"],
    [207, "s0", "continue-point"],
    [213, "s0", "continue-point"],
    [222, "s0", "continue-point"]
  ],
  "master-choose-entity": [[162, "s0", "(pointer camera-slave)"]],
  "bones-mtx-calc-execute": [
    [[126, 154], "a0", "pris-mtx"],
    [[126, 154], "a1", "pris-mtx"],
    [67, "v1", "bone-memory"],
    [72, "a1", "bone-memory"],
    [76, "a1", "bone-memory"],
    [80, "a1", "bone-memory"],
    [84, "a1", "bone-memory"],
    [88, "a1", "bone-memory"],
    [92, "a1", "bone-memory"],
    [96, "a0", "dma-bank-control"],
    [159, "a0", "dma-bank-control"]
  ],
  "bones-set-sqwc": [[2, "v1", "dma-bank-control"]],
  "bones-reset-sqwc": [[2, "v1", "dma-bank-control"]],
  "bones-init": [
    [1, "v1", "bone-memory"],
    [6, "a1", "bone-memory"],
    [10, "a1", "bone-memory"],
    [14, "a1", "bone-memory"],
    [18, "a1", "bone-memory"],
    [22, "a1", "bone-memory"],
    [26, "a1", "bone-memory"],
    [44, "a0", "dma-packet"],
    [45, "a0", "(pointer uint64)"]
  ],
  "foreground-init": [
    [[0, 99], "gp", "foreground-work"],
    [[21, 23], "a0", "(pointer uint64)"]
  ],
  "texscroll-make-request": [[[5, 40], "a1", "mei-texture-scroll"]],
  "texscroll-execute": [
    [19, "t1", "pointer"],
    [15, "a2", "merc-fragment-control"],
    [[20, 24], "t1", "merc-fragment"],
    [40, "a2", "merc-fragment-control"],
    [45, "a2", "merc-fragment-control"],
    [48, "a2", "merc-fragment-control"],
    [51, "a2", "int"],
    [[10, 31], "a1", "mei-texture-scroll"],
    [39, "t1", "(pointer int8)"]
  ],
  "foreground-add-mtx-calc": [[1, "v1", "foreground-work"]],
  "foreground-wrapup": [
    [[1, 90], "gp", "foreground-work"],
    [[25, 31], "a0", "dma-packet"],
    [[55, 60], "a0", "dma-packet"]
  ],
  "foreground-shadow": [
    [2, "a3", "foreground-work"],
    [[13, 19], "t1", "vector"],
    [[44, 121], "t2", "shadow-dma-packet"],
    [[82, 87], "t7", "vector"]
  ],
  "foreground-generic-merc-add-fragments": [
    [[5, 54], "a3", "merc-fragment-control"],
    [[5, 57], "v1", "merc-fragment"],
    [28, "t4", "foreground-work"],
    [[16, 19], "a1", "dma-packet"],
    [21, "t3", "(pointer int32)"],
    [[38, 41], "a1", "dma-packet"],
    [[49, 52], "a1", "dma-packet"]
  ],
  "foreground-ripple": [
    [2, "v1", "foreground-work"],
    [25, "v1", "foreground-work"],
    [[27, 32], "a0", "foreground-work"]
  ],
  "foreground-draw": [
    [[1, 64], "at", "foreground-work"],
    [13, "t0", "foreground-work"],
    [27, "t1", "foreground-work"],
    [32, "a2", "foreground-work"],
    [37, "a1", "foreground-work"],
    [70, "a0", "foreground-work"],
    [114, "v1", "foreground-work"],
    [116, "v1", "foreground-work"],
    [118, "v1", "foreground-work"],
    [142, "v1", "foreground-work"],
    [187, "a0", "foreground-work"],
    [236, "a0", "foreground-work"],
    [249, "a0", "foreground-work"],
    [272, "a0", "foreground-work"],
    [389, "v1", "foreground-work"],
    [397, "a0", "foreground-work"],
    [437, "a0", "foreground-work"],
    [452, "a0", "foreground-work"],
    [465, "v1", "foreground-work"],
    [488, "v1", "foreground-work"],
    [495, "v1", "foreground-work"],
    [520, "v1", "foreground-work"],
    [538, "v1", "foreground-work"],
    [544, "v1", "foreground-work"],
    [573, "a0", "foreground-work"],
    [603, "v1", "foreground-work"],
    [614, "v1", "foreground-work"],
    [622, "v1", "foreground-work"],
    [632, "v1", "foreground-work"],
    [332, "a3", "(pointer uint8)"],
    [339, "v1", "(pointer uint8)"],
    [357, "t0", "(pointer uint8)"],
    [364, "v1", "(pointer uint8)"],
    [669, "s5", "int"],
    [675, "a0", "foreground-work"],
    [[38, 61], "a2", "bone-calculation"],
    [[185, 189], "v1", "mei-texture-scroll"],
    [[268, 297], "v1", "mei-envmap-tint"],
    [[300, 339], "v1", "(pointer uint8)"],
    [339, "v1", "(pointer uint8)"],
    [[340, 364], "v1", "(pointer uint8)"],
    [364, "v1", "(pointer uint8)"],
    [[365, 372], "v1", "(pointer uint8)"]
  ],
  "generic-work-init": [
    [4, "a0", "generic-work"],
    [[9, 19], "a0", "generic-work"],
    [23, "a1", "generic-work"]
  ],
  "generic-initialize-without-sync": [
    [8, "a0", "generic-work"],
    [21, "a0", "generic-work"]
  ],
  "generic-initialize": [
    [8, "a0", "generic-work"],
    [21, "a0", "generic-work"]
  ],
  "generic-wrapup": [
    [1, "v1", "generic-work"],
    [4, "v1", "generic-work"]
  ],
  "generic-warp-source": [[2, "at", "generic-work"]],
  "(method 9 font-work)": [
    [16, "t0", "(pointer uint32)"],
    [47, "a2", "(pointer uint32)"],
    [49, "a2", "(pointer uint32)"],
    [51, "a2", "(pointer uint32)"],
    [53, "a2", "(pointer uint32)"]
  ],
  "unpack-comp-rle": [[[10, 26], "a0", "(pointer int8)"]],
  "unpack-comp-huf": [[[21, 23], "t3", "(pointer uint16)"]],
  "(method 16 level)": [
    [222, "v1", "(pointer uint128)"],
    [223, "a1", "(pointer uint128)"],
    [225, "a0", "(pointer uint128)"],
    [[71, 168], "s1", "(pointer int8)"],
    [72, "v1", "(pointer int8)"],
    [[74, 169], "s0", "(pointer int8)"],
    [[170, 193], "s1", "(pointer uint8)"],
    [[171, 193], "s2", "(pointer uint8)"],
    [227, "v1", "(pointer uint8)"]
  ],
  "upload-vis-bits": [
    [14, "a1", "(pointer uint128)"],
    [[8, 35], "a2", "(pointer uint128)"]
  ],
  "finish-background": [
    [900, "t4", "(pointer int32)"],
    [963, "t4", "(pointer int32)"],
    [1026, "t4", "(pointer int32)"],
    [1089, "t3", "(pointer int32)"]
  ],
  "(method 16 drawable-inline-array-node)": [[[1, 7], "v1", "draw-node"]],
  "(method 9 shrubbery)": [
    [23, "a2", "(pointer int32)"],
    [28, "a3", "(pointer int32)"]
  ],
  "shrub-upload-view-data": [[[3, 17], "a0", "dma-packet"]],
  "shrub-do-init-frame": [
    [[12, 21], "a0", "dma-packet"],
    [[26, 29], "a0", "dma-packet"],
    [33, "v1", "(pointer vif-tag)"],
    [[35, 41], "v1", "(pointer uint32)"],
    [42, "v1", "(pointer vif-tag)"],
    [[44, 51], "v1", "(pointer uint32)"],
    [52, "v1", "(pointer vif-tag)"],
    [54, "v1", "(pointer uint32)"]
  ],
  "shrub-init-frame": [
    [[8, 12], "a0", "dma-packet"],
    [[18, 21], "a0", "gs-gif-tag"],
    [24, "v1", "(pointer gs-test)"],
    [26, "v1", "(pointer gs-reg64)"]
  ],
  "shrub-upload-model": [
    [[17, 26], "a3", "dma-packet"],
    [[33, 41], "a0", "dma-packet"],
    [[47, 55], "a0", "dma-packet"]
  ],
  "draw-prototype-inline-array-shrub": [
    [387, "a0", "prototype-shrubbery"],
    [481, "v1", "prototype-shrubbery"],
    [[637, 646], "a1", "prototype-bucket-shrub"],
    [[301, 392], "s1", "prototype-bucket-shrub"],
    [[470, 515], "s1", "prototype-bucket-shrub"],
    [[470, 658], "gp", "prototype-bucket-shrub"],
    [[13, 56], "v1", "prototype-bucket-shrub"]
    // [[102, 114], "a0", "shrub-near-packet"],
    // [[114, 117], "v1", "vector4w-3"],
    // [118, "a1", "vector4w"],
    // [123, "v1", "dma-packet"],
    // [[124, 126], "v1", "vector4w"],
    // [[334, 364], "s1", "prototype-bucket-shrub"],
    // [416, "a0", "drawable-group"],
    // [420, "s1", "prototype-bucket-shrub"],
    // [525, "v1", "drawable-group"],
    // [[518, 535], "s1", "prototype-bucket-shrub"],
    // [558, "s1", "prototype-bucket-shrub"],
    // [[677, 718], "gp", "prototype-bucket-shrub"],
    // [[696, 706], "a1", "prototype-bucket-shrub"]
  ],
  "(method 8 drawable-tree-instance-shrub)": [[51, "v1", "drawable-group"]],
  "(method 13 drawable-tree-instance-shrub)": [
    [[12, 151], "gp", "prototype-bucket-shrub"],
    [19, "a1", "drawable-group"],
    [45, "v1", "drawable-group"],
    [67, "s3", "shrubbery"],
    [93, "v1", "drawable-group"],
    [115, "s3", "shrubbery"],
    [161, "gp", "(inline-array prototype-bucket-shrub)"]
  ],
  "draw-drawable-tree-instance-shrub": [[86, "a0", "drawable-group"]],
  "(method 9 tfragment)": [
    [27, "a3", "(pointer int32)"],
    [32, "t0", "texture"]
  ],
  "add-tfrag-mtx-0": [[[3, 17], "a0", "dma-packet"]],
  "add-tfrag-mtx-1": [[[3, 17], "a0", "dma-packet"]],
  "add-tfrag-data": [
    [[3, 17], "a0", "dma-packet"],
    [[24, 31], "v1", "dma-packet"]
  ],
  "tfrag-init-buffer": [[[73, 81], "v1", "dma-packet"]],
  "tfrag-end-buffer": [
    [[21, 28], "a2", "dma-packet"],
    [[31, 38], "a0", "(pointer vif-tag)"],
    [[38, 42], "a0", "(pointer int32)"],
    [[43, 49], "a0", "(pointer vif-tag)"]
  ],
  "tfrag-vu1-init-buf": [
    [[47, 55], "v1", "dma-packet"],
    [[81, 86], "v1", "dma-packet"],
    [89, "v1", "(pointer int32)"]
  ],
  "draw-drawable-tree-tfrag-water": [
    [18, "v1", "drawable-inline-array-node"],
    [20, "a0", "drawable-inline-array-node"]
  ],
  "draw-drawable-tree-tfrag-trans": [
    [18, "v1", "drawable-inline-array-node"],
    [20, "a0", "drawable-inline-array-node"]
  ],
  "draw-drawable-tree-tfrag": [
    [17, "v1", "drawable-inline-array-node"],
    [19, "a0", "drawable-inline-array-node"]
  ],
  "(method 9 tie-fragment)": [
    [21, "a2", "(pointer int32)"],
    [26, "a3", "(pointer int32)"],
    [[1, 70], "s5", "adgif-shader"]
  ],
  "tie-init-engine": [
    [[37, 51], "a0", "dma-packet"],
    [[63, 71], "a0", "dma-packet"],
    [[73, 80], "a0", "dma-packet"],
    [[81, 90], "v1", "vector"],
    [[91, 98], "v1", "(pointer vif-tag)"]
  ],
  "tie-end-buffer": [
    [[47, 54], "a1", "dma-packet"],
    [[58, 69], "a0", "(pointer vif-tag)"]
  ],
  "tie-ints": [
    [17, "v1", "(pointer uint32)"],
    [21, "v1", "(pointer uint32)"]
  ],
  "tie-floats": [[[3, 73], "gp", "(pointer uint32)"]],
  "instance-tie-patch-buckets": [
    [39, "a0", "(pointer uint64)"],
    [137, "a0", "(pointer uint64)"],
    [235, "a0", "(pointer uint64)"],
    [333, "a0", "(pointer uint64)"],
    [431, "a0", "(pointer uint64)"],
    [530, "a0", "(pointer uint64)"],
    [629, "a0", "(pointer uint64)"],
    [728, "a0", "(pointer uint64)"],
    [827, "a0", "(pointer uint64)"],
    [926, "a0", "(pointer uint64)"],
    [1025, "a0", "(pointer uint64)"],
    [1124, "a0", "(pointer uint64)"],
    [1223, "a0", "(pointer uint64)"]
  ],
  "draw-drawable-tree-instance-tie": [
    [[23, 37], "v1", "drawable-inline-array-node"],
    [25, "a0", "drawable-inline-array-node"],
    [120, "s2", "drawable-inline-array-instance-tie"],
    [132, "v1", "int"],
    [132, "a0", "int"]
  ],
  "tie-init-buf": [
    [[44, 51], "a0", "dma-packet"],
    [[53, 60], "a0", "gs-gif-tag"],
    [64, "a0", "(pointer gs-zbuf)"],
    [66, "a0", "(pointer gs-reg64)"],
    [[71, 79], "v1", "dma-packet"],
    [[104, 110], "v1", "dma-packet"],
    [112, "v1", "(pointer uint32)"]
  ],
  "(method 13 drawable-tree-instance-tie)": [
    [[51, 70], "t1", "tie-fragment"],
    [[102, 120], "a3", "tie-fragment"],
    [[160, 178], "t1", "tie-fragment"],
    [[211, 229], "a3", "tie-fragment"],
    [[266, 286], "t1", "tie-fragment"],
    [[320, 340], "a1", "tie-fragment"],
    [[381, 400], "t1", "tie-fragment"],
    [[432, 450], "a3", "tie-fragment"],
    [[487, 507], "t1", "tie-fragment"],
    [[541, 561], "a1", "tie-fragment"],
    [[598, 616], "t1", "tie-fragment"],
    [[649, 667], "a3", "tie-fragment"],
    [[703, 723], "t1", "tie-fragment"],
    [[756, 776], "a1", "tie-fragment"]
  ],
  "(method 9 prim-strip)": [
    [224, "t2", "int"],
    [224, "t0", "int"],
    [226, "t1", "int"],
    [226, "a3", "int"],
    [[190, 231], "a1", "(inline-array prim-vertex)"]
  ],
  "prim-engine-execute": [
    [[15, 21], "v1", "connection"],
    [[21, 25], "a0", "prim-strip"]
  ],
  "(event tracking light-trail-tracker)": [[55, "v1", "float"]],
  "(method 21 light-trail)": [[50, "v1", "light-trail-breadcrumb"]],
  "(method 14 light-trail)": [[47, "a0", "uint"]],
  "debug-menu-item-var-update-display-str": [
    [48, "v1", "int"],
    [63, "v1", "int"],
    [68, "v1", "int"],
    [46, "v1", "int"],
    [45, "v1", "int"],
    [65, "v1", "int"],
    [66, "v1", "int"]
  ],
  "debug-menu-rebuild": [[7, "a0", "debug-menu-item"]],
  "debug-menu-func-decode": [[18, "a0", "symbol"]],
  "debug-menu-find-from-template": [
    [9, "s5", "string"],
    [10, "s4", "debug-menu-item"],
    [18, "s4", "debug-menu-item-submenu"],
    [3, "s5", "debug-menu"]
  ],
  "debug-menu-render": [[[118, 121], "v1", "dma-packet"]],
  "debug-menu-send-msg": [
    [17, "s2", "debug-menu-item-submenu"],
    [12, "s2", "debug-menu-item"]
  ],
  "debug-menu-item-var-joypad-handler": [
    [206, "a1", "int"],
    [207, "v1", "int"]
  ],
  "debug-menu-item-get-max-width": [
    [5, "a0", "debug-menu-item-submenu"],
    [20, "a0", "debug-menu-item-var"]
  ],
  "debug-menu-item-var-make-float": [[32, "f0", "int"]],
  "ragdoll-joint-callback": [[92, "t9", "(function cspace transformq none)"]],
  "(method 15 ragdoll)": [
    [78, "s4", "ragdoll-edit-info"],
    [92, "s4", "ragdoll-edit-info"],
    [202, "s4", "ragdoll-edit-info"],
    [216, "s4", "ragdoll-edit-info"],
    [221, "s4", "ragdoll-edit-info"],
    [362, "s4", "ragdoll-edit-info"],
    [110, "s4", "ragdoll-edit-info"],
    [115, "s4", "ragdoll-edit-info"]
  ],
  "(trans tracking weapon-trail-tracker)": [
    [36, "gp", "process-drawable"],
    [45, "gp", "process-drawable"]
  ],
  "(trans tracking tread-trail-tracker)": [
    [27, "gp", "process-drawable"],
    [30, "gp", "process-drawable"]
  ],
  "(method 23 weapon-trail)": [
    [62, "v1", "light-trail-breadcrumb"],
    [65, "v1", "light-trail-breadcrumb"]
  ],
  "(method 22 weapon-trail)": [[32, "v0", "light-trail-breadcrumb"]],
  "(method 22 tread-trail)": [[19, "v0", "light-trail-breadcrumb"]],
  "(method 23 tread-trail)": [
    [51, "v1", "light-trail-breadcrumb"],
    [67, "v0", "light-trail-breadcrumb"]
  ],
  "(trans idle fma-sphere)": [[39, "a2", "process-drawable"]],
  "part-water-splash-callback": [[3, "v1", "float"]],
  "(method 15 water-control)": [[48, "v1", "float"]],
  "(method 13 water-control)": [[158, "v1", "process-drawable"]],
  "find-water-2": [
    [8, "v1", "region-prim-area"],
    [15, "a1", "region-prim-area"]
  ],
  "find-water-1": [
    [62, "a0", "region-prim-area"],
    [40, "a1", "region-prim-area"],
    [6, "v1", "region-prim-area"],
    [8, "v1", "region-prim-area"],
    [11, "a1", "region-prim-area"]
  ],
  "water-info<-region": [
    [62, "v1", "pair"],
    [71, "v1", "pair"],
    [72, "v1", "pair"],
    [210, "v1", "pair"],
    [211, "v1", "pair"],
    [212, "v1", "pair"],
    [213, "s1", "pair"],
    [280, "s1", "pair"],
    [281, "s1", "pair"],
    [271, "a0", "process-focusable"],
    [111, "v1", "pair"],
    [112, "v1", "pair"],
    [144, "s0", "process-drawable"],
    [156, "v1", "pair"],
    [157, "v1", "pair"],
    [61, "s1", "pair"],
    [70, "s1", "pair"],
    [209, "s1", "pair"],
    [110, "s1", "pair"],
    [155, "s1", "pair"],
    [290, "a0", "region-prim-area"]
  ],
  "(method 10 flow-control)": [["_stack_", 48, "flow-section"]],
  "(method 12 flow-control)": [
    [23, "a0", "connection"],
    [24, "a0", "collide-shape"],
    [71, "a0", "connection"],
    [72, "a0", "collide-shape"],
    [148, "a1", "process-focusable"]
  ],
  "(event idle water-flow)": [[15, "a0", "process-focusable"]],
  "(method 9 menu-select-start-option)": [
    [393, "s3", "pair"],
    [394, "v1", "pair"]
  ],
  "(method 24 progress)": [
    [64, "v1", "menu-missions-option"],
    [69, "v1", "menu-missions-option"]
  ],
  "(method 31 progress)": [
    [64, "v1", "menu-missions-option"],
    [69, "v1", "menu-missions-option"]
  ],
  "(method 9 menu-slider-option)": [[10, "v1", "(pointer float)"]],
  "(method 33 progress)": [
    [18, "v1", "vector"],
    [17, "gp", "vector"]
  ],
  "(method 32 progress)": [
    [46, "v1", "paged-menu-option"],
    [50, "v1", "paged-menu-option"],
    [310, "v1", "menu-select-start-option"],
    [315, "v1", "menu-select-start-option"],
    [319, "v1", "menu-select-start-option"],
    [330, "v1", "menu-select-scene-option"],
    [335, "v1", "menu-select-scene-option"],
    [339, "v1", "menu-select-scene-option"],
    [405, "v1", "menu-missions-option"],
    [410, "v1", "menu-missions-option"]
  ],
  "(method 10 menu-memcard-slot-option)": [
    [215, "v1", "vector"],
    [[273, 276], "v1", "dma-packet"]
  ],
  "(method 10 menu-picture-slider-option)": [[36, "v1", "pointer"]],
  "(method 10 menu-sound-slider-option)": [[29, "v1", "pointer"]],
  "(method 10 menu-center-screen-graphic-option)": [["_stack_", 16, "float"]],
  "(method 52 progress)": [
    [[284, 287], "v1", "dma-packet"],
    [80, "v1", "texture"],
    [132, "v1", "texture"]
  ],
  "(method 9 progress-icon-array)": [[[108, 111], "v1", "dma-packet"]],
  "hide-hud": [
    [11, "v1", "connection"],
    [23, "v1", "connection"]
  ],
  "enable-hud": [[17, "v1", "connection"]],
  "(method 13 hud-box)": [
    [[84, 89], "t3", "(inline-array vector4w)"],
    [[116, 121], "t7", "(inline-array vector4w)"],
    [[122, 126], "t7", "(inline-array vector4w)"],
    [[126, 131], "t5", "(inline-array vector4w)"],
    [[131, 136], "t4", "(inline-array vector4w)"],
    [137, "t4", "(inline-array vector4w)"],
    [[177, 200], "t2", "(inline-array vector4w)"],
    [[116, 132], "t4", "(inline-array vector4w)"]
  ],
  "(method 9 hud-sprite)": [
    [34, "s3", "texture"],
    [63, "s3", "texture"],
    [78, "s3", "texture"],
    [96, "s3", "texture"],
    [85, "s3", "texture"],
    [[39, 42], "s2", "(inline-array vector4w)"],
    [51, "a0", "(pointer uint64)"],
    [58, "a0", "(pointer uint64)"],
    [[185, 196], "v1", "(inline-array vector4w)"],
    [[211, 218], "t5", "(inline-array vector)"],
    [[222, 229], "t5", "(inline-array vector)"],
    [[230, 240], "t5", "(inline-array vector)"],
    [[244, 254], "t5", "(inline-array vector)"],
    [[256, 262], "t5", "(inline-array vector4w)"],
    [[264, 270], "a2", "(inline-array vector4w)"],
    [[280, 286], "v1", "(inline-array vector4w)"],
    [[272, 278], "a2", "(inline-array vector4w)"]
  ],
  "(method 10 hud-box)": [[[31, 77], "v1", "(inline-array vector4w)"]],
  "(method 11 hud-box)": [[[31, 77], "v1", "(inline-array vector4w)"]],
  "(method 12 hud-box)": [[[31, 77], "v1", "(inline-array vector4w)"]],
  "hud-create-icon": [
    [33, "a0", "process-drawable"],
    [38, "a0", "manipy"]
  ],
  "hud-hidden?": [
    [9, "v1", "connection"],
    [10, "a0", "hud"],
    [12, "a0", "hud"]
  ],
  "ready-hud": [
    [23, "v1", "connection"],
    [37, "v1", "connection"]
  ],
  "show-hud": [
    [22, "v1", "connection"],
    [34, "v1", "connection"]
  ],
  "hide-hud-quick": [
    [11, "v1", "connection"],
    [23, "v1", "connection"]
  ],
  "(method 9 hud-box)": [[[53, 84], "v1", "(inline-array vector4w)"]],
  "(method 10 hud-sprite)": [
    [32, "s0", "texture"],
    [242, "s0", "texture"],
    [243, "s0", "texture"],
    [[39, 45], "v1", "(inline-array vector4w)"],
    [[230, 242], "v1", "(inline-array vector4w)"],
    [[275, 332], "v1", "(inline-array vector)"],
    [45, "s0", "texture"]
  ],
  "(method 50 progress)": [
    ["_stack_", 96, "float"],
    ["_stack_", 176, "float"]
  ],
  "find-mission-text-at-index": [[157, "v1", "symbol"]],
  "(method 11 controls-page-info)": [["_stack_", 64, "float"]],
  "(method 16 hud)": [
    [127, "v1", "int"],
    [147, "v1", "int"]
  ],
  "lookup-level-info": [
    [11, "v1", "basic"],
    [21, "a1", "symbol"],
    [[22, 34], "a1", "level-load-info"]
  ],
  "(method 29 level-group)": [[[2, 53], "v1", "pair"]],
  "level-find-borrow-slot": [[[204, 211], "a2", "level"]],
  "(method 19 level)": [
    [[40, 118], "a3", "symbol"],
    [[52, 56], "a0", "texture-anim-array"]
  ],
  "level-update-after-load": [
    [[25, 58], "s1", "drawable-tree-tfrag"],
    [142, "v1", "drawable-inline-array-tfrag"],
    [147, "v1", "drawable-inline-array-tfrag"],
    [152, "a0", "drawable-inline-array-tfrag"],
    [175, "v1", "drawable-tree-instance-tie"],
    [178, "v1", "drawable-tree-instance-tie"],
    [393, "a1", "(pointer int32)"],
    [398, "a2", "(pointer int32)"]
  ],
  "(method 25 level)": [
    [97, "s1", "(function object object)"],
    [171, "s0", "(function object object object)"]
  ],
  "(method 9 level)": [
    [51, "s5", "(function object object)"],
    [[143, 166], "v1", "task-mask"]
  ],
  "(method 10 level)": [
    [[214, 217], "v1", "symbol"],
    [[216, 220], "a0", "texture-anim-array"],
    [137, "s5", "(function level object)"],
    [[349, 358], "a1", "type"]
  ],
  "(method 30 level-group)": [[87, "v0", "level"]],
  "(method 10 load-state)": [
    [461, "v1", "level"],
    [468, "v1", "level"]
  ],
  "update-sound-banks": [[131, "a0", "pair"]],
  "borrow-city-expansion": [
    [23, "a0", "basic"],
    [52, "s5", "basic"]
  ],
  "find-instance-by-name-level": [
    [11, "v1", "drawable-tree-instance-shrub"],
    [38, "v1", "drawable-tree-instance-tie"]
  ],
  "dma-add-process-drawable": [
    [42, "a0", "foreground-work"],
    [45, "a0", "foreground-work"],
    [78, "a0", "foreground-work"],
    [198, "t0", "(pointer int128)"]
  ],
  "calc-shadow-masks": [[10, "v0", "(array float)"]],
  "dma-add-process-drawable-hud": [
    [[43, 59], "v1", "level"],
    [11, "a0", "foreground-work"]
  ],
  "default-init-buffer": [[[116, 126], "a1", "dma-packet"]],
  "default-end-buffer": [
    [[117, 123], "a1", "dma-packet"],
    [125, "a1", "(pointer uint32)"]
  ],
  "display-frame-start": [
    [4, "v1", "vif-bank"],
    [9, "a0", "vif-bank"]
  ],
  "display-frame-finish": [
    [[504, 513], "a0", "dma-packet"],
    [542, "a0", "(pointer uint64)"]
  ],
  "(method 15 drawable-tree)": [
    [[1, 4], "v1", "drawable-inline-array-node"],
    [[29, 34], "t0", "drawable-inline-array-node"],
    [[28, 32], "t2", "drawable-inline-array-node"],
    [[42, 46], "t2", "(pointer int8)"]
  ],
  "get-shadow-by-name": [[7, "v1", "process-drawable"]],
  "set-shadow-by-name": [[7, "v1", "process-drawable"]],
  "find-instance-by-index": [
    [26, "t1", "drawable-tree-instance-shrub"],
    [40, "t1", "drawable-tree-instance-tie"]
  ],
  "print-prototype-list": [
    [25, "v1", "drawable-tree-instance-shrub"],
    [104, "v1", "drawable-tree-instance-tie"]
  ],
  "draw-instance-info": [
    [[188, 203], "s5", "prototype-bucket-shrub"],
    [[192, 303], "s1", "prototype-shrubbery"],
    [[359, 400], "v1", "prototype-tie"],
    [[44, 64], "s1", "drawable-inline-array-instance-tie"],
    [[331, 450], "s5", "prototype-bucket-tie"],
    [[35, 41], "v1", "drawable-tree-instance-tie"]
  ],
  "set-graphics-mode": [[[0, 100], "gp", "gs-bank"]],
  "(method 9 screen-filter)": [[[118, 128], "t1", "rgba"]],
<<<<<<< HEAD
  "display-loop-main": [[231, "t9", "(function none)"]]
=======
  "display-loop-main": [[231, "t9", "(function none)"]],
  "effect-param->sound-spec": [[178, "v1", "collide-shape-moving"]],
  "(method 10 effect-control)": [
    [149, "v1", "collide-shape-moving"],
    [427, "s3", "death-info"],
    [433, "s3", "death-info"],
    [435, "s3", "death-info"],
    [470, "s3", "death-info"],
    [476, "s3", "death-info"],
    [478, "s3", "death-info"],
    [483, "s3", "death-info"],
    [487, "s3", "death-info"],
    [507, "s3", "death-info"],
    [25, "v0", "string"]
  ],
  "(method 12 effect-control)": [
    [99, "gp", "(pointer int8)"],
    ["_stack_", 112, "res-tag"]
  ],
  "process-drawable-draw-subtitles": [[26, "v0", "(array subtitle-range)"]],
  "(method 25 scene-player)": [
    [102, "s1", "process-drawable"],
    [163, "s1", "process-drawable"],
    [166, "s1", "process-drawable"],
    [169, "s1", "process-drawable"],
    [172, "s1", "process-drawable"]
  ],
  "(method 9 scene-actor)": [
    [179, "s3", "skeleton-group"],
    [286, "a0", "process-drawable"],
    [290, "v1", "process-drawable"],
    [294, "a0", "process-drawable"],
    [370, "a0", "process-drawable"],
    [549, "v1", "manipy"],
    [557, "v1", "manipy"],
    [563, "v1", "manipy"],
    [578, "v1", "manipy"],
    [584, "v1", "manipy"],
    [528, "a0", "process-drawable"],
    [536, "v1", "process-drawable"],
    [543, "a0", "process-drawable"],
    [751, "a0", "process-drawable"],
    [755, "v1", "process-drawable"],
    [759, "a0", "process-drawable"]
  ],
  "(post play-anim scene-player)": [
    [210, "s4", "process-drawable"],
    [261, "s4", "process-drawable"],
    [324, "s5", "process-drawable"],
    [707, "v0", "sound-rpc-set-param"],
    [586, "v0", "sound-rpc-set-param"]
  ],
  "(trans play-anim scene-player)": [[66, "a0", "process-drawable"]],
  "(event play-anim scene-player)": [
    [11, "t9", "(function scene-player none)"]
  ],
  "(code othercam-running)": [
    [14, "s2", "process-drawable"],
    [18, "s2", "process-drawable"],
    [24, "s2", "process-drawable"],
    [38, "s2", "process-drawable"],
    [47, "s2", "process-drawable"],
    [64, "s2", "process-drawable"]
  ],
  "(enter othercam-running)": [
    [56, "gp", "process-drawable"],
    [59, "gp", "process-drawable"]
  ],
  "(event othercam-running)": [
    [17, "v1", "process-drawable"],
    [24, "v0", "joint"],
    [41, "a0", "process"]
  ],
  "(anon-function 7 pov-camera)": [
    [9, "v1", "float"],
    [16, "v1", "float"]
  ],
  "target-powerup-process": [[358, "v0", "sound-rpc-set-param"]],
  "cloud-track": [
    [[19, 83], "s1", "handle"],
    [[29, 116], "s2", "handle"]
  ],
  "(method 22 com-airlock)": [
    ["_stack_", 16, "res-tag"],
    ["_stack_", 32, "res-tag"],
    [104, "v0", "(pointer float)"],
    [143, "v0", "(pointer float)"],
    [46, "v0", "airlock-options"],
    [193, "v0", "pair"]
  ],
  "airlock-command-lookup": [
    [5, "s4", "pair"],
    [15, "s4", "pair"],
    [16, "v1", "pair"],
    [21, "s5", "pair"],
    [20, "s5", "pair"]
  ],
  "(anon-function 7 airlock)": [[14, "v0", "pair"]],
  "(code open com-airlock)": [
    [123, "v0", "sound-rpc-set-param"],
    [232, "v0", "sound-rpc-set-param"],
    [442, "v0", "sound-rpc-set-param"],
    [462, "v0", "sound-rpc-set-param"]
  ],
  "(anon-function 12 airlock)": [[14, "v0", "pair"]],
  "(method 25 com-airlock)": [[90, "v0", "pair"]],
  "(method 27 com-airlock)": [[108, "v0", "sound-rpc-set-param"]],
  "(exit close com-airlock)": [
    [10, "v0", "sound-rpc-set-param"],
    [30, "v0", "sound-rpc-set-param"]
  ],
  "(trans close com-airlock)": [[58, "v0", "sound-rpc-set-param"]],
  "(code close com-airlock)": [
    [196, "v0", "sound-rpc-set-param"],
    [303, "v0", "sound-rpc-set-param"],
    [394, "v0", "sound-rpc-set-param"]
  ],
  "(method 26 water-anim)": [
    [52, "v0", "(pointer float)"],
    ["_stack_", 16, "res-tag"]
  ],
  "(method 28 water-anim)": [
    [27, "v0", "vector"],
    ["_stack_", 16, "res-tag"]
  ],
  "water-anim-event-handler": [
    [50, "s5", "water-info"],
    [96, "gp", "process-focusable"],
    [146, "gp", "process-focusable"],
    [200, "s5", "water-info"],
    [23, "v1", "float"]
  ],
  "(event idle blocking-plane)": [[113, "gp", "process-drawable"]],
  "(method 15 proc-focusable-spawner)": [[26, "a0", "process-focusable"]],
  "(method 10 idle-control)": [
    [35, "v1", "pair"],
    [79, "v1", "art-joint-anim"]
  ],
  "(method 55 enemy)": [
    [27, "a0", "process-focusable"],
    [30, "a0", "process-focusable"]
  ],
  "(method 59 enemy)": [
    [57, "a0", "process-focusable"],
    [60, "a0", "process-focusable"]
  ],
  "(method 62 enemy)": [
    [2, "v1", "attack-info"],
    [5, "v1", "attack-info"]
  ],
  "enemy-setup-gem": [[46, "v1", "float"]],
  "(method 119 enemy)": [
    ["_stack_", 16, "res-tag"],
    [135, "v0", "(pointer actor-group)"]
  ],
  "(method 113 enemy)": [[17, "v0", "process-focusable"]],
  "(method 106 enemy)": [
    [16, "v1", "connection"],
    [17, "v1", "collide-shape"],
    [21, "v1", "collide-shape"],
    [33, "a1", "process-focusable"],
    [65, "v1", "connection"],
    [66, "v1", "collide-shape"],
    [70, "v1", "collide-shape"],
    [82, "a1", "process-focusable"],
    [112, "v1", "connection"],
    [113, "v1", "collide-shape"],
    [117, "v1", "collide-shape"],
    [129, "a1", "process-focusable"],
    [44, "a1", "process-focusable"],
    [93, "a1", "process-focusable"],
    [140, "a1", "process-focusable"]
  ],
  "(method 140 enemy)": [[18, "a1", "process-focusable"]],
  "get-penetrate-using-from-attack-event": [
    [2, "v1", "attack-info"],
    [5, "v1", "attack-info"],
    [25, "v1", "collide-shape"]
  ],
  "(method 83 enemy)": [
    [21, "s3", "process-focusable"],
    [67, "s3", "process-drawable"],
    [68, "a1", "collide-shape"]
  ],
  "(method 82 enemy)": [
    [80, "v1", "process-drawable"],
    [122, "v1", "attack-info"],
    [170, "s2", "attack-info"],
    [266, "s2", "attack-info"],
    [286, "s4", "rigid-body-impact"],
    [373, "s4", "rigid-body-impact"],
    [787, "a0", "vector"],
    [349, "s4", "rigid-body-impact"]
  ],
  "(method 147 enemy)": [[34, "a1", "process-focusable"]],
  "(method 98 enemy)": [[28, "a1", "art-joint-anim"]],
  "(method 96 enemy)": [[52, "s5", "art-joint-anim"]],
  "(method 97 enemy)": [[28, "a1", "art-joint-anim"]],
  "(method 85 enemy)": [[17, "a1", "art-joint-anim"]],
  "(method 86 enemy)": [[11, "v1", "art-joint-anim"]],
  "(method 124 enemy)": [
    [13, "s5", "ragdoll-proc"],
    [21, "s5", "ragdoll-proc"],
    [24, "s5", "ragdoll-proc"]
  ],
  "(method 125 enemy)": [
    [14, "s5", "ragdoll-proc"],
    [42, "s5", "ragdoll-proc"],
    [60, "s5", "ragdoll-proc"]
  ],
  "(method 126 enemy)": [
    [100, "s2", "ragdoll-proc"],
    [102, "s2", "ragdoll-proc"],
    [105, "s2", "ragdoll-proc"],
    [115, "s2", "ragdoll-proc"],
    [133, "s2", "ragdoll-proc"],
    [152, "s2", "ragdoll-proc"],
    [124, "s2", "ragdoll-proc"]
  ],
  "(method 105 enemy)": [
    [16, "a0", "process-focusable"],
    [19, "a0", "process-focusable"]
  ],
  "(method 11 enemy)": [[12, "v0", "symbol"]],
  "(code notice enemy)": [[31, "v1", "art-joint-anim"]],
  "(code stare enemy)": [[23, "gp", "art-joint-anim"]],
  "(code victory enemy)": [[30, "v1", "art-joint-anim"]],
  "(code die enemy)": [[71, "v1", "art-joint-anim"]],
  "(code die-falling enemy)": [[78, "gp", "art-joint-anim"]],
  "(code view-anims enemy)": [[20, "s4", "art-joint-anim"]],
  "(event gun-dark-2-stretch enemy)": [
    [8, "s5", "attack-info"],
    [32, "s5", "attack-info"],
    [71, "s5", "attack-info"]
  ],
  "(code knocked-recover enemy)": [
    [34, "v1", "art-joint-anim"],
    [67, "v1", "ragdoll-proc"]
  ],
  "(method 114 enemy)": [
    [39, "s4", "touching-shapes-entry"],
    [29, "s4", "touching-shapes-entry"],
    [15, "s4", "touching-shapes-entry"],
    [22, "s4", "touching-shapes-entry"],
    [50, "s4", "touching-shapes-entry"],
    [4, "s4", "touching-shapes-entry"],
    [3, "s4", "touching-shapes-entry"]
  ],
  "gun-dark-2-ragdoll-start": [
    [72, "s4", "ragdoll-proc"],
    [74, "s4", "ragdoll-proc"],
    [77, "s4", "ragdoll-proc"],
    [87, "s4", "ragdoll-proc"],
    [104, "s4", "ragdoll-proc"],
    [96, "s4", "ragdoll-proc"]
  ],
  "gun-dark-2-anim-code": [
    [127, "gp", "art-joint-anim"],
    [30, "v1", "float"],
    [53, "v1", "float"],
    [154, "v1", "float"]
  ],
  "(trans gun-dark-2-stretch enemy)": [
    [136, "v1", "collide-shape-prim-sphere"],
    [147, "a0", "process-focusable"],
    [153, "v1", "process-focusable"],
    [27, "v1", "float"]
  ],
  "(code hit enemy)": [[30, "v1", "art-joint-anim"]],
  "(code flee enemy)": [[22, "v1", "art-joint-anim"]],
  "(method 143 enemy)": [[81, "s5", "gem"]],
  "(method 141 enemy)": [[44, "t1", "int"]],
  "(method 56 enemy)": [
    [269, "v1", "float"],
    [268, "v0", "float"]
  ],
  "(code debug-control nav-enemy)": [[28, "v1", "art-joint-anim"]],
  "(event idle drop-plat)": [
    [23, "a0", "process-focusable"],
    [55, "a0", "process-focusable"],
    [58, "a0", "process-focusable"]
  ],
  "(event idle bouncer)": [
    [110, "v1", "attack-info"],
    [116, "v1", "attack-info"]
  ],
  "(method 11 elevator)": [
    [35, "v1", "collide-shape-prim-group"],
    ["_stack_", 32, "float"]
  ],
  "(method 48 elevator)": [["_stack_", 16, "float"]],
  "teleport-check": [["_stack_", 16, "float"]],
  "elevator-event": [
    [23, "v1", "focus"],
    [361, "v1", "float"],
    [133, "v1", "float"],
    [89, "v1", "float"]
  ],
  "(method 51 elevator)": [[10, "v1", "collide-shape-prim-group"]],
  "(method 63 collide-shape-moving)": [
    [298, "a0", "process-focusable"],
    [300, "a0", "process-focusable"]
  ],
  "(method 14 rigid-body-control)": [[18, "v1", "vector"]],
  "transform-rigid-body-prims": [[4, "v1", "collide-shape-prim-group"]],
  "(method 67 collide-shape-moving)": [
    [8, "v1", "collide-shape-prim-group"],
    [[30, 56], "s1", "collide-cache-prim"]
  ],
  "(method 49 rigid-body-object)": [
    [45, "s4", "process-focusable"],
    [82, "s4", "process-drawable"],
    [87, "s3", "attack-info"],
    [89, "s3", "attack-info"],
    [96, "s3", "attack-info"],
    [115, "s4", "process-focusable"],
    [129, "s5", "attack-info"],
    [148, "v1", "focus"],
    [172, "a0", "process-focusable"],
    [183, "a0", "process-focusable"],
    [191, "a0", "process-focusable"],
    [193, "a0", "process-focusable"],
    [230, "s4", "process-focusable"],
    [237, "v1", "float"],
    [241, "s4", "process-focusable"],
    [243, "s4", "process-focusable"]
  ],
  "(method 47 rigid-body-object)": [
    [18, "v1", "float"],
    [52, "v1", "float"],
    [26, "v1", "float"]
  ],
  "(method 10 rigid-body-queue)": [
    [134, "a0", "process-focusable"],
    [146, "a0", "rigid-body-object"],
    [148, "a0", "rigid-body-object"],
    [51, "s3", "process-focusable"],
    [72, "s3", "rigid-body-object"],
    [20, "a0", "process-focusable"]
  ],
  "scene-player-init": [
    [44, "a0", "(array scene)"],
    [37, "s5", "(array scene)"]
  ],
  "(method 34 process-taskable)": [
    [58, "v0", "joint"],
    [68, "v1", "collide-shape-prim-group"]
  ],
  "(code active process-taskable)": [
    [37, "gp", "handle"],
    [72, "gp", "handle"]
  ],
  "(code target-warp-in)": [
    [340, "v1", "art-joint-anim"],
    [13, "v0", "string"],
    [128, "gp", "process"]
  ],
  "(post idle air-train)": [[4, "t9", "(function none)"]],
  "(method 28 metalhead-shot)": [
    [29, "s5", "process-drawable"],
    [32, "s5", "process-drawable"],
    [10, "v0", "sound-rpc-set-param"]
  ],
  "(event impact metalhead-grenade-shot)": [[11, "s4", "process-focusable"]],
  "(method 9 los-control)": [
    [85, "s1", "process-focusable"],
    [96, "s2", "process-focusable"],
    [109, "s1", "process-focusable"]
  ],
  "(method 0 joint-exploder-tuning)": [
    [[7, 82], "v0", "joint-exploder-tuning"]
  ],
  "joint-exploder-joint-callback": [
    [3, "s4", "joint-exploder"],
    [24, "s4", "joint-exploder"]
  ],
  "(method 28 joint-exploder)": [[222, "s4", "joint-exploder-list"]],
  "(enter freefall ragdoll-test)": [
    [15, "a0", "ragdoll-proc"],
    [20, "a0", "ragdoll-proc"]
  ],
  "(trans freefall-reform ragdoll-test)": [
    [23, "gp", "ragdoll-proc"],
    [29, "gp", "ragdoll-proc"]
  ],
  "(trans idle ragdoll-test)": [
    [55, "v1", "ragdoll-proc"],
    [57, "v1", "ragdoll-proc"]
  ],
  "(trans freefall ragdoll-test)": [
    [32, "a0", "ragdoll-proc"],
    [35, "a0", "ragdoll-proc"]
  ],
  "(exit freefall ragdoll-test)": [
    [12, "a0", "ragdoll-proc"],
    [15, "a0", "ragdoll-proc"]
  ],
  "(exit tweak ragdoll-test)": [
    [12, "a0", "ragdoll-proc"],
    [15, "a0", "ragdoll-proc"]
  ],
  "(enter tweak ragdoll-test)": [
    [15, "a0", "ragdoll-proc"],
    [20, "a0", "ragdoll-proc"]
  ],
  "(trans reform ragdoll-test)": [
    [25, "gp", "ragdoll-proc"],
    [31, "gp", "ragdoll-proc"],
    [37, "gp", "ragdoll-proc"]
  ],
  "(trans tweak ragdoll-test)": [
    [34, "gp", "ragdoll-proc"],
    [48, "gp", "ragdoll-proc"],
    [40, "gp", "ragdoll-proc"],
    [43, "gp", "ragdoll-proc"],
    [46, "gp", "ragdoll-proc"],
    [51, "gp", "ragdoll-proc"]
  ],
  "(method 0 debris-tuning)": [[[7, 84], "v0", "debris-tuning"]],
  "(method 38 shield-sphere)": [[71, "v1", "rigid-body-impact"]],
  "(code distort shield-sphere-distort)": [[14, "v1", "art-joint-anim"]],
  "(trans distort shield-sphere-distort)": [
    [14, "v1", "process-drawable"],
    [21, "v1", "process-drawable"]
  ],
  "(method 39 shield-sphere)": [
    [2, "v1", "attack-info"],
    [5, "v1", "attack-info"]
  ],
  "(method 41 shield-sphere)": [
    [16, "v1", "attack-info"],
    [27, "v1", "attack-info"]
  ],
  "(method 33 shield-sphere)": [
    [44, "s5", "process-focusable"],
    [51, "s5", "process-focusable"]
  ],
  "(event time-of-day-tick)": [[9, "v1", "float"]],
  "load-game-text-info": [
    [34, "v1", "game-text-info"],
    [41, "v1", "game-text-info"]
  ],
  "gun-yellow-deflect-reaction": [
    [33, "a0", "collide-shape-prim"],
    [46, "v1", "collide-shape-prim"],
    [52, "v1", "collide-shape-prim"],
    [62, "s2", "gun-yellow-shot-2"],
    [58, "v1", "gun-yellow-shot-2"],
    [68, "s2", "gun-yellow-shot-2"]
  ],
  "gun-yellow-shot-do-deflect": [
    [134, "s1", "process-focusable"],
    [178, "s1", "process-focusable"],
    ["_stack_", 136, "handle"]
  ],
  "gun-fire-yellow-1": [[33, "v0", "process"]],
  "gun-fire-yellow-2": [[33, "v0", "process"]],
  "gun-fire-yellow-3": [[140, "v0", "process"]],
  "(method 35 gun-yellow-3-saucer)": [
    [[17, 22], "v1", "gun-yellow-3-event-msg"]
  ],
  "(code impact-explode gun-yellow-3-saucer)": [[34, "a0", "process"]],
  "(method 36 gun-yellow-shot-2)": [[66, "s4", "touching-shapes-entry"]],
  "(method 52 gun-yellow-3-saucer)": [
    [471, "a0", "process-focusable"],
    [474, "a0", "process-focusable"],
    [122, "s3", "process-focusable"],
    [146, "s3", "process-focusable"],
    ["_stack_", 1088, "float"],
    ["_stack_", 3808, "float"]
  ],
  "(method 53 gun-yellow-3-saucer)": [[88, "v0", "process"]],
  "red-2-ring-event-handler": [
    [6, "v1", "vector"],
    [12, "v1", "float"]
  ],
  "(code active red-3-sphere)": [
    [14, "v1", "art-joint-anim"],
    [66, "v1", "art-joint-anim"]
  ],
  "(code impact-tiny gun-red-3-grenade)": [[32, "a0", "process"]],
  "(method 45 gun-red-3-grenade)": [
    [59, "a0", "process-focusable"],
    [63, "a0", "process-focusable"],
    [82, "a0", "process-focusable"],
    [85, "a0", "process-focusable"]
  ],
  "(method 47 gun-red-3-grenade)": [
    [53, "s1", "process-focusable"],
    [63, "s1", "process-focusable"],
    [76, "s1", "process-focusable"]
  ],
  "(method 17 gun-red-2-shockwave)": [
    [43, "s3", "process-focusable"],
    [93, "s3", "process-focusable"],
    [122, "s3", "process-focusable"],
    ["_stack_", 32, "bounding-box"]
  ],
  "gun-fire-red-3": [
    [216, "s1", "process-focusable"],
    [246, "s1", "process-focusable"],
    [436, "gp", "process-focusable"],
    [440, "a0", "process-focusable"],
    ["_stack_", 28, "float"]
  ],
  "gun-fire-red-1": [
    [147, "v1", "manipy"],
    [191, "v1", "manipy"],
    [194, "v1", "manipy"]
    // decompiler hang
    // [
    //   197,
    //   "v1",
    //   "manipy"
    // ]
  ],
  "(method 23 gun-red-shot)": [[10, "s4", "process-focusable"]],
  "(method 26 gun-red-shot)": [
    [43, "a0", "connection"],
    [44, "a0", "collide-shape"],
    [92, "a0", "connection"],
    [93, "a0", "collide-shape"]
  ],
  "(trans charging gun-red-2-shockwave)": [[6, "a1", "process-drawable"]]
>>>>>>> dacb704e
}<|MERGE_RESOLUTION|>--- conflicted
+++ resolved
@@ -3038,9 +3038,6 @@
   ],
   "set-graphics-mode": [[[0, 100], "gp", "gs-bank"]],
   "(method 9 screen-filter)": [[[118, 128], "t1", "rgba"]],
-<<<<<<< HEAD
-  "display-loop-main": [[231, "t9", "(function none)"]]
-=======
   "display-loop-main": [[231, "t9", "(function none)"]],
   "effect-param->sound-spec": [[178, "v1", "collide-shape-moving"]],
   "(method 10 effect-control)": [
@@ -3565,5 +3562,4 @@
     [93, "a0", "collide-shape"]
   ],
   "(trans charging gun-red-2-shockwave)": [[6, "a1", "process-drawable"]]
->>>>>>> dacb704e
 }