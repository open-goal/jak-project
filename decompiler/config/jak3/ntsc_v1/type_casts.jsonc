--- conflicted
+++ resolved
@@ -431,8 +431,7 @@
     [[234, 239], "a1", "light-hash-bucket"],
     [[207, 211], "a0", "light-hash-bucket"]
   ],
-<<<<<<< HEAD
-  "loader-test-command": [[[5, 10], "v1", "sound-rpc-test-cmd"]],
+  "desaturate-mood-colors": [[[20, 90], "a0", "(inline-array mood-color)"]],
   "(method 9 art)": [[9, "v1", "pointer"]],
   "(method 9 art-mesh-geo)": [
     [20, "s4", "(pointer int16)"],
@@ -441,9 +440,4 @@
     [14, "v1", "(pointer art)"]
   ],
   "(method 9 art-joint-anim)": [[9, "v1", "pointer"]]
-
-
-=======
-  "desaturate-mood-colors": [[[20, 90], "a0", "(inline-array mood-color)"]]
->>>>>>> 314f4883
 }