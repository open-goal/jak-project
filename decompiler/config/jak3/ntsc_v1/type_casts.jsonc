--- conflicted
+++ resolved
@@ -82,12 +82,6 @@
     [18, "f1", "float"],
     [[23, 32], "f0", "float"]
   ],
-<<<<<<< HEAD
-  "update-light-hash": [
-    [[234, 239], "a1", "light-hash-bucket"],
-    [[207, 211], "a0", "light-hash-bucket"]
-  ]
-=======
   "generate-rand-vector-on-sphere": [
     [12, "v1", "float"],
     [28, "v1", "float"]
@@ -156,6 +150,9 @@
   ],
   "(method 9 connection)": [[8, "a0", "pointer"]],
   "(method 10 connection)": [[8, "a0", "pointer"]],
-  "(method 11 connection)": [[5, "a1", "pointer"]]
->>>>>>> 9aa29131
+  "(method 11 connection)": [[5, "a1", "pointer"]],
+  "update-light-hash": [
+    [[234, 239], "a1", "light-hash-bucket"],
+    [[207, 211], "a0", "light-hash-bucket"]
+  ]
 }