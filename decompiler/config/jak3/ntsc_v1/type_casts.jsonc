{
  "(method 2 array)": [
    [23, "gp", "(array int32)"],
    [43, "gp", "(array uint32)"],
    [63, "gp", "(array int64)"],
    [83, "gp", "(array uint64)"],
    [102, "gp", "(array int8)"],
    [121, "gp", "(array uint8)"],
    [141, "gp", "(array int16)"],
    [161, "gp", "(array uint16)"],
    [186, "gp", "(array uint128)"],
    [204, "gp", "(array int32)"],
    [223, "gp", "(array float)"],
    [232, "gp", "(array float)"],
    [249, "gp", "(array basic)"],
    [258, "gp", "(array basic)"]
  ],
  "(method 3 array)": [
    [51, "gp", "(array int32)"],
    [69, "gp", "(array uint32)"],
    [87, "gp", "(array int64)"],
    [105, "gp", "(array uint64)"],
    [122, "gp", "(array int8)"],
    [139, "gp", "(array int8)"],
    [157, "gp", "(array int16)"],
    [175, "gp", "(array uint16)"],
    [198, "gp", "(array uint128)"],
    [214, "gp", "(array int32)"],
    [233, "gp", "(array float)"],
    [250, "gp", "(array basic)"]
  ],
  "(method 0 cpu-thread)": [[[0, 35], "v0", "cpu-thread"]],
  "(method 0 process)": [
    [11, "a0", "int"],
    [[12, 52], "v0", "process"]
  ],
  "inspect-process-heap": [
    [[4, 11], "s5", "basic"],
    [17, "s5", "pointer"]
  ],
  "(method 14 dead-pool)": [
    [[24, 25], "v1", "(pointer process)"],
    [[30, 39], "s4", "(pointer process)"]
  ],
  "(method 24 dead-pool-heap)": [
    [5, "v1", "pointer"],
    [13, "a0", "pointer"],
    [25, "v1", "pointer"]
  ],
  "method-state": [[12, "a2", "state"]],
  "(method 0 protect-frame)": [
    [0, "a0", "int"],
    [[1, 8], "v0", "protect-frame"]
  ],
  "(method 9 process)": [[[58, 61], "s5", "process"]],
  "(method 10 process)": [[[24, 30], "s4", "protect-frame"]],
  "string-cat-to-last-char": [
    [3, "s5", "(pointer uint8)"],
    [4, "s5", "string"]
  ],
  "enter-state": [
    [70, "s0", "protect-frame"],
    [103, "t9", "(function object object object object object object none)"]
  ],
  "send-event-function": [[[7, 15], "a0", "process"]],
  "logf": [
    [12, "f0", "float"],
    [12, "f1", "float"],
    [19, "f0", "float"],
    [19, "f1", "float"]
  ],
  "log2f": [
    [12, "f0", "float"],
    [12, "f1", "float"],
    [19, "f0", "float"],
    [19, "f1", "float"]
  ],
  "cube-root": [
    [17, "f0", "float"],
    [17, "f1", "float"],
    [18, "f0", "float"],
    [18, "f1", "float"],
    [[23, 32], "f0", "float"]
  ],
  "generate-rand-vector-on-sphere": [
    [12, "v1", "float"],
    [28, "v1", "float"]
  ],
  "vector-segment-distance-point!": [[[21, 30], "f1", "float"]],
  "vector4-array-add!": [
    [11, "s5", "(inline-array vector4)"],
    [12, "s4", "(inline-array vector4)"],
    [13, "gp", "(inline-array vector4)"]
  ],
  "vector4-array-sub!": [
    [11, "s5", "(inline-array vector4)"],
    [12, "s4", "(inline-array vector4)"],
    [13, "gp", "(inline-array vector4)"]
  ],
  "vector4-array-mul!": [
    [11, "s5", "(inline-array vector4)"],
    [12, "s4", "(inline-array vector4)"],
    [13, "gp", "(inline-array vector4)"]
  ],
  "vector4-array-scale!": [
    [11, "s5", "(inline-array vector4)"],
    [12, "gp", "(inline-array vector4)"]
  ],
  "vector4-array-madd!": [
    [13, "s5", "(inline-array vector4)"],
    [14, "s4", "(inline-array vector4)"],
    [15, "gp", "(inline-array vector4)"]
  ],
  "vector4-array-msub!": [
    [13, "s5", "(inline-array vector4)"],
    [14, "s4", "(inline-array vector4)"],
    [15, "gp", "(inline-array vector4)"]
  ],
  "vector4-array-lerp!": [
    [13, "s5", "(inline-array vector4)"],
    [14, "s4", "(inline-array vector4)"],
    [15, "gp", "(inline-array vector4)"]
  ],
  "(method 9 clock)": [[47, "v1", "float"]],
  "service-cpads": [[[207, 311], "s3", "pad-buttons"]],
  "(method 3 connection-pers)": [[97, "f0", "float"]],
  "(method 0 engine-pers)": [
    [32, "v1", "pointer"],
    [23, "v1", "pointer"],
    [26, "v1", "pointer"],
    [24, "v1", "(pointer pointer)"]
  ],
  "(method 0 engine)": [
    [44, "v1", "pointer"],
    [47, "v1", "pointer"],
    [53, "v1", "connectable"],
    [65, "v1", "connectable"]
  ],
  "(method 21 engine)": [[8, "a0", "connection"]],
  "(method 20 engine)": [[8, "a0", "connection"]],
  "(method 19 engine)": [[8, "a0", "connection"]],
  "(method 15 engine)": [[[0, 36], "v1", "connection"]],
  "(method 13 engine)": [
    [[0, 25], "s4", "connection"],
    [13, "t9", "(function object object object object object)"]
  ],
  "(method 12 engine)": [
    [[0, 25], "s4", "connection"],
    [13, "t9", "(function object object object object object)"]
  ],
  "(method 9 connection)": [[8, "a0", "pointer"]],
  "(method 10 connection)": [[8, "a0", "pointer"]],
  "(method 11 connection)": [[5, "a1", "pointer"]],
<<<<<<< HEAD
  "update-light-hash": [
    [[234, 239], "a1", "light-hash-bucket"],
    [[207, 211], "a0", "light-hash-bucket"]
  ],
  "desaturate-mood-colors": [[[20, 90], "a0", "(inline-array mood-color)"]]
=======
  "(method 10 profile-array)": [
    [[69, 73], "a0", "(pointer uint128)"],
    [[73, 82], "a1", "vector4w"],
    [[82, 89], "a1", "vector4w"],
    [[90, 96], "a0", "vector4w"],
    [[113, 117], "a1", "(pointer uint128)"],
    [[117, 126], "a2", "vector4w"],
    [[126, 136], "a2", "vector4w"],
    [[137, 149], "a1", "vector4w"],
    [[187, 191], "t2", "(pointer int128)"],
    [[191, 225], "t4", "vector4w"],
    [[225, 231], "a2", "vector4w"],
    [[231, 237], "a2", "vector4w"]
  ],
  "draw-sprite2d-xy": [
    [[35, 40], "t0", "dma-packet"],
    [[45, 49], "t0", "gs-gif-tag"],
    [54, "t0", "(pointer gs-prim)"],
    [56, "t0", "(pointer gs-rgbaq)"],
    [67, "t0", "(pointer gs-xyzf)"],
    [88, "t0", "(pointer gs-xyzf)"],
    [[97, 109], "v1", "(pointer uint64)"]
  ],
  "draw-sprite2d-xy-absolute": [
    [[6, 10], "t4", "dma-packet"],
    [[16, 19], "t4", "gs-gif-tag"],
    [24, "t4", "(pointer gs-prim)"],
    [25, "t4", "(pointer gs-rgbaq)"],
    [36, "t4", "(pointer gs-xyzf)"],
    [49, "t4", "(pointer gs-xyzf)"],
    [[62, 69], "v1", "(pointer uint64)"]
  ],
  "draw-quad2d": [
    [[18, 22], "t2", "dma-packet"],
    [[28, 31], "t2", "gs-gif-tag"],
    [36, "t2", "(pointer gs-prim)"],
    [38, "t2", "(pointer gs-rgbaq)"],
    [46, "t2", "(pointer gs-xyzf)"],
    [48, "t2", "(pointer gs-rgbaq)"],
    [61, "t2", "(pointer gs-xyzf)"],
    [63, "t2", "(pointer gs-rgbaq)"],
    [76, "t2", "(pointer gs-xyzf)"],
    [78, "t2", "(pointer gs-rgbaq)"],
    [96, "t2", "(pointer gs-xyzf)"],
    [97, "t2", "(pointer uint64)"],
    [[110, 117], "v1", "(pointer uint64)"]
  ],
  "dma-bucket-insert-tag": [
    [[2, 6], "v1", "dma-bucket"],
    [3, "a0", "dma-bucket"]
  ],
  "dma-buffer-add-buckets": [
    [[1, 4], "v1", "dma-bucket"],
    [5, "v1", "pointer"],
    [[9, 11], "v1", "dma-bucket"],
    [11, "v1", "pointer"]
  ],
  "dma-buffer-patch-buckets": [
    [[3, 34], "a0", "dma-bucket"],
    [[34, 38], "a0", "dma-packet"]
    // [34, "a0", "(inline-array dma-bucket)"]
  ],
  "disasm-dma-list": [
    [43, "v1", "dma-packet"],
    [266, "v1", "(pointer uint64)"],
    [272, "v1", "(pointer uint64)"],
    [133, "v1", "(pointer uint64)"],
    [152, "v1", "(pointer uint64)"],
    [167, "v1", "(pointer uint64)"],
    [176, "v1", "(pointer uint64)"],
    [198, "v1", "(pointer uint64)"],
    [207, "v1", "(pointer uint64)"],
    [238, "v1", "(pointer uint64)"],
    [247, "v1", "(pointer uint64)"],
    [282, "v1", "(pointer uint64)"],
    [291, "v1", "(pointer uint64)"],
    [324, "v1", "(pointer uint64)"],
    [334, "v1", "(pointer uint64)"],
    [141, "v1", "int"],
    [25, "v1", "dma-tag"]
  ],
  "(method 3 connection-minimap)": [[97, "f0", "float"]],
  "dma-buffer-add-ref-texture": [
    [[47, 54], "a3", "dma-packet"],
    [[56, 69], "a3", "gs-gif-tag"],
    [[71, 87], "a2", "dma-packet"]
  ],
  "texture-page-default-allocate": [[51, "a3", "(pointer int32)"]],
  "texture-page-font-allocate": [[33, "a3", "(pointer int32)"]],
  "upload-vram-pages": [[[187, 193], "v1", "dma-packet"]],
  "upload-vram-pages-pris": [[[181, 187], "v1", "dma-packet"]],
  "(method 13 texture-page)": [[45, "a0", "(pointer uint64)"]],
  "(method 11 texture-pool)": [[217, "a0", "(pointer uint64)"]],
  "texture-page-login": [[34, "v0", "texture-page"]],
  "(method 9 texture-page-dir)": [
    [[36, 40], "t1", "adgif-shader"],
    [[31, 41], "t2", "(pointer shader-ptr)"],
    [37, "t0", "(pointer int32)"]
  ],
  "texture-page-dir-inspect": [[[137, 138], "v1", "adgif-shader"]],
  "(method 24 texture-pool)": [
    [[77, 100], "a1", "adgif-shader"]
    // [[70, 93], "a1", "adgif-shader"],
    // [92, "a1", "adgif-shader"]
  ],
  "(method 8 res-lump)": [
    [258, "s0", "array"],
    [[157, 239], "s0", "(array object)"]
  ],
  "(method 15 res-lump)": [[132, "s5", "res-tag-pair"]],
  "(method 17 res-lump)": [[22, "s4", "(pointer pointer)"]],
  "(method 19 res-lump)": [
    [38, "t2", "int"],
    [38, "a2", "int"]
  ],
  "(method 20 res-lump)": [[341, "t0", "(pointer uint128)"]],
  "(method 16 res-lump)": [
    [22, "t1", "(pointer uint64)"],
    [29, "t2", "(pointer uint64)"]
  ],
  "(method 18 res-lump)": [["_stack_", 16, "object"]],
  "(method 21 res-lump)": [
    ["_stack_", 16, "res-tag"],
    ["_stack_", 32, "res-tag"]
  ],
  "(method 0 fact-info-target)": [[3, "v0", "fact-info-target"]],
  "(method 0 fact-info-crate)": [[3, "v0", "fact-info-crate"]],
  "(method 0 fact-info-enemy)": [
    [7, "v0", "fact-info-enemy"],
    ["_stack_", 16, "res-tag"],
    ["_stack_", 32, "res-tag"]
  ],
  "(method 0 fact-info)": [
    [87, "v1", "(pointer int32)"],
    [11, "v1", "res-lump"]
  ],
  "(method 0 collide-shape-moving)": [[[5, 12], "v0", "collide-shape-moving"]],
  "(method 0 collide-shape-prim-group)": [
    [[6, 12], "v0", "collide-shape-prim-group"]
  ],
  "(method 0 collide-shape-prim-sphere)": [
    [[5, 8], "v0", "collide-shape-prim-sphere"]
  ],
  "(method 0 collide-shape-prim-mesh)": [
    [[6, 11], "v0", "collide-shape-prim-mesh"]
  ],
  "(method 0 touching-list)": [[[6, 8], "v0", "touching-list"]],
  "(method 11 touching-prims-entry-pool)": [
    [[0, 8], "v1", "touching-prims-entry"],
    [8, "v1", "pointer"],
    [[9, 11], "v1", "touching-prims-entry"],
    [[1, 20], "a1", "touching-prims-entry"]
  ],
  "(method 0 prim-strip)": [[[101, 121], "a0", "vector"]],
  "(method 0 script-context)": [[[8, 17], "v0", "script-context"]],
  "joint-mod-spinner-callback": [[[2, 63], "gp", "joint-mod-spinner"]],
  "joint-mod-rotate-local-callback": [
    [[2, 16], "v1", "joint-mod-rotate-local"]
  ],
  "joint-mod-rotate-world-callback": [
    [[0, 24], "s3", "joint-mod-rotate-world"]
  ],
  "num-func-chan": [[7, "v1", "joint-control-channel"]],
  "joint-channel-float-delete!": [
    [7, "a0", "pointer"],
    [7, "a1", "pointer"]
  ],
  "(method 21 process-focusable)": [
    [15, "gp", "collide-shape-moving"],
    [35, "gp", "collide-shape-moving"]
  ],
  "joint-mod-rotate-world-callback": [
    [[0, 24], "s3", "joint-mod-rotate-world"]
  ],
  "joint-mod-set-local-callback": [[[1, 24], "v1", "joint-mod-set-local"]],
  "joint-mod-add-local-callback": [[[1, 37], "s4", "joint-mod-add-local"]],
  "joint-mod-set-world-callback": [[[1, 4], "v1", "joint-mod-set-local"]],
  "joint-mod-set-world-no-trans-callback": [
    [[1, 25], "s4", "joint-mod-set-world-no-trans"]
  ],
  "joint-mod-blend-local-callback": [[[1, 28], "gp", "joint-mod-blend-local"]],
  "joint-mod-blend-world-callback": [[[1, 150], "gp", "joint-mod-blend-world"]],
  "(top-level-login eye-h)": [[77, "a3", "eye-control"]],
  "entity-actor-lookup": [["_stack_", 16, "res-tag"]],
  "entity-actor-count": [["_stack_", 16, "res-tag"]],
  "(method 3 collide-query)": [[116, "f0", "float"], [137, "f0", "float"]],
  "shrubbery-login-post-texture": [
    [[13, 15], "a3", "qword"],
    [16, "a3", "pointer"],
    [24, "a3", "pointer"],
    [[17, 23], "a3", "qword"],
    [[13, 23], "a1", "qword"],
    [14, "a2", "qword"],
    [[27, 29], "a3", "qword"],
    [[27, 29], "a1", "qword"],
    [[35, 37], "a3", "qword"],
    [[35, 37], "a2", "qword"]
  ],
  "(method 3 sparticle-cpuinfo)": [[110, "f0", "float"]],
  "(method 0 path-control)": [["_stack_", 16, "res-tag"]],
  "str-load": [[[18, 44], "s2", "load-chunk-msg"]],
  "str-load-status": [
    [[18, 22], "v1", "load-chunk-msg"],
    [26, "v1", "load-chunk-msg"]
  ],
  "str-play-async": [[[7, 40], "s2", "play-chunk-msg"]],
  "str-play-stop": [[[7, 36], "s4", "play-chunk-msg"]],
  "str-play-queue": [[[7, 98], "s4", "play-chunk-msg"]],
  "str-ambient-play": [[[7, 20], "s5", "play-chunk-msg"]],
  "str-ambient-stop": [[[7, 20], "s5", "play-chunk-msg"]],
  "dgo-load-begin": [[[19, 43], "s1", "load-dgo-msg"]],
  "dgo-load-get-next": [[[14, 31], "v1", "load-dgo-msg"]],
  "dgo-load-continue": [[[5, 23], "gp", "load-dgo-msg"]],
  "dgo-load-cancel": [[[3, 8], "v0", "sound-rpc-cancel-dgo"]],
  "dgo-load-link": [
    [7, "s4", "uint"],
    [17, "s4", "uint"],
    [55, "s4", "uint"],
    [27, "s4", "uint"],
    [37, "s4", "uint"],
    [60, "s4", "pointer"]
  ],
  "ramdisk-load": [[[7, 12], "v1", "ramdisk-rpc-load"]],
  "sound-buffer-dump": [[[13, 39], "s3", "sound-rpc-play"]],
  "(method 10 engine-sound-pers)": [[[2, 17], "v1", "sound-rpc-set-param"]],
  "check-irx-version": [[[3, 51], "gp", "sound-rpc-get-irx-version"]],
 "sound-bank-iop-store": [[[7, 11], "v1", "sound-rpc-bank-cmd"]],
  "sound-bank-iop-free": [[[7, 12], "v1", "sound-rpc-bank-cmd"]],
  "sound-bank-load": [[[11, 16], "v1", "sound-rpc-load-bank"]],
  "sound-bank-load-from-iop": [[[7, 12], "v1", "sound-rpc-load-bank"]],
  "sound-bank-load-from-ee": [[[8, 14], "v1", "sound-rpc-load-bank"]],
  "sound-bank-unload": [[[6, 11], "v1", "sound-rpc-unload-bank"]],
  "sound-music-load": [[[6, 11], "v1", "sound-rpc-load-music"]],
  "sound-music-unload": [[[3, 8], "v1", "sound-rpc-unload-music"]],
  "set-language": [[[6, 9], "v1", "sound-rpc-set-language"]],
  "sound-set-stereo-mode": [[[4, 9], "v1", "sound-rpc-set-stereo-mode"]],
 "list-sounds": [[[3, 7], "v1", "sound-rpc-list-sounds"]],
  "string->sound-name": [[[2, 18], "a1", "(pointer uint8)"]],
  "sound-set-volume": [[[3, 16], "v1", "sound-rpc-set-master-volume"]],
  "sound-set-reverb": [[[5, 25], "v1", "sound-rpc-set-reverb"]],
  "sound-set-ear-trans": [[[7, 45], "gp", "sound-rpc-set-ear-trans"]],
  "sound-name->string": [[2, "a1", "(pointer sound-name)"]],
  "sound-play-by-name": [
    [[12, 45], "s5", "sound-rpc-play"],
    [[22, 39], "s3", "process-drawable"]
  ],
  "sound-play-by-spec": [
    [[4, 54], "s5", "sound-rpc-play"],
    [[31, 47], "s3", "process-drawable"]
  ],
  "sound-pause": [[[3, 8], "v1", "sound-rpc-pause-sound"]],
  "sound-stop": [[[3, 8], "v1", "sound-rpc-stop-sound"]],
  "sound-continue": [[[3, 8], "v1", "sound-rpc-continue-sound"]],
  "sound-group-pause": [[[3, 7], "v1", "sound-rpc-pause-group"]],
  "sound-group-stop": [[[3, 7], "v1", "sound-rpc-stop-group"]],
  "sound-group-continue": [[[3, 7], "v1", "sound-rpc-continue-group"]],
  "sound-set-flava": [[[3, 10], "v1", "sound-rpc-set-flava"]],
  "sound-set-midi-reg": [[[3, 10], "v1", "sound-rpc-set-midi-reg"]],
  "sound-set-fps": [[[3, 10], "v1", "sound-rpc-set-fps"]],
  "(method 0 ambient-sound)": [
    [143, "v1", "sound-spec"],
    [147, "v1", "sound-spec"],
    [150, "v1", "sound-spec"],
    [154, "v1", "sound-spec"],
    ["_stack_", 16, "sound-spec"],
    ["_stack_", 64, "res-tag"],
    ["_stack_", 48, "(pointer float)"],
    ["_stack_", 32, "sound-name"],
    [[117, 183], "s5", "ambient-sound"]
  ],
  "ear-trans": [
    [32, "s5", "process-focusable"]
  ],
  "loader-test-command": [[[5, 10], "v1", "sound-rpc-test-cmd"]]


>>>>>>> 22136027
}<|MERGE_RESOLUTION|>--- conflicted
+++ resolved
@@ -151,13 +151,6 @@
   "(method 9 connection)": [[8, "a0", "pointer"]],
   "(method 10 connection)": [[8, "a0", "pointer"]],
   "(method 11 connection)": [[5, "a1", "pointer"]],
-<<<<<<< HEAD
-  "update-light-hash": [
-    [[234, 239], "a1", "light-hash-bucket"],
-    [[207, 211], "a0", "light-hash-bucket"]
-  ],
-  "desaturate-mood-colors": [[[20, 90], "a0", "(inline-array mood-color)"]]
-=======
   "(method 10 profile-array)": [
     [[69, 73], "a0", "(pointer uint128)"],
     [[73, 82], "a1", "vector4w"],
@@ -431,8 +424,11 @@
   "ear-trans": [
     [32, "s5", "process-focusable"]
   ],
-  "loader-test-command": [[[5, 10], "v1", "sound-rpc-test-cmd"]]
-
-
->>>>>>> 22136027
+  "loader-test-command": [[[5, 10], "v1", "sound-rpc-test-cmd"]],
+  "(method 11 connection)": [[5, "a1", "pointer"]],
+  "update-light-hash": [
+    [[234, 239], "a1", "light-hash-bucket"],
+    [[207, 211], "a0", "light-hash-bucket"]
+  ],
+  "desaturate-mood-colors": [[[20, 90], "a0", "(inline-array mood-color)"]]
 }