--- conflicted
+++ resolved
@@ -2673,17 +2673,6 @@
     [132, "v1", "int"],
     [132, "a0", "int"]
   ],
-<<<<<<< HEAD
- "tie-init-buf": [
-   [[44, 51], "a0", "dma-packet"],
-   [[53, 60], "a0", "gs-gif-tag"],
-   [64, "a0", "(pointer gs-zbuf)"],
-   [66, "a0", "(pointer gs-reg64)"],
-   [[71, 79], "v1", "dma-packet"],
-   [[104, 110], "v1", "dma-packet"],
-   [112, "v1", "(pointer uint32)"]
- ],
-=======
   "tie-init-buf": [
     [[44, 51], "a0", "dma-packet"],
     [[53, 60], "a0", "gs-gif-tag"],
@@ -2693,7 +2682,6 @@
     [[104, 110], "v1", "dma-packet"],
     [112, "v1", "(pointer uint32)"]
   ],
->>>>>>> 99866cec
   "(method 13 drawable-tree-instance-tie)": [
     [[51, 70], "t1", "tie-fragment"],
     [[102, 120], "a3", "tie-fragment"],
@@ -2721,18 +2709,6 @@
     [[15, 21], "v1", "connection"],
     [[21, 25], "a0", "prim-strip"]
   ],
-<<<<<<< HEAD
-  "lookup-level-info": [
-    [11, "v1", "basic"],
-    [21, "a1", "symbol"],
-    [[22, 34], "a1", "level-load-info"]
-  ],
-  "(method 29 level-group)": [
-    [[2, 53], "v1", "pair"]
-  ],
-  "level-find-borrow-slot": [
-    [[204, 211], "a2", "level"]
-=======
   "(event tracking light-trail-tracker)": [[55, "v1", "float"]],
   "(method 21 light-trail)": [[50, "v1", "light-trail-breadcrumb"]],
   "(method 14 light-trail)": [[47, "a0", "uint"]],
@@ -2962,6 +2938,16 @@
   "(method 16 hud)": [
     [127, "v1", "int"],
     [147, "v1", "int"]
->>>>>>> 99866cec
+  ],
+  "lookup-level-info": [
+    [11, "v1", "basic"],
+    [21, "a1", "symbol"],
+    [[22, 34], "a1", "level-load-info"]
+  ],
+  "(method 29 level-group)": [
+    [[2, 53], "v1", "pair"]
+  ],
+  "level-find-borrow-slot": [
+    [[204, 211], "a2", "level"]
   ]
 }