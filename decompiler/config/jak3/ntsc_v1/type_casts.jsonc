--- conflicted
+++ resolved
@@ -645,7 +645,52 @@
     [123, "a1", "drawable-tree-instance-shrub"],
     [[129, 133], "a2", "(inline-array prototype-bucket-shrub)"]
   ],
-<<<<<<< HEAD
+  "drawable-load": [[16, "v0", "drawable"]],
+  "art-load": [[7, "v0", "art"]],
+  "art-group-load-check": [[21, "v0", "art-group"]],
+  "(method 9 external-art-control)": [
+    [[170, 191], "s4", "external-art-buffer"]
+  ],
+  "(method 11 external-art-control)": [[19, "s5", "process-drawable"]],
+  "(method 15 gui-control)": [
+    [13, "s1", "gui-connection"],
+    [36, "s1", "gui-connection"],
+    [43, "s1", "gui-connection"],
+    [8, "s1", "gui-connection"]
+  ],
+  "(method 14 gui-control)": [[[7, 41], "s2", "gui-connection"]],
+  "(method 13 gui-control)": [
+    [64, "s3", "gui-connection"],
+    [71, "s3", "gui-connection"]
+  ],
+  "(method 17 gui-control)": [
+    [[45, 262], "gp", "gui-connection"],
+    [13, "v1", "gui-connection"]
+  ],
+  "(method 16 gui-control)": [[[19, 118], "s1", "gui-connection"]],
+  "(method 9 gui-control)": [
+    [131, "v1", "gui-connection"],
+    [17, "v1", "gui-connection"],
+    [24, "v1", "gui-connection"],
+    [[115, 125], "v1", "gui-connection"],
+    [129, "v1", "gui-connection"],
+    [127, "a0", "gui-connection"]
+  ],
+  "(method 10 gui-control)": [[[9, 32], "s3", "gui-connection"]],
+  "(method 12 gui-control)": [
+    [128, "v1", "gui-connection"],
+    [177, "v1", "process-drawable"],
+    [214, "v1", "gui-connection"]
+  ],
+  "(method 22 gui-control)": [[54, "v1", "process-drawable"]],
+  "(method 21 gui-control)": [
+    [28, "v1", "process-drawable"],
+    [31, "v1", "process-drawable"],
+    [45, "s4", "process-drawable"],
+    [48, "s4", "process-drawable"],
+    [5, "v0", "sound-rpc-set-param"]
+  ],
+  "(method 23 gui-control)": [[285, "v0", "sound-rpc-set-param"]],
   "(method 10 continue-point)": [[24, "a1", "level-buffer-state-small"]],
   "print-continues": [
     [2, "gp", "pair"],
@@ -763,52 +808,4 @@
     [162, "s2", "art-joint-anim"]
   ],
   "(method 32 game-info)": [[45, "v1", "game-task-node-info"]]
-=======
-  "drawable-load": [[16, "v0", "drawable"]],
-  "art-load": [[7, "v0", "art"]],
-  "art-group-load-check": [[21, "v0", "art-group"]],
-  "(method 9 external-art-control)": [
-    [[170, 191], "s4", "external-art-buffer"]
-  ],
-  "(method 11 external-art-control)": [[19, "s5", "process-drawable"]],
-  "(method 15 gui-control)": [
-    [13, "s1", "gui-connection"],
-    [36, "s1", "gui-connection"],
-    [43, "s1", "gui-connection"],
-    [8, "s1", "gui-connection"]
-  ],
-  "(method 14 gui-control)": [[[7, 41], "s2", "gui-connection"]],
-  "(method 13 gui-control)": [
-    [64, "s3", "gui-connection"],
-    [71, "s3", "gui-connection"]
-  ],
-  "(method 17 gui-control)": [
-    [[45, 262], "gp", "gui-connection"],
-    [13, "v1", "gui-connection"]
-  ],
-  "(method 16 gui-control)": [[[19, 118], "s1", "gui-connection"]],
-  "(method 9 gui-control)": [
-    [131, "v1", "gui-connection"],
-    [17, "v1", "gui-connection"],
-    [24, "v1", "gui-connection"],
-    [[115, 125], "v1", "gui-connection"],
-    [129, "v1", "gui-connection"],
-    [127, "a0", "gui-connection"]
-  ],
-  "(method 10 gui-control)": [[[9, 32], "s3", "gui-connection"]],
-  "(method 12 gui-control)": [
-    [128, "v1", "gui-connection"],
-    [177, "v1", "process-drawable"],
-    [214, "v1", "gui-connection"]
-  ],
-  "(method 22 gui-control)": [[54, "v1", "process-drawable"]],
-  "(method 21 gui-control)": [
-    [28, "v1", "process-drawable"],
-    [31, "v1", "process-drawable"],
-    [45, "s4", "process-drawable"],
-    [48, "s4", "process-drawable"],
-    [5, "v0", "sound-rpc-set-param"]
-  ],
-  "(method 23 gui-control)": [[285, "v0", "sound-rpc-set-param"]]
->>>>>>> c99f9a48
 }