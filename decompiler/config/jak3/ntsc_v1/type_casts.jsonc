{
  "(method 2 array)": [
    [23, "gp", "(array int32)"],
    [43, "gp", "(array uint32)"],
    [63, "gp", "(array int64)"],
    [83, "gp", "(array uint64)"],
    [102, "gp", "(array int8)"],
    [121, "gp", "(array uint8)"],
    [141, "gp", "(array int16)"],
    [161, "gp", "(array uint16)"],
    [186, "gp", "(array uint128)"],
    [204, "gp", "(array int32)"],
    [223, "gp", "(array float)"],
    [232, "gp", "(array float)"],
    [249, "gp", "(array basic)"],
    [258, "gp", "(array basic)"]
  ],
  "(method 3 array)": [
    [51, "gp", "(array int32)"],
    [69, "gp", "(array uint32)"],
    [87, "gp", "(array int64)"],
    [105, "gp", "(array uint64)"],
    [122, "gp", "(array int8)"],
    [139, "gp", "(array int8)"],
    [157, "gp", "(array int16)"],
    [175, "gp", "(array uint16)"],
    [198, "gp", "(array uint128)"],
    [214, "gp", "(array int32)"],
    [233, "gp", "(array float)"],
    [250, "gp", "(array basic)"]
  ],
  "(method 0 cpu-thread)": [[[0, 35], "v0", "cpu-thread"]],
  "(method 0 process)": [
    [11, "a0", "int"],
    [[12, 52], "v0", "process"]
  ],
  "inspect-process-heap": [
    [[4, 11], "s5", "basic"],
    [17, "s5", "pointer"]
  ],
  "(method 14 dead-pool)": [
    [[24, 25], "v1", "(pointer process)"],
    [[30, 39], "s4", "(pointer process)"]
  ],
  "(method 24 dead-pool-heap)": [
    [5, "v1", "pointer"],
    [13, "a0", "pointer"],
    [25, "v1", "pointer"]
  ],
  "method-state": [[12, "a2", "state"]],
  "(method 0 protect-frame)": [
    [0, "a0", "int"],
    [[1, 8], "v0", "protect-frame"]
  ],
  "(method 9 process)": [[[58, 61], "s5", "process"]],
  "(method 10 process)": [[[24, 30], "s4", "protect-frame"]],
  "string-cat-to-last-char": [
    [3, "s5", "(pointer uint8)"],
    [4, "s5", "string"]
  ],
  "enter-state": [
    [70, "s0", "protect-frame"],
    [103, "t9", "(function object object object object object object none)"]
  ],
  "send-event-function": [[[7, 15], "a0", "process"]],
  "logf": [
    [12, "f0", "float"],
    [12, "f1", "float"],
    [19, "f0", "float"],
    [19, "f1", "float"]
  ],
  "log2f": [
    [12, "f0", "float"],
    [12, "f1", "float"],
    [19, "f0", "float"],
    [19, "f1", "float"]
  ],
  "cube-root": [
    [17, "f0", "float"],
    [17, "f1", "float"],
    [18, "f0", "float"],
    [18, "f1", "float"],
    [[23, 32], "f0", "float"]
  ],
  "generate-rand-vector-on-sphere": [
    [12, "v1", "float"],
    [28, "v1", "float"]
  ],
  "vector-segment-distance-point!": [[[21, 30], "f1", "float"]],
  "vector4-array-add!": [
    [11, "s5", "(inline-array vector4)"],
    [12, "s4", "(inline-array vector4)"],
    [13, "gp", "(inline-array vector4)"]
  ],
  "vector4-array-sub!": [
    [11, "s5", "(inline-array vector4)"],
    [12, "s4", "(inline-array vector4)"],
    [13, "gp", "(inline-array vector4)"]
  ],
  "vector4-array-mul!": [
    [11, "s5", "(inline-array vector4)"],
    [12, "s4", "(inline-array vector4)"],
    [13, "gp", "(inline-array vector4)"]
  ],
  "vector4-array-scale!": [
    [11, "s5", "(inline-array vector4)"],
    [12, "gp", "(inline-array vector4)"]
  ],
  "vector4-array-madd!": [
    [13, "s5", "(inline-array vector4)"],
    [14, "s4", "(inline-array vector4)"],
    [15, "gp", "(inline-array vector4)"]
  ],
  "vector4-array-msub!": [
    [13, "s5", "(inline-array vector4)"],
    [14, "s4", "(inline-array vector4)"],
    [15, "gp", "(inline-array vector4)"]
  ],
  "vector4-array-lerp!": [
    [13, "s5", "(inline-array vector4)"],
    [14, "s4", "(inline-array vector4)"],
    [15, "gp", "(inline-array vector4)"]
  ],
  "(method 9 clock)": [[47, "v1", "float"]],
  "service-cpads": [[[207, 311], "s3", "pad-buttons"]],
  "(method 3 connection-pers)": [[97, "f0", "float"]],
  "(method 0 engine-pers)": [
    [32, "v1", "pointer"],
    [23, "v1", "pointer"],
    [26, "v1", "pointer"],
    [24, "v1", "(pointer pointer)"]
  ],
  "(method 0 engine)": [
    [44, "v1", "pointer"],
    [47, "v1", "pointer"],
    [53, "v1", "connectable"],
    [65, "v1", "connectable"]
  ],
  "(method 21 engine)": [[8, "a0", "connection"]],
  "(method 20 engine)": [[8, "a0", "connection"]],
  "(method 19 engine)": [[8, "a0", "connection"]],
  "(method 15 engine)": [[[0, 36], "v1", "connection"]],
  "(method 13 engine)": [
    [[0, 25], "s4", "connection"],
    [13, "t9", "(function object object object object object)"]
  ],
  "(method 12 engine)": [
    [[0, 25], "s4", "connection"],
    [13, "t9", "(function object object object object object)"]
  ],
  "(method 9 connection)": [[8, "a0", "pointer"]],
  "(method 10 connection)": [[8, "a0", "pointer"]],
  "(method 11 connection)": [[5, "a1", "pointer"]],
  "(method 10 profile-array)": [
    [[69, 73], "a0", "(pointer uint128)"],
    [[73, 82], "a1", "vector4w"],
    [[82, 89], "a1", "vector4w"],
    [[90, 96], "a0", "vector4w"],
    [[113, 117], "a1", "(pointer uint128)"],
    [[117, 126], "a2", "vector4w"],
    [[126, 136], "a2", "vector4w"],
    [[137, 149], "a1", "vector4w"],
    [[187, 191], "t2", "(pointer int128)"],
    [[191, 225], "t4", "vector4w"],
    [[225, 231], "a2", "vector4w"],
    [[231, 237], "a2", "vector4w"]
  ],
  "draw-sprite2d-xy": [
    [[35, 40], "t0", "dma-packet"],
    [[45, 49], "t0", "gs-gif-tag"],
    [54, "t0", "(pointer gs-prim)"],
    [56, "t0", "(pointer gs-rgbaq)"],
    [67, "t0", "(pointer gs-xyzf)"],
    [88, "t0", "(pointer gs-xyzf)"],
    [[97, 109], "v1", "(pointer uint64)"]
  ],
  "draw-sprite2d-xy-absolute": [
    [[6, 10], "t4", "dma-packet"],
    [[16, 19], "t4", "gs-gif-tag"],
    [24, "t4", "(pointer gs-prim)"],
    [25, "t4", "(pointer gs-rgbaq)"],
    [36, "t4", "(pointer gs-xyzf)"],
    [49, "t4", "(pointer gs-xyzf)"],
    [[62, 69], "v1", "(pointer uint64)"]
  ],
  "draw-quad2d": [
    [[18, 22], "t2", "dma-packet"],
    [[28, 31], "t2", "gs-gif-tag"],
    [36, "t2", "(pointer gs-prim)"],
    [38, "t2", "(pointer gs-rgbaq)"],
    [46, "t2", "(pointer gs-xyzf)"],
    [48, "t2", "(pointer gs-rgbaq)"],
    [61, "t2", "(pointer gs-xyzf)"],
    [63, "t2", "(pointer gs-rgbaq)"],
    [76, "t2", "(pointer gs-xyzf)"],
    [78, "t2", "(pointer gs-rgbaq)"],
    [96, "t2", "(pointer gs-xyzf)"],
    [97, "t2", "(pointer uint64)"],
    [[110, 117], "v1", "(pointer uint64)"]
  ],
  "dma-bucket-insert-tag": [
    [[2, 6], "v1", "dma-bucket"],
    [3, "a0", "dma-bucket"]
  ],
  "dma-buffer-add-buckets": [
    [[1, 4], "v1", "dma-bucket"],
    [5, "v1", "pointer"],
    [[9, 11], "v1", "dma-bucket"],
    [11, "v1", "pointer"]
  ],
  "dma-buffer-patch-buckets": [
    [[3, 34], "a0", "dma-bucket"],
    [[34, 38], "a0", "dma-packet"]
    // [34, "a0", "(inline-array dma-bucket)"]
  ],
  "disasm-dma-list": [
    [43, "v1", "dma-packet"],
    [266, "v1", "(pointer uint64)"],
    [272, "v1", "(pointer uint64)"],
    [133, "v1", "(pointer uint64)"],
    [152, "v1", "(pointer uint64)"],
    [167, "v1", "(pointer uint64)"],
    [176, "v1", "(pointer uint64)"],
    [198, "v1", "(pointer uint64)"],
    [207, "v1", "(pointer uint64)"],
    [238, "v1", "(pointer uint64)"],
    [247, "v1", "(pointer uint64)"],
    [282, "v1", "(pointer uint64)"],
    [291, "v1", "(pointer uint64)"],
    [324, "v1", "(pointer uint64)"],
    [334, "v1", "(pointer uint64)"],
    [141, "v1", "int"],
    [25, "v1", "dma-tag"]
  ],
  "(method 3 connection-minimap)": [[97, "f0", "float"]],
  "dma-buffer-add-ref-texture": [
    [[47, 54], "a3", "dma-packet"],
    [[56, 69], "a3", "gs-gif-tag"],
    [[71, 87], "a2", "dma-packet"]
  ],
  "texture-page-default-allocate": [[51, "a3", "(pointer int32)"]],
  "texture-page-font-allocate": [[33, "a3", "(pointer int32)"]],
  "upload-vram-pages": [[[187, 193], "v1", "dma-packet"]],
  "upload-vram-pages-pris": [[[181, 187], "v1", "dma-packet"]],
  "(method 13 texture-page)": [[45, "a0", "(pointer uint64)"]],
  "(method 11 texture-pool)": [[217, "a0", "(pointer uint64)"]],
  "texture-page-login": [[34, "v0", "texture-page"]],
  "(method 9 texture-page-dir)": [
    [[36, 40], "t1", "adgif-shader"],
    [[31, 41], "t2", "(pointer shader-ptr)"],
    [37, "t0", "(pointer int32)"]
  ],
  "texture-page-dir-inspect": [[[137, 138], "v1", "adgif-shader"]],
  "(method 24 texture-pool)": [
    [[77, 100], "a1", "adgif-shader"]
    // [[70, 93], "a1", "adgif-shader"],
    // [92, "a1", "adgif-shader"]
  ],
  "(method 8 res-lump)": [
    [258, "s0", "array"],
    [[157, 239], "s0", "(array object)"]
  ],
  "(method 15 res-lump)": [[132, "s5", "res-tag-pair"]],
  "(method 17 res-lump)": [[22, "s4", "(pointer pointer)"]],
  "(method 19 res-lump)": [
    [38, "t2", "int"],
    [38, "a2", "int"]
  ],
  "(method 20 res-lump)": [[341, "t0", "(pointer uint128)"]],
  "(method 16 res-lump)": [
    [22, "t1", "(pointer uint64)"],
    [29, "t2", "(pointer uint64)"]
  ],
  "(method 18 res-lump)": [["_stack_", 16, "object"]],
  "(method 21 res-lump)": [
    ["_stack_", 16, "res-tag"],
    ["_stack_", 32, "res-tag"]
  ],
  "(method 0 fact-info-target)": [[3, "v0", "fact-info-target"]],
  "(method 0 fact-info-crate)": [[3, "v0", "fact-info-crate"]],
  "(method 0 fact-info-enemy)": [
    [7, "v0", "fact-info-enemy"],
    ["_stack_", 16, "res-tag"],
    ["_stack_", 32, "res-tag"]
  ],
  "(method 0 fact-info)": [
    [87, "v1", "(pointer int32)"],
    [11, "v1", "res-lump"]
  ],
  "(method 0 collide-shape-moving)": [[[5, 12], "v0", "collide-shape-moving"]],
  "(method 0 collide-shape-prim-group)": [
    [[6, 12], "v0", "collide-shape-prim-group"]
  ],
  "(method 0 collide-shape-prim-sphere)": [
    [[5, 8], "v0", "collide-shape-prim-sphere"]
  ],
  "(method 0 collide-shape-prim-mesh)": [
    [[6, 11], "v0", "collide-shape-prim-mesh"]
  ],
  "(method 0 touching-list)": [[[6, 8], "v0", "touching-list"]],
  "(method 11 touching-prims-entry-pool)": [
    [[0, 8], "v1", "touching-prims-entry"],
    [8, "v1", "pointer"],
    [[9, 11], "v1", "touching-prims-entry"],
    [[1, 20], "a1", "touching-prims-entry"]
  ],
  "(method 0 prim-strip)": [[[101, 121], "a0", "vector"]],
  "(method 0 script-context)": [[[8, 17], "v0", "script-context"]],
  "joint-mod-spinner-callback": [[[2, 63], "gp", "joint-mod-spinner"]],
  "joint-mod-rotate-local-callback": [
    [[2, 16], "v1", "joint-mod-rotate-local"]
  ],
  "joint-mod-rotate-world-callback": [
    [[0, 24], "s3", "joint-mod-rotate-world"]
  ],
  "num-func-chan": [[7, "v1", "joint-control-channel"]],
  "joint-channel-float-delete!": [
    [7, "a0", "pointer"],
    [7, "a1", "pointer"]
  ],
  "(method 21 process-focusable)": [
    [15, "gp", "collide-shape-moving"],
    [35, "gp", "collide-shape-moving"]
  ],
  "joint-mod-set-local-callback": [[[1, 24], "v1", "joint-mod-set-local"]],
  "joint-mod-add-local-callback": [[[1, 37], "s4", "joint-mod-add-local"]],
  "joint-mod-set-world-callback": [[[1, 4], "v1", "joint-mod-set-local"]],
  "joint-mod-set-world-no-trans-callback": [
    [[1, 25], "s4", "joint-mod-set-world-no-trans"]
  ],
  "joint-mod-blend-local-callback": [[[1, 28], "gp", "joint-mod-blend-local"]],
  "joint-mod-blend-world-callback": [[[1, 150], "gp", "joint-mod-blend-world"]],
  "(top-level-login eye-h)": [[77, "a3", "eye-control"]],
  "entity-actor-lookup": [["_stack_", 16, "res-tag"]],
  "entity-actor-count": [["_stack_", 16, "res-tag"]],
  "(method 3 collide-query)": [
    [116, "f0", "float"],
    [137, "f0", "float"]
  ],
  "shrubbery-login-post-texture": [
    [[13, 15], "a3", "qword"],
    [16, "a3", "pointer"],
    [24, "a3", "pointer"],
    [[17, 23], "a3", "qword"],
    [[13, 23], "a1", "qword"],
    [14, "a2", "qword"],
    [[27, 29], "a3", "qword"],
    [[27, 29], "a1", "qword"],
    [[35, 37], "a3", "qword"],
    [[35, 37], "a2", "qword"]
  ],
  "(method 3 sparticle-cpuinfo)": [[110, "f0", "float"]],
  "(method 0 path-control)": [["_stack_", 16, "res-tag"]],
  "str-load": [[[18, 44], "s2", "load-chunk-msg"]],
  "str-load-status": [
    [[18, 22], "v1", "load-chunk-msg"],
    [26, "v1", "load-chunk-msg"]
  ],
  "str-play-async": [[[7, 40], "s2", "play-chunk-msg"]],
  "str-play-stop": [[[7, 36], "s4", "play-chunk-msg"]],
  "str-play-queue": [[[7, 98], "s4", "play-chunk-msg"]],
  "str-ambient-play": [[[7, 20], "s5", "play-chunk-msg"]],
  "str-ambient-stop": [[[7, 20], "s5", "play-chunk-msg"]],
  "dgo-load-begin": [[[19, 43], "s1", "load-dgo-msg"]],
  "dgo-load-get-next": [[[14, 31], "v1", "load-dgo-msg"]],
  "dgo-load-continue": [[[5, 23], "gp", "load-dgo-msg"]],
  "dgo-load-cancel": [[[3, 8], "v0", "sound-rpc-cancel-dgo"]],
  "dgo-load-link": [
    [7, "s4", "uint"],
    [17, "s4", "uint"],
    [55, "s4", "uint"],
    [27, "s4", "uint"],
    [37, "s4", "uint"],
    [60, "s4", "pointer"]
  ],
  "ramdisk-load": [[[7, 12], "v1", "ramdisk-rpc-load"]],
  "sound-buffer-dump": [[[13, 39], "s3", "sound-rpc-play"]],
  "(method 10 engine-sound-pers)": [[[2, 17], "v1", "sound-rpc-set-param"]],
  "check-irx-version": [[[3, 51], "gp", "sound-rpc-get-irx-version"]],
  "sound-bank-iop-store": [[[7, 11], "v1", "sound-rpc-bank-cmd"]],
  "sound-bank-iop-free": [[[7, 12], "v1", "sound-rpc-bank-cmd"]],
  "sound-bank-load": [[[11, 16], "v1", "sound-rpc-load-bank"]],
  "sound-bank-load-from-iop": [[[7, 12], "v1", "sound-rpc-load-bank"]],
  "sound-bank-load-from-ee": [[[8, 14], "v1", "sound-rpc-load-bank"]],
  "sound-bank-unload": [[[6, 11], "v1", "sound-rpc-unload-bank"]],
  "sound-music-load": [[[6, 11], "v1", "sound-rpc-load-music"]],
  "sound-music-unload": [[[3, 8], "v1", "sound-rpc-unload-music"]],
  "set-language": [[[6, 9], "v1", "sound-rpc-set-language"]],
  "sound-set-stereo-mode": [[[4, 9], "v1", "sound-rpc-set-stereo-mode"]],
  "list-sounds": [[[3, 7], "v1", "sound-rpc-list-sounds"]],
  "string->sound-name": [[[2, 18], "a1", "(pointer uint8)"]],
  "sound-set-volume": [[[3, 16], "v1", "sound-rpc-set-master-volume"]],
  "sound-set-reverb": [[[5, 25], "v1", "sound-rpc-set-reverb"]],
  "sound-set-ear-trans": [[[7, 45], "gp", "sound-rpc-set-ear-trans"]],
  "sound-name->string": [[2, "a1", "(pointer sound-name)"]],
  "sound-play-by-name": [
    [[12, 45], "s5", "sound-rpc-play"],
    [[22, 39], "s3", "process-drawable"]
  ],
  "sound-play-by-spec": [
    [[4, 54], "s5", "sound-rpc-play"],
    [[31, 47], "s3", "process-drawable"]
  ],
  "sound-pause": [[[3, 8], "v1", "sound-rpc-pause-sound"]],
  "sound-stop": [[[3, 8], "v1", "sound-rpc-stop-sound"]],
  "sound-continue": [[[3, 8], "v1", "sound-rpc-continue-sound"]],
  "sound-group-pause": [[[3, 7], "v1", "sound-rpc-pause-group"]],
  "sound-group-stop": [[[3, 7], "v1", "sound-rpc-stop-group"]],
  "sound-group-continue": [[[3, 7], "v1", "sound-rpc-continue-group"]],
  "sound-set-flava": [[[3, 10], "v1", "sound-rpc-set-flava"]],
  "sound-set-midi-reg": [[[3, 10], "v1", "sound-rpc-set-midi-reg"]],
  "sound-set-fps": [[[3, 10], "v1", "sound-rpc-set-fps"]],
  "(method 0 ambient-sound)": [
    [143, "v1", "sound-spec"],
    [147, "v1", "sound-spec"],
    [150, "v1", "sound-spec"],
    [154, "v1", "sound-spec"],
    ["_stack_", 16, "sound-spec"],
    ["_stack_", 64, "res-tag"],
    ["_stack_", 48, "(pointer float)"],
    ["_stack_", 32, "sound-name"],
    [[117, 183], "s5", "ambient-sound"]
  ],
  "ear-trans": [[32, "s5", "process-focusable"]],
  "loader-test-command": [[[5, 10], "v1", "sound-rpc-test-cmd"]],
  "update-light-hash": [
    [[234, 239], "a1", "light-hash-bucket"],
    [[207, 211], "a0", "light-hash-bucket"]
  ],
  "desaturate-mood-colors": [[[20, 90], "a0", "(inline-array mood-color)"]],
  "(method 9 cloth-on-skeleton)": [
    [58, "a0", "process-focusable"],
    [80, "s5", "process-focusable"],
    [84, "s5", "process-focusable"],
    [95, "s5", "process-focusable"],
    [98, "s5", "process-focusable"],
    [123, "s5", "process-focusable"]
  ],
  "(method 13 cloth-system)": [
    [143, "a1", "vector"],
    [144, "a3", "vector"],
    [147, "a1", "vector"],
    [148, "a1", "vector"]
  ],
  "(method 37 cloth-system)": [
    [27, "s3", "pair"],
    [32, "s3", "pair"],
    [33, "s3", "pair"],
    [69, "v1", "pair"]
  ],
  "(method 11 cloth-on-skeleton)": [[17, "a1", "process-drawable"]],
  "(method 25 cloth-on-skeleton)": [
    [22, "v1", "process-drawable"],
    [25, "v1", "process-focusable"]
  ],
  "(method 16 cloth-system)": [[21, "v1", "int"]],
  "(method 33 cloth-on-skeleton)": [[11, "v1", "process-focusable"]],
  "(method 18 cloth-on-skeleton)": [[15, "a1", "process-focusable"]],
  "(method 35 cloth-on-skeleton)": [
    [27, "s5", "process-focusable"],
    [113, "s5", "process-focusable"],
    [193, "s5", "process-focusable"],
    [217, "s5", "process-focusable"]
  ],
  "(method 14 cloth-on-skeleton)": [
    [18, "s4", "process-focusable"],
    [39, "s4", "process-focusable"],
    [35, "s4", "process-focusable"]
  ],
  "(method 36 cloth-on-skeleton)": [
    [18, "s4", "process-focusable"],
    [35, "s4", "process-focusable"],
    [39, "s4", "process-focusable"]
  ],
  "(method 23 cloth-system)": [
    [120, "f1", "float"],
    ["_stack_", 152, "float"],
    ["_stack_", 156, "float"],
    ["_stack_", 164, "float"],
    ["_stack_", 168, "float"],
    ["_stack_", 212, "float"]
  ],
  "(method 22 cloth-system)": [
    ["_stack_", 104, "float"],
    ["_stack_", 108, "float"],
    ["_stack_", 116, "float"],
    ["_stack_", 120, "float"],
    ["_stack_", 160, "float"],
    ["_stack_", 164, "float"]
  ],
  "(method 10 cloth-on-skeleton)": [
    [30, "s4", "process-focusable"],
    [153, "s4", "process-focusable"],
    [160, "v0", "joint"],
    [122, "s4", "process-focusable"],
    [129, "v0", "joint"],
    [92, "s4", "process-focusable"],
    [99, "v0", "joint"]
  ],
  "emerc-vu1-init-buffer": [[[82, 84], "v1", "dma-packet"]],
  "emerc-vu1-initialize-chain": [
    [[19, 59], "s5", "emerc-vu1-low-mem"],
    [80, "gp", "(inline-array dma-packet)"],
    [[12, 18], "gp", "(pointer vif-tag)"]
  ],
  "merc-edge-stats": [[31, "v1", "merc-ctrl"]],
  "(method 8 merc-ctrl)": [
    [46, "s2", "pointer"], // was merc-fragment-control
    [[22, 45], "s2", "merc-fragment-control"],
    [[89, 93], "a1", "merc-blend-ctrl"],
    [103, "a1", "pointer"]
  ],
  "merc-vu1-initialize-chain": [
    [[13, 19], "gp", "(pointer vif-tag)"],
    [[19, 116], "s5", "merc-vu1-low-mem"],
    [127, "gp", "(inline-array dma-packet)"]
  ],
  "(method 9 merc-fragment)": [[[13, 265], "s1", "adgif-shader"]],
  "(method 9 merc-effect)": [
    [38, "v1", "merc-eye-ctrl"],
    [63, "s4", "pointer"],
    [64, "s5", "pointer"]
  ],
  "merc-vu1-init-buffer": [[[90, 92], "v1", "dma-packet"]],
  "texture-usage-init": [[27, "a1", "vector"]],
  "(method 9 art)": [[9, "v1", "pointer"]],
  "(code pov-camera-start-playing pov-camera)": [[24, "v0", "joint"]],
  "(method 9 art-mesh-geo)": [
    [20, "s4", "(pointer int16)"],
    [[14, 19], "a0", "drawable"],
    [10, "v1", "(pointer art)"],
    [14, "v1", "(pointer art)"]
  ],
  "(method 9 art-joint-anim)": [[9, "v1", "pointer"]],
  "joint-control-copy!": [
    [8, "a0", "uint"],
    [8, "v1", "uint"]
  ],
  "joint-control-remap!": [
    [127, "t9", "(function joint-control joint-control-channel int object)"],
    [181, "t9", "(function joint-control joint-control-channel int object)"],
    ["_stack_", 60, "basic"]
  ],
  "flatten-joint-control-to-spr": [
    [[201, 203], "a1", "terrain-context"],
    [[131, 133], "a0", "terrain-context"],
    [[182, 184], "a1", "terrain-context"],
    [[164, 166], "a0", "terrain-context"],
    [195, "v1", "terrain-context"],
    [65, "a3", "(pointer float)"],
    [67, "a3", "(pointer float)"],
    [[18, 47], "a2", "(inline-array vector)"],
    [47, "a2", "pointer"],
    [[48, 118], "a2", "(inline-array vector)"],
    [118, "a2", "pointer"],
    [24, "a3", "(pointer float)"],
    [17, "a2", "int"]
  ],
  "(method 12 art-joint-anim-manager)": [
    [15, "a0", "pointer"],
    [15, "v1", "pointer"],
    [21, "a0", "pointer"],
    [21, "v1", "pointer"]
  ],
  "(method 11 art-joint-anim-manager)": [
    [54, "v1", "uint"],
    [54, "s2", "uint"],
    [60, "s2", "uint"],
    [66, "s2", "uint"],
    [72, "s2", "uint"],
    [88, "a1", "uint"],
    [95, "a2", "uint"]
  ],
  "(method 2 art-joint-anim-manager-slot)": [
    [21, "s2", "uint"],
    [21, "v1", "uint"]
  ],
  "create-interpolated2-joint-animation-frame": [
    [[48, 125], "v1", "joint-anim-frame"],
    [[62, 67], "t2", "(inline-array vector)"],
    [[67, 71], "a2", "(inline-array vector)"]
  ],
  "joint-mod-ik-callback": [
    [6, "gp", "joint-mod-ik"],
    [9, "gp", "joint-mod-ik"],
    [[1, 35], "gp", "joint-mod-ik"],
    [[1, 422], "gp", "joint-mod-ik"]
  ],
  "real-joint-mod-gun-look-at-handler": [
    [1, "v1", "joint-mod"],
    [2, "v1", "joint-mod"]
  ],
  "joint-mod-foot-rot-handler": [
    [[0, 7], "s5", "joint-mod"],
    [[35, 152], "s5", "joint-mod"]
  ],
  "(method 11 joint-mod)": [
    [[0, 27], "s1", "process-drawable"],
    [[19, 62], "s2", "fact-info-enemy"]
  ],
  "joint-mod-look-at-handler": [
    [[2, 406], "gp", "joint-mod"],
    [409, "a3", "float"]
  ],
  "joint-mod-world-look-at-handler": [
    [[0, 217], "gp", "joint-mod"],
    [220, "a3", "float"]
  ],
  "joint-mod-rotate-handler": [[[2, 114], "s5", "joint-mod"]],
  "joint-mod-scale-handler": [[[1, 14], "s5", "joint-mod"]],
  "joint-mod-joint-set-handler": [[[2, 23], "s4", "joint-mod"]],
  "joint-mod-joint-set-world-handler": [[[6, 197], "s5", "joint-mod"]],
  "joint-mod-joint-set*-handler": [[[2, 39], "s5", "joint-mod"]],
  "joint-mod-joint-set*-world-handler": [[[4, 53], "s5", "joint-mod"]],
  "joint-mod-polar-look-at-callback": [
    [[0, 363], "s5", "joint-mod-polar-look-at"]
  ],
  "(method 10 bsp-header)": [
    [27, "a1", "terrain-context"],
    [31, "a0", "terrain-context"]
  ],
  "bsp-camera-asm": [
    [26, "v1", "pointer"],
    [[26, 63], "t1", "bsp-node"],
    [43, "t3", "uint"]
  ],
  "level-remap-texture": [
    [15, "t0", "(pointer uint32)"],
    [21, "t0", "(pointer uint32)"],
    [19, "t0", "(pointer uint64)"],
    [12, "v1", "int"],
    [12, "a3", "int"]
  ],
  "build-masks": [
    [[18, 22], "a1", "drawable-tree-tfrag"],
    [24, "a2", "drawable-inline-array-tfrag"],
    [[27, 31], "a2", "(inline-array tfragment)"],
    [[38, 42], "a1", "drawable-tree-tfrag-trans"],
    [44, "a2", "drawable-inline-array-tfrag"],
    [[47, 51], "a2", "(inline-array tfragment)"],
    [[58, 62], "a1", "drawable-tree-tfrag-water"],
    [64, "a2", "drawable-inline-array-tfrag"],
    [[67, 71], "a2", "(inline-array tfragment)"],
    [[78, 79], "a1", "drawable-tree-instance-tie"],
    [123, "a1", "drawable-tree-instance-shrub"],
    [[129, 133], "a2", "(inline-array prototype-bucket-shrub)"]
  ],
  "drawable-load": [[16, "v0", "drawable"]],
  "art-load": [[7, "v0", "art"]],
  "art-group-load-check": [[21, "v0", "art-group"]],
  "(method 9 external-art-control)": [
    [[170, 191], "s4", "external-art-buffer"]
  ],
  "(method 11 external-art-control)": [[19, "s5", "process-drawable"]],
  "(method 15 gui-control)": [
    [13, "s1", "gui-connection"],
    [36, "s1", "gui-connection"],
    [43, "s1", "gui-connection"],
    [8, "s1", "gui-connection"]
  ],
  "(method 14 gui-control)": [[[7, 41], "s2", "gui-connection"]],
  "(method 13 gui-control)": [
    [64, "s3", "gui-connection"],
    [71, "s3", "gui-connection"]
  ],
  "(method 17 gui-control)": [
    [[45, 262], "gp", "gui-connection"],
    [13, "v1", "gui-connection"]
  ],
  "(method 16 gui-control)": [[[19, 118], "s1", "gui-connection"]],
  "(method 9 gui-control)": [
    [131, "v1", "gui-connection"],
    [17, "v1", "gui-connection"],
    [24, "v1", "gui-connection"],
    [[115, 125], "v1", "gui-connection"],
    [129, "v1", "gui-connection"],
    [127, "a0", "gui-connection"]
  ],
  "(method 10 gui-control)": [[[9, 32], "s3", "gui-connection"]],
  "(method 12 gui-control)": [
    [128, "v1", "gui-connection"],
    [177, "v1", "process-drawable"],
    [214, "v1", "gui-connection"]
  ],
  "(method 22 gui-control)": [[54, "v1", "process-drawable"]],
  "(method 21 gui-control)": [
    [28, "v1", "process-drawable"],
    [31, "v1", "process-drawable"],
    [45, "s4", "process-drawable"],
    [48, "s4", "process-drawable"],
    [5, "v0", "sound-rpc-set-param"]
  ],
  "(method 23 gui-control)": [[285, "v0", "sound-rpc-set-param"]],
  "(method 10 continue-point)": [[24, "a1", "level-buffer-state-small"]],
  "print-continues": [
    [2, "gp", "pair"],
    [3, "v1", "symbol"],
    [4, "v1", "level-load-info"],
    [[7, 14], "v1", "continue-point"]
  ],
  "(method 10 fact-info-target)": [[74, "v1", "target"]],
  "(method 34 game-info)": [[[22, 208], "f0", "float"]],
  "(method 19 game-info)": [
    [[5, 29], "s5", "pair"],
    [8, "v1", "symbol"],
    [9, "v1", "level-load-info"],
    [[11, 18], "s3", "continue-point"],
    [[11, 24], "s4", "pair"]
  ],
  "(method 9 game-info)": [
    [
      617,
      "s0",
      "(function cpu-thread function symbol symbol continue-point game-save resetter-spec none)"
    ]
  ],
  "(method 9 lod-set)": [["_stack_", 16, "res-tag"]],
  "execute-math-engine": [
    [18, "v1", "process-drawable"],
    [21, "v1", "process-drawable"],
    [22, "v1", "process-drawable"]
  ],
  "execute-cloth-engine": [
    [30, "s3", "process-drawable"],
    [21, "s3", "process-drawable"]
  ],
  "ja-post": [
    [43, "a0", "collide-shape"],
    [45, "a0", "collide-shape"]
  ],
  "transform-and-sleep": [
    [10, "a0", "collide-shape"],
    [12, "a0", "collide-shape"]
  ],
  "transform-and-sleep-code": [
    [10, "a0", "collide-shape"],
    [12, "a0", "collide-shape"]
  ],
  "transform-post": [
    [3, "a0", "collide-shape"],
    [5, "a0", "collide-shape"]
  ],
  "rider-trans": [
    [1, "a0", "collide-shape"],
    [3, "a0", "collide-shape"]
  ],
  "rider-post": [
    [4, "a0", "collide-shape"],
    [9, "a0", "collide-shape"],
    [13, "gp", "collide-shape"],
    [15, "gp", "collide-shape"],
    [3, "gp", "collide-shape"],
    [8, "gp", "collide-shape"]
  ],
  "pusher-post": [
    [3, "gp", "collide-shape"],
    [8, "gp", "collide-shape"],
    [10, "gp", "collide-shape"]
  ],
  "(method 14 process-drawable)": [
    [124, "s4", "collide-shape"],
    [111, "v1", "vector"],
    [126, "s4", "collide-shape"]
  ],
  "(method 9 level-load-info)": [
    [3, "a2", "pair"],
    [5, "a2", "pair"],
    [7, "t0", "symbol"],
    [9, "t0", "symbol"],
    [25, "v1", "pair"],
    [24, "v1", "pair"]
  ],
  "skeleton-group->draw-control": [
    [283, "v1", "process-drawable"],
    [286, "v1", "process-drawable"],
    [289, "v1", "process-drawable"],
    [292, "v1", "process-drawable"]
  ],
  "(enter process-drawable-art-error)": [
    [32, "v1", "collide-shape"],
    [30, "gp", "collide-shape"]
  ],
  "(method 10 process-drawable)": [
    [32, "a0", "collide-shape"],
    [50, "t0", "int"]
  ],
  "(method 17 process-drawable)": [[7, "v1", "collide-shape"]],
  "(method 18 process-drawable)": [[1, "v1", "pointer"]],
  "ja-linear-vel": [["_stack_", 16, "res-tag"]],
  "joint-control-reset!": [
    [3, "a1", "int"],
    [7, "a1", "int"],
    [5, "a0", "int"],
    [[11, 34], "v1", "joint-control-channel"]
  ],
  "ja-channel-push!": [
    [35, "v1", "int"],
    [35, "a0", "int"]
  ],
  "ja-blend-eval": [[[3, 26], "s5", "joint-control-channel"]],
  "cspace-inspect-tree": [[[27, 85], "s2", "cspace"]],
  "(method 9 joint-control)": [
    [[15, 68], "s3", "joint-control-channel"],
    [[13, 70], "s5", "(pointer float)"]
  ],
  "(method 10 top-anim-joint-control)": [
    [5, "a0", "process-drawable"],
    [162, "s2", "art-joint-anim"]
  ],
  "(method 32 game-info)": [[45, "v1", "game-task-node-info"]],
  "(method 11 game-save)": [
    [[85, 272], "s4", "(inline-array game-save-tag)"],
    [272, "s4", "pointer"]
  ],
  "auto-save-post": [
    [228, "v1", "dma-packet"],
    [229, "v1", "dma-packet"],
    [230, "v1", "dma-packet"]
  ],
  "(method 23 game-info)": [
    [915, "s4", "pointer"],
    [527, "a1", "pointer"],
    [133, "v1", "pointer"],
    [[190, 912], "s4", "game-save-tag"],
    [[4, 133], "v1", "(inline-array game-save-tag)"],
    [780, "v1", "pointer"]
  ],
  "(method 22 game-info)": [
    [235, "s1", "int"],
    [1336, "a0", "pointer"],
    [64, "v1", "connection"],
    [66, "v0", "resetter-spec"],
    [383, "s2", "game-save-tag"],
    [1131, "s5", "game-save-tag"],
    [[237, 244], "a0", "(inline-array game-save-tag)"],
    [[255, 260], "a0", "(inline-array game-save-tag)"],
    [[271, 276], "a0", "(inline-array game-save-tag)"],
    [[287, 292], "a0", "(inline-array game-save-tag)"],
    [[303, 308], "a0", "(inline-array game-save-tag)"],
    [[319, 324], "a0", "(inline-array game-save-tag)"],
    [[335, 340], "a0", "(inline-array game-save-tag)"],
    [[351, 356], "a0", "(inline-array game-save-tag)"],
    [[368, 378], "s1", "(inline-array game-save-tag)"],
    [[391, 396], "a0", "(inline-array game-save-tag)"],
    [[398, 403], "a0", "(inline-array game-save-tag)"],
    [[237, 244], "a0", "(inline-array game-save-tag)"],
    [[405, 410], "a0", "(inline-array game-save-tag)"],
    [[412, 417], "a0", "(inline-array game-save-tag)"],
    [[419, 424], "a0", "(inline-array game-save-tag)"],
    [[426, 431], "a0", "(inline-array game-save-tag)"],
    [[434, 438], "a0", "(inline-array game-save-tag)"],
    [[441, 445], "a0", "(inline-array game-save-tag)"],
    [[448, 452], "a0", "(inline-array game-save-tag)"],
    [[455, 459], "a0", "(inline-array game-save-tag)"],
    [[462, 466], "a0", "(inline-array game-save-tag)"],
    [[469, 473], "a0", "(inline-array game-save-tag)"],
    [[476, 480], "a0", "(inline-array game-save-tag)"],
    [[483, 487], "a0", "(inline-array game-save-tag)"],
    [[490, 494], "a0", "(inline-array game-save-tag)"],
    [[497, 501], "a0", "(inline-array game-save-tag)"],
    [[504, 508], "a0", "(inline-array game-save-tag)"],
    [[511, 515], "a0", "(inline-array game-save-tag)"],
    [[518, 522], "a0", "(inline-array game-save-tag)"],
    [[525, 529], "a0", "(inline-array game-save-tag)"],
    [[532, 536], "a0", "(inline-array game-save-tag)"],
    [[539, 543], "a0", "(inline-array game-save-tag)"],
    [[546, 550], "a0", "(inline-array game-save-tag)"],
    [[553, 557], "a0", "(inline-array game-save-tag)"],
    [[560, 565], "a0", "(inline-array game-save-tag)"],
    [573, "a1", "(pointer float)"],
    [[581, 585], "a0", "(inline-array game-save-tag)"],
    [[588, 592], "a0", "(inline-array game-save-tag)"],
    [[595, 599], "a0", "(inline-array game-save-tag)"],
    [[602, 606], "a0", "(inline-array game-save-tag)"],
    [[609, 613], "a0", "(inline-array game-save-tag)"],
    [[616, 620], "a0", "(inline-array game-save-tag)"],
    [[623, 628], "a0", "(inline-array game-save-tag)"],
    [637, "a1", "(pointer float)"],
    [645, "a1", "(pointer float)"],
    [[653, 658], "a0", "(inline-array game-save-tag)"],
    [664, "a2", "(pointer uint8)"],
    [772, "a3", "(pointer uint16)"],
    [800, "a2", "(pointer float)"],
    [897, "a2", "(pointer time-frame)"],
    [919, "a2", "(pointer time-frame)"],
    [941, "a2", "(pointer time-frame)"],
    [963, "a2", "(pointer time-frame)"],
    [987, "a3", "(pointer uint16)"],
    [1013, "a3", "(pointer uint16)"],
    [1039, "a3", "(pointer uint16)"],
    [1065, "a3", "(pointer time-frame)"],
    [1098, "a3", "(pointer uint8)"],
    [[674, 678], "a0", "(inline-array game-save-tag)"],
    [[699, 703], "v1", "(inline-array game-save-tag)"],
    [[729, 734], "a0", "(inline-array game-save-tag)"],
    [[759, 764], "a1", "(inline-array game-save-tag)"],
    [[787, 791], "a1", "(inline-array game-save-tag)"],
    [[813, 817], "a0", "(inline-array game-save-tag)"],
    [[820, 824], "a0", "(inline-array game-save-tag)"],
    [[827, 831], "a0", "(inline-array game-save-tag)"],
    [[834, 838], "a0", "(inline-array game-save-tag)"],
    [[841, 845], "a0", "(inline-array game-save-tag)"],
    [[848, 852], "a0", "(inline-array game-save-tag)"],
    [[855, 859], "a0", "(inline-array game-save-tag)"],
    [[862, 866], "a0", "(inline-array game-save-tag)"],
    [[869, 873], "a0", "(inline-array game-save-tag)"],
    [[876, 880], "a0", "(inline-array game-save-tag)"],
    [[883, 888], "a0", "(inline-array game-save-tag)"],
    [[905, 910], "a0", "(inline-array game-save-tag)"],
    [[927, 932], "a0", "(inline-array game-save-tag)"],
    [[949, 954], "a0", "(inline-array game-save-tag)"],
    [[973, 977], "a1", "(inline-array game-save-tag)"],
    [[999, 1003], "a1", "(inline-array game-save-tag)"],
    [[1025, 1029], "a1", "(inline-array game-save-tag)"],
    [[1051, 1055], "a1", "(inline-array game-save-tag)"],
    [[1080, 1084], "a1", "(inline-array game-save-tag)"],
    [[1116, 1126], "s3", "(inline-array game-save-tag)"],
    [[1139, 1144], "a0", "(inline-array game-save-tag)"],
    [[1147, 1152], "a0", "(inline-array game-save-tag)"],
    [[1155, 1160], "a0", "(inline-array game-save-tag)"],
    [[1163, 1168], "a0", "(inline-array game-save-tag)"],
    [[1171, 1176], "a0", "(inline-array game-save-tag)"],
    [[1179, 1184], "a0", "(inline-array game-save-tag)"],
    [[1187, 1192], "a0", "(inline-array game-save-tag)"],
    [[1195, 1202], "a0", "(inline-array game-save-tag)"],
    [[1205, 1212], "a0", "(inline-array game-save-tag)"],
    [[1215, 1220], "a0", "(inline-array game-save-tag)"],
    [[1223, 1228], "a0", "(inline-array game-save-tag)"],
    [[1231, 1240], "a0", "(inline-array game-save-tag)"],
    [[1243, 1252], "a0", "(inline-array game-save-tag)"],
    [[1255, 1264], "a0", "(inline-array game-save-tag)"],
    [[1267, 1276], "a0", "(inline-array game-save-tag)"],
    [[1279, 1288], "a0", "(inline-array game-save-tag)"],
    [[1291, 1300], "a0", "(inline-array game-save-tag)"],
    [[1303, 1317], "a0", "(inline-array game-save-tag)"],
    [[1320, 1334], "a0", "(inline-array game-save-tag)"]
  ],
  "generic-vu1-init-buf-special": [
    [53, "v1", "dma-packet"],
    [54, "v1", "dma-packet"],
    [55, "v1", "dma-packet"]
  ],
  "generic-vu1-init-buf": [[[48, 51], "v1", "dma-packet"]],
  "generic-init-buf": [
    [[66, 69], "a0", "dma-packet"],
    [[75, 83], "v1", "(pointer uint32)"]
  ],
  "generic-add-constants": [
    [10, "a0", "dma-packet"],
    [15, "a0", "dma-packet"],
    [8, "a0", "dma-packet"]
  ],
  "generic-add-shrub-constants": [
    [28, "t0", "dma-packet"],
    [30, "t0", "dma-packet"],
    [35, "t0", "dma-packet"]
  ],
  "(method 9 user-setting-data)": [
    [[76, 80], "v1", "connection"],
    [[22, 66], "s3", "connection"]
  ],
  "(method 10 user-setting-data)": [
    [[184, 190], "v1", "(array uint8)"],
    [499, "v1", "handle"],
    [521, "v1", "handle"],
    [543, "v1", "handle"],
    [565, "v1", "handle"],
    [511, "v1", "handle"],
    [533, "v1", "handle"],
    [555, "v1", "handle"],
    [577, "v1", "handle"],
    [578, "v1", "handle"],
    [497, "a2", "(pointer process)"],
    [519, "a2", "(pointer process)"],
    [541, "a2", "(pointer process)"],
    [563, "a2", "(pointer process)"],
    [1206, "t0", "int"],
    [1270, "t0", "int"],
    [1252, "t0", "int"],
    [1224, "t0", "int"]
  ],
  "(method 9 cam-setting-data)": [
    [[76, 80], "v1", "connection"],
    [[22, 66], "s3", "connection"]
  ],
  "(method 10 cam-setting-data)": [
    [33, "v1", "handle"],
    [36, "v1", "handle"],
    [432, "a3", "vector"],
    [441, "a3", "vector"],
    [450, "a3", "vector"],
    [461, "a3", "vector"],
    [471, "v1", "handle"],
    [474, "v1", "handle"],
    [492, "v1", "handle"],
    [495, "v1", "handle"],
    [32, "a0", "handle"],
    [470, "a0", "handle"],
    [483, "a0", "handle"],
    [484, "a0", "handle"],
    [491, "a0", "handle"],
    [503, "a0", "handle"],
    [44, "a0", "handle"],
    [53, "a3", "vector"]
  ],
  "(method 12 setting-control)": [[[5, 27], "s4", "connection"]],
  "(method 15 setting-control)": [
    [3, "v1", "connection"],
    [6, "v1", "connection"]
  ],
  "(method 19 setting-control)": [
    [1136, "a0", "process-focusable"],
    [1139, "a0", "process-focusable"]
  ],
  "(method 18 setting-control)": [[522, "v1", "task-mask"]],
  "(exit active talker)": [[38, "v1", "process-drawable"]],
  "talker-spawn-func": [
    [76, "a0", "talker"],
    [79, "v1", "talker"],
    [82, "v1", "talker"]
  ],
  "(method 11 speech-channel)": [
    [70, "v1", "process-drawable"],
    [250, "s4", "process-drawable"],
    [264, "s4", "process-drawable"],
    [267, "s4", "process-drawable"],
    [232, "v0", "sound-rpc-set-param"]
  ],
  "(method 17 speech-control)": [[5, "v1", "speech-type-info"]],
  "(method 18 drawable-region-face)": [
    [58, "v1", "(inline-array vector)"],
    [60, "v1", "(inline-array vector)"],
    [62, "v1", "(inline-array vector)"],
    [70, "v1", "(inline-array vector)"],
    [72, "v1", "(inline-array vector)"],
    [74, "v1", "(inline-array vector)"],
    [83, "v1", "(inline-array vector)"],
    ["_stack_", 56, "(inline-array vector)"]
  ],
  "region-tree-execute": [
    [114, "v1", "region-prim-area"],
    [107, "v1", "region-prim-area"],
    [97, "v1", "region-prim-area"],
    [159, "v1", "region-prim-area"],
    [204, "v1", "region-prim-area"],
    [210, "v1", "region-prim-area"],
    [221, "v1", "region-prim-area"],
    [165, "v1", "region-prim-area"],
    [169, "v1", "region-prim-area"],
    [175, "a0", "region-prim-area"],
    [191, "v1", "region-prim-area"],
    [120, "v1", "region-prim-area"],
    [124, "v1", "region-prim-area"],
    [146, "v1", "region-prim-area"],
    [129, "a1", "region-prim-area"],
    [103, "v1", "region-prim-area"],
    [[19, 29], "v1", "region-prim-area"],
    [39, "a0", "region-prim-area"],
    [45, "a0", "region-prim-area"],
    [51, "a0", "region-prim-area"],
    [32, "a0", "region-prim-area"]
  ],
  "(method 16 drawable-inline-array-region-prim)": [
    [[1, 7], "v1", "drawable-region-prim"]
  ],
  "clone-anim-once": [
    [22, "gp", "process-drawable"],
    [31, "gp", "process-drawable"],
    [50, "gp", "process-drawable"],
    [48, "a0", "collide-shape"],
    [57, "gp", "process-drawable"],
    [64, "gp", "process-drawable"],
    [68, "gp", "process-drawable"],
    [107, "v1", "manipy"],
    [52, "a0", "collide-shape"]
  ],
  "birth-func-simple-prim": [
    [28, "a0", "simple-prim-particle-binding"],
    [25, "t0", "texture-id"],
    [33, "a0", "simple-prim-particle-binding"]
  ],
  "(method 11 sound-controller)": [[18, "v0", "string"]],
  "process-drawable-random-point!": [
    [29, "s4", "collide-shape"],
    [33, "s4", "collide-shape"]
  ],
  "(code explode explosion)": [
    [6, "a0", "collide-shape"],
    [17, "a0", "collide-shape"],
    [22, "v1", "collide-shape"],
    [19, "a0", "collide-shape"],
    [8, "a0", "collide-shape"]
  ],
  "(event explode explosion)": [
    [8, "a0", "collide-shape"],
    [35, "s3", "process-drawable"],
    [63, "s2", "process-focusable"],
    [55, "a0", "process-focusable"],
    [63, "s3", "process-focusable"],
    [78, "s3", "process-focusable"],
    [58, "a0", "process-focusable"]
  ],
  "find-closest-solid-sphere-prim": [[12, "v1", "collide-shape-prim-group"]],
  "explosion-init-by-other": [
    [82, "v1", "collide-shape"],
    [56, "a0", "collide-shape"]
  ],
  "(code active touch-tracker)": [
    [65, "v1", "collide-shape"],
    [22, "a0", "process-drawable"],
    [31, "v1", "collide-shape"],
    [32, "a0", "collide-shape"],
    [43, "a0", "collide-shape"],
    [55, "a0", "collide-shape"],
    [26, "a0", "collide-shape"],
    [45, "a0", "collide-shape"],
    [57, "a0", "collide-shape"]
  ],
  "(event active touch-tracker)": [
    [71, "a0", "process"],
    [98, "t9", "(function touch-tracker object)"]
  ],
  "launcher-init-by-other": [
    [85, "a0", "collide-shape"],
    [136, "v0", "vector"],
    [87, "a0", "collide-shape"]
  ],
  "(method 11 launcher)": [
    [55, "a0", "collide-shape"],
    [128, "v0", "vector"],
    [57, "a0", "collide-shape"]
  ],
  "(trans active launcher)": [[75, "v1", "collide-shape"]],
  "(exit active launcher)": [[2, "v0", "sound-rpc-set-param"]],
  "(event active launcher)": [
    [45, "a0", "collide-shape"],
    [48, "a0", "collide-shape"],
    [48, "a1", "vector"],
    [51, "a0", "collide-shape"],
    [53, "a0", "collide-shape"]
  ],
  "(event idle launcher)": [
    [12, "a0", "collide-shape"],
    [18, "a0", "collide-shape"],
    [20, "a0", "collide-shape"],
    [15, "a0", "collide-shape"]
  ],
  "camera-pov-from": [
    [9, "gp", "process-drawable"],
    [12, "gp", "process-drawable"],
    [19, "v0", "joint"]
  ],
  "ja-anim-done?": [[30, "gp", "process-drawable"]],
  "process-release?": [[13, "a0", "process-focusable"]],
  "(exit active lightning-tracker)": [[4, "v0", "sound-rpc-set-param"]],
  "(code active lightning-tracker)": [[67, "s4", "process-drawable"]],
  "(method 16 lightning-tracker)": [
    [109, "s5", "process-focusable"],
    [53, "a0", "process-drawable"],
    [66, "a0", "process-focusable"],
    [82, "a0", "process-focusable"],
    [69, "a0", "process-focusable"]
  ],
  "manipy-init": [
    [207, "v0", "joint"],
    [232, "v0", "joint"]
  ],
  "(code idle manipy)": [
    [61, "a1", "process-drawable"],
    [82, "gp", "process-drawable"],
    [88, "gp", "process-drawable"],
    [131, "a0", "process-drawable"],
    [193, "a0", "process-drawable"],
    [164, "a0", "process"],
    [[159, 190], "gp", "handle"]
  ],
  "(trans idle manipy)": [[62, "v1", "process-drawable"]],
  "(event idle manipy)": [
    [45, "v0", "joint"],
    [227, "v1", "process-drawable"],
    [354, "v1", "vector"],
    [362, "v1", "vector"],
    [396, "t9", "(function manipy none)"],
    [479, "a0", "process"],
    [502, "v1", "process-drawable"],
    [511, "a0", "process-drawable"],
    [539, "v1", "vector"],
    [547, "v1", "vector"],
    [202, "v1", "float"],
    [402, "v1", "float"],
    [431, "v1", "float"],
    [466, "v1", "float"],
    [698, "a0", "float"],
    [128, "v1", "float"],
    [131, "v1", "float"],
    [134, "v1", "float"],
    [145, "v1", "float"],
    [160, "v1", "float"],
    [163, "v1", "float"],
    [166, "v1", "float"],
    [169, "v1", "float"],
    [184, "v1", "float"],
    [187, "v1", "float"],
    [190, "v1", "float"],
    [193, "v1", "float"]
  ],
  "swingpole-init": [[56, "a0", "process-drawable"]],
  "(code idle swingpole)": [
    [6, "a0", "collide-shape"],
    [8, "a0", "collide-shape"]
  ],
  "(code active swingpole)": [[34, "a0", "process-focusable"]],
  "(method 22 swingpole)": [
    [37, "a0", "collide-shape"],
    [53, "v1", "process-drawable"],
    [66, "a0", "collide-shape"],
    [69, "a0", "collide-shape"],
    [40, "a0", "collide-shape"]
  ],
  "entity-lookup-part-group": [
    [29, "s3", "string"],
    ["_stack_", 16, "res-tag"],
    [39, "gp", "int"]
  ],
  "(event active part-spawner)": [[25, "v1", "vector"]],
  "(method 11 part-spawner)": [
    [148, "v0", "(pointer degrees)"],
    [238, "a2", "vector"]
  ],
  "(method 11 part-controller)": [["_stack_", 16, "res-tag"]],
  "(trans linger part-tracker)": [
    [37, "v1", "process-drawable"],
    [41, "v1", "process-drawable"],
    [50, "v1", "process-drawable"]
  ],
  "(trans active part-tracker)": [
    [41, "v1", "process-drawable"],
    [45, "v1", "process-drawable"],
    [54, "v1", "process-drawable"]
  ],
  "local-space-proc-joint": [
    [12, "a2", "process-drawable"],
    [14, "a1", "int"]
  ],
  "part-tracker-init": [
    [65, "s4", "particle-local-space-info"],
    [68, "s4", "particle-local-space-info"],
    [63, "s4", "particle-local-space-info"],
    [78, "s4", "particle-local-space-info"]
  ],
  "(trans active part-tracker-subsampler)": [
    [41, "v1", "process-drawable"],
    [45, "v1", "process-drawable"],
    [51, "v1", "process-drawable"]
  ],
  "(event active part-tracker)": [
    [9, "v1", "process"],
    [13, "a0", "process"],
    [16, "v1", "process"],
    [31, "v1", "vector"]
  ],
  "(method 0 carry-info)": [[42, "s5", "collide-shape"]],
  "(method 11 carry-info)": [
    [211, "a0", "process-drawable"],
    [212, "v1", "collide-shape"],
    [218, "a2", "process-drawable"],
    [225, "a1", "process-drawable"],
    [231, "a0", "process-drawable"],
    [232, "v1", "collide-shape"],
    [219, "a1", "collide-shape"],
    [226, "a0", "collide-shape"]
  ],
  "(method 12 carry-info)": [
    [46, "a0", "process-drawable"],
    [47, "v1", "collide-shape"],
    [52, "a1", "process-focusable"],
    [59, "a1", "process-focusable"]
  ],
  "(method 13 carry-info)": [[22, "v0", "carry-info"]],
  "(method 14 carry-info)": [
    [151, "a0", "process-focusable"],
    [158, "a2", "process-focusable"],
    [165, "a1", "process-focusable"],
    [171, "a0", "process-focusable"]
  ],
  "(method 16 carry-info)": [[22, "v0", "carry-info"]],
  "target-log-attack": [[47, "a3", "attack-info"]],
  "(method 11 attack-info)": [
    [114, "s2", "process-drawable"],
    [152, "s3", "process-drawable"]
  ],
  "(anon-function 3 target-util)": [
    [7, "a0", "process-drawable"],
    [16, "v1", "process-drawable"]
  ],
  "external-target-spawn": [[240, "v1", "process-drawable"]],
  "target-compute-pole": [
    [12, "s2", "swingpole"],
    [11, "s2", "swingpole"],
    [19, "s2", "swingpole"],
    [27, "s2", "swingpole"],
    [32, "s2", "swingpole"],
    [88, "s2", "swingpole"],
    [111, "s2", "swingpole"]
  ],
  "target-compute-edge-rider": [[48, "a0", "process-drawable"]],
  "target-compute-edge": [[48, "a0", "process-drawable"]],
  "history-draw": [
    [16, "a1", "int"],
    [151, "a0", "uint"]
  ],
  "history-print": [[20, "a1", "int"]],
  "target-collision-reaction": [
    [400, "a0", "process-focusable"],
    [579, "a0", "process-focusable"],
    [585, "a0", "process-focusable"],
    [633, "a0", "process-focusable"],
    ["_stack_", 96, "collide-status"],
    ["_stack_", 104, "cshape-reaction-flags"]
  ],
  "(post sidekick-clone)": [[930, "v1", "process-drawable"]],
  "(code enter remote)": [[16, "a0", "process-focusable"]],
  "(trans enter remote)": [
    [25, "a0", "process-focusable"],
    [28, "a0", "process-focusable"]
  ],
  "remote-track": [[94, "gp", "process-focusable"]],
  "(method 24 remote)": [
    [17, "a0", "process-focusable"],
    [20, "a0", "process-focusable"],
    [26, "s4", "process-focusable"],
    [29, "s4", "process-focusable"],
    [16, "s4", "process-focusable"]
  ],
  "(method 25 remote)": [[[8, 12], "a0", "collide-shape"]],
  "(code idle judge)": [[39, "v0", "float"]],
  "(event idle task-arrow)": [
    [6, "a0", "vector"],
    [52, "v1", "float"],
    [59, "v1", "float"]
  ],
  "projectile-update-velocity-space-wars": [
    [59, "a0", "process-drawable"],
    [60, "a0", "collide-shape"]
  ],
  "(method 35 projectile)": [[5, "a1", "process"]],
  "(event idle ragdoll-proc)": [
    [14, "gp", "attack-info"],
    [18, "gp", "attack-info"],
    [112, "gp", "attack-info"],
    [115, "gp", "attack-info"],
    [27, "a0", "process-drawable"],
    [32, "s2", "process-drawable"],
    [34, "a0", "process-drawable"],
    [44, "s2", "process-drawable"],
    [54, "s2", "process-drawable"],
    [61, "s2", "process-drawable"],
    [50, "a3", "touching-prims-entry"],
    [68, "gp", "attack-info"],
    [72, "gp", "attack-info"]
  ],
  "wings-post": [
    [4, "v1", "process-focusable"],
    [62, "v1", "process-drawable"],
    [68, "v1", "process-drawable"],
    [74, "v1", "process-drawable"],
    [90, "v1", "process-focusable"]
  ],
  "(exit idle wings)": [
    [12, "a0", "ragdoll-proc"],
    [15, "a0", "ragdoll-proc"]
  ],
  "wings-init": [[37, "v1", "process-drawable"]],
  "(trans idle wings)": [
    [88, "v1", "ragdoll-proc"],
    [21, "v1", "process-drawable"],
    [24, "v1", "process-drawable"],
    [29, "v1", "process-drawable"],
    [35, "v1", "process-drawable"],
    [41, "v1", "process-drawable"],
    [47, "v1", "process-drawable"],
    [53, "v1", "process-drawable"],
    [59, "v1", "process-drawable"],
    [65, "v1", "process-drawable"]
  ],
  "(code idle wings)": [
    [[179, 197], "a0", "ragdoll-proc"],
    [212, "v1", "art-joint-anim"],
    [117, "v1", "art-joint-anim"]
  ],
  "(code close wings)": [[29, "v1", "art-joint-anim"]],
  "(code use wings)": [[14, "v1", "art-joint-anim"]],
  "(method 16 ragdoll-edit-info)": [
    ["_stack_", 4368, "matrix"],
    [[8, 12], "a0", "matrix"],
    [47, "a0", "pointer"],
    [47, "a1", "pointer"],
    [[52, 56], "a3", "matrix"],
    [[216, 220], "a3", "matrix"],
    [[249, 253], "a3", "matrix"],
    [364, "a0", "matrix"],
    [380, "a0", "matrix"]
  ],
  "target-generic-event-handler": [
    [571, "a0", "vector"],
    [1022, "v1", "(state object object object object target)"],
    [1077, "a0", "process"],
    [12, "v1", "float"],
    [561, "v1", "float"]
  ],
  "target-send-attack": [
    [36, "s2", "process-focusable"],
    ["_stack_", 96, "symbol"],
    [168, "s4", "process"],
    [167, "v1", "process"]
  ],
  "target-standard-event-handler": [
    [44, "v1", "(pointer process)"],
    [92, "a0", "vector"],
    [111, "a0", "vector"],
    [130, "a0", "vector"],
    [257, "v1", "(pointer process)"],
    [295, "a0", "process"],
    [297, "v1", "(pointer process)"],
    [313, "a0", "process"],
    [315, "v1", "(pointer process)"],
    [348, "a0", "process"],
    [350, "v1", "(pointer process)"],
    [434, "s5", "process"],
    [436, "v1", "(pointer process)"],
    [453, "a0", "process"],
    [455, "v1", "(pointer process)"],
    [476, "a0", "process"],
    [478, "v1", "(pointer process)"],
    [534, "a0", "process"],
    [536, "v1", "(pointer process)"],
    [556, "a0", "process"],
    [558, "v1", "(pointer process)"],
    [715, "v1", "(pointer process)"],
    [973, "a0", "process"],
    [975, "v1", "(pointer process)"],
    [1031, "v1", "(pointer process)"],
    [1069, "v1", "(pointer process)"],
    [67, "a0", "vector"],
    [136, "v1", "float"]
  ],
  "(anon-function 10 target-handler)": [
    [32, "a0", "process-focusable"],
    [40, "a0", "process"],
    [47, "a0", "process"],
    [61, "a0", "process-focusable"]
  ],
  "target-attacked": [
    [259, "a0", "vector"],
    [313, "a0", "vector"]
  ],
  "target-edge-grab-anim": [
    [54, "v1", "art-joint-anim"],
    [111, "v1", "art-joint-anim"]
  ],
  "target-attack-air-anim": [
    [83, "v1", "art-joint-anim"],
    [251, "v1", "art-joint-anim"]
  ],
  "target-hit-ground-anim": [
    [108, "v1", "art-joint-anim"],
    [189, "v1", "art-joint-anim"],
    [306, "a1", "art-joint-anim"],
    [458, "v1", "art-joint-anim"],
    [510, "v1", "art-joint-anim"],
    [663, "v1", "art-joint-anim"],
    [723, "v1", "art-joint-anim"],
    [895, "v1", "art-joint-anim"],
    [1056, "v1", "art-joint-anim"],
    [1155, "v1", "art-joint-anim"]
  ],
  "(anon-function 4 target-anim)": [
    [104, "v1", "art-joint-anim"],
    [171, "v1", "art-joint-anim"],
    [238, "v1", "art-joint-anim"],
    [295, "v1", "art-joint-anim"]
  ],
  "(anon-function 3 target-anim)": [
    [105, "v1", "art-joint-anim"],
    [165, "v1", "art-joint-anim"],
    [239, "v1", "art-joint-anim"],
    [297, "v1", "art-joint-anim"]
  ],
  "target-hit-ground-flop-anim": [[39, "v1", "art-joint-anim"]],
  "(anon-function 8 target-anim)": [
    [84, "v1", "art-joint-anim"],
    [179, "v1", "art-joint-anim"]
  ],
  "target-falling-anim": [[61, "v1", "art-joint-anim"]],
  "target-stance-push": [
    [73, "v1", "art-joint-anim"],
    [125, "v1", "art-joint-anim"]
  ],
  "target-stance-anim": [
    [949, "v1", "art-joint-anim"],
    [170, "v1", "art-joint-anim"],
    [236, "v1", "art-joint-anim"],
    [422, "a1", "art-joint-anim"],
    [512, "a1", "art-joint-anim"],
    [817, "v1", "art-joint-anim"]
  ],
  "(anon-function 17 target-anim)": [
    [106, "gp", "art-joint-anim"],
    [164, "v1", "art-joint-anim"],
    [216, "v1", "art-joint-anim"]
  ],
  "(anon-function 13 target-anim)": [
    [31, "v1", "art-joint-anim"],
    [321, "v1", "art-joint-anim"]
  ],
  "(anon-function 14 target-anim)": [
    [28, "v1", "art-joint-anim"],
    [95, "v1", "art-joint-anim"]
  ],
  "(anon-function 15 target-anim)": [[158, "a1", "art-joint-anim"]],
  "(anon-function 16 target-anim)": [
    [84, "a1", "art-joint-anim"],
    [230, "v1", "art-joint-anim"]
  ],
  "(code target-slide-down)": [
    [30, "v1", "art-joint-anim"],
    [102, "v1", "art-joint-anim"]
  ],
  "(enter target-double-jump)": [[110, "v1", "vector"]],
  "(code target-flop)": [[33, "v1", "art-joint-anim"]],
  "mod-var-jump": [
    [156, "v0", "vector"],
    [76, "f1", "float"]
  ],
  "(code target-running-attack)": [
    [118, "gp", "art-joint-anim"],
    [437, "v1", "art-joint-anim"],
    [465, "v1", "art-joint-anim"],
    [493, "v1", "art-joint-anim"],
    [265, "f26", "float"],
    [348, "f26", "float"]
  ],
  "(event target-running-attack)": [[48, "v1", "process-focusable"]],
  "(code target-attack)": [
    [282, "s5", "art-joint-anim"],
    [359, "a0", "process-focusable"],
    [362, "a0", "process-focusable"]
  ],
  "(code target-falling)": [[67, "v1", "art-joint-anim"]],
  "(trans target-duck-high-jump-jump)": [[11, "v0", "sound-rpc-set-param"]],
  "(enter target-high-jump)": [[21, "v1", "vector"]],
  "(code target-double-jump)": [
    [95, "v1", "art-joint-anim"],
    [133, "v1", "art-joint-anim"]
  ],
  "(code target-jump-forward)": [[64, "v1", "art-joint-anim"]],
  "(enter target-jump)": [[42, "v1", "vector"]],
  "(code target-duck-stance)": [
    [59, "v1", "art-joint-anim"],
    [369, "v1", "art-joint-anim"],
    [422, "v1", "art-joint-anim"],
    [112, "v1", "art-joint-anim"],
    [238, "v1", "art-joint-anim"],
    [297, "v1", "art-joint-anim"]
  ],
  "(code target-blast-recover)": [
    [23, "v1", "art-joint-anim"],
    [77, "v1", "art-joint-anim"],
    [134, "v1", "art-joint-anim"]
  ],
  "(code target-hide)": [
    [14, "v1", "art-joint-anim"],
    [143, "v1", "art-joint-anim"],
    [258, "v1", "art-joint-anim"],
    [204, "v1", "art-joint-anim"],
    [317, "v1", "art-joint-anim"],
    [385, "v1", "art-joint-anim"],
    [431, "v1", "art-joint-anim"],
    [488, "v1", "art-joint-anim"]
  ],
  "(anon-function 15 target2)": [[26, "f0", "float"]],
  "(code target-eco-powerup)": [
    [74, "v1", "art-joint-anim"],
    [128, "v1", "art-joint-anim"],
    [191, "v1", "art-joint-anim"],
    [250, "v1", "art-joint-anim"]
  ],
  "(code target-edge-grab-jump)": [[83, "a1", "art-joint-anim"]],
  "(code target-edge-grab)": [
    [21, "v1", "process-focusable"],
    [25, "v1", "process-focusable"],
    [278, "f0", "float"]
  ],
  "(exit target-edge-grab)": [
    [17, "v1", "process-focusable"],
    [21, "v1", "process-focusable"]
  ],
  "(code target-pole-flip-forward-jump)": [[26, "t9", "(function none)"]],
  "(code target-pole-flip-up)": [[23, "v1", "art-joint-anim"]],
  "(code target-pole-cycle)": [
    [103, "v1", "art-joint-anim"],
    [163, "v1", "art-joint-anim"]
  ],
  "(code target-grab-ride)": [
    [30, "a0", "process-focusable"],
    [23, "a0", "process-focusable"],
    [33, "a0", "process-focusable"]
  ],
  "(code target-grab)": [
    [154, "v1", "art-joint-anim"],
    [242, "v1", "art-joint-anim"],
    [419, "v1", "art-joint-anim"],
    [616, "v1", "art-joint-anim"],
    [689, "v1", "art-joint-anim"],
    [756, "v1", "art-joint-anim"]
  ],
  "(event target-grab)": [[75, "a0", "process"]],
  "(code target-load-wait)": [
    [21, "v1", "art-joint-anim"],
    [134, "v1", "art-joint-anim"],
    [191, "v1", "art-joint-anim"]
  ],
  "(anon-function 12 target2)": [
    [19, "s4", "target"],
    [21, "s4", "target"],
    [29, "s4", "target"],
    [34, "s4", "target"],
    [44, "s4", "target"],
    [58, "s4", "target"],
    [70, "s4", "target"],
    [80, "s4", "target"],
    [83, "s4", "target"],
    [92, "s4", "target"],
    [94, "s4", "target"],
    [129, "s4", "target"],
    [139, "s4", "target"]
  ],
  "(trans target-float)": [[130, "v1", "(state target)"]],
  "(code target-look-around)": [[22, "v1", "float"]],
  "(code target-stance-look-around)": [[13, "v1", "float"]],
  "(code target-swim-up)": [[18, "v1", "art-joint-anim"]],
  "(code target-swim-down)": [[70, "v1", "art-joint-anim"]],
  "(exit target-swim-down)": [[56, "v0", "sound-rpc-set-param"]],
  "(event target-swim-down)": [[[12, 99], "v1", "attack-info"]],
  "(code target-swim-walk)": [
    [143, "v1", "art-joint-anim"],
    [58, "v1", "art-joint-anim"]
  ],
  "(code target-swim-stance)": [[33, "v1", "art-joint-anim"]],
  "(exit target-swim-stance)": [[42, "v0", "sound-rpc-set-param"]],
  "lightning-draw-all": [
    [42, "v1", "connection"],
    [43, "s1", "dma-buffer"]
  ],
  "lightning-draw": [
    [[407, 444], "v1", "(inline-array vector)"],
    ["_stack_", 20, "(inline-array gcf-vertex)"],
    ["_stack_", 176, "gcf-control"],
    [440, "a1", "pointer"],
    [441, "a0", "pointer"],
    [438, "a1", "(pointer uint128)"],
    [439, "a0", "(pointer uint128)"],
    [[472, 487], "a0", "dma-packet"],
    [[559, 576], "a0", "dma-packet"],
    [[597, 602], "a0", "dma-packet"],
    [436, "a1", "(pointer uint128)"],
    [437, "a0", "(pointer uint128)"],
    [[470, 472], "a0", "dma-packet"]
  ],
  "lightning-trail-fractal-gen": [
    [52, "v1", "float"],
    [71, "v1", "float"],
    [90, "v1", "float"]
  ],
  "lightning-trail-uniform-gen": [
    [21, "v1", "float"],
    [43, "v1", "float"],
    [65, "v1", "float"]
  ],
  "lightning-uniform-gen": [
    [38, "v1", "float"],
    [60, "v1", "float"],
    [82, "v1", "float"]
  ],
  "lightning-fractal-gen": [
    [37, "v1", "float"],
    [64, "v1", "float"],
    [91, "v1", "float"]
  ],
  "(method 19 light-trail-tracker)": [
    [17, "a1", "process-drawable"],
    [21, "a1", "process-drawable"],
    [30, "a1", "process-drawable"],
    [34, "a1", "process-drawable"]
  ],
  "(code target-powerjak-get-on)": [
    [86, "v1", "art-joint-anim"],
    [145, "v1", "art-joint-anim"]
  ],
  "(code target-lightjak-get-on)": [
    [222, "v1", "art-joint-anim"],
    [686, "v1", "art-joint-anim"],
    [770, "v1", "art-joint-anim"],
    [484, "v0", "sound-rpc-set-param"]
  ],
  "(code target-lightjak-get-off)": [[159, "v1", "art-joint-anim"]],
  "(code target-lightjak-swoop)": [[30, "v1", "art-joint-anim"]],
  "(code target-lightjak-swoop-again)": [
    [214, "v1", "art-joint-anim"],
    [112, "v1", "art-joint-anim"]
  ],
  "(code target-lightjak-swoop-falling)": [
    [14, "v1", "art-joint-anim"],
    [66, "v1", "art-joint-anim"]
  ],
  "(method 10 lightjak-shield)": [[7, "v0", "sound-rpc-set-param"]],
  "target-lightjak-end-mode": [[94, "v0", "sound-rpc-set-param"]],
  "(exit target-lightjak-get-on)": [[2, "v0", "sound-rpc-set-param"]],
  "(code hit lightjak-shield)": [
    [143, "v1", "art-joint-anim"],
    [198, "v1", "art-joint-anim"]
  ],
  "(code close lightjak-shield)": [[30, "v1", "art-joint-anim"]],
  "(code open lightjak-shield)": [[182, "v1", "art-joint-anim"]],
  "(code target-lightjak-regen)": [
    [126, "v1", "art-joint-anim"],
    [563, "v1", "art-joint-anim"],
    [378, "v1", "art-joint-anim"]
  ],
  "(code target-lightjak-shield)": [[194, "gp", "art-joint-anim"]],
  "(code idle freeze-control)": [[59, "a1", "process-focusable"]],
  "(enter idle freeze-control)": [[48, "v1", "float"]],
  "(code target-invisible-get-on)": [
    [72, "s5", "process-drawable"],
    [112, "v1", "art-joint-anim"],
    [304, "v1", "art-joint-anim"],
    [248, "v1", "art-joint-anim"]
  ],
  "(code target-launch-dir)": [[184, "v1", "art-joint-anim"]],
  "(trans target-launch-dir)": [
    [112, "f3", "float"],
    [129, "f2", "float"]
  ],
  "(enter target-launch-dir)": [[27, "f2", "float"]],
  "next-continue": [
    [4, "a2", "symbol"],
    [5, "a2", "level-load-info"],
    [12, "a3", "continue-point"]
  ],
  "(code target-hit)": [[915, "v1", "art-joint-anim"]],
  "target-hit-setup-anim": [
    [153, "v1", "art-joint-anim"],
    [225, "v1", "art-joint-anim"]
  ],
  "target-death-reset": [[21, "v1", "connection"]],
  "target-continue-init-art": [
    [141, "v1", "skeleton-group"],
    [159, "v1", "skeleton-group"]
  ],
  "(event target-continue)": [[18, "a0", "process"]],
  "target-hit-effect": [
    [16, "a0", "vector"],
    [70, "a0", "vector"]
  ],
  "arrive-at-continue": [
    [[265, 293], "s5", "handle"],
    [[343, 395], "gp", "handle"],
    [[422, 458], "gp", "handle"],
    [312, "s5", "handle"],
    [315, "s5", "handle"],
    [318, "s5", "handle"]
  ],
  "(anon-function 4 target-death)": [[273, "v1", "art-joint-anim"]],
  "(anon-function 3 target-death)": [
    [228, "v1", "art-joint-anim"],
    [312, "v1", "art-joint-anim"],
    [447, "v1", "art-joint-anim"],
    [391, "v1", "art-joint-anim"]
  ],
  "(anon-function 2 target-death)": [
    [58, "v1", "art-joint-anim"],
    [197, "v1", "art-joint-anim"],
    [141, "v1", "art-joint-anim"]
  ],
  "(anon-function 1 target-death)": [[73, "v1", "art-joint-anim"]],
  "(code target-death)": [
    [618, "v1", "art-joint-anim"],
    [745, "v1", "art-joint-anim"],
    [1003, "v1", "art-joint-anim"]
  ],
  "part-tracker-init-base": [
    [61, "s2", "matrix"],
    [70, "s2", "matrix"]
  ],
  "(exit idle freeze-control)": [[72, "v0", "float"]],
  "target-death-main": [
    ["_stack_", 96, "level"],
    [[346, 584], "s5", "handle"],
    [529, "v1", "float"],
    [506, "v1", "float"],
    [483, "v1", "float"]
  ],
  "target-gun-end-mode": [[59, "v0", "sound-rpc-set-param"]],
  "find-nearest-focusable": [
    [48, "s3", "process-focusable"],
    [56, "s3", "process-focusable"],
    [65, "s3", "process-focusable"]
  ],
  "target-gun-find-track": [
    [474, "s5", "process-focusable"],
    [481, "s5", "process-focusable"],
    [260, "s5", "process-focusable"],
    [372, "s5", "process-focusable"],
    [392, "s5", "process-focusable"],
    [419, "s5", "process-focusable"],
    [422, "s5", "process-focusable"],
    [430, "s5", "process-focusable"]
  ],
  "target-gun-joint-pre0": [
    [931, "a0", "process-focusable"],
    [932, "a0", "process-focusable"],
    [934, "a0", "process-focusable"]
  ],
  "target-gun-check": [[626, "v0", "sound-rpc-set-param"]],
  "gun-post": [
    [[12, 222], "gp", "target"],
    [5, "gp", "gun"]
  ],
  "(code idle gun)": [[16, "v1", "art-joint-anim"]],
  "(code use gun)": [
    [38, "v1", "art-joint-anim"],
    [406, "s2", "pair"],
    [542, "s2", "pair"],
    [98, "v1", "art-joint-anim"],
    [158, "v1", "art-joint-anim"],
    [218, "v1", "art-joint-anim"],
    [278, "v1", "art-joint-anim"]
  ],
  "(post use gun)": [[169, "gp", "gun"]],
  "(method 9 gun-info)": [[74, "s2", "collide-shape-prim"]],
  "get-remaining-player-ammo": [[32, "v0", "float"]],
  "target-gun-type-set!": [[6, "gp", "int"]],
  "target-gun-joint-points": [[858, "a0", "int"]],
  "(method 12 light-trail)": [
    ["_stack_", 88, "float"],
    ["_stack_", 92, "float"],
    ["_stack_", 96, "float"],
    ["_stack_", 140, "float"],
    ["_stack_", 144, "float"],
    ["_stack_", 148, "float"],
    ["_stack_", 152, "float"],
    ["_stack_", 156, "float"],
    [556, "a0", "vector"]
  ],
  "compute-trail-scaled-t": [[17, "v1", "float"]],
  "(code idle board)": [
    [19, "v1", "art-joint-anim"],
    [37, "v1", "art-joint-anim"]
  ],
  "(trans hidden board)": [[4, "a0", "target"]],
  "(trans idle board)": [[4, "a0", "target"]],
  "(trans use board)": [
    [8, "a0", "target"],
    [22, "a1", "target"]
  ],
  "(code use board)": [[17, "v1", "art-joint-anim"]],
  "target-board-handler": [[107, "a0", "process"]],
  "target-board-green-eco-attack": [[52, "v1", "collide-shape"]],
  "target-board-effect": [[334, "v0", "sound-rpc-set-param"]],
  "target-board-physics": [[167, "v0", "sound-rpc-set-param"]],
  "target-board-real-post": [[360, "v0", "sound-rpc-set-param"]],
  "(code target-board-stance)": [[49, "v1", "art-joint-anim"]],
  "(code target-board-halfpipe)": [[173, "t9", "(function none)"]],
  "(code target-board-jump)": [[16, "v1", "art-joint-anim"]],
  "(enter target-board-jump)": [
    [364, "v1", "process-drawable"],
    [421, "v1", "process-drawable"]
  ],
  "(code target-board-jump-kick)": [[15, "v1", "art-joint-anim"]],
  "(code target-board-wall-kick)": [
    [10, "v1", "art-joint-anim"],
    [59, "f0", "float"]
  ],
  "(exit target-board-flip)": [[31, "v0", "sound-rpc-set-param"]],
  "(enter target-board-flip)": [[78, "v0", "sound-rpc-set-param"]],
  "(code target-board-flip)": [
    [319, "v1", "art-joint-anim"],
    [385, "v1", "art-joint-anim"],
    [108, "v1", "art-joint-anim"],
    [218, "v1", "art-joint-anim"]
  ],
  "(exit target-board-hold)": [[9, "v0", "sound-rpc-set-param"]],
  "(code target-board-hit-ground)": [
    [77, "v1", "art-joint-anim"],
    [147, "v1", "art-joint-anim"]
  ],
  "(trans target-board-ride-edge)": [
    [107, "v0", "sound-rpc-set-param"],
    [235, "a0", "sound-name"]
  ],
  "(enter target-board-ride-edge)": [[6, "v0", "sound-rpc-set-param"]],
  "(exit target-board-ride-edge)": [[8, "v0", "sound-rpc-set-param"]],
  "(code target-board-trickx)": [
    [81, "v1", "art-joint-anim"],
    [149, "v1", "art-joint-anim"],
    [218, "v1", "art-joint-anim"],
    [301, "v1", "art-joint-anim"]
  ],
  "(code target-board-tricky)": [
    [514, "v1", "art-joint-anim"],
    [75, "v1", "art-joint-anim"],
    [143, "v1", "art-joint-anim"],
    [212, "v1", "art-joint-anim"],
    [326, "v1", "art-joint-anim"]
  ],
  "(exit target-board-tricky)": [[27, "v0", "sound-rpc-set-param"]],
  "(code target-board-hold)": [
    [615, "v1", "art-joint-anim"],
    [685, "v1", "art-joint-anim"],
    [755, "v1", "art-joint-anim"],
    [825, "v1", "art-joint-anim"],
    [131, "v1", "art-joint-anim"],
    [261, "v1", "art-joint-anim"],
    [391, "v1", "art-joint-anim"],
    [511, "v1", "art-joint-anim"]
  ],
  "target-board-anim-trans": [[192, "v0", "sound-rpc-set-param"]],
  "target-board-ground-check": [
    [259, "v1", "process-drawable"],
    [319, "v1", "process-drawable"]
  ],
  "(code target-board-hit)": [[14, "v0", "sound-rpc-set-param"]],
  "(enter target-board-grab)": [[21, "v0", "sound-rpc-set-param"]],
  "(event target-board-grab)": [[35, "a0", "process"]],
  "(code target-board-get-off)": [[78, "v1", "art-joint-anim"]],
  "(code target-board-get-on)": [[55, "v1", "art-joint-anim"]],
  "(event target-board-halfpipe)": [[82, "v1", "float"]],
  "(method 9 plane-volume)": [["_stack_", 148, "float"]],
  "(code vent-pickup)": [[27, "gp", "process-focusable"]],
  "(event open light-eco-vent)": [[22, "gp", "process-drawable"]],
  "(event open dark-eco-vent)": [[22, "gp", "process-drawable"]],
  "crate-standard-event-handler": [
    [5, "v1", "attack-info"],
    [6, "v1", "attack-info"],
    [10, "v1", "attack-info"],
    [66, "gp", "process-focusable"],
    [177, "v1", "attack-info"],
    [435, "v1", "attack-info"],
    [563, "v1", "impact-control"],
    [660, "a0", "vector"]
  ],
  "(event carry crate)": [[15, "a0", "vector"]],
  "(enter fall crate)": [
    [35, "v0", "carry-info"],
    [39, "a0", "carry-info"]
  ],
  "(code notice-blue crate)": [
    [19, "v1", "process-drawable"],
    [30, "v1", "collide-shape"],
    [78, "v1", "vector"]
  ],
  "(code die crate)": [[44, "v1", "process-focusable"]],
  "(method 42 crate)": [[60, "v0", "float"]],
  "(method 9 fact-info)": [
    ["_stack_", 16, "pickup-type"],
    [135, "a0", "process-drawable"],
    [183, "a0", "process-drawable"]
  ],
  "pickup-ammo-set!": [
    ["_stack_", 16, "float"],
    [140, "v1", "float"],
    [222, "v0", "float"],
    [21, "v1", "float"]
  ],
  "check-blue-suck": [[19, "v1", "collide-shape"]],
  "add-blue-motion": [[20, "gp", "process-focusable"]],
  "collectable-standard-event-handler": [
    [115, "a0", "vector"],
    [133, "a0", "vector"],
    [198, "a0", "process"],
    [323, "a0", "process"]
  ],
  "(event pickup collectable)": [
    [17, "a0", "vector"],
    [18, "v1", "vector"]
  ],
  "(code pickup eco)": [[41, "t9", "(function none)"]],
  "notify-gem-pickup": [
    [18, "f1", "float"],
    [39, "f1", "float"]
  ],
  "(method 32 collectable)": [
    [19, "v1", "int"],
    [19, "a0", "int"],
    [23, "a0", "int"],
    [159, "v1", "process-drawable"]
  ],
  "(anon-function 77 collectables)": [
    [2, "v1", "handle"],
    [5, "v1", "handle"],
    [13, "v1", "collectable"],
    [34, "a0", "process-focusable"],
    [8, "v1", "handle"],
    [37, "a0", "process-focusable"]
  ],
  "(anon-function 78 collectables)": [
    [2, "v1", "handle"],
    [5, "v1", "handle"],
    [8, "v1", "handle"],
    [13, "v1", "collectable"],
    [34, "a0", "process-focusable"],
    [27, "a0", "process-focusable"],
    [37, "a0", "process-focusable"]
  ],
  "(code die eco)": [[54, "v0", "float"]],
  "sprite-add-matrix-data": [
    [[3, 16], "a2", "dma-packet"],
    [[17, 28], "a1", "matrix"],
    [[46, 58], "a2", "dma-packet"],
    [[70, 97], "a2", "vector"],
    [[98, 113], "a1", "vector"],
    [[119, 133], "a1", "vector"]
  ],
  "sprite-add-frame-data": [[[3, 17], "a0", "dma-packet"]],
  "sprite-add-2d-chunk": [
    [[7, 21], "a0", "dma-packet"],
    [[33, 53], "a0", "dma-packet"],
    [[57, 77], "a0", "dma-packet"],
    [[78, 88], "v1", "dma-packet"],
    [65, "a3", "int"]
  ],
  "sprite-add-3d-chunk": [
    [[7, 21], "a0", "dma-packet"],
    [[33, 53], "a0", "dma-packet"],
    [[57, 77], "a0", "dma-packet"],
    [[78, 88], "v1", "dma-packet"],
    [65, "a3", "int"]
  ],
  "sprite-draw": [
    [[71, 83], "a0", "dma-packet"],
    [[85, 93], "a0", "dma-packet"],
    [[109, 116], "a0", "dma-packet"],
    [[127, 134], "a0", "dma-packet"],
    [[148, 155], "a0", "dma-packet"]
  ],
  "sprite-init-distorter": [
    [50, "a3", "uint"],
    [[46, 59], "a1", "dma-packet"]
  ],
  "sprite-draw-distorters": [
    [[73, 98], "a0", "vector"],
    ["_stack_", 32, "vector"],
    ["_stack_", 48, "vector"],
    [[174, 199], "a1", "dma-packet"],
    [[206, 213], "a0", "dma-packet"],
    [[215, 221], "a0", "vector4w"],
    [[223, 231], "a0", "dma-packet"],
    [[251, 276], "a1", "dma-packet"],
    [[281, 288], "a1", "dma-packet"],
    [[290, 296], "a1", "vector4w"],
    [[297, 305], "v1", "dma-packet"]
  ],
  "sprite-glow-init-engine": [
    [[8, 22], "a0", "dma-packet"],
    [[32, 50], "a1", "dma-packet"],
    [[52, 74], "a1", "dma-packet"],
    [[76, 84], "a0", "dma-packet"],
    [[85, 92], "v1", "dma-packet"]
  ],
  "sprite-glow-add-sprite": [[[0, 33], "v1", "sprite-glow-cnt-template"]],
  "sprite-glow-add-simple-sprite": [
    [[0, 33], "v1", "sprite-glow-ref-template"]
  ],
  "add-shader-to-dma": [[[6, 8], "v1", "(pointer uint32)"]],
  "add-debug-sphere-from-table": [
    [[38, 41], "v1", "vector"],
    [[55, 59], "s0", "(inline-array vector)"]
  ],
  "add-debug-point": [
    [[36, 43], "a3", "dma-packet"],
    [[45, 52], "a3", "gs-gif-tag"],
    [[65, 73], "a3", "vector4w-2"],
    [[85, 93], "a3", "vector4w-2"],
    [[102, 110], "a3", "vector4w-2"],
    [[122, 130], "a1", "vector4w-2"],
    [[129, 148], "a0", "(pointer uint64)"]
  ],
  "internal-draw-debug-line": [
    [[5, 224], "s5", "rgba"],
    [[27, 29], "v1", "rgba"],
    [[109, 115], "a3", "dma-packet"],
    [[118, 124], "a3", "gs-gif-tag"],
    [[232, 245], "a1", "(inline-array vector4w-2)"],
    [[107, 267], "a0", "(pointer uint64)"]
  ],
  "add-debug-flat-triangle": [
    [[73, 80], "a3", "dma-packet"],
    [[82, 89], "a3", "gs-gif-tag"],
    [[111, 131], "a3", "(inline-array vector)"],
    [[68, 149], "a0", "(pointer uint64)"]
  ],
  "add-debug-line2d": [
    [[61, 68], "a2", "dma-packet"],
    [[70, 77], "a2", "gs-gif-tag"],
    [[79, 85], "a2", "vector4w-2"],
    [[87, 93], "a2", "vector4w-2"],
    [[97, 111], "a0", "(pointer uint64)"]
  ],
  "drawable-frag-count": [[[14, 20], "s5", "drawable-group"]],
  "add-boundary-shader": [
    [[6, 12], "a0", "gs-gif-tag"],
    [[14, 31], "s5", "adgif-shader"]
  ],
  "add-debug-bound": [
    //[105, "v1", "dma-packet"],
    //[85, "a0", "dma-packet"],
    ["_stack_", 16, "dma-packet"],
    [91, "v1", "dma-packet"]
  ],
  "target-history-print": [["_stack_", 32, "collide-status"]],
  "(method 13 sync-linear)": [
    ["_stack_", 16, "res-tag"],
    [27, "v0", "(pointer float)"]
  ],
  "(method 13 sync-eased)": [
    ["_stack_", 16, "res-tag"],
    [31, "v0", "(pointer float)"]
  ],
  "(method 13 sync-paused)": [
    ["_stack_", 16, "res-tag"],
    [29, "v0", "(pointer float)"]
  ],
  "(method 11 impact-control)": [
    [58, "v1", "collide-shape-prim"],
    [66, "v1", "collide-shape-prim"]
  ],
  "cam-slave-get-vector-with-offset": [
    [59, "v0", "vector"],
    [24, "v0", "vector"],
    [69, "s3", "vector"]
  ],
  "cam-slave-get-interp-time": [[29, "f0", "float"]],
  "cam-standard-event-handler": [
    [13, "gp", "(state camera-slave)"],
    [19, "gp", "(state camera-slave)"],
    [22, "gp", "(state camera-slave)"]
  ],
  "cam-calc-follow!": [
    ["_stack_", 144, "float"],
    ["_stack_", 160, "float"]
  ],
  "(method 15 tracking-spline)": [
    [28, "a0", "int"],
    [38, "a0", "int"]
  ],
  "(code cam-pov)": [
    [15, "a1", "process-drawable"],
    [24, "a0", "process-drawable"]
  ],
  "(code cam-pov180)": [
    [15, "a1", "process-drawable"],
    [23, "v1", "process-drawable"],
    [45, "v1", "process-drawable"],
    [58, "v1", "process-drawable"],
    [80, "a1", "process-drawable"]
  ],
  "(code cam-pov-track)": [
    [19, "a1", "process-drawable"],
    [30, "a0", "process-drawable"]
  ],
  "(event cam-string)": [
    [11, "v1", "vector"],
    [44, "s5", "vector"],
    [51, "s5", "vector"],
    [53, "s5", "vector"],
    [62, "s5", "vector"],
    [69, "s5", "vector"],
    [71, "s5", "vector"],
    [80, "gp", "vector"],
    [87, "gp", "vector"],
    [89, "gp", "vector"],
    [98, "gp", "vector"],
    [105, "gp", "vector"],
    [107, "gp", "vector"],
    [141, "a0", "vector"],
    [145, "a0", "vector"],
    [174, "v1", "vector"],
    [184, "v1", "float"],
    [28, "v1", "float"],
    [31, "v1", "float"]
  ],
  "set-string-params": [[30, "v0", "entity-camera"]],
  "cam-string-joystick": [[842, "v1", "process-drawable"]],
  "cam-dist-analog-input": [[32, "f0", "float"]],
  "cam-los-collide": [
    [92, "s1", "(inline-array collide-cache-tri)"],
    [205, "s1", "(inline-array collide-cache-tri)"],
    [135, "s1", "(inline-array collide-cache-tri)"],
    [140, "s1", "(inline-array collide-cache-tri)"],
    [175, "s1", "(inline-array collide-cache-tri)"],
    [375, "v1", "(inline-array tracking-spline)"]
  ],
  "cam-los-spline-collide": [
    [70, "s3", "(inline-array collide-cache-tri)"],
    [88, "s3", "(inline-array collide-cache-tri)"]
  ],
  "cam-draw-collide-cache": [
    [[8, 14], "gp", "(inline-array collide-cache-tri)"]
  ],
  "(method 16 camera-master)": [
    [14, "a2", "process-focusable"],
    [16, "v1", "int"]
  ],
  "reset-follow": [
    [14, "a0", "process-focusable"],
    [17, "a0", "process-focusable"]
  ],
  "(event cam-master-active)": [
    [80, "gp", "matrix"],
    [170, "s5", "vector"],
    [275, "v1", "process"],
    [330, "a0", "camera-slave"],
    [448, "v1", "camera-slave"],
    [512, "v1", "camera-slave"],
    [542, "v1", "camera-slave"],
    [611, "a0", "vector"],
    [799, "v1", "float"],
    [784, "v1", "vector"],
    [589, "v1", "float"],
    [593, "v1", "float"],
    [602, "v1", "float"],
    [606, "v1", "float"],
    [796, "v1", "float"]
  ],
  "master-track-target": [
    [53, "gp", "process-focusable"],
    [100, "gp", "process-focusable"],
    [121, "gp", "process-focusable"],
    [132, "gp", "process-focusable"],
    [203, "gp", "process-focusable"],
    [273, "gp", "process-focusable"],
    [280, "gp", "process-focusable"],
    [286, "gp", "process-focusable"],
    [366, "gp", "process-focusable"],
    [480, "gp", "process-focusable"],
    [486, "gp", "process-focusable"],
    [490, "gp", "process-focusable"],
    [528, "gp", "process-focusable"],
    [531, "gp", "process-focusable"],
    [409, "gp", "process-focusable"],
    [415, "gp", "process-focusable"],
    [171, "gp", "process-focusable"],
    [195, "gp", "process-focusable"]
  ],
  "reset-target-tracking": [
    [14, "gp", "process-focusable"],
    [40, "gp", "process-focusable"],
    [51, "gp", "process-focusable"],
    [65, "gp", "process-focusable"],
    [86, "gp", "process-focusable"],
    [131, "gp", "process-focusable"]
  ],
  "cam-free-floating-input": [
    [179, "v1", "cpad-list"],
    [191, "v1", "cpad-list"],
    [203, "v1", "cpad-list"],
    [215, "v1", "cpad-list"],
    [229, "a0", "cpad-list"],
    [237, "v1", "cpad-list"]
  ],
  "(event cam-combiner-active)": [
    [103, "gp", "camera-slave"],
    [105, "gp", "camera-slave"],
    [189, "gp", "camera-slave"],
    [191, "gp", "camera-slave"],
    [206, "gp", "camera-slave"],
    [210, "gp", "camera-slave"],
    [214, "gp", "camera-slave"],
    [230, "gp", "camera-slave"],
    [234, "gp", "camera-slave"]
  ],
  "execute-cam-post-hook-engine": [
    [8, "s5", "connection"],
    [[14, 17], "s5", "connection"],
    [18, "t9", "(function object object object object object)"],
    [9, "s5", "connection"]
  ],
  "cam-layout-init": [[10, "v1", "connection"]],
  "cam-layout-function-call": [
    [15, "gp", "(function string int basic object)"]
  ],
  "cam-layout-do-action": [[99, "s5", "(function int symbol object)"]],
  "cam-layout-do-menu": [
    [[280, 363], "s4", "clm-list"],
    [374, "v1", "clm-item"],
    [[136, 182], "s3", "clm-list"],
    [209, "a0", "clm-item"],
    [219, "v1", "clm-item"],
    [234, "s3", "clm-item"],
    [239, "v1", "clm-item"],
    [244, "s3", "clm-item"]
  ],
  "clmf-save-all": [[18, "v1", "connection"]],
  "cam-layout-save-campointsoffset": [[12, "v0", "vector"]],
  "cam-layout-save-splineoffset": [
    [37, "v0", "vector"],
    [25, "v0", "vector"]
  ],
  "cam-layout-save-interesting": [
    [13, "v0", "vector"],
    [38, "v0", "vector"]
  ],
  "cam-layout-save-align": [
    [38, "v0", "vector"],
    [13, "v0", "vector"]
  ],
  "cam-layout-save-pivot": [
    [13, "v0", "vector"],
    [38, "v0", "vector"]
  ],
  "cam-layout-save-cam-trans": [
    [29, "v0", "vector"],
    [40, "v0", "vector"],
    [93, "s5", "symbol"],
    [95, "s2", "symbol"],
    [94, "s2", "symbol"]
  ],
  "cam-layout-save-cam-rot": [[13, "v0", "vector"]],
  "clmf-next-entity": [[38, "a0", "connection"]],
  "cam-layout-entity-info": [[202, "v1", "vector"]],
  "cam-layout-entity-volume-info-create": [
    ["_stack_", 16, "res-tag"],
    ["_stack_", 164, "float"],
    [16, "v0", "(inline-array vector)"]
  ],
  "cam-layout-print": [[[22, 25], "v1", "dma-packet"]],
  "(method 19 level-group)": [
    [237, "s2", "continue-point"],
    [191, "s0", "continue-point"],
    [196, "s2", "continue-point"],
    [207, "s0", "continue-point"],
    [213, "s0", "continue-point"],
    [222, "s0", "continue-point"]
  ],
  "master-choose-entity": [[162, "s0", "(pointer camera-slave)"]],
  "bones-mtx-calc-execute": [
    [[126, 154], "a0", "pris-mtx"],
    [[126, 154], "a1", "pris-mtx"],
    [67, "v1", "bone-memory"],
    [72, "a1", "bone-memory"],
    [76, "a1", "bone-memory"],
    [80, "a1", "bone-memory"],
    [84, "a1", "bone-memory"],
    [88, "a1", "bone-memory"],
    [92, "a1", "bone-memory"],
    [96, "a0", "dma-bank-control"],
    [159, "a0", "dma-bank-control"]
  ],
  "bones-set-sqwc": [[2, "v1", "dma-bank-control"]],
  "bones-reset-sqwc": [[2, "v1", "dma-bank-control"]],
  "bones-init": [
    [1, "v1", "bone-memory"],
    [6, "a1", "bone-memory"],
    [10, "a1", "bone-memory"],
    [14, "a1", "bone-memory"],
    [18, "a1", "bone-memory"],
    [22, "a1", "bone-memory"],
    [26, "a1", "bone-memory"],
    [44, "a0", "dma-packet"],
    [45, "a0", "(pointer uint64)"]
  ],
  "foreground-init": [
    [[0, 99], "gp", "foreground-work"],
    [[21, 23], "a0", "(pointer uint64)"]
  ],
  "texscroll-make-request": [[[5, 40], "a1", "mei-texture-scroll"]],
  "texscroll-execute": [
    [19, "t1", "pointer"],
    [15, "a2", "merc-fragment-control"],
    [[20, 24], "t1", "merc-fragment"],
    [40, "a2", "merc-fragment-control"],
    [45, "a2", "merc-fragment-control"],
    [48, "a2", "merc-fragment-control"],
    [51, "a2", "int"],
    [[10, 31], "a1", "mei-texture-scroll"],
    [39, "t1", "(pointer int8)"]
  ],
  "foreground-add-mtx-calc": [[1, "v1", "foreground-work"]],
  "foreground-wrapup": [
    [[1, 90], "gp", "foreground-work"],
    [[25, 31], "a0", "dma-packet"],
    [[55, 60], "a0", "dma-packet"]
  ],
  "foreground-shadow": [
    [2, "a3", "foreground-work"],
    [[13, 19], "t1", "vector"],
    [[44, 121], "t2", "shadow-dma-packet"],
    [[82, 87], "t7", "vector"]
  ],
  "foreground-generic-merc-add-fragments": [
    [[5, 54], "a3", "merc-fragment-control"],
    [[5, 57], "v1", "merc-fragment"],
    [28, "t4", "foreground-work"],
    [[16, 19], "a1", "dma-packet"],
    [21, "t3", "(pointer int32)"],
    [[38, 41], "a1", "dma-packet"],
    [[49, 52], "a1", "dma-packet"]
  ],
  "foreground-ripple": [
    [2, "v1", "foreground-work"],
    [25, "v1", "foreground-work"],
    [[27, 32], "a0", "foreground-work"]
  ],
  "foreground-draw": [
    [[1, 64], "at", "foreground-work"],
    [13, "t0", "foreground-work"],
    [27, "t1", "foreground-work"],
    [32, "a2", "foreground-work"],
    [37, "a1", "foreground-work"],
    [70, "a0", "foreground-work"],
    [114, "v1", "foreground-work"],
    [116, "v1", "foreground-work"],
    [118, "v1", "foreground-work"],
    [142, "v1", "foreground-work"],
    [187, "a0", "foreground-work"],
    [236, "a0", "foreground-work"],
    [249, "a0", "foreground-work"],
    [272, "a0", "foreground-work"],
    [389, "v1", "foreground-work"],
    [397, "a0", "foreground-work"],
    [437, "a0", "foreground-work"],
    [452, "a0", "foreground-work"],
    [465, "v1", "foreground-work"],
    [488, "v1", "foreground-work"],
    [495, "v1", "foreground-work"],
    [520, "v1", "foreground-work"],
    [538, "v1", "foreground-work"],
    [544, "v1", "foreground-work"],
    [573, "a0", "foreground-work"],
    [603, "v1", "foreground-work"],
    [614, "v1", "foreground-work"],
    [622, "v1", "foreground-work"],
    [632, "v1", "foreground-work"],
    [332, "a3", "(pointer uint8)"],
    [339, "v1", "(pointer uint8)"],
    [357, "t0", "(pointer uint8)"],
    [364, "v1", "(pointer uint8)"],
    [669, "s5", "int"],
    [675, "a0", "foreground-work"],
    [[38, 61], "a2", "bone-calculation"],
    [[185, 189], "v1", "mei-texture-scroll"],
    [[268, 297], "v1", "mei-envmap-tint"],
    [[300, 339], "v1", "(pointer uint8)"],
    [339, "v1", "(pointer uint8)"],
    [[340, 364], "v1", "(pointer uint8)"],
    [364, "v1", "(pointer uint8)"],
    [[365, 372], "v1", "(pointer uint8)"]
  ],
  "generic-work-init": [
    [4, "a0", "generic-work"],
    [[9, 19], "a0", "generic-work"],
    [23, "a1", "generic-work"]
  ],
  "generic-initialize-without-sync": [
    [8, "a0", "generic-work"],
    [21, "a0", "generic-work"]
  ],
  "generic-initialize": [
    [8, "a0", "generic-work"],
    [21, "a0", "generic-work"]
  ],
  "generic-wrapup": [
    [1, "v1", "generic-work"],
    [4, "v1", "generic-work"]
  ],
  "generic-warp-source": [[2, "at", "generic-work"]],
  "(method 9 font-work)": [
    [16, "t0", "(pointer uint32)"],
    [47, "a2", "(pointer uint32)"],
    [49, "a2", "(pointer uint32)"],
    [51, "a2", "(pointer uint32)"],
    [53, "a2", "(pointer uint32)"]
  ],
  "unpack-comp-rle": [[[10, 26], "a0", "(pointer int8)"]],
  "unpack-comp-huf": [[[21, 23], "t3", "(pointer uint16)"]],
  "(method 16 level)": [
    [222, "v1", "(pointer uint128)"],
    [223, "a1", "(pointer uint128)"],
    [225, "a0", "(pointer uint128)"],
    [[71, 168], "s1", "(pointer int8)"],
    [72, "v1", "(pointer int8)"],
    [[74, 169], "s0", "(pointer int8)"],
    [[170, 193], "s1", "(pointer uint8)"],
    [[171, 193], "s2", "(pointer uint8)"],
    [227, "v1", "(pointer uint8)"]
  ],
  "upload-vis-bits": [
    [14, "a1", "(pointer uint128)"],
    [[8, 35], "a2", "(pointer uint128)"]
  ],
  "finish-background": [
    [900, "t4", "(pointer int32)"],
    [963, "t4", "(pointer int32)"],
    [1026, "t4", "(pointer int32)"],
    [1089, "t3", "(pointer int32)"]
  ],
  "(method 16 drawable-inline-array-node)": [[[1, 7], "v1", "draw-node"]],
  "(method 9 shrubbery)": [
    [23, "a2", "(pointer int32)"],
    [28, "a3", "(pointer int32)"]
  ],
  "shrub-upload-view-data": [[[3, 17], "a0", "dma-packet"]],
  "shrub-do-init-frame": [
    [[12, 21], "a0", "dma-packet"],
    [[26, 29], "a0", "dma-packet"],
    [33, "v1", "(pointer vif-tag)"],
    [[35, 41], "v1", "(pointer uint32)"],
    [42, "v1", "(pointer vif-tag)"],
    [[44, 51], "v1", "(pointer uint32)"],
    [52, "v1", "(pointer vif-tag)"],
    [54, "v1", "(pointer uint32)"]
  ],
  "shrub-init-frame": [
    [[8, 12], "a0", "dma-packet"],
    [[18, 21], "a0", "gs-gif-tag"],
    [24, "v1", "(pointer gs-test)"],
    [26, "v1", "(pointer gs-reg64)"]
  ],
  "shrub-upload-model": [
    [[17, 26], "a3", "dma-packet"],
    [[33, 41], "a0", "dma-packet"],
    [[47, 55], "a0", "dma-packet"]
  ],
  "draw-prototype-inline-array-shrub": [
    [387, "a0", "prototype-shrubbery"],
    [481, "v1", "prototype-shrubbery"],
    [[637, 646], "a1", "prototype-bucket-shrub"],
    [[301, 392], "s1", "prototype-bucket-shrub"],
    [[470, 515], "s1", "prototype-bucket-shrub"],
    [[470, 658], "gp", "prototype-bucket-shrub"],
    [[13, 56], "v1", "prototype-bucket-shrub"]
    // [[102, 114], "a0", "shrub-near-packet"],
    // [[114, 117], "v1", "vector4w-3"],
    // [118, "a1", "vector4w"],
    // [123, "v1", "dma-packet"],
    // [[124, 126], "v1", "vector4w"],
    // [[334, 364], "s1", "prototype-bucket-shrub"],
    // [416, "a0", "drawable-group"],
    // [420, "s1", "prototype-bucket-shrub"],
    // [525, "v1", "drawable-group"],
    // [[518, 535], "s1", "prototype-bucket-shrub"],
    // [558, "s1", "prototype-bucket-shrub"],
    // [[677, 718], "gp", "prototype-bucket-shrub"],
    // [[696, 706], "a1", "prototype-bucket-shrub"]
  ],
  "(method 8 drawable-tree-instance-shrub)": [[51, "v1", "drawable-group"]],
  "(method 13 drawable-tree-instance-shrub)": [
    [[12, 151], "gp", "prototype-bucket-shrub"],
    [19, "a1", "drawable-group"],
    [45, "v1", "drawable-group"],
    [67, "s3", "shrubbery"],
    [93, "v1", "drawable-group"],
    [115, "s3", "shrubbery"],
    [161, "gp", "(inline-array prototype-bucket-shrub)"]
  ],
  "draw-drawable-tree-instance-shrub": [[86, "a0", "drawable-group"]],
  "(method 9 tfragment)": [
    [27, "a3", "(pointer int32)"],
    [32, "t0", "texture"]
  ],
  "add-tfrag-mtx-0": [[[3, 17], "a0", "dma-packet"]],
  "add-tfrag-mtx-1": [[[3, 17], "a0", "dma-packet"]],
  "add-tfrag-data": [
    [[3, 17], "a0", "dma-packet"],
    [[24, 31], "v1", "dma-packet"]
  ],
  "tfrag-init-buffer": [[[73, 81], "v1", "dma-packet"]],
  "tfrag-end-buffer": [
    [[21, 28], "a2", "dma-packet"],
    [[31, 38], "a0", "(pointer vif-tag)"],
    [[38, 42], "a0", "(pointer int32)"],
    [[43, 49], "a0", "(pointer vif-tag)"]
  ],
  "tfrag-vu1-init-buf": [
    [[47, 55], "v1", "dma-packet"],
    [[81, 86], "v1", "dma-packet"],
    [89, "v1", "(pointer int32)"]
  ],
  "draw-drawable-tree-tfrag-water": [
    [18, "v1", "drawable-inline-array-node"],
    [20, "a0", "drawable-inline-array-node"]
  ],
  "draw-drawable-tree-tfrag-trans": [
    [18, "v1", "drawable-inline-array-node"],
    [20, "a0", "drawable-inline-array-node"]
  ],
  "draw-drawable-tree-tfrag": [
    [17, "v1", "drawable-inline-array-node"],
    [19, "a0", "drawable-inline-array-node"]
  ],
  "(method 9 tie-fragment)": [
    [21, "a2", "(pointer int32)"],
    [26, "a3", "(pointer int32)"],
    [[1, 70], "s5", "adgif-shader"]
  ],
  "tie-init-engine": [
    [[37, 51], "a0", "dma-packet"],
    [[63, 71], "a0", "dma-packet"],
    [[73, 80], "a0", "dma-packet"],
    [[81, 90], "v1", "vector"],
    [[91, 98], "v1", "(pointer vif-tag)"]
  ],
  "tie-end-buffer": [
    [[47, 54], "a1", "dma-packet"],
    [[58, 69], "a0", "(pointer vif-tag)"]
  ],
  "tie-ints": [
    [17, "v1", "(pointer uint32)"],
    [21, "v1", "(pointer uint32)"]
  ],
  "tie-floats": [[[3, 73], "gp", "(pointer uint32)"]],
  "instance-tie-patch-buckets": [
    [39, "a0", "(pointer uint64)"],
    [137, "a0", "(pointer uint64)"],
    [235, "a0", "(pointer uint64)"],
    [333, "a0", "(pointer uint64)"],
    [431, "a0", "(pointer uint64)"],
    [530, "a0", "(pointer uint64)"],
    [629, "a0", "(pointer uint64)"],
    [728, "a0", "(pointer uint64)"],
    [827, "a0", "(pointer uint64)"],
    [926, "a0", "(pointer uint64)"],
    [1025, "a0", "(pointer uint64)"],
    [1124, "a0", "(pointer uint64)"],
    [1223, "a0", "(pointer uint64)"]
  ],
  "draw-drawable-tree-instance-tie": [
    [[23, 37], "v1", "drawable-inline-array-node"],
    [25, "a0", "drawable-inline-array-node"],
    [120, "s2", "drawable-inline-array-instance-tie"],
    [132, "v1", "int"],
    [132, "a0", "int"]
  ],
  "tie-init-buf": [
    [[44, 51], "a0", "dma-packet"],
    [[53, 60], "a0", "gs-gif-tag"],
    [64, "a0", "(pointer gs-zbuf)"],
    [66, "a0", "(pointer gs-reg64)"],
    [[71, 79], "v1", "dma-packet"],
    [[104, 110], "v1", "dma-packet"],
    [112, "v1", "(pointer uint32)"]
  ],
  "(method 13 drawable-tree-instance-tie)": [
    [[51, 70], "t1", "tie-fragment"],
    [[102, 120], "a3", "tie-fragment"],
    [[160, 178], "t1", "tie-fragment"],
    [[211, 229], "a3", "tie-fragment"],
    [[266, 286], "t1", "tie-fragment"],
    [[320, 340], "a1", "tie-fragment"],
    [[381, 400], "t1", "tie-fragment"],
    [[432, 450], "a3", "tie-fragment"],
    [[487, 507], "t1", "tie-fragment"],
    [[541, 561], "a1", "tie-fragment"],
    [[598, 616], "t1", "tie-fragment"],
    [[649, 667], "a3", "tie-fragment"],
    [[703, 723], "t1", "tie-fragment"],
    [[756, 776], "a1", "tie-fragment"]
  ],
  "(method 9 prim-strip)": [
    [224, "t2", "int"],
    [224, "t0", "int"],
    [226, "t1", "int"],
    [226, "a3", "int"],
    [[190, 231], "a1", "(inline-array prim-vertex)"]
  ],
  "prim-engine-execute": [
    [[15, 21], "v1", "connection"],
    [[21, 25], "a0", "prim-strip"]
  ],
  "(event tracking light-trail-tracker)": [[55, "v1", "float"]],
  "(method 21 light-trail)": [[50, "v1", "light-trail-breadcrumb"]],
  "(method 14 light-trail)": [[47, "a0", "uint"]],
  "debug-menu-item-var-update-display-str": [
    [48, "v1", "int"],
    [63, "v1", "int"],
    [68, "v1", "int"],
    [46, "v1", "int"],
    [45, "v1", "int"],
    [65, "v1", "int"],
    [66, "v1", "int"]
  ],
  "debug-menu-rebuild": [[7, "a0", "debug-menu-item"]],
  "debug-menu-func-decode": [[18, "a0", "symbol"]],
  "debug-menu-find-from-template": [
    [9, "s5", "string"],
    [10, "s4", "debug-menu-item"],
    [18, "s4", "debug-menu-item-submenu"],
    [3, "s5", "debug-menu"]
  ],
  "debug-menu-render": [[[118, 121], "v1", "dma-packet"]],
  "debug-menu-send-msg": [
    [17, "s2", "debug-menu-item-submenu"],
    [12, "s2", "debug-menu-item"]
  ],
  "debug-menu-item-var-joypad-handler": [
    [206, "a1", "int"],
    [207, "v1", "int"]
  ],
  "debug-menu-item-get-max-width": [
    [5, "a0", "debug-menu-item-submenu"],
    [20, "a0", "debug-menu-item-var"]
  ],
  "debug-menu-item-var-make-float": [[32, "f0", "int"]],
  "ragdoll-joint-callback": [[92, "t9", "(function cspace transformq none)"]],
  "(method 15 ragdoll)": [
    [78, "s4", "ragdoll-edit-info"],
    [92, "s4", "ragdoll-edit-info"],
    [202, "s4", "ragdoll-edit-info"],
    [216, "s4", "ragdoll-edit-info"],
    [221, "s4", "ragdoll-edit-info"],
    [362, "s4", "ragdoll-edit-info"],
    [110, "s4", "ragdoll-edit-info"],
    [115, "s4", "ragdoll-edit-info"]
  ],
  "(trans tracking weapon-trail-tracker)": [
    [36, "gp", "process-drawable"],
    [45, "gp", "process-drawable"]
  ],
  "(trans tracking tread-trail-tracker)": [
    [27, "gp", "process-drawable"],
    [30, "gp", "process-drawable"]
  ],
  "(method 23 weapon-trail)": [
    [62, "v1", "light-trail-breadcrumb"],
    [65, "v1", "light-trail-breadcrumb"]
  ],
  "(method 22 weapon-trail)": [[32, "v0", "light-trail-breadcrumb"]],
  "(method 22 tread-trail)": [[19, "v0", "light-trail-breadcrumb"]],
  "(method 23 tread-trail)": [
    [51, "v1", "light-trail-breadcrumb"],
    [67, "v0", "light-trail-breadcrumb"]
  ],
  "(trans idle fma-sphere)": [[39, "a2", "process-drawable"]],
  "part-water-splash-callback": [[3, "v1", "float"]],
  "(method 15 water-control)": [[48, "v1", "float"]],
  "(method 13 water-control)": [[158, "v1", "process-drawable"]],
  "find-water-2": [
    [8, "v1", "region-prim-area"],
    [15, "a1", "region-prim-area"]
  ],
  "find-water-1": [
    [62, "a0", "region-prim-area"],
    [40, "a1", "region-prim-area"],
    [6, "v1", "region-prim-area"],
    [8, "v1", "region-prim-area"],
    [11, "a1", "region-prim-area"]
  ],
  "water-info<-region": [
    [62, "v1", "pair"],
    [71, "v1", "pair"],
    [72, "v1", "pair"],
    [210, "v1", "pair"],
    [211, "v1", "pair"],
    [212, "v1", "pair"],
    [213, "s1", "pair"],
    [280, "s1", "pair"],
    [281, "s1", "pair"],
    [271, "a0", "process-focusable"],
    [111, "v1", "pair"],
    [112, "v1", "pair"],
    [144, "s0", "process-drawable"],
    [156, "v1", "pair"],
    [157, "v1", "pair"],
    [61, "s1", "pair"],
    [70, "s1", "pair"],
    [209, "s1", "pair"],
    [110, "s1", "pair"],
    [155, "s1", "pair"],
    [290, "a0", "region-prim-area"]
  ],
  "(method 10 flow-control)": [["_stack_", 48, "flow-section"]],
  "(method 12 flow-control)": [
    [23, "a0", "connection"],
    [24, "a0", "collide-shape"],
    [71, "a0", "connection"],
    [72, "a0", "collide-shape"],
    [148, "a1", "process-focusable"]
  ],
  "(event idle water-flow)": [[15, "a0", "process-focusable"]],
  "(method 9 menu-select-start-option)": [
    [393, "s3", "pair"],
    [394, "v1", "pair"]
  ],
  "(method 24 progress)": [
    [64, "v1", "menu-missions-option"],
    [69, "v1", "menu-missions-option"]
  ],
  "(method 31 progress)": [
    [64, "v1", "menu-missions-option"],
    [69, "v1", "menu-missions-option"]
  ],
  "(method 9 menu-slider-option)": [[10, "v1", "(pointer float)"]],
  "(method 33 progress)": [
    [18, "v1", "vector"],
    [17, "gp", "vector"]
  ],
  "(method 32 progress)": [
    [46, "v1", "paged-menu-option"],
    [50, "v1", "paged-menu-option"],
    [310, "v1", "menu-select-start-option"],
    [315, "v1", "menu-select-start-option"],
    [319, "v1", "menu-select-start-option"],
    [330, "v1", "menu-select-scene-option"],
    [335, "v1", "menu-select-scene-option"],
    [339, "v1", "menu-select-scene-option"],
    [405, "v1", "menu-missions-option"],
    [410, "v1", "menu-missions-option"]
  ],
  "(method 10 menu-memcard-slot-option)": [
    [215, "v1", "vector"],
    [[273, 276], "v1", "dma-packet"]
  ],
  "(method 10 menu-picture-slider-option)": [[36, "v1", "pointer"]],
  "(method 10 menu-sound-slider-option)": [[29, "v1", "pointer"]],
  "(method 10 menu-center-screen-graphic-option)": [["_stack_", 16, "float"]],
  "(method 52 progress)": [
    [[284, 287], "v1", "dma-packet"],
    [80, "v1", "texture"],
    [132, "v1", "texture"]
  ],
  "(method 9 progress-icon-array)": [[[108, 111], "v1", "dma-packet"]],
  "hide-hud": [
    [11, "v1", "connection"],
    [23, "v1", "connection"]
  ],
  "enable-hud": [[17, "v1", "connection"]],
  "(method 13 hud-box)": [
    [[84, 89], "t3", "(inline-array vector4w)"],
    [[116, 121], "t7", "(inline-array vector4w)"],
    [[122, 126], "t7", "(inline-array vector4w)"],
    [[126, 131], "t5", "(inline-array vector4w)"],
    [[131, 136], "t4", "(inline-array vector4w)"],
    [137, "t4", "(inline-array vector4w)"],
    [[177, 200], "t2", "(inline-array vector4w)"],
    [[116, 132], "t4", "(inline-array vector4w)"]
  ],
  "(method 9 hud-sprite)": [
    [34, "s3", "texture"],
    [63, "s3", "texture"],
    [78, "s3", "texture"],
    [96, "s3", "texture"],
    [85, "s3", "texture"],
    [[39, 42], "s2", "(inline-array vector4w)"],
    [51, "a0", "(pointer uint64)"],
    [58, "a0", "(pointer uint64)"],
    [[185, 196], "v1", "(inline-array vector4w)"],
    [[211, 218], "t5", "(inline-array vector)"],
    [[222, 229], "t5", "(inline-array vector)"],
    [[230, 240], "t5", "(inline-array vector)"],
    [[244, 254], "t5", "(inline-array vector)"],
    [[256, 262], "t5", "(inline-array vector4w)"],
    [[264, 270], "a2", "(inline-array vector4w)"],
    [[280, 286], "v1", "(inline-array vector4w)"],
    [[272, 278], "a2", "(inline-array vector4w)"]
  ],
  "(method 10 hud-box)": [[[31, 77], "v1", "(inline-array vector4w)"]],
  "(method 11 hud-box)": [[[31, 77], "v1", "(inline-array vector4w)"]],
  "(method 12 hud-box)": [[[31, 77], "v1", "(inline-array vector4w)"]],
  "hud-create-icon": [
    [33, "a0", "process-drawable"],
    [38, "a0", "manipy"]
  ],
  "hud-hidden?": [
    [9, "v1", "connection"],
    [10, "a0", "hud"],
    [12, "a0", "hud"]
  ],
  "ready-hud": [
    [23, "v1", "connection"],
    [37, "v1", "connection"]
  ],
  "show-hud": [
    [22, "v1", "connection"],
    [34, "v1", "connection"]
  ],
  "hide-hud-quick": [
    [11, "v1", "connection"],
    [23, "v1", "connection"]
  ],
  "(method 9 hud-box)": [[[53, 84], "v1", "(inline-array vector4w)"]],
  "(method 10 hud-sprite)": [
    [32, "s0", "texture"],
    [242, "s0", "texture"],
    [243, "s0", "texture"],
    [[39, 45], "v1", "(inline-array vector4w)"],
    [[230, 242], "v1", "(inline-array vector4w)"],
    [[275, 332], "v1", "(inline-array vector)"],
    [45, "s0", "texture"]
  ],
  "(method 50 progress)": [
    ["_stack_", 96, "float"],
    ["_stack_", 176, "float"]
  ],
  "find-mission-text-at-index": [[157, "v1", "symbol"]],
  "(method 11 controls-page-info)": [["_stack_", 64, "float"]],
  "(method 16 hud)": [
    [127, "v1", "int"],
    [147, "v1", "int"]
  ],
  "lookup-level-info": [
    [11, "v1", "basic"],
    [21, "a1", "symbol"],
    [[22, 34], "a1", "level-load-info"]
  ],
  "(method 29 level-group)": [[[2, 53], "v1", "pair"]],
  "level-find-borrow-slot": [[[204, 211], "a2", "level"]],
  "(method 19 level)": [
    [[40, 118], "a3", "symbol"],
    [[52, 56], "a0", "texture-anim-array"]
  ],
  "level-update-after-load": [
    [[25, 58], "s1", "drawable-tree-tfrag"],
    [142, "v1", "drawable-inline-array-tfrag"],
    [147, "v1", "drawable-inline-array-tfrag"],
    [152, "a0", "drawable-inline-array-tfrag"],
    [175, "v1", "drawable-tree-instance-tie"],
    [178, "v1", "drawable-tree-instance-tie"],
    [393, "a1", "(pointer int32)"],
    [398, "a2", "(pointer int32)"]
  ],
  "(method 25 level)": [
    [97, "s1", "(function object object)"],
    [171, "s0", "(function object object object)"]
  ],
  "(method 9 level)": [
    [51, "s5", "(function object object)"],
    [[143, 166], "v1", "task-mask"]
  ],
  "(method 10 level)": [
    [[214, 217], "v1", "symbol"],
    [[216, 220], "a0", "texture-anim-array"],
    [137, "s5", "(function level object)"],
    [[349, 358], "a1", "type"]
  ],
  "(method 30 level-group)": [[87, "v0", "level"]],
  "(method 10 load-state)": [
    [461, "v1", "level"],
    [468, "v1", "level"]
  ],
  "update-sound-banks": [[131, "a0", "pair"]],
  "borrow-city-expansion": [
    [23, "a0", "basic"],
    [52, "s5", "basic"]
  ],
  "find-instance-by-name-level": [
    [11, "v1", "drawable-tree-instance-shrub"],
    [38, "v1", "drawable-tree-instance-tie"]
  ],
  "dma-add-process-drawable": [
    [42, "a0", "foreground-work"],
    [45, "a0", "foreground-work"],
    [78, "a0", "foreground-work"],
    [198, "t0", "(pointer int128)"]
  ],
  "calc-shadow-masks": [[10, "v0", "(array float)"]],
  "dma-add-process-drawable-hud": [
    [[43, 59], "v1", "level"],
    [11, "a0", "foreground-work"]
  ],
  "default-init-buffer": [[[116, 126], "a1", "dma-packet"]],
  "default-end-buffer": [
    [[117, 123], "a1", "dma-packet"],
    [125, "a1", "(pointer uint32)"]
  ],
  "display-frame-start": [
    [4, "v1", "vif-bank"],
    [9, "a0", "vif-bank"]
  ],
  "display-frame-finish": [
    [[504, 513], "a0", "dma-packet"],
    [542, "a0", "(pointer uint64)"]
  ],
  "(method 15 drawable-tree)": [
    [[1, 4], "v1", "drawable-inline-array-node"],
    [[29, 34], "t0", "drawable-inline-array-node"],
    [[28, 32], "t2", "drawable-inline-array-node"],
    [[42, 46], "t2", "(pointer int8)"]
  ],
  "get-shadow-by-name": [[7, "v1", "process-drawable"]],
  "set-shadow-by-name": [[7, "v1", "process-drawable"]],
  "find-instance-by-index": [
    [26, "t1", "drawable-tree-instance-shrub"],
    [40, "t1", "drawable-tree-instance-tie"]
  ],
  "print-prototype-list": [
    [25, "v1", "drawable-tree-instance-shrub"],
    [104, "v1", "drawable-tree-instance-tie"]
  ],
  "draw-instance-info": [
    [[188, 203], "s5", "prototype-bucket-shrub"],
    [[192, 303], "s1", "prototype-shrubbery"],
    [[359, 400], "v1", "prototype-tie"],
    [[44, 64], "s1", "drawable-inline-array-instance-tie"],
    [[331, 450], "s5", "prototype-bucket-tie"],
    [[35, 41], "v1", "drawable-tree-instance-tie"]
  ],
  "set-graphics-mode": [[[0, 100], "gp", "gs-bank"]],
  "(method 9 screen-filter)": [[[118, 128], "t1", "rgba"]],
  "display-loop-main": [[231, "t9", "(function none)"]],
  "effect-param->sound-spec": [[178, "v1", "collide-shape-moving"]],
  "(method 10 effect-control)": [
    [149, "v1", "collide-shape-moving"],
    [427, "s3", "death-info"],
    [433, "s3", "death-info"],
    [435, "s3", "death-info"],
    [470, "s3", "death-info"],
    [476, "s3", "death-info"],
    [478, "s3", "death-info"],
    [483, "s3", "death-info"],
    [487, "s3", "death-info"],
    [507, "s3", "death-info"],
    [25, "v0", "string"],
    [48, "v0", "pair"]
  ],
  "(method 12 effect-control)": [
    [99, "gp", "(pointer int8)"],
    ["_stack_", 112, "res-tag"]
  ],
  "process-drawable-draw-subtitles": [[26, "v0", "(array subtitle-range)"]],
  "(method 25 scene-player)": [
    [102, "s1", "process-drawable"],
    [163, "s1", "process-drawable"],
    [166, "s1", "process-drawable"],
    [169, "s1", "process-drawable"],
    [172, "s1", "process-drawable"]
  ],
  "(method 9 scene-actor)": [
    [179, "s3", "skeleton-group"],
    [286, "a0", "process-drawable"],
    [290, "v1", "process-drawable"],
    [294, "a0", "process-drawable"],
    [370, "a0", "process-drawable"],
    [549, "v1", "manipy"],
    [557, "v1", "manipy"],
    [563, "v1", "manipy"],
    [578, "v1", "manipy"],
    [584, "v1", "manipy"],
    [528, "a0", "process-drawable"],
    [536, "v1", "process-drawable"],
    [543, "a0", "process-drawable"],
    [751, "a0", "process-drawable"],
    [755, "v1", "process-drawable"],
    [759, "a0", "process-drawable"]
  ],
  "(post play-anim scene-player)": [
    [210, "s4", "process-drawable"],
    [261, "s4", "process-drawable"],
    [324, "s5", "process-drawable"],
    [707, "v0", "sound-rpc-set-param"],
    [586, "v0", "sound-rpc-set-param"]
  ],
  "(trans play-anim scene-player)": [
    [71, "v1", "process-drawable"],
    [78, "v1", "process-drawable"]
  ],
  "(event play-anim scene-player)": [
    [11, "t9", "(function scene-player none)"]
  ],
  "(code othercam-running)": [
    [14, "s2", "process-drawable"],
    [18, "s2", "process-drawable"],
    [24, "s2", "process-drawable"],
    [38, "s2", "process-drawable"],
    [47, "s2", "process-drawable"],
    [64, "s2", "process-drawable"]
  ],
  "(enter othercam-running)": [
    [56, "gp", "process-drawable"],
    [59, "gp", "process-drawable"]
  ],
  "(event othercam-running)": [
    [17, "v1", "process-drawable"],
    [24, "v0", "joint"],
    [41, "a0", "process"]
  ],
  "(anon-function 7 pov-camera)": [
    [9, "v1", "float"],
    [16, "v1", "float"]
  ],
  "target-powerup-process": [[358, "v0", "sound-rpc-set-param"]],
  "cloud-track": [
    [[19, 83], "s1", "handle"],
    [[29, 116], "s2", "handle"]
  ],
  "(method 22 com-airlock)": [
    ["_stack_", 16, "res-tag"],
    ["_stack_", 32, "res-tag"],
    [104, "v0", "(pointer float)"],
    [143, "v0", "(pointer float)"],
    [46, "v0", "airlock-options"],
    [193, "v0", "pair"]
  ],
  "airlock-command-lookup": [
    [5, "s4", "pair"],
    [15, "s4", "pair"],
    [16, "v1", "pair"],
    [21, "s5", "pair"],
    [20, "s5", "pair"]
  ],
  "(anon-function 7 airlock)": [[14, "v0", "pair"]],
  "(code open com-airlock)": [
    [123, "v0", "sound-rpc-set-param"],
    [232, "v0", "sound-rpc-set-param"],
    [442, "v0", "sound-rpc-set-param"],
    [462, "v0", "sound-rpc-set-param"]
  ],
  "(anon-function 12 airlock)": [[14, "v0", "pair"]],
  "(method 25 com-airlock)": [[90, "v0", "pair"]],
  "(method 27 com-airlock)": [[108, "v0", "sound-rpc-set-param"]],
  "(exit close com-airlock)": [
    [10, "v0", "sound-rpc-set-param"],
    [30, "v0", "sound-rpc-set-param"]
  ],
  "(trans close com-airlock)": [[58, "v0", "sound-rpc-set-param"]],
  "(code close com-airlock)": [
    [196, "v0", "sound-rpc-set-param"],
    [303, "v0", "sound-rpc-set-param"],
    [394, "v0", "sound-rpc-set-param"]
  ],
  "(method 26 water-anim)": [
    [52, "v0", "(pointer float)"],
    ["_stack_", 16, "res-tag"]
  ],
  "(method 28 water-anim)": [
    [27, "v0", "vector"],
    ["_stack_", 16, "res-tag"]
  ],
  "water-anim-event-handler": [
    [50, "s5", "water-info"],
    [96, "gp", "process-focusable"],
    [146, "gp", "process-focusable"],
    [200, "s5", "water-info"],
    [23, "v1", "float"]
  ],
  "(event idle blocking-plane)": [[113, "gp", "process-drawable"]],
  "(method 15 proc-focusable-spawner)": [[26, "a0", "process-focusable"]],
  "(method 10 idle-control)": [
    [35, "v1", "pair"],
    [79, "v1", "art-joint-anim"]
  ],
  "(method 55 enemy)": [
    [27, "a0", "process-focusable"],
    [30, "a0", "process-focusable"]
  ],
  "(method 59 enemy)": [
    [57, "a0", "process-focusable"],
    [60, "a0", "process-focusable"]
  ],
  "(method 62 enemy)": [
    [2, "v1", "attack-info"],
    [5, "v1", "attack-info"]
  ],
  "enemy-setup-gem": [[46, "v1", "float"]],
  "(method 119 enemy)": [
    ["_stack_", 16, "res-tag"],
    [135, "v0", "(pointer actor-group)"]
  ],
  "(method 113 enemy)": [[17, "v0", "process-focusable"]],
  "(method 106 enemy)": [
    [16, "v1", "connection"],
    [17, "v1", "collide-shape"],
    [21, "v1", "collide-shape"],
    [33, "a1", "process-focusable"],
    [65, "v1", "connection"],
    [66, "v1", "collide-shape"],
    [70, "v1", "collide-shape"],
    [82, "a1", "process-focusable"],
    [112, "v1", "connection"],
    [113, "v1", "collide-shape"],
    [117, "v1", "collide-shape"],
    [129, "a1", "process-focusable"],
    [44, "a1", "process-focusable"],
    [93, "a1", "process-focusable"],
    [140, "a1", "process-focusable"]
  ],
  "(method 140 enemy)": [[18, "a1", "process-focusable"]],
  "get-penetrate-using-from-attack-event": [
    [2, "v1", "attack-info"],
    [5, "v1", "attack-info"],
    [25, "v1", "collide-shape"]
  ],
  "(method 83 enemy)": [
    [21, "s3", "process-focusable"],
    [67, "s3", "process-drawable"],
    [68, "a1", "collide-shape"]
  ],
  "(method 82 enemy)": [
    [80, "v1", "process-drawable"],
    [122, "v1", "attack-info"],
    [170, "s2", "attack-info"],
    [266, "s2", "attack-info"],
    [286, "s4", "rigid-body-impact"],
    [373, "s4", "rigid-body-impact"],
    [787, "a0", "vector"],
    [349, "s4", "rigid-body-impact"]
  ],
  "(method 147 enemy)": [[34, "a1", "process-focusable"]],
  "(method 98 enemy)": [[28, "a1", "art-joint-anim"]],
  "(method 96 enemy)": [[52, "s5", "art-joint-anim"]],
  "(method 97 enemy)": [[28, "a1", "art-joint-anim"]],
  "(method 85 enemy)": [[17, "a1", "art-joint-anim"]],
  "(method 86 enemy)": [[11, "v1", "art-joint-anim"]],
  "(method 124 enemy)": [
    [13, "s5", "ragdoll-proc"],
    [21, "s5", "ragdoll-proc"],
    [24, "s5", "ragdoll-proc"]
  ],
  "(method 125 enemy)": [
    [14, "s5", "ragdoll-proc"],
    [42, "s5", "ragdoll-proc"],
    [60, "s5", "ragdoll-proc"]
  ],
  "(method 126 enemy)": [
    [100, "s2", "ragdoll-proc"],
    [102, "s2", "ragdoll-proc"],
    [105, "s2", "ragdoll-proc"],
    [115, "s2", "ragdoll-proc"],
    [133, "s2", "ragdoll-proc"],
    [152, "s2", "ragdoll-proc"],
    [124, "s2", "ragdoll-proc"]
  ],
  "(method 105 enemy)": [
    [16, "a0", "process-focusable"],
    [19, "a0", "process-focusable"]
  ],
  "(method 11 enemy)": [[12, "v0", "symbol"]],
  "(code notice enemy)": [[31, "v1", "art-joint-anim"]],
  "(code stare enemy)": [[23, "gp", "art-joint-anim"]],
  "(code victory enemy)": [[30, "v1", "art-joint-anim"]],
  "(code die enemy)": [[71, "v1", "art-joint-anim"]],
  "(code die-falling enemy)": [[78, "gp", "art-joint-anim"]],
  "(code view-anims enemy)": [[20, "s4", "art-joint-anim"]],
  "(event gun-dark-2-stretch enemy)": [
    [8, "s5", "attack-info"],
    [32, "s5", "attack-info"],
    [71, "s5", "attack-info"]
  ],
  "(code knocked-recover enemy)": [
    [34, "v1", "art-joint-anim"],
    [67, "v1", "ragdoll-proc"]
  ],
  "(method 114 enemy)": [
    [39, "s4", "touching-shapes-entry"],
    [29, "s4", "touching-shapes-entry"],
    [15, "s4", "touching-shapes-entry"],
    [22, "s4", "touching-shapes-entry"],
    [50, "s4", "touching-shapes-entry"],
    [4, "s4", "touching-shapes-entry"],
    [3, "s4", "touching-shapes-entry"]
  ],
  "gun-dark-2-ragdoll-start": [
    [72, "s4", "ragdoll-proc"],
    [74, "s4", "ragdoll-proc"],
    [77, "s4", "ragdoll-proc"],
    [87, "s4", "ragdoll-proc"],
    [104, "s4", "ragdoll-proc"],
    [96, "s4", "ragdoll-proc"]
  ],
  "gun-dark-2-anim-code": [
    [127, "gp", "art-joint-anim"],
    [30, "v1", "float"],
    [53, "v1", "float"],
    [154, "v1", "float"]
  ],
  "(trans gun-dark-2-stretch enemy)": [
    [136, "v1", "collide-shape-prim-sphere"],
    [147, "a0", "process-focusable"],
    [153, "v1", "process-focusable"],
    [27, "v1", "float"]
  ],
  "(code hit enemy)": [[30, "v1", "art-joint-anim"]],
  "(code flee enemy)": [[22, "v1", "art-joint-anim"]],
  "(method 143 enemy)": [[81, "s5", "gem"]],
  "(method 141 enemy)": [[44, "t1", "int"]],
  "(method 56 enemy)": [
    [269, "v1", "float"],
    [268, "v0", "float"]
  ],
  "(code debug-control nav-enemy)": [[28, "v1", "art-joint-anim"]],
  "(event idle drop-plat)": [
    [23, "a0", "process-focusable"],
    [55, "a0", "process-focusable"],
    [58, "a0", "process-focusable"]
  ],
  "(event idle bouncer)": [
    [110, "v1", "attack-info"],
    [116, "v1", "attack-info"]
  ],
  "(method 11 elevator)": [
    [35, "v1", "collide-shape-prim-group"],
    ["_stack_", 32, "float"]
  ],
  "(method 48 elevator)": [["_stack_", 16, "float"]],
  "teleport-check": [["_stack_", 16, "float"]],
  "elevator-event": [
    [23, "v1", "focus"],
    [361, "v1", "float"],
    [133, "v1", "float"],
    [89, "v1", "float"]
  ],
  "(method 51 elevator)": [[10, "v1", "collide-shape-prim-group"]],
  "(method 63 collide-shape-moving)": [
    [298, "a0", "process-focusable"],
    [300, "a0", "process-focusable"]
  ],
  "(method 14 rigid-body-control)": [[18, "v1", "vector"]],
  "transform-rigid-body-prims": [[4, "v1", "collide-shape-prim-group"]],
  "(method 67 collide-shape-moving)": [
    [8, "v1", "collide-shape-prim-group"],
    [[30, 56], "s1", "collide-cache-prim"]
  ],
  "(method 49 rigid-body-object)": [
    [45, "s4", "process-focusable"],
    [82, "s4", "process-drawable"],
    [87, "s3", "attack-info"],
    [89, "s3", "attack-info"],
    [96, "s3", "attack-info"],
    [115, "s4", "process-focusable"],
    [129, "s5", "attack-info"],
    [148, "v1", "focus"],
    [172, "a0", "process-focusable"],
    [183, "a0", "process-focusable"],
    [191, "a0", "process-focusable"],
    [193, "a0", "process-focusable"],
    [230, "s4", "process-focusable"],
    [237, "v1", "float"],
    [241, "s4", "process-focusable"],
    [243, "s4", "process-focusable"]
  ],
  "(method 47 rigid-body-object)": [
    [18, "v1", "float"],
    [52, "v1", "float"],
    [26, "v1", "float"]
  ],
  "(method 10 rigid-body-queue)": [
    [134, "a0", "process-focusable"],
    [146, "a0", "rigid-body-object"],
    [148, "a0", "rigid-body-object"],
    [51, "s3", "process-focusable"],
    [72, "s3", "rigid-body-object"],
    [20, "a0", "process-focusable"]
  ],
  "scene-player-init": [
    [[37, 44], "s5", "(array scene)"],
    [83, "v0", "(array scene)"]
  ],
  "(method 34 process-taskable)": [
    [58, "v0", "joint"],
    [68, "v1", "collide-shape-prim-group"]
  ],
  "(code active process-taskable)": [
    [37, "gp", "handle"],
    [72, "gp", "handle"]
  ],
  "(code target-warp-in)": [
    [340, "v1", "art-joint-anim"],
    [13, "v0", "string"],
    [128, "gp", "process"]
  ],
  "(post idle air-train)": [[4, "t9", "(function none)"]],
  "(method 28 metalhead-shot)": [
    [29, "s5", "process-drawable"],
    [32, "s5", "process-drawable"],
    [10, "v0", "sound-rpc-set-param"]
  ],
  "(event impact metalhead-grenade-shot)": [[11, "s4", "process-focusable"]],
  "(method 9 los-control)": [
    [85, "s1", "process-focusable"],
    [96, "s2", "process-focusable"],
    [109, "s1", "process-focusable"]
  ],
  "(method 0 joint-exploder-tuning)": [
    [[7, 82], "v0", "joint-exploder-tuning"]
  ],
  "joint-exploder-joint-callback": [
    [3, "s4", "joint-exploder"],
    [24, "s4", "joint-exploder"]
  ],
  "(method 28 joint-exploder)": [[222, "s4", "joint-exploder-list"]],
  "(enter freefall ragdoll-test)": [
    [15, "a0", "ragdoll-proc"],
    [20, "a0", "ragdoll-proc"]
  ],
  "(trans freefall-reform ragdoll-test)": [
    [23, "gp", "ragdoll-proc"],
    [29, "gp", "ragdoll-proc"]
  ],
  "(trans idle ragdoll-test)": [
    [55, "v1", "ragdoll-proc"],
    [57, "v1", "ragdoll-proc"]
  ],
  "(trans freefall ragdoll-test)": [
    [32, "a0", "ragdoll-proc"],
    [35, "a0", "ragdoll-proc"]
  ],
  "(exit freefall ragdoll-test)": [
    [12, "a0", "ragdoll-proc"],
    [15, "a0", "ragdoll-proc"]
  ],
  "(exit tweak ragdoll-test)": [
    [12, "a0", "ragdoll-proc"],
    [15, "a0", "ragdoll-proc"]
  ],
  "(enter tweak ragdoll-test)": [
    [15, "a0", "ragdoll-proc"],
    [20, "a0", "ragdoll-proc"]
  ],
  "(trans reform ragdoll-test)": [
    [25, "gp", "ragdoll-proc"],
    [31, "gp", "ragdoll-proc"],
    [37, "gp", "ragdoll-proc"]
  ],
  "(trans tweak ragdoll-test)": [
    [34, "gp", "ragdoll-proc"],
    [48, "gp", "ragdoll-proc"],
    [40, "gp", "ragdoll-proc"],
    [43, "gp", "ragdoll-proc"],
    [46, "gp", "ragdoll-proc"],
    [51, "gp", "ragdoll-proc"]
  ],
  "(method 0 debris-tuning)": [[[7, 84], "v0", "debris-tuning"]],
  "(method 38 shield-sphere)": [[71, "v1", "rigid-body-impact"]],
  "(code distort shield-sphere-distort)": [[14, "v1", "art-joint-anim"]],
  "(trans distort shield-sphere-distort)": [
    [14, "v1", "process-drawable"],
    [21, "v1", "process-drawable"]
  ],
  "(method 39 shield-sphere)": [
    [2, "v1", "attack-info"],
    [5, "v1", "attack-info"]
  ],
  "(method 41 shield-sphere)": [
    [16, "v1", "attack-info"],
    [27, "v1", "attack-info"]
  ],
  "(method 33 shield-sphere)": [
    [44, "s5", "process-focusable"],
    [51, "s5", "process-focusable"]
  ],
  "(event time-of-day-tick)": [
    [9, "v1", "float"],
    [203, "v1", "float"]
  ],
  "load-game-text-info": [
    [34, "v1", "game-text-info"],
    [41, "v1", "game-text-info"]
  ],
  "gun-yellow-deflect-reaction": [
    [33, "a0", "collide-shape-prim"],
    [46, "v1", "collide-shape-prim"],
    [52, "v1", "collide-shape-prim"],
    [62, "s2", "gun-yellow-shot-2"],
    [58, "v1", "gun-yellow-shot-2"],
    [68, "s2", "gun-yellow-shot-2"],
    [[9, 66], "s3", "handle"]
  ],
  "gun-yellow-shot-do-deflect": [
    [134, "s1", "process-focusable"],
    [178, "s1", "process-focusable"],
    ["_stack_", 136, "handle"],
    ["_stack_", 1716, "float"],
    ["_stack_", 1748, "float"]
  ],
  "gun-fire-yellow-1": [[33, "v0", "process"]],
  "gun-fire-yellow-2": [[33, "v0", "process"]],
  "gun-fire-yellow-3": [[140, "v0", "process"]],
  "(method 35 gun-yellow-3-saucer)": [
    [[17, 22], "v1", "gun-yellow-3-event-msg"]
  ],
  "(code impact-explode gun-yellow-3-saucer)": [[34, "a0", "process"]],
  "(method 36 gun-yellow-shot-2)": [[66, "s4", "touching-shapes-entry"]],
  "(method 52 gun-yellow-3-saucer)": [
    [471, "a0", "process-focusable"],
    [474, "a0", "process-focusable"],
    [122, "s3", "process-focusable"],
    [146, "s3", "process-focusable"],
    ["_stack_", 1088, "float"],
    ["_stack_", 3808, "float"]
  ],
  "(method 53 gun-yellow-3-saucer)": [[88, "v0", "process"]],
  "red-2-ring-event-handler": [
    [6, "v1", "vector"],
    [12, "v1", "float"]
  ],
  "(code active red-3-sphere)": [
    [14, "v1", "art-joint-anim"],
    [66, "v1", "art-joint-anim"]
  ],
  "(code impact-tiny gun-red-3-grenade)": [[32, "a0", "process"]],
  "(method 45 gun-red-3-grenade)": [
    [59, "a0", "process-focusable"],
    [63, "a0", "process-focusable"],
    [82, "a0", "process-focusable"],
    [85, "a0", "process-focusable"],
    ["_stack_", 1688, "float"],
    ["_stack_", 1692, "float"],
    ["_stack_", 1752, "float"],
    ["_stack_", 1756, "float"]
  ],
  "(method 47 gun-red-3-grenade)": [
    [53, "s1", "process-focusable"],
    [63, "s1", "process-focusable"],
    [76, "s1", "process-focusable"]
  ],
  "(method 17 gun-red-2-shockwave)": [
    [43, "s3", "process-focusable"],
    [93, "s3", "process-focusable"],
    [122, "s3", "process-focusable"],
    ["_stack_", 32, "vector"]
  ],
  "gun-fire-red-3": [
    [216, "s1", "process-focusable"],
    [246, "s1", "process-focusable"],
    [436, "gp", "process-focusable"],
    [440, "a0", "process-focusable"],
    ["_stack_", 28, "float"],
    [168, "gp", "process-focusable"],
    [314, "s1", "process-focusable"]
  ],
  "gun-fire-red-1": [
    [147, "v1", "manipy"],
    [191, "v1", "manipy"],
    [194, "v1", "manipy"],
    [197, "v1", "manipy"]
  ],
  "(method 23 gun-red-shot)": [[10, "s4", "process-focusable"]],
  "(method 26 gun-red-shot)": [
    [43, "a0", "connection"],
    [44, "a0", "collide-shape"],
    [92, "a0", "connection"],
    [93, "a0", "collide-shape"]
  ],
  "(trans charging gun-red-2-shockwave)": [[6, "a1", "process-drawable"]],
  "gun-fire-dark-1": [[38, "v0", "process"]],
  "(event active gun-dark-3-sphere)": [
    [[3, 35], "v1", "gun-dark-3-sphere-init-params"]
  ],
  "gun-fire-dark-3": [[64, "v0", "process"]],
  "(exit startup gun-dark-shot)": [[20, "v0", "sound-rpc-set-param"]],
  "(code startup gun-dark-shot)": [[88, "a1", "process-focusable"]],
  "(enter moving gun-dark-shot)": [[22, "a1", "process-focusable"]],
  "(trans moving gun-dark-shot)": [
    [27, "s2", "process-focusable"],
    [39, "a0", "process-focusable"],
    [42, "a0", "process-focusable"]
  ],
  "(enter impact gun-dark-shot)": [
    [245, "s1", "process-focusable"],
    [256, "s1", "process-focusable"],
    [262, "s1", "process-focusable"],
    [201, "v0", "(array float)"]
  ],
  "(method 20 gravity-spinner)": [
    [19, "s5", "process-focusable"],
    [63, "s5", "process-focusable"]
  ],
  "(method 21 gravity-spinner)": [
    [19, "s5", "process-focusable"],
    [26, "s5", "process-focusable"]
  ],
  "(anon-function 34 gun-dark-shot)": [
    [134, "s5", "process-focusable"],
    [137, "s5", "process-focusable"],
    [141, "s5", "process-focusable"],
    [144, "s5", "process-focusable"],
    [162, "s5", "process-focusable"],
    [167, "s5", "process-focusable"],
    [170, "s5", "process-focusable"]
  ],
  "gravity-spinner-init-by-other": [
    [33, "gp", "process-focusable"],
    [39, "gp", "process-focusable"],
    [47, "gp", "process-focusable"],
    [54, "gp", "process-focusable"],
    [69, "gp", "process-focusable"],
    [73, "gp", "process-focusable"],
    [77, "gp", "process-focusable"],
    [94, "gp", "process-focusable"],
    [100, "gp", "process-focusable"],
    [113, "gp", "process-focusable"],
    [144, "v1", "float"],
    [182, "v1", "float"]
  ],
  "(code zero-g gravity-spinner)": [
    [71, "gp", "process-focusable"],
    [100, "gp", "process-focusable"],
    [104, "gp", "process-focusable"],
    [137, "gp", "process-focusable"],
    [144, "gp", "process-focusable"],
    [165, "gp", "process-focusable"],
    [174, "v1", "collide-shape-moving"],
    [262, "gp", "process-focusable"],
    [270, "gp", "process-focusable"],
    [285, "gp", "process-focusable"],
    [176, "v1", "collide-shape-moving"]
  ],
  "(enter zero-g gravity-spinner)": [[17, "v1", "float"]],
  "(event zero-g gravity-spinner)": [
    [105, "a0", "attack-info"],
    [109, "v1", "attack-info"],
    [168, "s4", "process-drawable"],
    [170, "s4", "process-drawable"],
    [182, "s4", "process-drawable"],
    [184, "s4", "process-drawable"],
    [177, "s4", "process-drawable"],
    ["_stack_", 36, "float"]
  ],
  "zero-g-wait-for-land": [
    [22, "s5", "process-focusable"],
    [26, "s5", "process-focusable"],
    [33, "s5", "process-focusable"],
    [42, "s5", "process-focusable"],
    [52, "s5", "process-focusable"],
    [53, "a0", "collide-shape-moving"],
    [61, "s5", "process-focusable"],
    [72, "s5", "process-focusable"],
    [84, "s5", "process-focusable"],
    [99, "s5", "process-focusable"],
    [108, "s5", "process-focusable"]
  ],
  "(enter zero-g-vehicle gravity-spinner)": [[17, "v1", "float"]],
  "(enter launch-0 gun-dark-3-nuke)": [[15, "t9", "(function none)"]],
  "(enter launch-1 gun-dark-3-nuke)": [[12, "t9", "(function none)"]],
  "(enter launch-2 gun-dark-3-nuke)": [[18, "t9", "(function none)"]],
  "(code impact-dud gun-dark-3-nuke)": [[39, "a0", "process"]],
  "(method 54 gun-dark-3-nuke)": [[47, "s1", "process-focusable"]],
  "(method 22 gravity-spinner)": [
    [18, "s3", "process-focusable"],
    [24, "s3", "process-focusable"],
    [29, "s3", "process-focusable"]
  ],
  "(method 23 gravity-spinner)": [
    [25, "gp", "process-focusable"],
    [29, "gp", "process-focusable"],
    [35, "gp", "process-focusable"],
    [44, "gp", "process-focusable"]
  ],
  "(method 19 gravity-spinner)": [
    [40, "s5", "process-focusable"],
    [68, "s5", "process-focusable"],
    [377, "s5", "process-focusable"],
    [435, "s5", "process-focusable"],
    [113, "a0", "process-focusable"],
    [124, "a0", "process-focusable"],
    [131, "a0", "process-focusable"],
    [134, "a0", "process-focusable"],
    [200, "s5", "process-focusable"],
    ["_stack_", 148, "process"],
    ["_stack_", 156, "float"],
    ["_stack_", 160, "float"],
    ["_stack_", 172, "float"],
    ["_stack_", 1736, "float"],
    ["_stack_", 2312, "float"]
  ],
  "(method 16 gravity-spinner)": [
    [22, "s4", "process-focusable"],
    [43, "s4", "process-focusable"]
  ],
  "(method 17 gravity-spinner)": [
    [101, "s4", "process-focusable"],
    [127, "s4", "process-focusable"],
    [149, "s4", "process-focusable"]
  ],
  "(method 24 gravity-spinner)": [
    [19, "s5", "process-focusable"],
    [26, "s5", "process-focusable"],
    [42, "s5", "process-focusable"],
    [47, "s5", "process-focusable"],
    [52, "s5", "process-focusable"],
    [55, "s5", "process-focusable"],
    [66, "s5", "process-focusable"],
    [59, "s5", "process-focusable"],
    [61, "s5", "process-focusable"]
  ],
  "(trans expand gun-gravity)": [
    [116, "v1", "float"],
    [149, "v1", "float"]
  ],
  "(method 22 gun-gravity)": [
    [14, "v0", "process"],
    [35, "v1", "gravity-ring"],
    [36, "v1", "gravity-ring"],
    [[51, 53], "v1", "gravity-ring"],
    [101, "s1", "process-focusable"],
    [113, "s1", "process-focusable"]
  ],
  "process-drawable-shock-effect-bullseye": [[85, "a0", "lightning-tracker"]],
  "(method 14 level-group)": [
    [62, "a0", "entity-actor"],
    [66, "a0", "entity-actor"]
  ],
  "(method 23 level-group)": [[28, "v0", "(inline-array vector)"]],
  "expand-bounding-box-from-nav-meshes": [["_stack_", 16, "res-tag"]],
  "expand-vis-box-with-point": [[10, "v0", "(inline-array vector)"]],
  "(method 25 level-group)": [
    [24, "s3", "entity-actor"],
    [112, "s3", "entity-actor"],
    [120, "s3", "entity-actor"],
    [143, "v0", "string"],
    [56, "v0", "string"],
    [99, "v0", "(inline-array vector)"]
  ],
  "process-drawable-scale-from-entity!": [[11, "v0", "vector"]],
  "reset-actors": [
    [174, "t9", "(function level none)"],
    [162, "v0", "(function level none)"]
  ],
  "process-status-bits": [[8, "s5", "process-drawable"]],
  "(method 24 level-group)": [
    [127, "v0", "(pointer actor-group)"],
    [28, "v0", "(inline-array vector)"],
    ["_stack_", 28, "float"],
    ["_stack_", 32, "float"],
    ["_stack_", 48, "res-tag"]
  ],
  "(method 15 level-group)": [
    [262, "s0", "process-drawable"],
    [268, "s0", "process-drawable"],
    [275, "s0", "process-drawable"],
    [277, "s0", "process-drawable"],
    [308, "s4", "process-drawable"],
    [663, "a0", "drawable-region-prim"],
    [666, "a0", "drawable-region-prim"],
    [726, "a0", "drawable-region-prim"],
    [729, "a0", "drawable-region-prim"]
  ],
  "check-for-rougue-process": [
    [133, "gp", "part-tracker"],
    [157, "gp", "part-spawner"],
    [184, "v1", "process-drawable"],
    [187, "v1", "process-drawable"],
    [192, "v1", "process-drawable"],
    [199, "v1", "process-drawable"],
    [209, "v1", "process-drawable"],
    [212, "v1", "process-drawable"],
    [217, "v1", "process-drawable"],
    [224, "v1", "process-drawable"]
  ],
  "draw-actor-marks": [
    [20, "gp", "process-drawable"],
    [29, "gp", "process-drawable"],
    [33, "gp", "process-drawable"],
    [40, "gp", "process-drawable"],
    [45, "gp", "process-drawable"],
    [47, "gp", "process-drawable"],
    [52, "gp", "process-drawable"],
    [54, "gp", "process-drawable"],
    [59, "gp", "process-drawable"],
    [67, "gp", "process-drawable"],
    [69, "gp", "process-drawable"],
    [78, "gp", "process-drawable"],
    [106, "gp", "process-drawable"],
    [105, "v0", "string"],
    [131, "v0", "(pointer int32)"],
    [155, "gp", "process-drawable"],
    [174, "v0", "string"],
    [187, "gp", "process-drawable"],
    [271, "gp", "process-drawable"],
    [250, "gp", "process-drawable"],
    [208, "v0", "(inline-array vector)"],
    [120, "a2", "string"]
  ],
  "(anon-function 57 entity)": [
    [6, "gp", "process-drawable"],
    [8, "gp", "process-drawable"],
    [13, "gp", "process-drawable"],
    [15, "gp", "process-drawable"]
  ],
  "draw-subtitle-image": [
    [[163, 194], "v1", "(pointer uint128)"],
    [[195, 199], "t0", "vector4w"],
    [[199, 206], "t0", "vector4w"],
    [[206, 213], "a2", "vector4w"],
    [[214, 220], "v1", "vector4w"],
    [[223, 254], "v1", "(pointer uint128)"],
    [[255, 266], "t0", "vector4w"],
    [[266, 273], "a1", "vector4w"],
    [[274, 280], "v1", "vector4w"]
  ],
  "darkjak-ball-move": [
    [52, "v1", "collide-shape-prim-group"],
    [56, "a0", "collide-shape-prim-group"]
  ],
  "(code target-darkjak-get-on)": [[280, "v1", "art-joint-anim"]],
  "(code target-darkjak-bomb0)": [
    ["_stack_", 16, "float"],
    ["_stack_", 20, "float"],
    [37, "v1", "art-joint-anim"],
    [133, "v1", "art-joint-anim"],
    [213, "v1", "art-joint-anim"],
    [692, "v1", "process-drawable"],
    [793, "v1", "manipy"]
  ],
  "darkjak-ball-slide-reaction": [[23, "v1", "darkjak-ball"]],
  "(code target-darkjak-smack-charge)": [[95, "v1", "art-joint-anim"]],
  "(exit target-darkjak-smack-charge)": [[61, "v0", "sound-rpc-set-param"]],
  "(anon-function 21 target-darkjak)": [[62, "gp", "art-joint-anim"]],
  "(code target-darkjak-running-attack)": [
    [258, "gp", "process-focusable"],
    ["_stack_", 16, "float"],
    ["_stack_", 20, "float"],
    ["_stack_", 48, "float"],
    ["_stack_", 56, "handle"],
    [577, "v1", "art-joint-anim"],
    [605, "v1", "art-joint-anim"],
    [633, "v1", "art-joint-anim"],
    [673, "v1", "art-joint-anim"],
    [701, "v1", "art-joint-anim"],
    [897, "v1", "art-joint-anim"]
  ],
  "(code target-darkjak-get-off)": [
    [174, "v1", "art-joint-anim"],
    [332, "v1", "art-joint-anim"],
    [424, "v1", "art-joint-anim"]
  ],
  "(anon-function 20 target-darkjak)": [
    [120, "v1", "art-joint-anim"],
    [151, "v1", "art-joint-anim"]
  ],
  "(code target-darkjak-bomb1)": [
    [419, "v1", "art-joint-anim"],
    ["_stack_", 160, "float"],
    ["_stack_", 164, "float"]
  ],
  "target-bomb1-fire-shot": [[21, "s5", "process-focusable"]],
  "(code target-darkjak-smack)": [
    [70, "gp", "art-joint-anim"],
    [314, "v1", "art-joint-anim"],
    [173, "f28", "float"],
    [206, "f28", "float"],
    [211, "f28", "float"],
    [285, "f0", "float"]
  ],
  "(method 37 darkjak-ball)": [
    [72, "s0", "process-focusable"],
    [81, "s0", "process-focusable"]
  ],
  "(method 9 lightning-bolt)": [[132, "v1", "float"]],
  "(method 9 darkjak-info)": [[71, "v0", "sound-rpc-set-param"]],
  "(event target-darkjak-bomb0)": [[51, "v1", "process"]],
  "sparticle-track-hadouken": [[[1, 8], "a3", "darkjak-ball"]],
  "gun-fire-blue-1": [[76, "v0", "process"]],
  "(event inactive gun-blue-2-lightning-tracker)": [
    [4, "v1", "gun-blue-lightning-command"]
  ],
  "(event active gun-blue-2-lightning-tracker)": [
    [15, "v1", "gun-blue-lightning-command"]
  ],
  "cshape-reaction-blue-shot": [[15, "v1", "gun-blue-shot"]],
  "(method 24 gun-blue-shot)": [[26, "v0", "vector"]],
  "gun-fire-blue-2-old": [
    [182, "s3", "process-focusable"],
    [261, "s5", "process-focusable"],
    [265, "a0", "process-focusable"],
    [419, "v0", "process"],
    [264, "s5", "process-focusable"]
  ],
  "find-gun-blue-2-target-old": [[54, "s1", "process-focusable"]],
  "find-gun-blue-2-target": [[49, "s2", "process-focusable"]],
  "is-valid-blue-2-target": [
    [17, "v0", "process"],
    [22, "s5", "process-focusable"]
  ],
  "(method 31 gun-blue-shot-3)": [[51, "v1", "float"]],
  "gun-blue-shot-3-move": [
    [43, "a0", "process-focusable"],
    [46, "a0", "process-focusable"]
  ],
  "gun-fire-blue-3": [
    [570, "a0", "process-focusable"],
    [573, "a0", "process-focusable"],
    [696, "s5", "process"],
    [722, "v0", "process"],
    [80, "s4", "process-focusable"],
    [112, "s4", "process-focusable"],
    [143, "s4", "process-focusable"],
    [194, "s4", "process-focusable"],
    ["_stack_", 1296, "float"],
    [444, "v1", "float"],
    [499, "v1", "float"],
    [519, "v1", "float"],
    [539, "v1", "float"],
    [633, "v1", "float"],
    [657, "v1", "float"]
  ],
  "(method 25 gun-blue-2-lightning-tracker)": [
    [183, "s2", "process-focusable"],
    [358, "v0", "process"]
  ],
  "(method 26 gun-blue-2-lightning-tracker)": [[101, "v0", "process"]],
  "(method 9 rope-constraint)": [["_stack_", 64, "vector"]],
  "(top-level-login target-darkjak)": [
    [255, "a0", "(function none :behavior target)"],
    [254, "a0", "(state target)"]
  ],
  "collide-list-fill-bg-using-line-sphere": [
    [261, "a0", "collide-hash-scratch"],
    [[279, 285], "v1", "collide-hash-scratch"],
    [[246, 251], "v1", "collide-hash-scratch"],
    [293, "a0", "collide-hash-scratch"],
    [102, "v1", "float"]
  ],
  "collide-list-fill-bg-using-box": [
    [223, "a0", "collide-hash-scratch"],
    [255, "a0", "collide-hash-scratch"],
    [208, "v1", "collide-hash-scratch"],
    [210, "v1", "collide-hash-scratch"],
    [212, "v1", "collide-hash-scratch"],
    [241, "v1", "collide-hash-scratch"],
    [243, "v1", "collide-hash-scratch"],
    [246, "v1", "collide-hash-scratch"]
  ],
  "(method 8 collide-hash)": [
    [47, "a2", "collide-hash-scratch"],
    [59, "a2", "collide-hash-scratch"],
    [31, "a1", "collide-hash-scratch"],
    [70, "a1", "collide-hash-scratch"],
    [63, "a0", "int"],
    [51, "a3", "int"]
  ],
  "(method 9 collide-mesh)": [
    [17, "s5", "collide-mesh-tri"],
    [22, "s5", "collide-mesh-tri"],
    [27, "s5", "collide-mesh-tri"],
    [32, "s5", "collide-mesh-tri"],
    [62, "s5", "collide-mesh-tri"]
  ],
  "(method 10 collide-mesh)": [[[13, 51], "s4", "collide-mesh-cache-tri"]],
  "(method 13 collide-mesh)": [
    [21, "a3", "(inline-array vector)"],
    [[22, 61], "a3", "vector"],
    [[20, 61], "t0", "(inline-array vector)"],
    [[76, 123], "v1", "collide-mesh-tri"]
  ],
  "(method 13 touching-list)": [[[0, 77], "v0", "touching-shapes-entry"]],
  "(method 11 touching-list)": [
    [8, "s5", "touching-shapes-entry"],
    [11, "s5", "touching-shapes-entry"],
    [13, "s5", "touching-shapes-entry"],
    [48, "s5", "touching-shapes-entry"],
    [52, "s5", "touching-shapes-entry"],
    [10, "s5", "touching-shapes-entry"],
    [33, "s5", "touching-shapes-entry"],
    [50, "s5", "touching-shapes-entry"]
  ],
  "(method 10 touching-list)": [[[5, 11], "s5", "touching-shapes-entry"]],
  "(method 12 touching-list)": [
    [4, "gp", "touching-shapes-entry"],
    [6, "gp", "touching-shapes-entry"],
    [17, "gp", "touching-shapes-entry"],
    [32, "gp", "touching-shapes-entry"],
    [103, "gp", "touching-shapes-entry"]
  ],
  "(method 9 collide-edge-work)": [
    [[5, 47], "s4", "collide-edge-hold-item"],
    [[6, 49], "s3", "collide-edge-edge"]
  ],
  "(method 9 collide-edge-edge)": [[20, "a0", "collide-shape-moving"]],
  "(method 13 collide-edge-work)": [[[8, 119], "s1", "collide-edge-edge"]],
  "(method 20 collide-edge-work)": [
    [100, "a0", "collide-shape-moving"],
    [179, "v1", "int"],
    [179, "a1", "int"]
  ],
  "collide-shape-draw-debug-marks": [
    [24, "v1", "connection"],
    [[24, 41], "a0", "collide-shape"],
    [56, "v1", "connection"],
    [[56, 70], "a0", "collide-shape"],
    [88, "v1", "connection"],
    [[88, 104], "a0", "collide-shape"],
    [71, "a0", "collide-shape"]
  ],
  "(method 50 collide-shape)": [
    [30, "gp", "process-drawable"],
    [32, "a1", "collide-shape"],
    [66, "gp", "process-focusable"],
    [70, "gp", "process-focusable"],
    [78, "gp", "process-focusable"],
    [82, "gp", "process-focusable"],
    [99, "gp", "process-focusable"]
  ],
  "(method 36 collide-shape)": [[[1, 40], "v1", "collide-shape-prim"]],
  "(method 38 collide-shape)": [
    [[42, 80], "s5", "collide-shape-prim-mesh"],
    [34, "v0", "(array collide-mesh)"]
  ],
  "(method 40 collide-shape)": [
    [30, "a0", "connection"],
    [31, "a0", "collide-shape"],
    [79, "a0", "connection"],
    [80, "a0", "collide-shape-moving"],
    [156, "s4", "(pointer uint64)"]
  ],
  "(method 45 collide-shape)": [
    [28, "a0", "connection"],
    [29, "a0", "collide-shape"],
    [79, "a0", "connection"],
    [80, "a0", "collide-shape-moving"],
    [[224, 235], "s1", "collide-shape-moving"]
  ],
  "(method 12 collide-shape-prim-sphere)": [
    [17, "gp", "collide-shape-prim-mesh"]
  ],
  "(method 13 collide-shape-prim)": [[[12, 43], "s4", "collide-shape-prim"]],
  "(method 12 collide-shape-prim-group)": [
    [[12, 43], "s4", "collide-shape-prim"]
  ],
  "cshape-reaction-update-state": [["_stack_", 56, "collide-status"]],
  "(method 17 collide-shape-prim-mesh)": [
    [[6, 11], "s2", "collide-shape-prim-group"]
  ],
  "(method 19 collide-shape-prim)": [[[3, 32], "s4", "collide-shape-prim"]],
  "(method 18 collide-shape-prim-sphere)": [
    [79, "s4", "collide-shape-prim-mesh"]
  ],
  "(method 66 collide-shape-moving)": [[[29, 58], "s0", "collide-cache-prim"]],
  "(method 56 collide-shape-moving)": [
    [73, "a0", "process-focusable"],
    [176, "a0", "process-focusable"]
  ],
  "(method 18 collide-shape-prim-group)": [
    [[3, 32], "s4", "collide-shape-prim"]
  ],
  "(method 35 collide-shape)": [
    [27, "a0", "connection"],
    [28, "a0", "collide-shape"],
    [76, "a0", "connection"],
    [77, "a0", "collide-shape"]
  ],
  "(method 44 collide-shape)": [[25, "a0", "process-drawable"]],
  "(method 11 grid-hash)": [
    [[141, 147], "t6", "pointer"],
    [128, "t1", "pointer"],
    [149, "t4", "pointer"],
    [152, "t1", "pointer"]
  ],
  "(method 9 actor-hash-buckets)": [
    [20, "a0", "connection"],
    [22, "a0", "collide-shape"],
    [121, "v1", "connection"],
    [124, "s4", "collide-shape"],
    [[16, 160], "s4", "collide-shape"],
    [89, "a0", "collide-shape"]
  ],
  "(method 10 grid-hash)": [[12, "a0", "(pointer uint128)"]],
  "(method 27 sphere-hash)": [[44, "s2", "(pointer int8)"]],
  "(method 24 grid-hash)": [
    [78, "a0", "(pointer uint128)"],
    [191, "a3", "(pointer int8)"],
    [195, "a1", "(pointer uint8)"],
    [237, "v1", "(pointer uint128)"]
  ],
  "(method 16 collide-cache)": [
    [47, "a0", "collide-shape-prim-sphere"],
    [17, "s4", "collide-cache-prim"],
    [23, "s4", "collide-cache-prim"],
    [27, "s4", "collide-cache-prim"],
    [46, "s4", "collide-cache-prim"],
    [65, "s4", "(inline-array collide-cache-prim)"]
  ],
  "(method 20 collide-cache)": [
    [50, "v1", "connection"],
    [51, "s1", "collide-shape"],
    [114, "v1", "connection"],
    [115, "s1", "collide-shape"]
  ],
  "(method 19 collide-cache)": [
    [26, "a0", "connection"],
    [27, "a0", "collide-shape"],
    [105, "a0", "connection"],
    [106, "a0", "collide-shape"]
  ],
  "(method 12 collide-cache)": [
    [114, "v1", "process-drawable"],
    [74, "a0", "hfragment"],
    [78, "a0", "hfragment"]
  ],
  "(method 21 collide-cache)": [
    [[81, 105], "a3", "(inline-array collide-cache-tri)"]
  ],
  "(method 13 collide-cache)": [
    [305, "a0", "hfragment"],
    [341, "v1", "process-drawable"],
    [309, "a0", "hfragment"]
  ],
  "col-rend-draw": [
    [[161, 217], "s5", "collide-cache-prim"],
    [164, "v1", "collide-shape-prim-sphere"],
    [[14, 152], "s3", "collide-cache-tri"],
    [68, "a3", "int"],
    [191, "a3", "int"]
  ],
  "(method 9 collide-cache)": [
    //[[28, 56], "gp", "collide-shape-prim"],
    [33, "gp", "collide-cache-prim"],
    [35, "gp", "collide-shape-prim"],
    [[50, 56], "gp", "collide-cache-prim"],
    [36, "v1", "collide-shape-prim-sphere"],
    [[4, 26], "gp", "collide-cache-tri"]
  ],
  "(method 9 collide-mesh-cache)": [
    [[10, 83], "s4", "collide-mesh-cache-entry"],
    [58, "a1", "int"]
  ],
  "command-get-float": [[20, "gp", "bfloat"]],
  "command-get-int": [[17, "gp", "bfloat"]],
  "(anon-function 2 memory-usage)": [[211, "v1", "collide-shape-moving"]],
  "(method 8 process-tree)": [
    [33, "v1", "symbol"]
    // [6, "a3", "symbol"]
  ],
  "(method 11 memory-usage-block)": [[112, "v1", "int"]],
  "(method 14 draw-control)": [
    [38, "t9", "(function object object object none)"]
  ],
  "build-instance-list": [
    [33, "v1", "drawable-tree-instance-shrub"],
    [85, "v1", "drawable-tree-instance-tie"]
  ],
  "debug-menu-make-continue-sub-menu": [
    [5, "v1", "symbol"],
    [10, "v1", "level-load-info"],
    [13, "v1", "level-load-info"],
    [21, "v1", "continue-point"],
    [47, "v1", "continue-point"],
    [56, "v1", "continue-point"]
  ],
  "(anon-function 218 default-menu)": [
    [[2, 13], "v1", "texture-id"],
    [[18, 29], "a1", "adgif-shader"],
    [34, "v1", "texture-id"],
    [[42, 44], "v1", "adgif-shader"]
  ],
  "(anon-function 219 default-menu)": [
    [[2, 13], "v1", "texture-id"],
    [[18, 29], "a1", "adgif-shader"],
    [34, "v1", "texture-id"],
    [[42, 44], "v1", "adgif-shader"]
  ],
  "(anon-function 220 default-menu)": [
    [[3, 13], "v1", "texture-id"],
    [[20, 28], "a1", "adgif-shader"],
    [33, "v1", "texture-id"],
    [41, "v1", "adgif-shader"]
  ],
  "(anon-function 221 default-menu)": [
    [[3, 13], "v1", "texture-id"],
    [[20, 28], "a1", "adgif-shader"],
    [33, "v1", "texture-id"],
    [41, "v1", "adgif-shader"]
  ],
  "(anon-function 222 default-menu)": [
    [[3, 13], "v1", "texture-id"],
    [[20, 28], "a1", "adgif-shader"],
    [33, "v1", "texture-id"],
    [41, "v1", "adgif-shader"]
  ],
  "(anon-function 223 default-menu)": [
    [[3, 13], "v1", "texture-id"],
    [[20, 28], "a1", "adgif-shader"],
    [33, "v1", "texture-id"],
    [41, "v1", "adgif-shader"]
  ],
  "(anon-function 224 default-menu)": [
    [[3, 13], "v1", "texture-id"],
    [[20, 28], "a1", "adgif-shader"],
    [33, "v1", "texture-id"],
    [41, "v1", "adgif-shader"]
  ],
  "(anon-function 225 default-menu)": [
    [[2, 13], "v1", "texture-id"],
    [[18, 29], "a1", "adgif-shader"],
    [34, "v1", "texture-id"],
    [[42, 44], "v1", "adgif-shader"]
  ],
  "(anon-function 226 default-menu)": [
    [[3, 13], "v1", "texture-id"],
    [[20, 28], "a1", "adgif-shader"],
    [33, "v1", "texture-id"],
    [41, "v1", "adgif-shader"]
  ],
  "(anon-function 227 default-menu)": [
    [[3, 13], "v1", "texture-id"],
    [[20, 28], "a1", "adgif-shader"],
    [33, "v1", "texture-id"],
    [41, "v1", "adgif-shader"]
  ],
  "(anon-function 228 default-menu)": [
    [[3, 13], "v1", "texture-id"],
    [[20, 28], "a1", "adgif-shader"],
    [33, "v1", "texture-id"],
    [41, "v1", "adgif-shader"]
  ],
  "(anon-function 229 default-menu)": [
    [[2, 13], "v1", "texture-id"],
    [[18, 29], "a1", "adgif-shader"],
    [34, "v1", "texture-id"],
    [[42, 44], "v1", "adgif-shader"]
  ],
  "(anon-function 230 default-menu)": [
    [[3, 13], "v1", "texture-id"],
    [[20, 28], "a1", "adgif-shader"],
    [33, "v1", "texture-id"],
    [41, "v1", "adgif-shader"]
  ],
  "(anon-function 231 default-menu)": [
    [[3, 13], "v1", "texture-id"],
    [[20, 28], "a1", "adgif-shader"],
    [33, "v1", "texture-id"],
    [41, "v1", "adgif-shader"]
  ],
  "(anon-function 232 default-menu)": [
    [[3, 13], "v1", "texture-id"],
    [[20, 28], "a1", "adgif-shader"],
    [33, "v1", "texture-id"],
    [41, "v1", "adgif-shader"]
  ],
  "(anon-function 233 default-menu)": [
    [[2, 13], "v1", "texture-id"],
    [[18, 29], "a1", "adgif-shader"],
    [34, "v1", "texture-id"],
    [[42, 44], "v1", "adgif-shader"]
  ],
  "(anon-function 234 default-menu)": [
    [[3, 13], "v1", "texture-id"],
    [[20, 28], "a1", "adgif-shader"],
    [33, "v1", "texture-id"],
    [41, "v1", "adgif-shader"]
  ],
  "(anon-function 237 default-menu)": [
    [[30, 37], "s5", "adgif-shader"],
    [[5, 25], "s4", "texture-id"]
  ],
  "dm-float-field-tie-vanish-far-func": [
    [25, "s2", "prototype-bucket-tie"],
    [31, "s2", "prototype-bucket-tie"],
    [28, "s2", "prototype-bucket-tie"],
    [54, "s2", "prototype-bucket-tie"],
    [55, "s2", "prototype-bucket-tie"]
  ],
  "dm-float-field-tie-rvanish-func": [[[25, 56], "s2", "prototype-bucket-tie"]],
  "all-texture-tweak-adjust": [[[35, 44], "s0", "adgif-shader"]],
  "dm-debug-actor-lod-dist": [
    [7, "v1", "process-drawable"],
    [13, "v1", "process-drawable"],
    [40, "v1", "process-drawable"],
    [50, "v0", "(pointer float)"],
    ["_stack_", 16, "res-tag"]
  ],
  "debug-create-cam-restore": [
    [232, "a0", "level"],
    [235, "a0", "level"]
  ],
  "(anon-function 107 default-menu)": [[7, "v1", "target-flags"]],
  "glst-length-of-longest-name": [[5, "s5", "glst-named-node"]],
  "glst-find-node-by-name": [[6, "s5", "glst-named-node"]],
  "(code target-gun-stance)": [
    [870, "v1", "art-joint-anim"],
    [184, "v1", "art-joint-anim"],
    [280, "v1", "art-joint-anim"],
    [377, "v1", "art-joint-anim"],
    [485, "v1", "art-joint-anim"],
    [573, "v1", "art-joint-anim"],
    [633, "v1", "art-joint-anim"],
    [693, "v1", "art-joint-anim"]
  ],
  "execute-part-engine": [
    [11, "v1", "connection"],
    [12, "a0", "process-drawable"],
    [13, "v1", "connection"],
    [[19, 53], "s0", "vector"],
    [23, "v1", "connection"],
    [28, "v1", "connection"],
    [29, "v1", "int"],
    [137, "a3", "vector"],
    [35, "a0", "process-drawable"]
  ],
  "sparticle-track-root-prim": [[3, "v1", "collide-shape"]],
  "sparticle-mode-animate": [
    [5, "v1", "(array symbol)"],
    [[7, 16], "a1", "(array uint32)"],
    [18, "a1", "vector4w"],
    [21, "a1", "(pointer int32)"],
    [26, "a1", "(array int32)"],
    [28, "v1", "(array int32)"],
    [32, "a0", "(pointer int64)"],
    // [33, "a0", "(pointer int64)"],
    [44, "v1", "(pointer int32)"],
    [46, "v1", "(pointer int32)"]
  ],
  "birth-func-texture-group": [[[2, 12], "s5", "(array int32)"]],
  "(method 10 sparticle-launcher)": [[[28, 72], "gp", "(array int32)"]],
  "sparticle-texture-animate": [[[0, 48], "v1", "(array int32)"]],
  "sparticle-respawn-timer": [[[4, 35], "gp", "(array int32)"]],
  "sparticle-respawn-heights": [[[2, 59], "gp", "(array int32)"]],
  "sparticle-texture-day-night": [[[2, 78], "s2", "(array int32)"]],
  "execute-particle-local-space-engine": [
    [6, "v1", "connection"],
    [9, "v1", "connection"],
    [10, "v1", "connection"],
    [11, "t9", "(function object)"],
    [15, "s5", "connection"],
    [[29, 34], "a1", "particle-local-space-info"]
  ],
  "birth-func-flip-based-on-scale": [
    [4, "v1", "int"],
    [16, "v1", "int"]
  ],
  "forall-particles-runner": [
    [[19, 28], "s4", "sparticle-cpuinfo"],
    [34, "s4", "pointer"],
    [35, "s3", "pointer"]
  ],
  "(method 2 sparticle-cpuinfo)": [[14, "f0", "float"]],
  "sp-orbiter": [[[78, 89], "v1", "sprite-vec-data-2d"]],
  "forall-particles-with-key-runner": [
    [32, "s3", "(inline-array sparticle-cpuinfo)"],
    [42, "s3", "(inline-array sparticle-cpuinfo)"]
  ],
  "sp-process-particle-system": [[14, "a1", "vector"]],
  "(method 3 sparticle-launch-control)": [[40, "f0", "float"]],
  "sp-kill-particle": [
    [7, "a1", "uint"],
    [7, "v1", "uint"]
  ],
  "sp-relaunch-setup-fields": [
    ["_stack_", 80, "(inline-array sp-field-init-spec)"]
  ],
  "eco-track-root-prim-fadeout": [[3, "a0", "collide-shape"]],
  "process-drawable-burn-effect": [
    [28, "a0", "process-drawable"],
    [108, "v1", "process-drawable"],
    [49, "a0", "process-drawable"],
    [64, "a0", "process-drawable"]
  ],
  "birth-func-vector-orient": [[[6, 23], "s3", "sprite-vec-data-2d"]],
  "process-drawable-shock-skel-effect": [
    [87, "v0", "(array cspace)"],
    [248, "v1", "lightning-tracker"],
    [250, "v1", "lightning-tracker"]
  ],
  "process-drawable2-shock-effect": [[94, "a0", "lightning-tracker"]],
  "process-drawable-shock-effect": [
    [211, "a0", "lightning-tracker"],
    [200, "v1", "lightning-tracker"]
  ],
  "process-drawable-shock-effect-replace": [
    [208, "a0", "lightning-tracker"],
    [197, "v1", "lightning-tracker"]
  ],
  "board-zap-track": [[14, "v1", "process-drawable"]],
  "(event active ladder)": [
    [21, "v1", "float"],
    [43, "v1", "vector"]
  ],
  "(event idle ladder)": [
    [32, "s2", "process-focusable"],
    [14, "a0", "process-focusable"],
    [35, "s2", "process-focusable"]
  ],
  "(code target-ladder-stance)": [
    [180, "v1", "art-joint-anim"],
    [80, "v1", "art-joint-anim"]
  ],
  "(code target-ladder-walk-down)": [
    [88, "v0", "float"],
    [89, "v1", "float"]
  ],
  "(code target-ladder-switch)": [[16, "v1", "art-joint-anim"]],
  "(code target-ladder-jump-off)": [[17, "v1", "art-joint-anim"]],
  "(code target-ladder-slide-down)": [[73, "v1", "art-joint-anim"]],
  "(exit target-ladder-slide-down)": [[2, "v0", "sound-rpc-set-param"]],
  "(code target-ladder-walk-up)": [
    [123, "v0", "float"],
    [124, "v1", "float"]
  ],
  "(trans target-ladder-walk-up)": [
    [45, "v0", "float"],
    [119, "v0", "float"],
    [[46, 56], "v1", "float"]
  ],
  "(post target-ladder-start)": [[28, "t9", "(function none)"]],
  "(code target-ladder-start)": [
    [20, "v1", "art-joint-anim"],
    [77, "v1", "art-joint-anim"]
  ],
  "(post target-ladder-slide-down)": [
    [65, "t9", "(function none)"],
    [3, "f0", "float"],
    [34, "f0", "float"],
    [51, "v0", "float"],
    [52, "v1", "float"]
  ],
  "(trans target-ladder-walk-down)": [
    [45, "v0", "float"],
    [[45, 56], "v1", "float"],
    [118, "v0", "float"],
    [119, "v1", "float"]
  ],
  "(post target-ladder)": [[41, "v0", "matrix"]],
  "(trans target-ladder)": [[100, "v0", "float"]],
  "region-prim-lookup-by-id": [[45, "t6", "drawable-region-prim"]],
  "(method 18 drawable-tree-region-prim)": [
    [[22, 49], "s2", "drawable-region-prim"],
    [5, "a0", "region-prim-area"]
  ],
  "(method 9 region)": [
    [[55, 60], "a0", "drawable-region-prim"],
    [58, "v1", "region-prim-area"],
    [4, "a0", "region-prim-area"],
    [50, "v1", "drawable-region-prim"]
  ],
  "(method 17 drawable-tree-region-prim)": [
    [[23, 28], "a0", "drawable-region-prim"],
    [4, "a0", "region-prim-area"]
  ],
  "command-get-trans": [
    [40, "v1", "process-drawable"],
    [43, "v1", "process-drawable"],
    [63, "s4", "process-drawable"],
    [67, "s4", "process-drawable"],
    [70, "s4", "process-drawable"],
    [76, "v0", "joint"],
    [78, "s4", "process-drawable"]
  ],
  "command-get-entity": [[10, "gp", "process"]],
  "command-get-param": [[122, "gp", "bfloat"]],
  "command-get-time": [[119, "gp", "bfloat"]],
  "(anon-function 0 script)": [
    [48, "s0", "process-drawable"],
    [53, "s0", "process-drawable"],
    [55, "s0", "process-drawable"],
    [61, "v0", "joint"],
    [69, "s2", "process-drawable"],
    [74, "s2", "process-drawable"],
    [76, "s2", "process-drawable"],
    [82, "v0", "joint"]
  ],
  "(anon-function 29 script)": [
    [12, "v1", "symbol"],
    [10, "s4", "game-task-node-info"]
  ],
  "(anon-function 38 script)": [
    [16, "a0", "entity-actor"],
    [20, "a0", "entity-actor"]
  ],
  "(anon-function 42 script)": [[5, "v1", "symbol"]],
  "(anon-function 47 script)": [
    [44, "s4", "process-drawable"],
    [48, "s4", "process-drawable"],
    [53, "s4", "process-drawable"],
    [59, "v0", "joint"],
    [65, "s4", "process-drawable"],
    [79, "s4", "process-drawable"],
    [81, "s4", "process-drawable"],
    [84, "s4", "process-drawable"],
    [86, "s4", "process-drawable"],
    [94, "gp", "(function process-drawable cspace none)"]
  ],
  "(anon-function 48 script)": [
    [94, "gp", "process-drawable"],
    [101, "v0", "joint"],
    [109, "gp", "process-drawable"],
    [134, "s4", "process-drawable"],
    [141, "v0", "joint"],
    [149, "s4", "process-drawable"],
    [169, "s4", "process-drawable"],
    [163, "s4", "process-drawable"],
    [123, "gp", "process-drawable"],
    [129, "gp", "process-drawable"]
  ],
  "(anon-function 49 script)": [
    [131, "a0", "process-drawable"],
    [137, "v1", "process-drawable"],
    [140, "v1", "process-drawable"],
    [146, "v0", "joint"],
    [155, "a0", "process-drawable"],
    [183, "a0", "process-drawable"],
    [191, "a0", "process-drawable"],
    [91, "s3", "drawable-region-prim"]
  ],
  "(anon-function 62 script)": [[24, "v0", "float"]],
  "(anon-function 65 script)": [
    [10, "s4", "pair"],
    [16, "s5", "entity-actor"],
    [42, "s4", "pair"],
    [43, "s4", "pair"]
  ],
  "(anon-function 66 script)": [
    [10, "gp", "pair"],
    [55, "gp", "pair"],
    [56, "gp", "pair"]
  ],
  "(anon-function 69 script)": [
    [14, "s5", "pair"],
    [11, "s4", "process-focusable"],
    [180, "s5", "pair"],
    [181, "s5", "pair"]
  ],
  "(anon-function 70 script)": [[49, "v1", "process"]],
  "(anon-function 71 script)": [[66, "v1", "process"]],
  "(anon-function 15 script)": [
    [17, "v1", "pair"],
    [30, "v1", "pair"],
    [31, "v1", "pair"]
  ],
  "(anon-function 9 script)": [
    [35, "s5", "pair"],
    [37, "a2", "symbol"],
    [78, "v1", "process-drawable"],
    [83, "a0", "process-drawable"],
    [89, "v1", "process-drawable"],
    [95, "v0", "joint"],
    [67, "s5", "pair"],
    [68, "s5", "pair"]
  ],
  "(anon-function 84 script)": [[21, "v1", "bfloat"]],
  "(method 9 script-context)": [[138, "a0", "symbol"]],
  "(anon-function 101 script)": [
    [3, "s5", "pair"],
    [9, "s5", "pair"],
    [10, "s5", "pair"]
  ],
  "(anon-function 97 script)": [
    [3, "s5", "pair"],
    [13, "s5", "pair"],
    [14, "s5", "pair"]
  ],
  "(anon-function 96 script)": [
    [3, "s5", "pair"],
    [14, "s5", "pair"],
    [15, "s5", "pair"]
  ],
  "(anon-function 95 script)": [
    [5, "s5", "pair"],
    [11, "s5", "pair"],
    [12, "s5", "pair"]
  ],
  "(anon-function 94 script)": [
    [5, "s5", "pair"],
    [11, "s5", "pair"],
    [12, "s5", "pair"]
  ],
  "(anon-function 93 script)": [
    [3, "s4", "pair"],
    [6, "s3", "pair"],
    [17, "s3", "pair"],
    [18, "s4", "pair"],
    [25, "s4", "pair"],
    [26, "s4", "pair"],
    [35, "s4", "pair"],
    [36, "s4", "pair"]
  ],
  "(anon-function 92 script)": [
    [4, "s3", "pair"],
    [7, "s2", "pair"],
    [25, "s2", "pair"],
    [26, "s4", "pair"],
    [33, "s4", "pair"],
    [34, "s4", "pair"],
    [43, "s3", "pair"],
    [44, "s3", "pair"]
  ],
  "(anon-function 89 script)": [[3, "t9", "(function none)"]],
  "(anon-function 91 script)": [[4, "v1", "symbol"]],
  "(method 10 script-context)": [[22, "s3", "symbol"]],
  "command-get-process": [
    [37, "gp", "entity-actor"],
    [83, "v1", "connection"],
    [84, "a2", "game-task-node-info"],
    [86, "v1", "connection"],
    [104, "v1", "connection"],
    [197, "s4", "process-drawable"],
    [200, "s4", "process-drawable"],
    [206, "s4", "process-drawable"],
    [213, "s4", "process-drawable"],
    [218, "s4", "process-drawable"]
  ],
  "(anon-function 7 relocate)": [
    [3, "a0", "int"],
    [8, "a0", "int"]
  ],
  "(method 7 process)": [
    [[47, 88], "v1", "connection"],
    [[120, 124], "a0", "basic"],
    [[127, 130], "a0", "basic"]
  ],
  "(method 9 mood-control)": [[695, "v0", "sound-rpc-set-param"]],
  "update-mood-pulse": [[[5, 45], "gp", "pulse-state"]],
  "update-mood-electricity": [[[3, 19], "gp", "electricity-state"]],
  "update-mood-florescent": [[[1, 48], "gp", "florescent-state"]],
  "update-mood-flicker": [[[1, 58], "gp", "flicker-state"]],
  "update-mood-light": [[[7, 175], "gp", "light-state"]],
  "update-mood-flames": [[[5, 102], "gp", "flames-state"]],
  "(method 23 mood-control)": [
    [121, "a1", "vector"],
    [125, "a1", "vector"],
    [129, "a1", "vector"],
    [133, "a1", "vector"],
    [137, "v1", "vector"],
    [122, "a0", "vector"],
    [126, "a0", "vector"],
    [130, "a0", "vector"],
    [134, "a0", "vector"],
    [138, "a0", "vector"]
  ],
  "copy-mood-exterior": [
    [[16, 20], "a1", "mood-context"],
    [30, "a0", "(inline-array vector)"],
    [33, "a0", "(inline-array vector)"],
    [31, "v1", "(inline-array vector)"],
    [32, "v1", "(inline-array vector)"],
    [[17, 19], "v1", "(inline-array vector)"]
  ],
  "copy-mood-exterior-ambi": [
    [[12, 17], "a2", "mood-context"],
    [[13, 16], "v1", "mood-context"]
  ],
  "overide-mood-color": [
    [40, "a2", "(inline-array vector)"],
    [44, "a0", "(inline-array vector)"],
    [107, "a0", "mood-context"],
    [[91, 107], "s3", "mood-context"]
  ],
  "(method 11 sky-work)": [[[7, 63], "s3", "mood-context"]],
  "sky-make-sun-data": [[[7, 58], "s3", "sky-sun-data"]],
  "update-mood-ctysluma": [[[23, 72], "s5", "ctysluma-states"]],
  "sparticle-track-sun": [[148, "s4", "vector"]],
  "foreground-draw-hud": [
    [26, "t2", "foreground-work"],
    [36, "a1", "foreground-work"],
    [79, "t2", "foreground-work"],
    [[85, 102], "t2", "(pointer uint128)"],
    [166, "a1", "int"],
    [172, "a0", "foreground-work"],
    [12, "t0", "foreground-work"],
    [31, "t1", "foreground-work"],
    [103, "t1", "vu-lights"],
    [164, "a0", "(pointer uint128)"],
    [90, "t1", "vu-lights"],
    [[93, 99], "t1", "(pointer uint128)"],
    [101, "t1", "(pointer uint128)"],
    [[42, 49], "t6", "bone-calculation"],
    [[0, 200], "at", "foreground-work"]
  ],
  "free-eye-index": [[30, "a2", "eye-control"]],
  "update-eyes": [
    [23, "v1", "process-drawable"],
    [29, "v1", "process-drawable"]
  ],
  "render-eyes-64": [
    [[77, 82], "v1", "dma-gif-packet"],
    [[88, 93], "s0", "adgif-shader"],
    [[132, 164], "v1", "(inline-array vector4w)"],
    [[244, 274], "a1", "(inline-array vector4w)"],
    [[284, 292], "v1", "dma-gif-packet"],
    [[298, 303], "s0", "adgif-shader"],
    [[376, 406], "a1", "(inline-array vector4w)"],
    [[442, 450], "v1", "dma-gif-packet"],
    [[456, 461], "s0", "adgif-shader"],
    [[535, 562], "a1", "(inline-array vector4w)"],
    [[575, 580], "v1", "dma-gif-packet"],
    [[586, 591], "s0", "adgif-shader"],
    [[664, 694], "a1", "(inline-array vector4w)"],
    [[733, 738], "v1", "dma-gif-packet"],
    [[744, 749], "s0", "adgif-shader"],
    [[845, 874], "a1", "(inline-array vector4w)"],
    [[887, 892], "v1", "dma-gif-packet"],
    [[898, 903], "s0", "adgif-shader"],
    [[1003, 1029], "a1", "(inline-array vector4w)"],
    [180, "a0", "int"],
    [188, "a1", "int"],
    [310, "a0", "int"],
    [318, "a1", "int"],
    [468, "a0", "int"],
    [476, "a1", "int"],
    [598, "a0", "int"],
    [606, "a1", "int"],
    [756, "a0", "int"],
    [764, "a1", "int"],
    [910, "a0", "int"],
    [918, "a1", "int"]
  ],
  "render-eyes-32": [
    [[77, 82], "v1", "dma-gif-packet"],
    [[88, 93], "s0", "adgif-shader"],
    [[132, 164], "v1", "(inline-array vector4w)"],
    [[244, 274], "a1", "(inline-array vector4w)"],
    [[287, 292], "v1", "dma-gif-packet"],
    [[298, 303], "s0", "adgif-shader"],
    [[376, 406], "a1", "(inline-array vector4w)"],
    [[445, 450], "v1", "dma-gif-packet"],
    [[456, 461], "s0", "adgif-shader"],
    [[532, 562], "a1", "(inline-array vector4w)"],
    [[575, 580], "v1", "dma-gif-packet"],
    [[586, 591], "s0", "adgif-shader"],
    [[664, 694], "a1", "(inline-array vector4w)"],
    [[733, 738], "v1", "dma-gif-packet"],
    [[744, 749], "s0", "adgif-shader"],
    [[845, 874], "a1", "(inline-array vector4w)"],
    [[887, 892], "v1", "dma-gif-packet"],
    [[898, 903], "s0", "adgif-shader"],
    [[1000, 1029], "a1", "(inline-array vector4w)"],
    [180, "a0", "int"],
    [188, "a1", "int"],
    [910, "a0", "int"],
    [918, "a1", "int"],
    [310, "a0", "int"],
    [318, "a1", "int"],
    [468, "a0", "int"],
    [476, "a1", "int"],
    [598, "a0", "int"],
    [606, "a1", "int"],
    [756, "a0", "int"],
    [764, "a1", "int"]
  ],
  "(method 28 path-control)": [["_stack_", 124, "float"]],
  "collision-edit-get-prim": [[11, "v1", "collide-shape"]],
  "collision-edit-get-max-prim": [[11, "v1", "collide-shape"]],
  "print-actual-collision": [
    [12, "v1", "collide-shape"],
    [182, "v1", "collide-shape"],
    [83, "v1", "collide-shape-prim-mesh"],
    [87, "v1", "(array string)"]
  ],
  "print-default-collision": [
    [23, "v1", "process-drawable"],
    [27, "v1", "process-drawable"],
    [55, "v1", "process-drawable"],
    [66, "v1", "process-drawable"],
    [76, "v0", "(array collide-mesh)"],
    [138, "v1", "process-drawable"],
    [157, "v1", "process-drawable"],
    [267, "a1", "process-drawable"],
    [277, "v1", "process-drawable"],
    [375, "v1", "process-drawable"],
    [[190, 250], "a0", "(inline-array collide-cache-tri)"]
  ],
  "(method 10 collision-edit-info)": [[[495, 538], "s4", "collide-cache-tri"]],
  "(event slide-control-ride slide-control)": [
    [21, "gp", "process-drawable"],
    [32, "v1", "vector"],
    [36, "v1", "vector"],
    [28, "v1", "vector"]
  ],
  "(code target-tube-walk)": [
    [44, "v1", "art-joint-anim"],
    [129, "v1", "art-joint-anim"]
  ],
  "(code target-tube-start)": [[163, "v1", "float"]],
  "(trans active simple-nav-sphere)": [
    [10, "v1", "process-drawable"],
    [14, "a0", "collide-shape"],
    [17, "a0", "collide-shape"]
  ],
  "simple-nav-sphere-event-handler": [
    [11, "a0", "collide-shape"],
    [14, "a0", "collide-shape"],
    [24, "a0", "collide-shape"],
    [26, "a0", "collide-shape"],
    [28, "a0", "collide-shape"],
    [21, "v1", "float"]
  ],
  "target-mech-handler": [
    [94, "a0", "process"],
    [[198, 380], "s3", "attack-info"]
  ],
  "mech-update-ik": [
    [3, "v1", "process-drawable"],
    [36, "s5", "collide-shape"],
    [41, "s5", "collide-shape"],
    [85, "s5", "collide-shape-moving"]
  ],
  "target-mech-collision": [[108, "v0", "carry-info"]],
  "(anon-function 8 target-mech)": [
    [4, "gp", "target"],
    [10, "gp", "target"],
    [14, "gp", "target"]
  ],
  "(anon-function 9 target-mech)": [
    [6, "v1", "target"],
    [10, "v1", "target"],
    [16, "v1", "target"],
    [20, "v1", "target"],
    [24, "v1", "target"],
    [28, "v1", "target"],
    [32, "v1", "target"]
  ],
  "(event target-mech-grab)": [[27, "a0", "process"]],
  "(code target-mech-get-off)": [[67, "v1", "art-joint-anim"]],
  "(code target-mech-get-up)": [
    [74, "v1", "process-drawable"],
    [80, "v1", "process-drawable"],
    [115, "v1", "art-joint-anim"]
  ],
  "(code target-mech-get-on)": [
    [74, "v1", "process-drawable"],
    [80, "v1", "process-drawable"],
    [115, "v1", "art-joint-anim"]
  ],
  "(code target-mech-carry-throw)": [
    [51, "v0", "carry-info"],
    [112, "v0", "carry-info"]
  ],
  "(enter target-mech-carry-hit-ground)": [[3, "v0", "sound-rpc-set-param"]],
  "(exit target-mech-carry-drag)": [
    [28, "v0", "sound-rpc-set-param"],
    [11, "v0", "sound-rpc-set-param"]
  ],
  "(code target-mech-carry-walk)": [[80, "f0", "float"]],
  "(code target-mech-carry-drop)": [
    [42, "v0", "carry-info"],
    [110, "v1", "art-joint-anim"],
    [176, "v0", "carry-info"],
    [283, "v0", "sound-rpc-set-param"],
    [316, "v0", "sound-rpc-set-param"]
  ],
  "(code target-mech-carry-pickup)": [
    [137, "v0", "carry-info"],
    [377, "v1", "art-joint-anim"],
    [541, "v0", "carry-info"],
    [574, "f0", "float"]
  ],
  "(code target-mech-death)": [
    [410, "gp", "art-joint-anim"],
    [731, "v1", "art-joint-anim"]
  ],
  "(code target-mech-walk)": [[91, "f0", "float"]],
  "(code target-mech-punch)": [
    [107, "v1", "art-joint-anim"],
    [135, "v1", "art-joint-anim"],
    [163, "v1", "art-joint-anim"],
    [191, "v1", "art-joint-anim"],
    [231, "v1", "art-joint-anim"],
    [259, "v1", "art-joint-anim"],
    [287, "v1", "art-joint-anim"],
    [315, "v1", "art-joint-anim"]
  ],
  "(event target-mech-punch)": [
    [45, "gp", "collide-query"],
    [53, "s4", "collide-shape-prim"],
    [68, "s5", "process-focusable"],
    [104, "gp", "collide-query"],
    [109, "s4", "collide-shape-prim"],
    [137, "s5", "process-focusable"],
    [166, "gp", "collide-query"],
    [213, "gp", "collide-query"]
  ],
  "target-mech-punch-pick": [
    [227, "s5", "art-joint-anim"],
    [246, "s5", "art-joint-anim"]
  ],
  "(code target-mech-jump)": [[26, "t9", "(function none)"]],
  "(enter target-mech-hit-ground)": [[3, "v0", "sound-rpc-set-param"]],
  "(method 33 flut)": [[8, "v0", "(array collide-shape)"]],
  "(event target-flut-grab)": [[35, "a0", "process"]],
  "(post target-flut-kanga-catch)": [[21, "s5", "process-focusable"]],
  "(code target-flut-kanga-catch)": [
    [62, "s5", "art-joint-anim"],
    [127, "s5", "process-focusable"],
    [137, "s5", "process-focusable"],
    [187, "s5", "process-focusable"]
  ],
  "target-flut-standard-event-handler": [[305, "a0", "process"]],
  "target-flut-hit-ground-anim": [
    [137, "v1", "art-joint-anim"],
    [212, "v1", "art-joint-anim"]
  ],
  "(code target-flut-run-wild)": [[72, "v1", "art-joint-anim"]],
  "(code target-flut-double-jump)": [[14, "v1", "art-joint-anim"]],
  "(code target-flut-stance)": [
    [87, "v1", "art-joint-anim"],
    [153, "v1", "art-joint-anim"],
    [219, "v1", "art-joint-anim"]
  ],
  "(trans target-flut-walk)": [
    [144, "f0", "float"],
    [149, "f1", "float"]
  ],
  "(code target-flut-walk)": [[65, "v1", "art-joint-anim"]],
  "(event target-flut-running-attack)": [
    [40, "v1", "process-drawable"],
    [46, "s5", "collide-shape"]
  ],
  "(code target-flut-air-attack-hit-ground)": [[81, "v1", "art-joint-anim"]],
  "(code target-flut-air-attack)": [[78, "v1", "art-joint-anim"]],
  "flut-update-ik": [
    [3, "v1", "process-drawable"],
    [36, "s5", "collide-shape"],
    [41, "s5", "collide-shape"],
    [96, "s5", "collide-shape-moving"]
  ],
  "(anon-function 74 target-flut)": [
    [6, "gp", "target"],
    [10, "gp", "target"],
    [16, "gp", "target"],
    [24, "gp", "target"],
    [33, "gp", "target"],
    [42, "a0", "target"],
    [49, "gp", "target"],
    [56, "gp", "target"]
  ],
  "(anon-function 21 target-flut)": [[58, "v1", "art-joint-anim"]],
  "(code target-flut-death)": [
    [609, "a1", "art-joint-anim"],
    [698, "a1", "art-joint-anim"]
  ],
  "(code target-flut-get-on)": [
    [75, "s3", "process-drawable"],
    [72, "s2", "process-drawable"],
    [204, "v1", "process-drawable"],
    [201, "s3", "process-drawable"]
  ],
  "(code target-flut-running-attack)": [
    [129, "a0", "uint"],
    [298, "v1", "art-joint-anim"]
  ],
  "(trans target-flut-running-attack)": [[87, "v1", "int"]],
  "(anon-function 20 target-flut)": [
    [119, "v1", "art-joint-anim"],
    [284, "v1", "art-joint-anim"]
  ],
  "(method 14 minimap)": [
    [84, "v1", "process-drawable"],
    [99, "v1", "entity-actor"],
    [108, "v1", "process-drawable"],
    [112, "s2", "entity-actor"],
    [93, "s2", "basic"]
  ],
  "(method 12 minimap)": [[18, "v0", "connection-minimap"]],
  "(method 15 minimap)": [
    [48, "s2", "(pointer uint128)"],
    [[85, 90], "s1", "(pointer uint128)"],
    [[282, 287], "s3", "(pointer uint128)"],
    [[290, 293], "s3", "(pointer uint128)"],
    [[294, 301], "v1", "(inline-array vector4w)"],
    [[302, 307], "v1", "(inline-array vector4w)"],
    [[313, 322], "v1", "(inline-array vector4w)"],
    [[324, 329], "v1", "(inline-array vector4w)"],
    [[335, 344], "v1", "(inline-array vector4w)"],
    [[345, 351], "v1", "(inline-array vector4w)"],
    [[357, 366], "v1", "(inline-array vector4w)"],
    [[368, 374], "v1", "(inline-array vector4w)"],
    [[380, 389], "v1", "(inline-array vector4w)"]
  ],
  "(method 19 minimap)": [
    [[114, 144], "s3", "(inline-array vector4w)"],
    [[151, 155], "v1", "(inline-array vector4w)"],
    [[157, 161], "a0", "(inline-array vector4w)"],
    [[163, 168], "v1", "(inline-array vector4w)"],
    [[170, 174], "v1", "(inline-array vector4w)"]
  ],
  "(method 18 level)": [[[13, 961], "s5", "level-memory-mode"]],
  "(method 24 minimap)": [
    [[16, 21], "v1", "adgif-shader"],
    [[90, 98], "v1", "(inline-array vector)"],
    [[107, 116], "v1", "(inline-array vector)"],
    [[125, 133], "v1", "(inline-array vector)"],
    [[142, 151], "v1", "(inline-array vector)"],
    [77, "s3", "(pointer uint128)"],
    [79, "s3", "(pointer uint128)"],
    [[100, 104], "a0", "(inline-array vector4w)"],
    [[118, 122], "v1", "(inline-array vector4w)"],
    [[135, 139], "a0", "(inline-array vector4w)"],
    [[153, 157], "v1", "(inline-array vector4w)"],
    [[172, 175], "s2", "adgif-shader"]
  ],
  "(method 23 minimap)": [
    [28, "a0", "process-drawable"],
    [62, "v1", "process-drawable"],
    [81, "a0", "process-drawable"],
    [319, "a1", "(pointer uint128)"],
    [321, "a0", "(inline-array vector4w)"],
    [[336, 344], "v1", "(inline-array vector)"],
    [[351, 361], "v1", "(inline-array vector4w)"],
    [[365, 373], "v1", "(inline-array vector)"],
    [[380, 390], "v1", "(inline-array vector4w)"],
    [[393, 402], "v1", "(inline-array vector)"],
    [[409, 419], "v1", "(inline-array vector4w)"],
    [[423, 432], "v1", "(inline-array vector)"],
    [[439, 449], "v1", "(inline-array vector4w)"]
  ],
  "(method 26 minimap)": [
    [34, "a0", "process-drawable"],
    [49, "v1", "process-drawable"],
    [64, "a0", "process-drawable"],
    [305, "a1", "(pointer uint128)"],
    [[310, 319], "a0", "(inline-array vector4w)"],
    [[322, 330], "v1", "(inline-array vector)"],
    [[337, 347], "v1", "(inline-array vector4w)"],
    [[351, 359], "v1", "(inline-array vector)"],
    [[366, 376], "v1", "(inline-array vector4w)"],
    [[379, 388], "v1", "(inline-array vector)"],
    [[395, 405], "v1", "(inline-array vector4w)"],
    [[409, 418], "v1", "(inline-array vector)"],
    [[425, 435], "v1", "(inline-array vector4w)"]
  ],
  "(method 17 minimap)": [
    [28, "a0", "process-drawable"],
    [68, "v1", "process-drawable"],
    [87, "a0", "process-drawable"],
    [[353, 360], "a0", "(pointer uint128)"],
    [364, "a0", "(pointer uint128)"],
    [367, "a0", "(pointer uint128)"],
    [[372, 381], "v1", "(inline-array vector4w)"],
    [[384, 392], "v1", "(inline-array vector)"],
    [[399, 408], "v1", "(inline-array vector4w)"],
    [[412, 420], "v1", "(inline-array vector)"],
    [[427, 436], "v1", "(inline-array vector4w)"],
    [[439, 448], "v1", "(inline-array vector)"],
    [[455, 464], "v1", "(inline-array vector4w)"],
    [[468, 477], "v1", "(inline-array vector)"],
    [[484, 493], "v1", "(inline-array vector4w)"]
  ],
  "(method 18 minimap)": [
    [28, "a0", "process-drawable"],
    [68, "v1", "process-drawable"],
    [87, "a0", "process-drawable"],
    [360, "t1", "(pointer uint128)"],
    [363, "t1", "(pointer uint128)"],
    [365, "t0", "(pointer uint128)"],
    [[368, 377], "t0", "(inline-array vector4w)"],
    [[379, 383], "a3", "(inline-array vector4w)"],
    [[390, 399], "a3", "(inline-array vector4w)"],
    [[401, 405], "a3", "(inline-array vector4w)"],
    [[412, 421], "a2", "(inline-array vector4w)"],
    [[423, 427], "a2", "(inline-array vector4w)"],
    [[434, 443], "a1", "(inline-array vector4w)"],
    [[445, 449], "a1", "(inline-array vector4w)"],
    [[456, 465], "v1", "(inline-array vector4w)"]
  ],
  "(method 21 minimap)": [
    [[14, 17], "s3", "(pointer uint128)"],
    [71, "s3", "(pointer uint128)"],
    [73, "s3", "(pointer uint128)"],
    [[217, 224], "v1", "(inline-array vector4w)"],
    [[226, 235], "v1", "(inline-array vector)"],
    [[236, 241], "v1", "(inline-array vector4w)"],
    [[243, 252], "v1", "(inline-array vector)"],
    [[254, 259], "v1", "(inline-array vector4w)"],
    [[261, 270], "v1", "(inline-array vector)"],
    [[271, 277], "v1", "(inline-array vector4w)"],
    [[279, 288], "v1", "(inline-array vector)"],
    [[290, 296], "v1", "(inline-array vector4w)"],
    [[380, 385], "s2", "(pointer uint128)"],
    [[425, 430], "s3", "(pointer uint128)"],
    [[498, 503], "s3", "(pointer uint128)"],
    [[511, 514], "s3", "(pointer uint128)"],
    [[516, 523], "v1", "(inline-array vector4w)"],
    [[524, 528], "v1", "(inline-array vector4w)"],
    [[529, 534], "v1", "(inline-array vector4w)"],
    [[536, 541], "v1", "(inline-array vector4w)"],
    [[543, 549], "v1", "(inline-array vector4w)"]
  ],
  "(method 16 minimap)": [
    [30, "v1", "process-drawable"],
    [34, "v1", "process-drawable"],
    [56, "v1", "entity-actor"],
    [66, "a0", "process-drawable"],
    [77, "a0", "entity-actor"],
    [50, "v1", "entity-actor"],
    [[542, 545], "v1", "(pointer uint128)"],
    [[548, 557], "t1", "(inline-array vector4w)"],
    [[558, 562], "a0", "(inline-array vector4w)"],
    [[568, 578], "a0", "(inline-array vector4w)"],
    [[579, 583], "a0", "(inline-array vector4w)"],
    [[589, 599], "v1", "(inline-array vector4w)"]
  ],
  "(method 10 engine-minimap)": [[6, "s5", "connection-minimap"]],
  "(method 14 engine-minimap)": [
    [159, "a0", "entity-actor"],
    [152, "v1", "entity-actor"]
  ],
  "(method 12 lightning-bolt)": [
    ["_stack_", 56, "float"],
    ["_stack_", 236, "float"]
  ],
  "(method 15 lightning-bolt)": [
    [47, "v1", "float"],
    [64, "v1", "float"]
  ],
  "(method 21 lightning-bolt)": [
    [49, "v1", "float"],
    [77, "v1", "float"],
    ["_stack_", 32, "float"]
  ],
  "(method 20 lightning-bolt)": [
    [15, "v1", "float"],
    [32, "v1", "float"]
  ],
  "(method 17 lightning-bolt)": [[36, "v1", "float"]],
  "(method 11 lightning-bolt)": [
    ["_stack_", 24, "float"],
    ["_stack_", 40, "float"],
    ["_stack_", 68, "float"],
    ["_stack_", 72, "float"]
  ],
  "(method 16 lightning-bolt)": [["_stack_", 176, "rgba"]],
  "(method 28 nav-mesh)": [[[22, 78], "s4", "nav-engine"]],
  "(method 12 nav-engine)": [
    [[22, 28], "v1", "connection"],
    [[29, 31], "a0", "process-focusable"],
    [[34, 86], "s2", "collide-shape"],
    [90, "v1", "collide-shape-prim-group"],
    [110, "s2", "collide-shape-prim-sphere"]
  ],
  "(method 13 nav-engine)": [
    [[53, 65], "s4", "nav-mesh"],
    [[38, 50], "s3", "nav-mesh"]
  ],
  "nav-control-validate": [
    [29, "s5", "int"],
    [29, "v1", "int"]
  ],
  "connection-list-validate": [[5, "gp", "connection"]],
  "(method 25 nav-mesh)": [
    [16, "v0", "(inline-array sphere)"],
    ["_stack_", 16, "res-tag"]
  ],
  "(method 46 nav-mesh)": [["_stack_", 28, "float"]],
  "(method 48 nav-mesh)": [
    [15, "v1", "entity-nav-mesh"],
    [[34, 43], "v1", "nav-mesh-link"]
  ],
  "compute-dir-parm": [
    [18, "f0", "float"],
    [8, "a2", "uint"],
    [10, "v1", "float"]
  ],
  "(method 18 nav-control)": [
    [252, "a2", "float"],
    [250, "a3", "uint"],
    [250, "t0", "uint"]
  ],
  "(code hit nav-enemy)": [[30, "v1", "art-joint-anim"]],
  "(code active nav-enemy)": [
    [30, "v1", "art-joint-anim"],
    [127, "v1", "art-joint-anim"],
    [189, "v1", "art-joint-anim"],
    [298, "v1", "art-joint-anim"]
  ],
  "(code notice nav-enemy)": [[31, "v1", "art-joint-anim"]],
  "(enter notice nav-enemy)": [
    [21, "a0", "process-focusable"],
    [24, "a0", "process-focusable"]
  ],
  "(code taunt nav-enemy)": [[84, "v1", "art-joint-anim"]],
  "(code pacing nav-enemy)": [[34, "gp", "art-joint-anim"]],
  "(trans pacing nav-enemy)": [
    [14, "a0", "process-focusable"],
    [17, "a0", "process-focusable"]
  ],
  "(enter circling nav-enemy)": [
    [69, "gp", "process-focusable"],
    [73, "a0", "process-focusable"],
    [72, "gp", "process-focusable"]
  ],
  "(code circling nav-enemy)": [[34, "gp", "art-joint-anim"]],
  "(trans circling nav-enemy)": [
    [14, "a0", "process-focusable"],
    [17, "a0", "process-focusable"]
  ],
  "(enter pacing nav-enemy)": [
    [103, "gp", "process-focusable"],
    [107, "a0", "process-focusable"],
    [106, "gp", "process-focusable"]
  ],
  "(enter taunt nav-enemy)": [
    [37, "gp", "process-focusable"],
    [41, "a0", "process-focusable"],
    [40, "gp", "process-focusable"]
  ],
  "(code stare nav-enemy)": [[23, "gp", "art-joint-anim"]],
  "nav-enemy-stare-post": [
    [24, "a0", "process-focusable"],
    [27, "a0", "process-focusable"]
  ],
  "nav-enemy-face-focus-post": [
    [24, "a0", "process-focusable"],
    [27, "a0", "process-focusable"]
  ],
  "nav-enemy-flee-post": [
    [18, "a0", "process-focusable"],
    [21, "a0", "process-focusable"]
  ],
  "nav-enemy-chase-post": [
    [15, "a0", "process-focusable"],
    [18, "a0", "process-focusable"]
  ],
  "(method 119 nav-enemy)": [["_stack_", 16, "res-tag"]],
  "(method 59 nav-enemy)": [
    [57, "a0", "process-focusable"],
    [60, "a0", "process-focusable"]
  ],
  "(method 167 nav-enemy)": [
    [17, "v1", "process-focusable"],
    [21, "a0", "process-focusable"],
    [20, "v1", "process-focusable"]
  ],
  "(method 171 nav-enemy)": [
    [18, "s5", "process-focusable"],
    [35, "s5", "process-focusable"],
    [39, "a0", "process-focusable"],
    [38, "s5", "process-focusable"]
  ],
  "(method 172 nav-enemy)": [
    [22, "v1", "process-focusable"],
    [26, "a0", "process-focusable"],
    [25, "v1", "process-focusable"]
  ],
  "(method 16 nav-mesh)": [
    [27, "v1", "int"],
    [22, "v1", "int"],
    [24, "a0", "int"],
    [26, "a0", "int"]
  ],
  "(method 15 nav-mesh)": [
    [18, "v1", "int"],
    [20, "a2", "int"],
    [22, "a2", "int"]
  ],
  "(code active monster-frog)": [
    [27, "v1", "art-joint-anim"],
    [80, "v1", "art-joint-anim"],
    [172, "v1", "art-joint-anim"],
    [234, "v1", "art-joint-anim"],
    [343, "v1", "art-joint-anim"]
  ],
  "(code attack-recover monster-frog)": [
    [10, "v1", "art-joint-anim"],
    [87, "v1", "art-joint-anim"],
    [158, "v1", "art-joint-anim"]
  ],
  "(code attack monster-frog)": [[19, "v1", "art-joint-anim"]],
  "(method 85 monster-frog)": [
    [19, "v1", "art-joint-anim"],
    [54, "v1", "art-joint-anim"],
    [89, "v1", "art-joint-anim"],
    [121, "v1", "art-joint-anim"]
  ],
  "(method 86 monster-frog)": [
    [19, "v1", "art-joint-anim"],
    [54, "v1", "art-joint-anim"],
    [89, "v1", "art-joint-anim"],
    [121, "v1", "art-joint-anim"]
  ],
  "(post turn monster-frog)": [
    [24, "a0", "process-focusable"],
    [27, "a0", "process-focusable"]
  ],
  "(code turn monster-frog)": [
    [21, "v1", "art-joint-anim"],
    [79, "v1", "art-joint-anim"]
  ],
  "(code hostile monster-frog)": [
    [16, "gp", "process-focusable"],
    [117, "v1", "art-joint-anim"],
    [202, "v1", "art-joint-anim"]
  ],
  "(code notice monster-frog)": [
    [23, "v1", "art-joint-anim"],
    [71, "v1", "art-joint-anim"],
    [103, "a0", "process-focusable"],
    [106, "a0", "process-focusable"],
    [149, "v1", "art-joint-anim"]
  ],
  "(code ambush monster-frog)": [
    [21, "a0", "process-focusable"],
    [24, "a0", "process-focusable"],
    [68, "v1", "art-joint-anim"]
  ],
  "monster-frog-hop-fast-code": [
    [15, "v1", "art-joint-anim"],
    [72, "v1", "art-joint-anim"]
  ],
  "monster-frog-hop-slow-code": [
    [231, "v1", "art-joint-anim"],
    [288, "v1", "art-joint-anim"],
    [46, "v1", "art-joint-anim"],
    [117, "v1", "art-joint-anim"]
  ],
  "update-mood-mineb": [
    [41, "f0", "float"],
    [45, "f0", "float"]
  ],
  "(code extended min-bridge)": [[10, "v1", "art-joint-anim"]],
  "(code extend min-bridge)": [[49, "v1", "art-joint-anim"]],
  "(code extended min-folding-plat)": [[15, "v1", "art-joint-anim"]],
  "(code extend min-folding-plat)": [[44, "v1", "art-joint-anim"]],
  "(method 11 min-falling-step)": [["_stack_", 16, "res-tag"]],
  "(method 11 rat-spawner)": [["_stack_", 16, "res-tag"]],
  "(method 0 flow-control)": [["_stack_", 16, "res-tag"]],
  "(code lowered min-falling-step)": [[18, "v1", "art-joint-anim"]],
  "(code lowering min-falling-step)": [[65, "v1", "art-joint-anim"]],
  "(code idle min-falling-step)": [[28, "v1", "art-joint-anim"]],
  "(code resetting min-falling-elevator)": [[25, "v1", "art-joint-anim"]],
  "(code falling min-falling-elevator)": [[10, "v1", "art-joint-anim"]],
  "(code unstable min-falling-elevator)": [
    [36, "v1", "art-joint-anim"],
    [88, "v1", "art-joint-anim"]
  ],
  "(trans active min-moving-plat-spooler)": [[12, "v0", "sound-rpc-set-param"]],
  "min-ramp-callback": [[6, "v1", "min-ramp"]],
  "(post arrived min-falling-elevator)": [[4, "t9", "(function none)"]],
  "(post running min-falling-elevator)": [[4, "t9", "(function none)"]],
  "min-falling-elevator-callback": [[[3, 31], "v1", "min-falling-elevator"]],
  "(post running min-boss-elev)": [[50, "t9", "(function none)"]],
  "(code open min-elev-doors)": [[25, "v1", "art-joint-anim"]],
  "(post waiting min-bomb-elevator)": [[4, "t9", "(function none)"]],
  "(post running min-bomb-elevator)": [
    [4, "t9", "(function none)"],
    [15, "v1", "process-drawable"]
  ],
  "(code lowering min-target-sign)": [[15, "v1", "art-joint-anim"]],
  "(code running min-rat-engine)": [
    [10, "v1", "art-joint-anim"],
    [139, "v1", "art-joint-anim"],
    [114, "a0", "entity-actor"],
    [118, "a0", "entity-actor"]
  ],
  "(code shutdown min-rat-engine)": [[14, "v1", "art-joint-anim"]],
  "(enter shutdown min-rat-engine)": [[2, "v1", "collide-shape-prim-group"]],
  "(event idle min-target-sign)": [[[6, 42], "gp", "touching-shapes-entry"]],
  "(method 11 min-target-sign)": [
    [62, "v1", "collide-shape-prim-group"],
    [[65, 71], "v1", "collide-shape-prim-group"]
  ],
  "(method 11 min-rat-engine)": [["_stack_", 16, "res-tag"]],
  "(method 21 min-target-sign)": [[[21, 25], "gp", "collide-shape-prim-group"]],
  "min-bomb-elevator-callback": [[[3, 31], "v1", "min-bomb-elevator"]],
  "(enter running min-rat-engine)": [[68, "v1", "collide-shape-prim-group"]],
  "mineb-activate": [
    ["_stack_", 16, "res-tag"],
    [17, "v0", "(pointer actor-group)"],
    [41, "a0", "entity-actor"],
    [45, "a0", "entity-actor"]
  ],
  "(event up-idle basebutton)": [
    [4, "v1", "attack-info"],
    [32, "v1", "attack-info"],
    [37, "v1", "attack-info"]
  ],
  "(method 34 basebutton)": [[35, "v1", "art-joint-anim"]],
  "(method 34 min-crane-switch)": [[35, "v1", "art-joint-anim"]],
  "joint-mod-rat-engine-callback": [[6, "v1", "min-rat-engine"]],
  "(method 27 min-rat-engine)": [[14, "a2", "process-focusable"]],
  "(method 11 rat-light-manager)": [["_stack_", 16, "res-tag"]],
  "(code idle manta)": [
    [100, "v1", "art-joint-anim"],
    [46, "v1", "art-joint-anim"]
  ],
  "manta-fly-code": [
    [168, "v1", "art-joint-anim"],
    [196, "v1", "art-joint-anim"]
  ],
  "(code ambush manta)": [
    [30, "v1", "art-joint-anim"],
    [82, "v1", "art-joint-anim"]
  ],
  "(code notice-to-fly manta)": [
    [14, "v1", "art-joint-anim"],
    [95, "v1", "art-joint-anim"]
  ],
  "(code attack manta)": [
    [17, "v1", "art-joint-anim"],
    [113, "v1", "art-joint-anim"],
    [173, "v1", "art-joint-anim"],
    [225, "v1", "art-joint-anim"]
  ],
  "(code knocked-recover manta)": [[16, "v1", "art-joint-anim"]],
  "(exit attack-end manta)": [[2, "v1", "collide-shape-prim-group"]],
  "(code attack-end manta)": [[16, "v1", "art-joint-anim"]],
  "(enter attack-end manta)": [[3, "a0", "collide-shape-prim-group"]],
  "(code land manta)": [
    [105, "v1", "art-joint-anim"],
    [161, "v1", "art-joint-anim"],
    [41, "v1", "art-joint-anim"]
  ],
  "(method 50 manta)": [
    [10, "v1", "collide-shape-prim-group"],
    [34, "v1", "collide-shape-prim-group"]
  ],
  "(method 87 manta)": [[43, "v1", "art-joint-anim"]],
  "(method 85 manta)": [
    [22, "v1", "art-joint-anim"],
    [58, "v1", "art-joint-anim"],
    [91, "v1", "art-joint-anim"]
  ],
  "(method 86 manta)": [[19, "v1", "art-joint-anim"]],
  "(method 200 manta)": [
    [34, "a0", "connection"],
    [35, "a0", "collide-shape"],
    [83, "a0", "connection"],
    [84, "a0", "collide-shape"]
  ],
  "(method 205 manta)": [
    [15, "a0", "process-focusable"],
    [18, "a0", "process-focusable"]
  ],
  "(method 121 manta)": [["_stack_", 16, "res-tag"]],
  "(code wheel-die rat)": [[14, "v1", "art-joint-anim"]],
  "rat-joint-mod-roll": [[9, "gp", "rat"]],
  "(code running-in-wheel rat)": [
    [14, "v1", "art-joint-anim"],
    [72, "v1", "art-joint-anim"]
  ],
  "(enter running-in-wheel rat)": [
    [47, "v1", "collide-shape-prim-group"],
    [53, "v1", "collide-shape-prim-group"]
  ],
  "(code knocked-recover rat)": [
    [38, "v1", "art-joint-anim"],
    [59, "v1", "ragdoll-proc"],
    [137, "v1", "art-joint-anim"],
    [233, "v1", "art-joint-anim"]
  ],
  "(code stare rat)": [[91, "v1", "art-joint-anim"]],
  "(code flee-stare rat)": [[91, "v1", "art-joint-anim"]],
  "(code attack rat)": [[14, "v1", "art-joint-anim"]],
  "(code wait-by-wheel-wait rat)": [[91, "v1", "art-joint-anim"]],
  "(code notice rat)": [
    [22, "v1", "art-joint-anim"],
    [80, "v1", "art-joint-anim"],
    [203, "v1", "art-joint-anim"],
    [140, "v1", "art-joint-anim"]
  ],
  "(code active-turn rat)": [
    [30, "v1", "art-joint-anim"],
    [83, "v1", "art-joint-anim"]
  ],
  "(code active rat)": [[29, "v1", "art-joint-anim"]],
  "rat-run-code": [[14, "v1", "art-joint-anim"]],
  "(code ambush rat)": [
    [14, "v1", "art-joint-anim"],
    [86, "v1", "art-joint-anim"],
    [189, "v1", "art-joint-anim"]
  ],
  "(post idle rat-spawner)": [[103, "v0", "vector"]],
  "(method 59 rat)": [
    [15, "a0", "process-focusable"],
    [18, "a0", "process-focusable"]
  ],
  "(method 50 rat)": [
    [5, "v1", "collide-shape-prim-group"],
    [20, "v1", "collide-shape-prim-group"]
  ],
  "(method 82 rat)": [[93, "v0", "vector"]],
  "min-bomb-train-callback": [[[3, 31], "v1", "min-bomb-train"]],
  "(code active min-bomb-train)": [
    [18, "gp", "task-manager"],
    [21, "gp", "task-manager"],
    [16, "s5", "task-manager"]
  ],
  "(event active min-bomb-train)": [
    [18, "v1", "collide-shape-prim-group"],
    [[10, 29], "s4", "touching-shapes-entry"],
    [37, "gp", "process-focusable"],
    [49, "s3", "attack-info"],
    [68, "v1", "touching-shapes-entry"],
    [163, "v1", "task-manager"]
  ],
  "(trans wait min-bomb-train)": [
    [11, "v0", "string"],
    [13, "a0", "string"]
  ],
  "(method 38 min-bomb-train)": [
    [105, "v1", "task-manager"],
    [118, "v1", "task-manager"],
    [121, "v1", "task-manager"],
    [132, "v1", "task-manager"],
    [211, "v1", "task-manager"],
    [234, "v1", "task-manager"]
  ],
  "(code resolution task-manager)": [[40, "gp", "handle"]],
  "(method 31 task-manager)": [[[15, 259], "v0", "resetter-spec"]],
  "(anon-function 67 task-control)": [
    [3, "s4", "pair"],
    [4, "s4", "pair"],
    [5, "a0", "pair"],
    [6, "s4", "pair"],
    [7, "a0", "pair"],
    [8, "a0", "pair"],
    [9, "s4", "pair"],
    [10, "a0", "pair"],
    [11, "a0", "pair"],
    [12, "a0", "pair"],
    [13, "v1", "symbol"],
    [20, "s4", "pair"],
    [21, "a0", "pair"],
    [24, "v1", "level-load-info"],
    [29, "a0", "pair"],
    [33, "v1", "level-load-info"],
    [38, "v1", "level-load-info"],
    [43, "gp", "pair"],
    [42, "gp", "pair"]
  ],
  "play-task": [[89, "v1", "pair"]],
  "fail-mission": [
    [149, "s4", "game-task-node-info"],
    [152, "s4", "game-task-node-info"],
    [158, "s4", "game-task-node-info"],
    [198, "s4", "game-task-node-info"],
    [196, "s4", "game-task-node-info"],
    [197, "s4", "game-task-node-info"],
    [13, "v1", "connection"],
    [17, "a0", "task-manager"],
    [20, "a0", "task-manager"]
  ],
  "restart-mission": [
    [144, "s5", "game-task-node-info"],
    [150, "s5", "game-task-node-info"],
    [153, "s5", "game-task-node-info"],
    [159, "s5", "game-task-node-info"],
    [13, "v1", "connection"],
    [17, "a0", "task-manager"],
    [20, "a0", "task-manager"]
  ],
  "(method 11 min-bomb-train)": [["_stack_", 16, "res-tag"]],
  "(code hostile-wall gekko)": [
    [20, "v1", "art-joint-anim"],
    [70, "v1", "art-joint-anim"]
  ],
  "(code active-wall gekko)": [[14, "v1", "art-joint-anim"]],
  "(code attack-wall gekko)": [
    [126, "v1", "art-joint-anim"],
    [191, "v1", "art-joint-anim"]
  ],
  "(code jump-off-wall-falling gekko)": [[14, "v1", "art-joint-anim"]],
  "gekko-stare-code": [[76, "v1", "art-joint-anim"]],
  "(code flee gekko)": [
    [24, "v1", "art-joint-anim"],
    [72, "v1", "art-joint-anim"]
  ],
  "(code attack gekko)": [
    [14, "v1", "art-joint-anim"],
    [106, "v1", "art-joint-anim"],
    [180, "v1", "art-joint-anim"]
  ],
  "(exit attack gekko)": [[31, "v1", "collide-shape-prim-group"]],
  "(code turn gekko)": [
    [34, "v1", "art-joint-anim"],
    [83, "v1", "art-joint-anim"]
  ],
  "(code turn-quick gekko)": [
    [14, "v1", "art-joint-anim"],
    [82, "v1", "art-joint-anim"]
  ],
  "(enter knocked gekko)": [[42, "v1", "ragdoll-proc"]],
  "(post knocked gekko)": [[4, "t9", "(function none)"]],
  "(post knocked-recover gekko)": [[4, "t9", "(function none)"]],
  "gekko-postbind": [
    [[3, 476], "gp", "gekko"],
    ["_stack_", 560, "float"],
    ["_stack_", 980, "gekko-foot-info"]
  ],
  "gekko-foot-rot-handler": [[2, "v1", "gekko"]],
  "(code knocked-recover gekko)": [
    [19, "v1", "art-joint-anim"],
    [48, "v1", "ragdoll-proc"]
  ],
  "(enter attack gekko)": [[30, "v1", "collide-shape-prim-group"]],
  "(code hostile gekko)": [
    [22, "v1", "art-joint-anim"],
    [75, "v1", "art-joint-anim"]
  ],
  "(code active gekko)": [
    [328, "v1", "art-joint-anim"],
    [382, "v1", "art-joint-anim"],
    [77, "v1", "art-joint-anim"]
  ],
  "(code jump-off-wall gekko)": [[14, "v1", "art-joint-anim"]],
  "(post knocked-wall gekko)": [[3, "t9", "(function none)"]],
  "(code turn-wall gekko)": [[46, "v1", "art-joint-anim"]],
  "(code jump-off-wall-recover gekko)": [
    [13, "v1", "art-joint-anim"],
    [71, "v1", "art-joint-anim"]
  ],
  "(method 50 gekko)": [
    [8, "v1", "collide-shape-prim-group"],
    [12, "a0", "collide-shape-prim-group"],
    [24, "v1", "collide-shape-prim-group"],
    [35, "v1", "collide-shape-prim-group"],
    [39, "a0", "collide-shape-prim-group"]
  ],
  "(method 59 gekko)": [
    [15, "a0", "process-focusable"],
    [18, "a0", "process-focusable"]
  ],
  "(method 125 gekko)": [
    [15, "a0", "ragdoll-proc"],
    [17, "a0", "ragdoll-proc"],
    [28, "s5", "ragdoll-proc"],
    [50, "s5", "ragdoll-proc"],
    [11, "s5", "ragdoll-proc"],
    [14, "s5", "ragdoll-proc"]
  ],
  "(method 86 gekko)": [
    [23, "a2", "art-joint-anim"],
    [55, "a2", "art-joint-anim"],
    [84, "a2", "art-joint-anim"]
  ],
  "(method 85 gekko)": [
    [19, "v1", "art-joint-anim"],
    [47, "v1", "art-joint-anim"]
  ],
  "(method 108 gekko)": [[19, "v1", "process-focusable"]],
  "(method 11 basebutton)": [["_stack_", 16, "res-tag"]],
  "clmf-cam-string": [["_stack_", 16, "res-tag"]],
  "(code knocked-recover grunt)": [
    [15, "v1", "ragdoll-proc"],
    [40, "v1", "art-joint-anim"],
    [69, "v1", "art-joint-anim"],
    [130, "a0", "ragdoll-proc"],
    [132, "a0", "ragdoll-proc"]
  ],
  "(trans wait-for-focus grunt)": [
    [13, "s5", "process-focusable"],
    [40, "s5", "process-focusable"]
  ],
  "(code stop-chase grunt)": [[77, "gp", "art-joint-anim"]],
  "(code pacing grunt)": [[145, "gp", "art-joint-anim"]],
  "(code circling grunt)": [
    [260, "v1", "art-joint-anim"],
    [308, "v1", "art-joint-anim"],
    [153, "gp", "art-joint-anim"]
  ],
  "(code spin-attack grunt)": [
    [45, "gp", "art-joint-anim"],
    [73, "a0", "process-focusable"],
    [76, "a0", "process-focusable"]
  ],
  "(enter spin-attack grunt)": [
    [43, "gp", "process-focusable"],
    [47, "a0", "process-focusable"],
    [46, "gp", "process-focusable"]
  ],
  "(code attack grunt)": [
    [55, "gp", "art-joint-anim"],
    [155, "a0", "grunt-global-info"]
  ],
  "(code hostile grunt)": [[122, "gp", "art-joint-anim"]],
  "(code active grunt)": [
    [143, "gp", "art-joint-anim"],
    [227, "gp", "art-joint-anim"],
    [271, "gp", "art-joint-anim"],
    [354, "v1", "art-joint-anim"],
    [414, "v1", "art-joint-anim"]
  ],
  "(code falling-ambush grunt)": [[53, "v1", "art-joint-anim"]],
  "setup-blerc-chains": [
    [43, "v1", "int"],
    [80, "s0", "int"],
    [83, "a0", "int"],
    [[30, 40], "s1", "merc-fragment-control"],
    [41, "v1", "merc-fragment"],
    [46, "v1", "(pointer uint8)"],
    [59, "a0", "merc-blend-ctrl"],
    [[64, 76], "s1", "merc-fragment-control"],
    [77, "a1", "merc-blend-ctrl"],
    [106, "v1", "(pointer uint32)"],
    [108, "v1", "(pointer uint32)"]
  ],
  "(method 26 battle)": [
    [35, "a0", "connection"],
    [36, "a0", "collide-shape"],
    [84, "a0", "connection"],
    [85, "a0", "collide-shape"]
  ],
  "(method 30 battle)": [
    [7, "s5", "nav-enemy"],
    [32, "a2", "nav-enemy"]
  ],
  "(method 51 battle)": [
    [38, "s4", "nav-enemy"],
    [53, "s4", "nav-enemy"]
  ],
  "(method 28 battle)": [
    [21, "v0", "(pointer actor-group)"],
    ["_stack_", 16, "res-tag"]
  ],
  "(method 29 battle)": [
    ["_stack_", 16, "res-tag"],
    ["_stack_", 32, "res-tag"]
  ],
  "part-wascityb-bird1-path": [
    [13, "v1", "int"],
    [90, "a0", "part-spawner"]
  ],
  "part-wascityb-bird2-path": [
    [13, "v1", "int"],
    [86, "a0", "part-spawner"]
  ],
  "part-wascityb-bird3-path": [
    [13, "v1", "int"],
    [90, "a0", "part-spawner"]
  ],
  "part-wascityb-bird4-path": [
    [13, "v1", "int"],
    [90, "a0", "part-spawner"]
  ],
  "part-wascityb-bird5-path": [
    [13, "v1", "int"],
    [86, "a0", "part-spawner"]
  ],
  "part-wascityb-bird6-path": [
    [13, "v1", "int"],
    [90, "a0", "part-spawner"]
  ],
  "part-wascityb-bird7-path": [
    [13, "v1", "int"],
    [86, "a0", "part-spawner"]
  ],
  "part-wascityb-bird8-path": [
    [13, "v1", "int"],
    [90, "a0", "part-spawner"]
  ],
  "part-wascityb-bird9-path": [
    [13, "v1", "int"],
    [90, "a0", "part-spawner"]
  ],
  "part-wascityb-bird10-path": [
    [13, "v1", "int"],
    [86, "a0", "part-spawner"]
  ],
  "part-wascitya-fly1-path": [
    [13, "v1", "int"],
    [90, "a0", "part-spawner"]
  ],
  "part-wascitya-fly2-path": [
    [13, "v1", "int"],
    [86, "a0", "part-spawner"]
  ],
  "part-wascitya-fly3-path": [
    [13, "v1", "int"],
    [90, "a0", "part-spawner"]
  ],
  "(event idle market-object)": [
    [[6, 10], "a1", "attack-info"],
    [16, "a1", "attack-info"]
  ],
  "fruit-stand-event-handler": [
    [4, "gp", "attack-info"],
    [32, "gp", "attack-info"]
  ],
  "fruit-check-ground-bounce": [
    [5, "v1", "fruit-stand"],
    [[9, 40], "v1", "fruit-stand"],
    [8, "a0", "fruit-stand"]
  ],
  "(event idle wascity-cactus)": [[[7, 17], "a1", "attack-info"]],
  "wascity-cactus-callback": [
    [[9, 39], "s4", "wascity-cactus"],
    [10, "s3", "int"],
    [12, "s3", "int"],
    [25, "s3", "int"],
    [30, "s3", "int"],
    [37, "s3", "int"]
  ],
  "(method 35 monk-npc)": [
    [23, "v1", "int"],
    [23, "a0", "int"],
    [27, "a0", "int"]
  ],
  "(method 37 monk-npc)": [
    [6, "v1", "int"],
    [6, "a1", "int"],
    [10, "a1", "int"]
  ],
  "(enter die market-object)": [
    [118, "v0", "(state symbol int market-object)"]
  ],
  "(method 50 dogat)": [
    [5, "v1", "collide-shape-prim-group"],
    [18, "v1", "collide-shape-prim-group"]
  ],
  "(code active dogat)": [[14, "v1", "art-joint-anim"]],
  "(code sit-idle dogat)": [
    [155, "v1", "art-joint-anim"],
    [88, "v1", "art-joint-anim"],
    [21, "v1", "art-joint-anim"]
  ],
  "(method 62 vehicle)": [[8, "v1", "collide-shape-prim-group"]],
  "(method 115 vehicle)": [
    [19, "s4", "process-focusable"],
    [26, "s4", "process-focusable"],
    [31, "s4", "process-focusable"],
    [44, "s4", "process-focusable"]
  ],
  "(trans fly-to-dest prebot-large-eco-creature)": [[300, "v1", "float"]],
  "(event fly-to-dest prebot-large-eco-creature)": [
    [5, "v1", "attack-info"],
    [10, "v1", "attack-info"],
    [128, "s5", "vector"],
    [129, "gp", "vector"],
    [131, "gp", "vector"],
    [132, "s5", "vector"],
    [125, "v1", "float"],
    [127, "v1", "float"],
    [156, "gp", "vector"],
    [157, "s5", "vector"],
    [201, "s5", "vector"],
    [205, "s5", "vector"],
    [209, "s5", "vector"],
    [214, "gp", "vector"]
  ],
  "(code victory prebot-large-eco-creature)": [[42, "v1", "art-joint-anim"]],
  "(trans hostile prebot-large-eco-creature)": [
    [27, "a0", "process-focusable"],
    [30, "a0", "process-focusable"]
  ],
  "(method 82 prebot-large-eco-creature)": [
    [10, "s4", "attack-info"],
    [15, "s4", "attack-info"],
    [63, "s4", "attack-info"],
    [67, "s4", "attack-info"],
    [71, "s4", "attack-info"]
  ],
  "large-eco-creature-split": [
    [83, "a0", "prebot-large-eco-creature"],
    [86, "a0", "prebot-medium-eco-creature"],
    [95, "a0", "prebot-medium-eco-creature"],
    [97, "a0", "prebot-medium-eco-creature"],
    [90, "a1", "prebot-medium-eco-creature"],
    [93, "a0", "prebot-medium-eco-creature"],
    [142, "a0", "prebot-medium-eco-creature"],
    [145, "a0", "prebot-medium-eco-creature"],
    [154, "a0", "prebot-medium-eco-creature"],
    [156, "a0", "prebot-medium-eco-creature"],
    [149, "a1", "prebot-medium-eco-creature"],
    [152, "a0", "prebot-medium-eco-creature"],
    [[77, 95], "v1", "(pointer prebot-medium-eco-creature)"],
    [64, "v1", "(pointer prebot-medium-eco-creature)"],
    [[123, 154], "v1", "(pointer prebot-medium-eco-creature)"]
  ],
  "prebot-eco-creature-joint-callback": [
    [1, "v1", "float"],
    [[17, 27], "a2", "float"]
  ],
  "(code knocked-recover prebot-medium-eco-creature)": [
    [34, "gp", "art-joint-anim"],
    [61, "v1", "ragdoll-proc"],
    [102, "gp", "art-joint-anim"],
    [166, "t9", "(function none)"]
  ],
  "prebot-tentacle-init-by-other": [[121, "a0", "prebot"]],
  "prebot-gun-init-by-other": [[120, "a0", "prebot"]],
  "prebot-sword-init-by-other": [
    [103, "a0", "prebot"],
    [202, "s5", "weapon-trail-tracker"],
    [205, "s5", "weapon-trail-tracker"]
  ],
  "prebot-eco-pillar-init-by-other": [[346, "v1", "float"]],
  "(code impact prebot-gun-shot)": [[39, "a0", "process"]],
  "(trans idle prebot-sword)": [[94, "a1", "prebot"]],
  "(event idle prebot-sword)": [
    [67, "gp", "process-drawable"],
    [76, "v1", "float"],
    [88, "v1", "float"]
  ],
  "(method 11 cav-railblocker)": [
    [97, "v0", "(pointer actor-group)"],
    ["_stack_", 16, "res-tag"]
  ],
  "(enter fall cav-railblocker)": [[74, "a0", "process"]],
  "(event idle cav-railblocker)": [
    [29, "v1", "attack-info"],
    [34, "v1", "attack-info"],
    [43, "v1", "attack-info"],
    [46, "v1", "attack-info"],
    [49, "v1", "attack-info"],
    [52, "v1", "attack-info"]
  ],
  "(method 30 cav-railblocker)": [[21, "v1", "float"]],
  "prebot-spawn-shockwave": [[42, "v1", "process-drawable"]],
  "prebot-handler": [[202, "a1", "vector"]],
  "prebot-go-next-stage": [
    [27, "v0", "(pointer actor-group)"],
    ["_stack_", 16, "res-tag"]
  ],
  "(trans play-hit-movie prebot)": [[86, "v0", "entity-actor"]],
  "(trans destroy-pillars prebot)": [[241, "gp", "process-drawable"]],
  "prebot-setup-shot-offsets": [
    [13, "v1", "float"],
    [33, "v1", "float"],
    [49, "v1", "float"]
  ],
  "prebot-fire-tentacle": [[21, "v1", "prebot-tentacle"]],
  "(trans watch-critters prebot)": [[47, "a0", "process-drawable"]],
  "prebot-launch-critter": [
    [27, "s3", "process-drawable"],
    [67, "s3", "process-drawable"],
    [112, "s3", "process-drawable"]
  ],
  "set-mined-filter!": [[12, "v1", "mined-states"]],
  "update-mood-mined": [[[15, 45], "s5", "mined-states"]],
  "(code attacking-0 tentacle)": [[14, "v1", "art-joint-anim"]],
  "(code kill-player tentacle)": [[14, "v1", "art-joint-anim"]],
  "(code stop-chase kg-grunt)": [[77, "gp", "art-joint-anim"]],
  "(code pacing kg-grunt)": [[145, "gp", "art-joint-anim"]],
  "(method 86 kg-grunt)": [[22, "v1", "art-joint-anim"]],
  "(trans wait-for-focus kg-grunt)": [
    [13, "s5", "process-focusable"],
    [40, "s5", "process-focusable"]
  ],
  "(method 85 kg-grunt)": [
    [87, "s4", "art-joint-anim"],
    [233, "a1", "art-joint-anim"],
    [323, "s4", "art-joint-anim"]
  ],
  "(code circling kg-grunt)": [
    [260, "v1", "art-joint-anim"],
    [308, "v1", "art-joint-anim"],
    [153, "gp", "art-joint-anim"]
  ],
  "(code spin-attack kg-grunt)": [
    [45, "gp", "art-joint-anim"],
    [73, "a0", "process-focusable"],
    [76, "a0", "process-focusable"]
  ],
  "(enter spin-attack kg-grunt)": [
    [43, "gp", "process-focusable"],
    [46, "gp", "process-focusable"]
  ],
  "(code attack kg-grunt)": [
    [55, "gp", "art-joint-anim"],
    [[150, 156], "a0", "kg-grunt-anim-info"]
  ],
  "(code hostile kg-grunt)": [[122, "gp", "art-joint-anim"]],
  "(code active kg-grunt)": [
    [227, "gp", "art-joint-anim"],
    [271, "gp", "art-joint-anim"],
    [354, "v1", "art-joint-anim"],
    [414, "v1", "art-joint-anim"],
    [143, "gp", "art-joint-anim"]
  ],
  "(method 82 kg-grunt)": [[144, "v1", "rigid-body-impact"]],
  "(code falling-ambush kg-grunt)": [[53, "v1", "art-joint-anim"]],
  "(method 38 sew-laser-shot)": [
    [33, "a0", "process-focusable"],
    [36, "a0", "process-focusable"]
  ],
  "(code idle sew-gas-step)": [[14, "v1", "art-joint-anim"]],
  "(event idle jump-pad)": [[[18, 25], "v1", "attack-info"]],
  "jump-pad-joint-fan": [[[4, 15], "gp", "jump-pad"]],
  "(post fire jump-pad)": [[28, "t9", "(function none)"]],
  "(code going-down sew-floor-switch)": [
    [26, "v1", "art-joint-anim"],
    [83, "v0", "pair"]
  ],
  "(event idle-up sew-floor-switch)": [[4, "v1", "attack-info"]],
  "sew-fan-joint-floor": [[[7, 12], "s1", "sew-fan"]],
  "sew-fan-joint-fan": [[[3, 20], "v1", "sew-fan"]],
  "(method 82 sew-fan)": [[[46, 63], "v1", "attack-info"]],
  "(method 11 sew-wall-switch)": [["_stack_", 16, "res-tag"]],
  "(method 11 sew-pipe)": [["_stack_", 16, "res-tag"]],
  "(enter down sew-pipe)": [[13, "v1", "art-joint-anim"]],
  "(code lower sew-pipe)": [[83, "v1", "art-joint-anim"]],
  "(enter raised sew-m-gate)": [[13, "v1", "art-joint-anim"]],
  "(code open sew-m-gate)": [[80, "v1", "art-joint-anim"]],
  "(code open sew-gate)": [[15, "v1", "art-joint-anim"]],
  "(event idle sew-wall-switch)": [[4, "v1", "attack-info"]],
  "(code open sew-wall-switch)": [[10, "v1", "art-joint-anim"]],
  "(code closing sew-fence-gate)": [[19, "v1", "art-joint-anim"]],
  "(code opening sew-fence-gate)": [[18, "v1", "art-joint-anim"]],
  "(code open sew-fence-gate)": [[10, "v1", "art-joint-anim"]],
  "(code active sew-move-turret)": [[109, "v1", "art-joint-anim"]],
  "(method 162 sew-laser-turret)": [
    [41, "v1", "process-focusable"],
    [45, "v1", "process-focusable"],
    [49, "v1", "process-focusable"]
  ],
  "(trans alert sew-laser-turret)": [
    [181, "a2", "process-focusable"],
    [185, "a2", "process-focusable"],
    [189, "a2", "process-focusable"]
  ],
  "check-enemy": [
    [19, "a0", "collide-shape-moving"],
    [17, "a0", "collide-shape-moving"]
  ],
  "(code saberfish-sitting-on-land saberfish)": [[10, "v1", "art-joint-anim"]],
  "(code saberfish-crawl-out-of-tube saberfish)": [
    [37, "v1", "art-joint-anim"]
  ],
  "(code stare-idle saberfish)": [[22, "v1", "art-joint-anim"]],
  "(code attack saberfish)": [
    [17, "v1", "art-joint-anim"],
    [190, "v1", "art-joint-anim"],
    [130, "v1", "art-joint-anim"]
  ],
  "(code water-land saberfish)": [[16, "v1", "art-joint-anim"]],
  "(code active saberfish)": [[40, "v1", "art-joint-anim"]],
  "(code water-impact saberfish)": [[16, "v1", "art-joint-anim"]],
  "(enter water-impact saberfish)": [[5, "t9", "(function none)"]],
  "(code knocked-recover saberfish)": [
    [23, "v1", "ragdoll-proc"],
    [43, "v1", "art-joint-anim"],
    [83, "v1", "art-joint-anim"]
  ],
  "(code knocked-recover-water saberfish)": [
    [23, "v1", "ragdoll-proc"],
    [49, "v1", "art-joint-anim"]
  ],
  "(method 50 saberfish)": [
    [5, "v1", "collide-shape-prim-group"],
    [20, "v1", "collide-shape-prim-group"]
  ],
  "(code diving-into-water saberfish)": [
    [15, "gp", "art-joint-anim"],
    [30, "gp", "art-joint-anim"]
  ],
  "(code transition-terrain-jump-from-water)": [[14, "v1", "art-joint-anim"]],
  "(code transition-terrain-jump-from-land)": [[43, "v1", "art-joint-anim"]],
  "saberfish-chase-post": [
    [13, "a0", "process-focusable"],
    [16, "a0", "process-focusable"]
  ],
  "(trans hostile saberfish)": [
    [14, "a0", "process-focusable"],
    [17, "a0", "process-focusable"]
  ],
  "(enter swimming-hostile saberfish)": [
    [8, "t9", "(function none)"],
    [24, "a0", "process-focusable"],
    [27, "a0", "process-focusable"]
  ],
  "turbo-swim": [[14, "v1", "art-joint-anim"]],
  "(code transition-terrain-move-towards-initial-jump saberfish)": [
    [14, "t9", "(function none)"]
  ],
  "(method 241 saberfish)": [[11, "v1", "ragdoll-proc"]],
  "(method 240 saberfish)": [
    [13, "s5", "ragdoll-proc"],
    [19, "s5", "ragdoll-proc"],
    [22, "s5", "ragdoll-proc"]
  ],
  "(method 125 saberfish)": [
    [14, "s5", "ragdoll-proc"],
    [35, "s5", "ragdoll-proc"],
    [57, "s5", "ragdoll-proc"]
  ],
  "(method 242 saberfish)": [[43, "a2", "ragdoll-proc"]],
  "(trans swimming-hostile saberfish)": [
    [20, "s5", "process-focusable"],
    [118, "a0", "process-focusable"],
    [144, "v1", "float"]
  ],
  "(method 231 saberfish)": [
    ["_stack_", 72, "float"],
    ["_stack_", 76, "float"],
    ["_stack_", 84, "float"]
  ],
  "(method 97 saberfish)": [[20, "a1", "art-joint-anim"]],
  "(method 96 saberfish)": [[16, "a1", "art-joint-anim"]],
  "(method 98 saberfish)": [[22, "a1", "art-joint-anim"]],
  "(method 237 saberfish)": [[21, "v0", "saberfish-spawner-query-msg"]],
  "(method 238 saberfish)": [
    ["_stack_", 196, "float"],
    ["_stack_", 252, "float"],
    ["_stack_", 256, "float"],
    ["_stack_", 528, "float"],
    ["_stack_", 532, "float"]
  ],
  "(method 82 saberfish)": [[[8, 29], "s5", "saberfish-spawner-query-msg"]],
  "(method 225 saberfish)": [[6, "v1", "vector"]],
  "(method 220 saberfish)": [
    [17, "s4", "process-focusable"],
    [21, "s4", "process-focusable"],
    [26, "s4", "process-focusable"],
    [45, "s4", "process-focusable"],
    [48, "s4", "process-focusable"]
  ],
  "(method 216 saberfish)": [[154, "v1", "process-focusable"]],
  "(method 214 saberfish)": [[18, "v1", "collide-shape-prim-group"]],
  "(method 215 saberfish)": [
    [14, "a0", "process-focusable"],
    [17, "a0", "process-focusable"]
  ],
  "(method 24 saberfish-spawner)": [["_stack_", 48, "float"]],
  "(method 11 saberfish-spawner)": [
    [194, "v0", "vector"],
    ["_stack_", 16, "res-tag"]
  ],
  "(method 11 saberfish-spawn-manager-base)": [["_stack_", 16, "res-tag"]],
  "(method 26 saberfish-spawner)": [
    [[9, 49], "gp", "saberfish-spawner-query-msg"],
    [[77, 85], "v1", "saberfish-spawner-command"],
    [161, "v1", "saberfish-spawn-query"],
    [[111, 164], "v1", "saberfish-spawn-query"],
    [[105, 108], "v1", "saberfish-spawn-query"],
    [[139, 149], "a2", "saberfish"]
  ],
  "saberfish-mgr-event-handler": [
    [[19, 28], "gp", "saberfish-spawner-query-msg"]
  ],
  "(method 97 kg-hopper)": [[16, "a1", "art-joint-anim"]],
  "(method 96 kg-hopper)": [[16, "a1", "art-joint-anim"]],
  "(method 98 kg-hopper)": [[16, "a1", "art-joint-anim"]],
  "(method 85 kg-hopper)": [
    [33, "a1", "art-joint-anim"],
    [86, "a1", "art-joint-anim"]
  ],
  "(method 86 kg-hopper)": [[27, "v1", "art-joint-anim"]],
  "(trans hostile kg-hopper)": [
    [24, "gp", "process-focusable"],
    [153, "gp", "process-focusable"],
    [156, "gp", "process-focusable"]
  ],
  "set-sewg-electricity-scale!": [[[10, 14], "v1", "sewg-states"]],
  "set-sewh-electricity-scale!": [[[12, 15], "v1", "sewh-states"]],
  "update-mood-sewc": [[[17, 86], "gp", "sewc-states"]],
  "update-mood-sewd": [[[17, 86], "gp", "sewd-states"]],
  "update-mood-sewg": [[[17, 79], "gp", "sewg-states"]],
  "update-mood-sewj": [[[17, 71], "gp", "sewj-states"]],
  "update-mood-sewh": [[[17, 64], "gp", "sewh-states"]],
  "(method 18 hfragment)": [["_stack_", 76, "float"]],
  "(method 19 hfragment)": [
    //[14, "a1", "hfrag-vertex"],
    [[19, 35], "v1", "(inline-array hfrag-vertex)"]
   ],
  "(code attack neo-juicer)": [
    [14, "v1", "art-joint-anim"],
    [87, "v1", "art-joint-anim"],
    [123, "s3", "process-focusable"],
    [281, "a0", "process-focusable"],
    [284, "a0", "process-focusable"]
  ],
  "(code victory neo-juicer)": [[31, "gp", "art-joint-anim"]],
  "(code notice neo-juicer)": [
    [24, "a0", "process-focusable"],
    [27, "a0", "process-focusable"],
    [83, "a1", "art-joint-anim"]
  ],
  "(code active neo-juicer)": [
    [118, "gp", "art-joint-anim"],
    [201, "a1", "art-joint-anim"]
  ],
  "(method 194 neo-juicer)": [
    [21, "s3", "process-focusable"],
    [24, "s3", "process-focusable"]
  ],
  "neo-juicer-proj-move": [[15, "s5", "process-focusable"]],
  "(method 38 neo-juicer-shot)": [
    [33, "a0", "process-focusable"],
    [36, "a0", "process-focusable"]
  ],
  "(method 35 neo-juicer-shot)": [
    [7, "v1", "(inline-array vector)"],
    [11, "v1", "(inline-array vector)"],
    [16, "v1", "(inline-array vector)"],
    [20, "v1", "(inline-array vector)"]
  ],
  "(post hostile neo-juicer)": [
    [13, "a0", "process-focusable"],
    [16, "a0", "process-focusable"]
  ],
  "neo-juicer-face-player-post": [
    [29, "gp", "process-focusable"],
    [66, "gp", "process-focusable"],
    [69, "gp", "process-focusable"]
  ],
  "(code circling neo-juicer)": [
    [205, "gp", "art-joint-anim"],
    [113, "gp", "art-joint-anim"]
  ],
  "(code hit neo-juicer)": [[30, "v1", "art-joint-anim"]],
  "(code taunt neo-juicer)": [[84, "v1", "art-joint-anim"]],
  "(code stare neo-juicer)": [[23, "gp", "art-joint-anim"]],
  "(method 196 neo-juicer)": [[4, "v1", "collide-shape-prim-group"]],
  "(method 85 neo-juicer)": [
    [37, "a1", "art-joint-anim"],
    [113, "s5", "art-joint-anim"],
    [153, "s4", "art-joint-anim"]
  ],
  "(method 86 neo-juicer)": [
    [18, "s4", "art-joint-anim"],
    [66, "s4", "art-joint-anim"]
  ],
  "(code victory neo-grenadier)": [
    [27, "v1", "art-joint-anim"],
    [76, "v1", "art-joint-anim"]
  ],
  "(code hit neo-grenadier)": [
    [87, "gp", "art-joint-anim"],
    [208, "a0", "process-focusable"]
  ],
  "(post attack neo-grenadier)": [
    [22, "a0", "process-focusable"],
    [25, "a0", "process-focusable"]
  ],
  "(method 78 neo-grenadier)": [[41, "a0", "process-focusable"]],
  "(code attack neo-grenadier)": [
    [74, "v1", "art-joint-anim"],
    [159, "v1", "art-joint-anim"],
    [287, "a0", "process-focusable"],
    [290, "a0", "process-focusable"],
    [309, "v1", "art-joint-anim"],
    [358, "v1", "art-joint-anim"]
  ],
  "(event attack neo-grenadier)": [
    [23, "s4", "process-focusable"],
    [26, "s4", "process-focusable"],
    [129, "v1", "metalhead-grenade-shot"]
  ],
  "(exit spin-kick neo-grenadier)": [[2, "v1", "collide-shape-prim-group"]],
  "(post spin-kick neo-grenadier)": [
    [22, "a0", "process-focusable"],
    [25, "a0", "process-focusable"]
  ],
  "(method 86 neo-grenadier)": [
    [18, "s4", "art-joint-anim"],
    [64, "a1", "art-joint-anim"],
    [94, "v1", "art-joint-anim"]
  ],
  "(method 85 neo-grenadier)": [
    [76, "s4", "art-joint-anim"],
    [160, "s5", "art-joint-anim"]
  ],
  "(code spin-kick neo-grenadier)": [[14, "v1", "art-joint-anim"]],
  "(enter spin-kick neo-grenadier)": [[23, "v1", "collide-shape-prim-group"]],
  "(code backup neo-grenadier)": [[10, "v1", "art-joint-anim"]],
  "(code hostile neo-grenadier)": [[45, "gp", "art-joint-anim"]],
  "(trans hostile neo-grenadier)": [
    [19, "a0", "process-focusable"],
    [22, "a0", "process-focusable"],
    [156, "a0", "process-focusable"]
  ],
  "(code active neo-grenadier)": [
    [136, "v1", "art-joint-anim"],
    [198, "v1", "art-joint-anim"],
    [51, "v1", "art-joint-anim"],
    [291, "v1", "art-joint-anim"]
  ],
  "(method 193 neo-grenadier)": [
    [20, "s5", "process-focusable"],
    [78, "s5", "process-focusable"]
  ],
  "sewer-frog-turn-to-face": [
    [62, "v1", "art-joint-anim"],
    [123, "v1", "art-joint-anim"],
    [199, "v1", "art-joint-anim"],
    [264, "v1", "art-joint-anim"]
  ],
  "sewer-frog-hop": [
    [63, "v1", "art-joint-anim"],
    [153, "v1", "art-joint-anim"]
  ],
  "(code attack sewer-frog)": [
    [20, "v1", "art-joint-anim"],
    [77, "a0", "collide-shape-prim-group"],
    [101, "v1", "art-joint-anim"],
    [160, "v1", "collide-shape-prim-group"],
    [196, "v1", "art-joint-anim"]
  ],
  "(post knocked sewer-frog)": [
    [16, "v1", "ragdoll-proc"],
    [19, "v1", "ragdoll-proc"],
    [23, "v1", "ragdoll-proc"],
    [31, "t9", "(function none)"]
  ],
  "(method 167 sewer-frog)": [
    [20, "a0", "process-focusable"],
    [23, "a0", "process-focusable"]
  ],
  "(method 59 sewer-frog)": [
    [18, "a0", "process-focusable"],
    [21, "a0", "process-focusable"]
  ],
  "(method 108 sewer-frog)": [[19, "v1", "process-focusable"]],
  "(method 125 sewer-frog)": [
    [14, "a0", "ragdoll-proc"],
    [16, "a0", "ragdoll-proc"]
  ],
  "(trans hostile spydroid-orig)": [
    [29, "a0", "process-focusable"],
    [32, "a0", "process-focusable"]
  ],
  "(method 82 spydroid-orig)": [
    [65, "s0", "process-drawable"],
    [90, "s0", "process-drawable"],
    [113, "s0", "process-drawable"],
    [208, "v1", "attack-info"],
    [214, "v1", "attack-info"],
    [239, "v1", "vector"],
    [308, "v1", "rigid-body-impact"],
    [34, "v0", "vector"]
  ],
  "(code close-attack roboguard)": [
    [30, "v1", "art-joint-anim"],
    [58, "v1", "art-joint-anim"],
    [144, "a0", "collide-shape-prim-group"],
    [168, "v1", "art-joint-anim"],
    [196, "v1", "art-joint-anim"],
    [271, "v1", "art-joint-anim"],
    [299, "v1", "art-joint-anim"],
    [355, "v1", "collide-shape-prim-group"]
  ],
  "(post knocked roboguard)": [[30, "t9", "(function none)"]],
  "(post knocked-recover roboguard)": [[30, "t9", "(function none)"]],
  "(post die roboguard)": [[30, "t9", "(function none)"]],
  "(code notice roboguard)": [
    [23, "v1", "art-joint-anim"],
    [87, "v1", "art-joint-anim"]
  ],
  "roboguard-turret-code": [
    [75, "a1", "art-joint-anim"],
    [168, "a1", "art-joint-anim"]
  ],
  "(method 86 roboguard)": [
    [24, "a2", "art-joint-anim"],
    [53, "a2", "art-joint-anim"]
  ],
  "(method 82 roboguard)": [[109, "v1", "rigid-body-impact"]],
  "(method 59 roboguard)": [[41, "s5", "process-focusable"]],
  "(method 85 roboguard)": [
    [30, "v1", "art-joint-anim"],
    [58, "v1", "art-joint-anim"]
  ],
  "(anon-function 1 roboguard)": [
    [[10, 16], "s3", "roboguard"],
    [11, "s2", "int"],
    [14, "s2", "int"]
  ],
  "(anon-function 2 roboguard)": [[[2, 79], "s3", "roboguard"]],
  "(method 33 vehicle)": [[1, "a1", "rigid-body-vehicle-constants"]],
  "(method 49 vehicle)": [
    [67, "s3", "attack-info"],
    [86, "s3", "attack-info"],
    [249, "v1", "float"],
    [275, "v1", "float"]
  ],
  "(method 33 squad-control)": [[34, "s2", "process-focusable"]],
  "(method 32 squad-control)": [
    [21, "a0", "process-focusable"],
    [24, "a0", "process-focusable"]
  ],
  "(method 26 squad-control)": [
    [20, "s5", "process-focusable"],
    [29, "s5", "process-focusable"],
    [31, "s5", "process-focusable"]
  ],
  "(method 24 squad-control)": [
    [36, "s4", "process-focusable"],
    [45, "s4", "process-focusable"],
    [47, "s4", "process-focusable"]
  ],
  "(method 50 vehicle)": [
    [31, "s1", "process-focusable"],
    [35, "a0", "process-focusable"],
    [34, "s1", "process-focusable"]
  ],
  "(method 13 was-squad-control)": [
    [42, "v1", "process-focusable"],
    [47, "v1", "process-focusable"],
    [127, "s3", "process-focusable"],
    [133, "s3", "process-focusable"],
    [138, "s3", "process-focusable"],
    [142, "s3", "process-focusable"],
    [69, "v1", "process-focusable"],
    [265, "a1", "process-focusable"],
    [233, "v1", "process-focusable"]
  ],
  "(method 35 was-squad-control)": [
    [37, "s4", "process-focusable"],
    [62, "s4", "process-focusable"],
    [93, "s4", "process-focusable"],
    [121, "s4", "process-drawable"],
    [112, "s4", "process-drawable"]
  ],
  "(method 34 vehicle-wheel)": [[1, "a1", "vehicle-wheel-init-params"]],
  "(method 38 wvehicle)": [
    [635, "v1", "vector"],
    [637, "v1", "vector"],
    [638, "v1", "vector"],
    [540, "v1", "vector"],
    [[542, 547], "v1", "vector"],
    [452, "v1", "vector"],
    [[454, 459], "v1", "vector"],
    [[418, 426], "a2", "vector"],
    [[394, 402], "a2", "vector"]
  ],
  "(method 33 wvehicle)": [[1, "a1", "rigid-body-vehicle-constants"]],
  "(enter explode wvehicle)": [
    [233, "a0", "process"],
    [328, "v1", "process-drawable"]
  ],
  "(enter explode-into-nothing wvehicle)": [[48, "a0", "process"]],
  "(post sink wvehicle)": [[40, "a1", "process-drawable"]],
  "(method 49 wvehicle)": [
    [34, "a1", "process-drawable"],
    [173, "v1", "race-decision-point"],
    [175, "v1", "race-decision-point"],
    [203, "v1", "race-decision-point"],
    [217, "v1", "race-decision-point"],
    [493, "a0", "process"],
    [513, "v1", "vector"],
    [[525, 529], "v1", "wvehicle-ai-drop-off-params"],
    [21, "v1", "float"],
    [477, "v1", "float"]
  ],
  "(method 77 wvehicle)": [
    [179, "s4", "process-focusable"],
    [186, "s4", "process-focusable"],
    [194, "s4", "process-focusable"]
  ],
  "(method 165 wvehicle)": [
    [102, "s2", "process-focusable"],
    [126, "s2", "process-focusable"],
    [150, "s2", "process-focusable"],
    [164, "s2", "process-focusable"]
  ],
  "(trans idle kill-player-process)": [
    [24, "gp", "process-focusable"],
    [33, "gp", "process-focusable"]
  ],
  "cshape-reaction-scorp-shot": [[15, "v1", "v-scorp-shot"]],
  "(method 78 wvehicle)": [
    [262, "s1", "process-focusable"],
    [271, "s1", "process-focusable"],
    [287, "s1", "process-focusable"],
    [309, "s1", "process-focusable"],
    [322, "s1", "process-focusable"],
    [358, "v1", "collide-shape-prim-group"]
  ],
  "(method 97 wvehicle)": [
    [[509, 528], "s4", "wvehicle-physics-work"],
    [[133, 139], "s0", "wvehicle-physics-work"],
    [[157, 169], "s0", "wvehicle-physics-work"],
    [18, "v1", "wvehicle-physics-work"],
    [[160, 174], "s4", "wvehicle-physics-work"]
  ],
  "(method 162 wvehicle)": [[268, "a0", "uint"]],
  "(method 96 vehicle)": [[14, "v1", "collide-shape-prim-group"]],
  "(method 93 wvehicle)": [
    [297, "a0", "uint"],
    [304, "a0", "uint"],
    [440, "a0", "uint"],
    [447, "a0", "uint"],
    [479, "a0", "uint"]
  ],
  "(method 62 wcar-snake-base)": [
    [4, "s5", "collide-shape-prim-group"],
    [10, "s5", "collide-shape-prim-group"],
    [16, "s5", "collide-shape-prim-group"],
    [[22, 48], "s5", "collide-shape-prim-group"]
  ],
  "(method 62 v-turtle)": [
    [4, "s5", "collide-shape-prim-group"],
    [[10, 35], "s5", "collide-shape-prim-group"]
  ],
  "(method 14 squad-control)": [
    [6, "a2", "int"],
    [13, "a2", "int"],
    [20, "v1", "int"]
  ],
  "target-pilot-init": [
    [73, "s4", "vehicle"],
    [80, "s4", "vehicle"],
    [[84, 99], "s4", "vehicle"],
    [117, "s4", "vehicle"],
    [[122, 266], "s4", "vehicle"]
  ],
  "target-pilot-exit": [
    [85, "s5", "vehicle"],
    [92, "s5", "vehicle"]
  ],
  "target-pilot-post": [
    [96, "s5", "vehicle"],
    [106, "s5", "vehicle"],
    [113, "s5", "vehicle"],
    [290, "s5", "vehicle"],
    [298, "s5", "vehicle"],
    [303, "s5", "vehicle"]
  ],
  "target-pilot-handler": [
    [31, "a0", "vehicle"],
    [35, "a0", "vehicle"],
    [94, "a0", "process"],
    [182, "a0", "process"]
  ],
  "(enter target-pilot-edge-grab)": [
    [42, "a0", "process-focusable"],
    [45, "a0", "process-focusable"]
  ],
  "(code target-pilot-impact)": [
    [102, "v1", "art-joint-anim"],
    [157, "v1", "art-joint-anim"],
    [220, "v1", "art-joint-anim"],
    [275, "v1", "art-joint-anim"],
    [329, "v1", "art-joint-anim"],
    [389, "v1", "art-joint-anim"],
    [447, "v1", "art-joint-anim"],
    [517, "v1", "art-joint-anim"],
    [572, "v1", "art-joint-anim"],
    [626, "v1", "art-joint-anim"],
    [686, "v1", "art-joint-anim"],
    [744, "v1", "art-joint-anim"]
  ],
  "(code target-pilot-daxter-perch)": [
    [16, "v1", "art-joint-anim"],
    [130, "v1", "art-joint-anim"],
    [69, "v1", "art-joint-anim"]
  ],
  "(code target-pilot-get-on)": [
    [79, "gp", "art-joint-anim"],
    [187, "a1", "vehicle"]
  ],
  "(trans target-pilot-get-on)": [
    [28, "gp", "process-focusable"],
    [36, "gp", "vehicle"],
    [47, "gp", "vehicle"]
  ],
  "(event target-pilot-grab)": [[33, "a0", "process"]],
  "target-pilot-signal-ready": [
    [20, "gp", "vehicle"],
    [35, "gp", "vehicle"]
  ],
  "target-daxter-pilot-car-anim-loop": [[70, "v1", "art-joint-anim"]],
  "target-pilot-trans": [[14, "a0", "vehicle"]],
  "(method 14 race-mesh)": [
    [21, "v1", "race-mesh-slice"],
    [26, "v1", "race-mesh-slice"]
  ],
  "(method 11 race-mesh)": [
    [5, "v1", "race-mesh-slice"],
    [9, "v1", "race-mesh-slice"]
  ],
  "(method 12 race-mesh)": [[13, "v1", "race-mesh-slice"]],
  "(method 15 race-mesh)": [[10, "v1", "race-mesh-slice"]],
  "(method 17 race-mesh)": [[35, "s3", "race-mesh-hash-cell"]],
  "(method 19 race-mesh)": [[12, "v1", "race-mesh-slice"]],
  "(method 18 race-mesh)": [
    [15, "a2", "race-mesh-hash-search"],
    [31, "v1", "race-mesh-hash-cell"],
    [45, "a2", "int"]
  ],
  "(trans tracking tire-trail-tracker)": [
    [15, "v1", "process-drawable"],
    [22, "v1", "process-drawable"]
  ],
  "(method 19 tire-trail)": [],
  "vehicle-spawn": [[93, "gp", "vehicle"]],
  "vehicle-spawn-hack": [[41, "gp", "vehicle"]],
  "(method 11 w-parking-spot)": [[42, "v0", "vector"]],
  "(method 21 w-parking-spot)": [
    [20, "s5", "vehicle"],
    [22, "s5", "vehicle"]
  ],
  "(method 25 w-parking-spot)": [
    [13, "v1", "vehicle"],
    [18, "v1", "vehicle"],
    [27, "v1", "vehicle"]
  ],
  "(method 26 w-parking-spot)": [[15, "v1", "int"]],
  "(method 62 v-snake)": [[[4, 48], "s5", "collide-shape-prim-group"]],
  "(method 62 v-scorpion)": [[[4, 41], "s5", "collide-shape-prim-group"]],
  "(method 62 v-toad)": [[[4, 41], "s5", "collide-shape-prim-group"]],
  "(method 62 v-fox)": [[[4, 48], "s5", "collide-shape-prim-group"]],
  "(method 62 v-rhino)": [[[4, 41], "s5", "collide-shape-prim-group"]],
  "(method 62 v-mirage)": [[[4, 48], "s5", "collide-shape-prim-group"]],
  "(method 62 v-x-ride)": [[[4, 48], "s5", "collide-shape-prim-group"]],
  "(code part-tester-idle)": [[[6, 22], "s5", "process-drawable"]],
  "(code down des-beast)": [[22, "v1", "art-joint-anim"]],
  "des-beast-gun-swivel-callback": [[[19, 83], "s3", "des-beast"]],
  "(code idle beast-rider)": [[10, "v1", "art-joint-anim"]],
  "(trans idle beast-rider)": [[25, "v1", "process-drawable"]],
  "(code impact beast-grenade)": [[33, "a0", "process"]],
  "des-beast-gun-callback": [[[13, 76], "s4", "des-beast"]],
  "(method 84 des-beast)": [
    [99, "s1", "process-drawable"],
    [115, "s1", "process-drawable"],
    [121, "s1", "process-drawable"],
    [128, "s1", "process-drawable"],
    [300, "s4", "touching-shapes-entry"],
    [309, "s5", "process-drawable"]
  ],
  "(method 82 des-beast)": [[[25, 89], "s5", "attack-info"]],
  "(method 26 task-manager-highlight-vehicle)": [
    [40, "a0", "process-focusable"]
  ],
  "(code active task-manager-highlight-vehicle-wait)": [
    [69, "t9", "(function none)"]
  ],
  "(method 26 task-manager-nest-hunt)": [[358, "v1", "process-focusable"]],
  "(method 26 task-manager-highlight-vehicle-wait)": [
    [40, "a0", "process-focusable"]
  ],
  "(method 26 task-manager-temple-climb)": [
    [126, "s5", "process-focusable"],
    [130, "s5", "process-focusable"]
  ],
  "(method 26 task-manager-desert-beast-battle)": [
    [39, "a0", "process-focusable"]
  ],
  "(method 26 task-manager-desert-hover)": [[58, "a0", "process-focusable"]],
  "(trans idle sig-rider)": [
    [24, "a0", "vehicle"],
    [26, "a0", "vehicle"]
  ],
  "(method 32 task-manager-temple)": [
    [129, "s5", "process-focusable"],
    [167, "s5", "process-focusable"]
  ],
  "set-nstb-lights!": [[[19, 29], "v1", "nstb-states"]],
  "update-mood-nsta": [[17, "v1", "nsta-states"]],
  "update-mood-nstb": [[17, "v1", "nstb-states"]],
  "(enter fail task-manager-desert-interceptors-attack)": [
    [
      12,
      "v0",
      "(state resetter-params task-manager-desert-interceptors-attack)"
    ]
  ],
  "(code retracting nst-cocoon-b)": [[10, "v1", "art-joint-anim"]],
  "(code hit nst-cocoon-a)": [[115, "t9", "(function none)"]],
  "(code notice nst-cocoon-a)": [[33, "v1", "art-joint-anim"]],
  "(code falling nst-falling-stone-bridge)": [[75, "v1", "art-joint-anim"]],
  "(event idle nst-light-barrier)": [
    [5, "v1", "attack-info"],
    [7, "v1", "attack-info"],
    [28, "v1", "process-focusable"]
  ],
  "(method 22 nst-collapsing-stone-bridge)": [
    [62, "s2", "pair"],
    [81, "s2", "pair"],
    [82, "v1", "pair"],
    [95, "s2", "pair"],
    [96, "v1", "pair"],
    [97, "v1", "pair"],
    [103, "s3", "pair"],
    [102, "s3", "pair"],
    [105, "s3", "pair"]
  ],
  "(method 26 task-manager-nest-cocoon-gas)": [
    [223, "a0", "process-focusable"]
  ],
  "birth-func-set-fog-num": [[21, "v1", "task-manager-nest-cocoon-gas"]],
  "part-nest-bat1-path": [
    [13, "v1", "int"],
    [86, "v1", "part-tracker"],
    [90, "a0", "part-tracker"]
  ],
  "part-nest-bat2-path": [
    [13, "v1", "int"],
    [86, "a0", "part-tracker"]
  ],
  "part-nest-bat3-path": [
    [13, "v1", "int"],
    [90, "a0", "part-tracker"]
  ],
  "part-nest-bat4-path": [
    [13, "v1", "int"],
    [90, "a0", "part-tracker"]
  ],
  "part-nest-bat5-path": [
    [13, "v1", "int"],
    [86, "a0", "part-tracker"]
  ],
  "part-nest-bat6-path": [
    [13, "v1", "int"],
    [90, "a0", "part-tracker"]
  ],
  "part-nest-bat7-path": [
    [13, "v1", "int"],
    [86, "a0", "part-tracker"]
  ],
  "part-nest-bat8-path": [
    [13, "v1", "int"],
    [90, "a0", "part-tracker"]
  ],
  "part-nest-bat9-path": [
    [13, "v1", "int"],
    [90, "a0", "part-tracker"]
  ],
  "part-nest-bat10-path": [
    [13, "v1", "int"],
    [86, "a0", "part-tracker"]
  ],
  "(method 32 task-manager-nest-cocoons)": [["_stack_", 16, "res-tag"]],
  "(code active task-manager-nest-cocoons)": [
    [155, "v1", "(pointer process)"],
    [168, "gp", "handle"]
  ],
  "(method 26 task-manager-nest-cocoons)": [[156, "a0", "process-focusable"]],
  "(method 33 task-manager-nest-cocoons)": [
    [77, "v1", "process"],
    [80, "v1", "process"]
  ],
  "(code resolution task-manager-nest-cocoons)": [
    [102, "t9", "(function none)"]
  ],
  "(code attack egg-spider)": [
    [14, "v1", "art-joint-anim"],
    [88, "v1", "art-joint-anim"]
  ],
  "(method 82 egg-spider)": [
    [[8, 40], "s1", "attack-info"],
    [54, "v1", "rigid-body-impact"],
    ["_stack_", 16, "float"],
    ["_stack_", 32, "float"]
  ],
  "(post idle egg-spider)": [[4, "t9", "(function none)"]],
  "(method 194 egg-spider)": [
    [26, "s2", "process-focusable"],
    [33, "s2", "process-focusable"],
    [39, "s2", "process-focusable"],
    [78, "s2", "process-focusable"],
    [108, "s2", "process-focusable"],
    [111, "s2", "process-focusable"]
  ],
  "(code on-vehicle egg-spider)": [
    [10, "v1", "art-joint-anim"],
    [62, "v1", "art-joint-anim"]
  ],
  "(exit on-vehicle egg-spider)": [
    [12, "a0", "wvehicle"],
    [15, "a0", "wvehicle"]
  ],
  "(code ambush egg-spider)": [
    [143, "a0", "process-focusable"],
    [146, "a0", "process-focusable"],
    [209, "v1", "art-joint-anim"]
  ],
  "(code jump-on-vehicle egg-spider)": [[10, "v1", "art-joint-anim"]],
  "(trans attack egg-spider)": [
    [29, "a0", "process-focusable"],
    [35, "a0", "process-focusable"],
    [38, "a0", "process-focusable"]
  ],
  "(trans jump-on-vehicle egg-spider)": [
    [17, "s4", "wvehicle"],
    [24, "s4", "wvehicle"],
    [28, "s4", "wvehicle"]
  ],
  "(trans on-vehicle egg-spider)": [
    [17, "s5", "process-focusable"],
    [26, "s5", "wvehicle"],
    [33, "s5", "wvehicle"],
    [40, "s5", "wvehicle"]
  ],
  "(trans hostile egg-spider)": [
    [66, "gp", "wvehicle"],
    [77, "gp", "wvehicle"],
    [88, "gp", "wvehicle"],
    [103, "gp", "wvehicle"],
    [125, "gp", "wvehicle"],
    [142, "gp", "wvehicle"],
    [151, "gp", "wvehicle"],
    [169, "gp", "wvehicle"],
    [172, "gp", "wvehicle"]
  ],
  "(trans idle spider-manager)": [
    [252, "gp", "process-focusable"],
    [255, "gp", "process-focusable"],
    [265, "gp", "process-focusable"]
  ],
  "(method 23 spider-manager)": [
    [18, "v1", "egg-spider"],
    [24, "v1", "egg-spider"],
    [34, "s3", "int"]
  ],
  "(method 11 spider-manager)": [
    ["_stack_", 16, "res-tag"],
    ["_stack_", 32, "res-tag"]
  ],
  "ripple-find-height": [[[31, 82], "s4", "mei-ripple"]],
  "(method 21 task-manager-desert-hover)": [["_stack_", 16, "res-tag"]],
  "(method 11 nst-metalhead-eggs)": [["_stack_", 16, "res-tag"]],
  "(method 11 nst-falling-stone-bridge)": [["_stack_", 16, "res-tag"]],
  "(method 11 sew-m-gate)": [["_stack_", 16, "res-tag"]],
  "(method 9 turret-control)": [[344, "a0", "collide-shape-prim"]],
  "(method 62 v-marauder)": [[[4, 53], "s5", "collide-shape-prim-group"]],
  "(method 62 v-marauder-b)": [[[4, 53], "s5", "collide-shape-prim-group"]],
  "(method 15 wasdoors-manager)": [
    [29, "s5", "process-focusable"],
    [34, "s5", "process-focusable"]
  ],
  "wasdoors-cleanup": [[25, "s5", "process-focusable"]],
  "update-mood-wascityb": [[[39, 51], "s4", "wascityb-states"]],
  "set-wascityb-turret-flash!": [[10, "v1", "wascityb-states"]],
  "tizard-tilt-jmod-func": [
    [11, "v1", "tizard"],
    [16, "v1", "tizard"],
    ["_stack_", 32, "tizard"],
    ["_stack_", 36, "int"],
    [25, "a1", "tizard"]
  ],
  "(code die tizard)": [[41, "v1", "art-joint-anim"]],
  "(code turning tizard)": [
    [57, "v1", "art-joint-anim"],
    [115, "v1", "art-joint-anim"]
  ],
  "(code walk tizard)": [[14, "v1", "art-joint-anim"]],
  "(method 34 tizard)": [["_stack_", 608, "pat-surface"]],
  "(method 168 wvehicle)": [
    [52, "s5", "process-focusable"],
    [61, "s5", "process-focusable"],
    [63, "s5", "process-focusable"]
  ],
  "(method 90 wvehicle)": [
    [58, "a0", "uint"],
    [65, "a0", "uint"],
    [146, "a0", "process-focusable"],
    [89, "v1", "uint"]
  ],
  "(event idle des-plant)": [[[12, 22], "s4", "attack-info"]],
  "(method 31 des-plant)": [[[10, 23], "s5", "collide-shape-prim-group"]],
  "(event idle des-cactus-obstacle)": [
    [21, "s2", "process-focusable"],
    [[142, 144], "v1", "touching-shapes-entry"],
    [142, "a2", "touching-shapes-entry"],
    [147, "a2", "touching-shapes-entry"]
  ],
  "(code up des-jump-bridge)": [
    [23, "v1", "art-joint-anim"],
    [44, "v1", "art-joint-anim"]
  ],
  "(code lower des-draw-bridge)": [[25, "v1", "art-joint-anim"]],
  "(code raise des-draw-bridge)": [[15, "v1", "art-joint-anim"]],
  "(code down des-draw-bridge)": [[18, "v1", "art-joint-anim"]],
  "(code raise des-jump-bridge)": [
    [15, "v1", "art-joint-anim"],
    [68, "v1", "art-joint-anim"]
  ],
  "sparticle-duststorm-move": [[27, "v1", "float"]],
  "(event track desert-dust-storm)": [
    [52, "a0", "vector"],
    [4, "v1", "float"],
    [55, "v1", "float"],
    [16, "v1", "float"]
  ],
  "(event hold-pos desert-dust-storm)": [
    [37, "a0", "vector"],
    [40, "v1", "float"],
    [9, "v1", "float"]
  ],
  "(method 17 desert-dust-storm)": [
    [27, "v1", "float"],
    [65, "v1", "float"],
    [82, "v1", "float"]
  ],
  "(method 20 desert-dust-storm)": [
    [129, "v1", "float"],
    [153, "v1", "float"]
  ],
  "(method 18 desert-dust-storm)": [
    [54, "v1", "float"],
    [87, "v1", "float"],
    [106, "v1", "float"]
  ],
  "(method 19 desert-dust-storm)": [
    [70, "v1", "float"],
    [96, "v1", "float"],
    [123, "v1", "float"]
  ],
  "update-mood-desertg": [[38, "s5", "desert-states"]],
  "(code complete task-manager-desert-artifact-race)": [
    [66, "t9", "(function none)"]
  ],
  "(method 24 was-artifact)": [
    [29, "a1", "process-drawable"],
    [30, "a0", "collide-shape"]
  ],
  "(method 21 task-manager-desert-artifact-race)": [
    [182, "v0", "(pointer actor-group)"],
    ["_stack_", 16, "res-tag"]
  ],
  "(code active task-manager-desert-artifact-race)": [
    [352, "v1", "(pointer process)"],
    [434, "s5", "process-drawable"],
    [442, "s5", "process-drawable"],
    [448, "s5", "process-drawable"],
    [466, "s5", "process-drawable"],
    [544, "s5", "process-drawable"],
    [257, "v1", "(pointer process)"]
  ],
  "(enter fail task-manager-desert-artifact-race)": [
    [12, "v0", "(state resetter-params task-manager)"]
  ],
  "(method 21 task-manager-desert-turtle-training)": [
    [36, "v0", "(pointer actor-group)"],
    ["_stack_", 16, "res-tag"]
  ],
  "(method 26 task-manager-desert-turtle-training)": [
    [30, "a0", "process-drawable"],
    [35, "a0", "process-drawable"],
    [39, "a0", "wvehicle"],
    [42, "a0", "wvehicle"]
  ],
  "(code active task-manager-desert-turtle-training)": [
    [554, "v1", "wvehicle"],
    [1064, "v0", "(state task-manager)"],
    [1066, "t9", "(function none)"]
  ],
  "(method 9 race-info)": [[4, "v0", "entity-race-mesh"]],
  "(method 20 race-manager)": [[23, "v0", "entity-race-mesh"]],
  "(method 9 racer-state)": [
    [16, "v1", "process-focusable"],
    [23, "v1", "process-focusable"]
  ],
  "(method 11 race-state)": [
    [[94, 103], "s5", "process-drawable"],
    [[156, 162], "s5", "process-drawable"]
  ],
  "(method 19 race-state)": [[78, "a3", "process-drawable"]],
  "(post active race-manager)": [[71, "v1", "rigid-body-object"]],
  "(method 177 wvehicle)": [
    [64, "a0", "uint"],
    [71, "a0", "uint"],
    [[185, 196], "v1", "process-drawable"]
  ],
  "wland-driver-pilot-trans": [[[14, 19], "a0", "wvehicle"]],
  "(trans idle kleever-rider)": [[25, "v1", "process-drawable"]],
  "kleever-pilot-trans": [[[14, 19], "a0", "wvehicle"]],
  "(code finished task-manager-desert-course-race)": [
    [83, "t9", "(function none)"]
  ],
  "(code active task-manager-desert-course-race)": [
    [18, "t9", "(function none)"]
  ],
  "(code complete task-manager-race)": [[11, "t9", "(function none)"]],
  "(code active task-manager-bbush-rally)": [[59, "t9", "(function none)"]],
  "(code active task-manager-bbush-time-trial-1)": [
    [70, "t9", "(function none)"]
  ],
  "(method 33 task-manager-bbush-rally)": [[32, "s3", "vehicle"]],
  "(method 33 task-manager-desert-course-race)": [[27, "s3", "vehicle"]],
  "task-manager-desert-course-race-pre-race-sequence": [
    [58, "v1", "process-focusable"],
    [64, "v1", "process-focusable"],
    [199, "a0", "process-focusable"],
    [320, "v1", "process-focusable"],
    [375, "v1", "process-focusable"]
  ],
  "(code active task-manager-race)": [
    [109, "a1", "process-focusable"],
    [263, "t9", "(function none)"]
  ],
  "(event closed tpl-break-door-a)": [[[9, 22], "v1", "attack-info"]],
  "(event closed tpl-break-alcove)": [[[4, 17], "v1", "attack-info"]],
  "(method 11 tpl-fan-three)": [[99, "v0", "(pointer float)"]],
  "(method 11 tpl-spindle)": [[131, "v0", "(pointer float)"]],
  "(method 11 tpl-fan-two)": [[99, "v0", "(pointer float)"]],
  "(event idle-up tpl-spike-trap)": [
    [42, "gp", "process-drawable"],
    [83, "gp", "process-focusable"]
  ],
  "(code idle-down tpl-spike-trap)": [[29, "v1", "art-joint-anim"]],
  "(code idle-up tpl-spike-trap)": [[29, "v1", "art-joint-anim"]],
  "(code alert tpl-holo-eye)": [[27, "v1", "art-joint-anim"]],
  "(code idle tpl-holo-eye)": [
    [10, "v1", "art-joint-anim"],
    [92, "v1", "art-joint-anim"],
    [158, "v1", "art-joint-anim"]
  ],
  "(event idle tpl-bouncer)": [[[120, 127], "v1", "attack-info"]],
  "(trans active task-manager-temple-oracle-powerup)": [
    [14, "gp", "process-drawable"]
  ],
  "(code flip tpl-spinning-plat)": [[18, "v0", "sound-rpc-set-param"]],
  "(trans flip tpl-spinning-plat)": [
    [2, "v1", "collide-shape-prim-group"],
    [26, "v0", "sound-rpc-set-param"]
  ],
  "(event idle tpl-door-switch)": [[5, "v1", "attack-info"]],
  "(method 11 tpl-watcher)": [
    [51, "v0", "(pointer actor-group)"],
    [156, "s3", "particle-local-space-info"],
    [159, "s3", "particle-local-space-info"],
    [154, "s3", "particle-local-space-info"],
    [161, "s3", "particle-local-space-info"],
    ["_stack_", 16, "res-tag"]
  ],
  "(code down tpl-door-switch)": [
    [26, "v1", "art-joint-anim"],
    [99, "v0", "(pointer actor-group)"],
    ["_stack_", 96, "res-tag"]
  ],
  "(method 11 tpl-watcher-manager)": [["_stack_", 16, "res-tag"]],
  "(method 11 hover-training-manager)": [["_stack_", 16, "res-tag"]],
  "(method 11 tpl-token)": [["_stack_", 16, "res-tag"]],
  "(method 11 tpl-holo-eye)": [["_stack_", 16, "res-tag"]],
  "(code firing tpl-watcher)": [[143, "a1", "process-drawable"]],
  "(event firing tpl-watcher)": [[[4, 13], "v1", "attack-info"]],
  "(event idle tpl-watcher)": [[[12, 21], "v1", "attack-info"]],
  "(code open tpl-gate)": [[26, "v1", "art-joint-anim"]],
  "(code close tpl-gate)": [[59, "v1", "art-joint-anim"]],
  "(code until-watchers-dead tpl-watcher-manager)": [
    [73, "a0", "process-focusable"]
  ],
  "(event standing-down tpl-watcher)": [[[12, 21], "v1", "attack-info"]],
  "(event flip tpl-spinning-plat)": [
    [29, "gp", "process-focusable"],
    [71, "gp", "process-focusable"]
  ],
  "shoot-at-jak": [[61, "s3", "process-focusable"]],
  "update-mood-templea": [[[34, 69], "s5", "templea-states"]],
  "(code attack tomb-baby-spider)": [[30, "v1", "art-joint-anim"]],
  "(exit attack tomb-baby-spider)": [[2, "v1", "collide-shape-prim-group"]],
  "(code attack-stop tomb-baby-spider)": [[10, "v1", "art-joint-anim"]],
  "(method 87 tomb-baby-spider)": [
    [49, "v1", "art-joint-anim"],
    [77, "v1", "art-joint-anim"],
    [[127, 140], "v1", "collide-shape-prim-group"]
  ],
  "(method 86 tomb-baby-spider)": [
    [13, "a2", "art-joint-anim"],
    [50, "a2", "art-joint-anim"]
  ],
  "(method 85 tomb-baby-spider)": [
    [[2, 11], "a2", "collide-shape-prim-group"],
    [36, "a2", "art-joint-anim"],
    [73, "a2", "art-joint-anim"]
  ],
  "(enter attack tomb-baby-spider)": [[14, "v1", "collide-shape-prim-group"]],
  "(code notice tomb-baby-spider)": [
    [32, "a0", "process-focusable"],
    [35, "a0", "process-focusable"],
    [57, "v1", "art-joint-anim"],
    [120, "v1", "art-joint-anim"]
  ],
  "(code active tomb-baby-spider)": [
    [30, "v1", "art-joint-anim"],
    [126, "v1", "art-joint-anim"],
    [188, "v1", "art-joint-anim"],
    [297, "v1", "art-joint-anim"]
  ],
  "(code collapsing tpl-break-bridge)": [
    [27, "a2", "collide-shape-prim-group"]
  ],
  "(event idle tpl-break-bridge)": [[12, "v1", "attack-info"]],
  "(code drop tpl-stone-break)": [[14, "v1", "art-joint-anim"]],
  "(trans drop tpl-stone-break)": [[34, "v0", "sound-rpc-set-param"]],
  "(code hostile des-beast-2)": [
    [14, "v1", "art-joint-anim"],
    [42, "v1", "art-joint-anim"]
  ],
  "(event hidden quantum-reflector)": [[[12, 34], "v1", "vector"]],
  "(enter impact beast-grenade-2)": [[59, "a0", "process"]],
  "(method 82 des-beast-2)": [[54, "v1", "float"]],
  "(trans die-run des-beast-2)": [
    [102, "v1", "(pointer process)"],
    [94, "v1", "handle"]
  ],
  "(post hostile des-beast-2)": [
    ["_stack_", 500, "float"],
    ["_stack_", 336, "float"]
  ],
  "(anon-function 23 des-beast-2)": [
    [24, "a0", "process-focusable"],
    [27, "a0", "process-focusable"]
  ],
  "(method 140 des-beast-2)": [
    [22, "s4", "process-focusable"],
    [31, "s4", "process-focusable"],
    [33, "s4", "process-focusable"]
  ],
  "(anon-function 2 des-beast-2)": [[[13, 38], "s4", "des-beast-2"]],
  "(anon-function 1 des-beast-2)": [[[13, 46], "s4", "des-beast-2"]],
  "(event idle scorpion-gun-aim)": [[7, "a0", "vector"]],
  "(post active scorpion-gun-manager)": [[25, "v1", "vehicle"]],
  "(enter active scorpion-gun-manager)": [[76, "gp", "vehicle"]],
  "(method 24 scorpion-gun)": [
    [14, "gp", "process-drawable"],
    [20, "gp", "process-drawable"],
    [26, "gp", "process-focusable"]
  ],
  "scorpion-gun-handler": [[110, "v1", "vector"]],
  "(code cam-scorpion-gun)": [[26, "v0", "handle"]],
  "(method 21 scorpion-gun-manager)": [
    [13, "v1", "process-drawable"],
    [19, "v1", "process-drawable"]
  ],
  "(method 31 mh-flyer-shot)": [
    [85, "s3", "process-focusable"],
    [91, "s3", "process-focusable"],
    [93, "s3", "process-focusable"],
    ["_stack_", 96, "float"],
    ["_stack_", 112, "float"]
  ],
  "mh-flyer-shot-move": [
    [21, "s2", "process-focusable"],
    [27, "s2", "process-focusable"],
    [29, "s2", "process-focusable"]
  ],
  "(enter impact mh-flyer-shot)": [[51, "a0", "process"]],
  "(code orbiting mh-flyer)": [[14, "v1", "art-joint-anim"]],
  "scorpion-gun-manager-handler": [
    [23, "v0", "vector"],
    [42, "v1", "vector"]
  ],
  "(anon-function 33 scorpion-gun)": [[2, "v1", "scorpion-gun"]],
  "(anon-function 34 scorpion-gun)": [[6, "v1", "scorpion-gun"]],
  "aim-post": [
    [180, "s4", "process-drawable"],
    [189, "s4", "process-focusable"],
    [140, "s4", "process"],
    [34, "v0", "(array collide-shape)"],
    [291, "a1", "collide-shape-prim"],
    ["_stack_", 1312, "rgba"]
  ],
  "(code impact turret-shot)": [[4, "v1", "collide-shape-prim-group"]],
  "(event impact turret-shot)": [[13, "v1", "process-drawable"]],
  "target-turret-stance-handler": [[102, "gp", "attack-info"]],
  "(code target-turret-get-on)": [[169, "v1", "art-joint-anim"]],
  "target-for-turret-get-off-play": [[14, "v1", "art-joint-anim"]],
  "target-turret-get-off-play": [[14, "v1", "art-joint-anim"]],
  "target-for-turret-get-on-play": [[74, "a0", "process-drawable"]],
  "(code cam-turret)": [
    [19, "a0", "target"],
    [22, "a0", "target"],
    [35, "gp", "target-turret"],
    [39, "gp", "target-turret"]
  ],
  "target-turret-get-on-play": [
    [13, "v1", "art-joint-anim"],
    [102, "a0", "process-drawable"]
  ],
  "target-for-turret-stance-play": [
    [80, "v0", "float"],
    [81, "v1", "float"]
  ],
  "(post shutdown target-turret)": [[33, "t9", "(function none)"]],
  "(post active target-turret)": [[54, "t9", "(function none)"]],
  "(method 56 target-turret)": [
    [[9, 16], "v0", "vector"],
    [28, "v0", "vector"]
  ],
  "(method 14 nav-network)": [[[4, 8], "a3", "list-node"]],
  "(method 11 hover-formation)": [[68, "v0", "vector"]],
  "(method 14 hover-formation-control)": [
    [18, "v0", "path-control"],
    [131, "a0", "process-focusable"],
    [35, "a0", "process-focusable"],
    [134, "a0", "process-focusable"]
  ],
  "(method 13 hover-formation-control)": [
    [16, "v0", "path-control"],
    [46, "s1", "process-focusable"],
    [39, "s1", "process-focusable"],
    [33, "a0", "process-focusable"],
    [49, "s1", "process-focusable"]
  ],
  "(method 16 hover-formation-control)": [
    [32, "s4", "process-focusable"],
    [52, "s4", "process-focusable"],
    [55, "s4", "process-focusable"]
  ],
  "(method 11 hover-formation-control)": [
    [43, "a0", "process-focusable"],
    [46, "a0", "process-focusable"]
  ],
  "(method 15 nav-network)": [
    [64, "a2", "nav-network-path-node"],
    [[69, 87], "a2", "nav-network-path-node"],
    [[109, 120], "a2", "nav-network-path-node"],
    [[37, 40], "v1", "nav-network-path-node"]
  ],
  "(method 13 nav-network)": [
    [47, "a0", "nav-network-path-node"],
    [44, "a0", "nav-network-path-node"]
  ],
  "(method 25 nav-network)": [[[59, 117], "s2", "nav-network-path-node"]],
  "(method 26 nav-network)": [
    [[13, 15], "v1", "hover-nav-sphere"],
    [[91, 102], "a3", "hover-nav-sphere"]
  ],
  "(method 27 nav-network)": [
    [[21, 23], "v1", "hover-nav-sphere"],
    [24, "v1", "hover-nav-sphere"]
  ],
  "(method 28 nav-network)": [
    [81, "v1", "hover-nav-sphere"],
    [5, "v1", "hover-nav-sphere"],
    [[12, 14], "v1", "hover-nav-sphere"]
  ],
  "(method 17 hover-nav-control)": [[7, "a0", "collide-shape-prim-group"]],
  "(method 32 hover-nav-control)": [
    [[4, 61], "v1", "hover-nav-path-segment"],
    [5, "a2", "hover-nav-path-segment"],
    [28, "a2", "hover-nav-path-segment"]
  ],
  "(method 37 nav-network)": [[36, "v0", "string"]],
  "(method 11 hover-nav-control)": [["_stack_", 144, "float"]],
  "(method 59 hover-enemy)": [
    [24, "a0", "process-focusable"],
    [27, "a0", "process-focusable"],
    [35, "s5", "process-focusable"],
    [38, "s5", "process-focusable"],
    [23, "s5", "process-focusable"]
  ],
  "hover-enemy-fly-code": [
    [21, "gp", "art-joint-anim"],
    [43, "gp", "art-joint-anim"],
    [65, "gp", "art-joint-anim"]
  ],
  "(method 169 hover-enemy)": [["_stack_", 608, "float"]],
  "(method 176 hover-enemy)": [[[93, 95], "v1", "vector"]],
  "(enter ambush hover-enemy)": [[71, "a0", "collide-shape-prim-group"]],
  "(code flying-death hover-enemy)": [[20, "v1", "art-joint-anim"]],
  "(enter flying-death hover-enemy)": [[46, "a1", "process-drawable"]],
  "(method 159 hover-enemy)": [[[6, 11], "a0", "collide-shape-prim-group"]],
  "hover-enemy-hostile-post": [[14, "v0", "hover-formation"]],
  "(method 82 hover-enemy)": [
    [122, "v1", "vector"],
    [147, "a0", "collide-shape-prim-group"]
  ],
  "(code flying-death-explode flamer-hover)": [[14, "v1", "art-joint-anim"]],
  "(code knocked-recover flamer-hover)": [[14, "v1", "art-joint-anim"]],
  "(code attack flamer-hover)": [
    [19, "v1", "art-joint-anim"],
    [72, "v1", "art-joint-anim"]
  ],
  "(event attack flamer-hover)": [
    [22, "s5", "process-focusable"],
    [25, "s5", "process-focusable"]
  ],
  "(method 50 flamer-hover)": [
    [10, "v1", "collide-shape-prim-group"],
    [30, "v1", "collide-shape-prim-group"]
  ],
  "(method 85 flamer-hover)": [
    [100, "a1", "art-joint-anim"],
    [70, "s4", "art-joint-anim"]
  ],
  "(method 30 hover-nav-control)": [[205, "a1", "pointer"]],
  "(method 0 hover-formation-control)": [[136, "v0", "int"]],
  "(method 121 robo-hover)": [
    ["_stack_", 16, "res-tag"],
    ["_stack_", 32, "res-tag"],
    ["_stack_", 48, "res-tag"],
    ["_stack_", 64, "res-tag"],
    [176, "v0", "(pointer float)"],
    [114, "v0", "(pointer float)"],
    [88, "v0", "(pointer actor-group)"]
  ],
  "robo-hover-arm-jmod": [
    [[13, 55], "s4", "robo-hover"],
    [52, "s2", "int"]
  ],
  "(code ambush-attack robo-hover)": [[37, "v1", "art-joint-anim"]],
  "(method 183 robo-hover)": [
    [31, "a0", "process-focusable"],
    [34, "a0", "process-focusable"]
  ],
  "(post hostile robo-hover)": [[4, "t9", "(function none)"]],
  "(post kick-attack robo-hover)": [
    [34, "a0", "process-focusable"],
    [37, "a0", "process-focusable"]
  ],
  "(code attack robo-hover)": [[37, "v1", "art-joint-anim"]],
  "(post ambush-attack robo-hover)": [[3, "t9", "(function none)"]],
  "(post notice robo-hover)": [[4, "t9", "(function none)"]],
  "(code knocked-recover robo-hover)": [
    [26, "v1", "art-joint-anim"],
    [55, "v1", "ragdoll-proc"]
  ],
  "(post knocked robo-hover)": [[6, "t9", "(function none)"]],
  "(method 82 robo-hover)": [
    [9, "v1", "attack-info"],
    [96, "v1", "attack-info"],
    [117, "v1", "rigid-body-impact"]
  ],
  "(method 56 robo-hover)": [[21, "a1", "process-drawable"]],
  "(code wait-to-trigger-movie tow-large-plat)": [[10, "v1", "art-joint-anim"]],
  "(code lower tow-large-plat)": [[10, "v1", "art-joint-anim"]],
  "(code idle tow-large-plat)": [[10, "v1", "art-joint-anim"]],
  "(code lowered tow-large-plat)": [[10, "v1", "art-joint-anim"]],
  "(code idle tow-tentacle)": [[13, "v1", "art-joint-anim"]],
  "(method 26 tow-spawner)": [
    [98, "s3", "prebot-small-eco-creature"],
    [[101, 111], "s3", "prebot-small-eco-creature"]
  ],
  "(method 25 tow-spawner)": [[28, "v0", "(array collide-shape)"]],
  "(code spawning tow-spawner)": [
    [14, "v1", "art-joint-anim"],
    [152, "v1", "art-joint-anim"],
    [209, "v1", "art-joint-anim"]
  ],
  "(code active tow-spawner)": [[14, "v1", "art-joint-anim"]],
  "(method 11 actor-group-watcher)": [["_stack_", 16, "res-tag"]],
  "(method 11 tow-large-plat)": [["_stack_", 16, "res-tag"]],
  "update-mood-forest": [[[23, 71], "gp", "forest-states"]],
  "set-forest-gun-flash!": [[13, "v1", "forest-states"]],
  "set-forest-fog-interp!": [
    [21, "v1", "forest-states"],
    [10, "v1", "forest-states"]
  ],
  "(method 23 for-log)": [[53, "v1", "process-drawable"]],
  "(method 24 for-log)": [
    [8, "a0", "water-anim"],
    [10, "a0", "water-anim"]
  ],
  "for-pillar-event-handler": [[27, "v1", "focus"]],
  "for-log-callback": [
    [[9, 39], "s4", "for-log"],
    [[10, 38], "s3", "int"]
  ],
  "(event idle for-break-bridge-board)": [
    [18, "a0", "touching-shapes-entry"],
    [21, "a0", "collide-shape-prim-group"],
    [25, "a0", "collide-shape-prim-group"],
    [27, "v1", "attack-info"],
    [17, "gp", "touching-shapes-entry"],
    [62, "gp", "touching-shapes-entry"],
    [44, "gp", "touching-shapes-entry"]
  ],
  "(method 26 task-manager-forest-plants)": [
    [93, "s5", "hud"],
    [131, "s5", "hud"]
  ],
  "(anon-function 7 forest-kill-plants)": [[10, "a1", "connection-minimap"]],
  "(code active task-manager-forest-plants)": [
    [764, "v1", "(pointer process)"],
    [766, "s5", "handle"],
    [760, "s5", "handle"],
    [763, "s5", "handle"],
    [761, "v1", "handle"]
  ],
  "(method 32 task-manager-forest-machine)": [["_stack_", 16, "res-tag"]],
  "(method 32 task-manager-forest-plants)": [["_stack_", 16, "res-tag"]],
  "(code active task-manager-forest-machine-resolution)": [
    [78, "v1", "int"],
    ["_stack_", 16, "res-tag"]
  ],
  "set-railx-light-brightness-fora!": [
    [[30, 35], "v1", "railx-states-fora"],
    [[13, 18], "v1", "railx-states-fora"]
  ],
  "(anon-function 21 forest-tasks)": [
    [13, "t9", "(function mood-context symbol)"]
  ],
  "(anon-function 4 forest-tasks)": [
    [13, "t9", "(function mood-context symbol)"]
  ],
  "(anon-function 10 forest-tasks)": [
    [13, "t9", "(function mood-context symbol)"]
  ],
  "(anon-function 11 forest-tasks)": [
    [13, "t9", "(function mood-context symbol)"]
  ],
  "(code die mh-plant)": [[10, "v1", "art-joint-anim"]],
  "(trans repopulate mh-plant)": [
    [21, "v1", "art-joint-anim"],
    [175, "v1", "art-joint-anim"],
    [229, "v1", "art-joint-anim"],
    [267, "v1", "art-joint-anim"]
  ],
  "(code idle mh-plant)": [[10, "v1", "art-joint-anim"]],
  "(trans pop-up mh-plant)": [[22, "v1", "art-joint-anim"]],
  "mh-plant-event-handler": [
    [22, "v1", "attack-info"],
    [74, "a0", "process-focusable"]
  ],
  "(method 34 mh-plant)": [
    [70, "s5", "collide-shape-prim-group"],
    [76, "s5", "collide-shape-prim-group"]
  ],
  "(event active for-statue)": [[[13, 52], "gp", "touching-shapes-entry"]],
  "(code open-eyes for-statue)": [[10, "v1", "art-joint-anim"]],
  "(code complete for-statue)": [[18, "v1", "art-joint-anim"]],
  "(trans idle for-race-ring)": [
    [32, "a2", "process-drawable"],
    [33, "a0", "collide-shape"]
  ],
  "(code active task-manager-forest-ring-chase)": [
    [36, "v0", "path-control"],
    [39, "a0", "path-control"]
  ],
  "for-race-ring-finder-init-by-other": [[37, "v0", "path-control"]],
  "(method 22 for-race-ring-finder)": [
    [15, "v0", "path-control"],
    [111, "v0", "entity-actor"]
  ],
  "(method 32 task-manager-forest-ring-chase)": [["_stack_", 16, "res-tag"]],
  "(enter impact dp-bipedal-grenade-shot)": [
    [13, "v1", "collide-shape-prim-group"]
  ],
  "(event impact dp-bipedal-grenade-shot)": [
    [13, "v1", "process-drawable"],
    [28, "s4", "collide-shape"]
  ],
  "(code turret-active-shoot dp-bipedal)": [[14, "v1", "art-joint-anim"]],
  "(code turret-get-off dp-bipedal)": [
    [14, "v1", "art-joint-anim"],
    [79, "v1", "art-joint-anim"]
  ],
  "(code turret-get-on dp-bipedal)": [
    [25, "v1", "art-joint-anim"],
    [102, "v1", "art-joint-anim"]
  ],
  "(code turret-seek dp-bipedal)": [
    [14, "v1", "art-joint-anim"],
    [72, "v1", "(state dp-bipedal)"]
  ],
  "(post die dp-bipedal)": [[17, "t9", "(function none)"]],
  "(post active dp-bipedal)": [[17, "t9", "(function none)"]],
  "(code knocked-recover dp-bipedal)": [
    [26, "v1", "art-joint-anim"],
    [55, "v1", "ragdoll-proc"],
    [98, "a0", "ragdoll-proc"],
    [100, "a0", "ragdoll-proc"],
    [118, "v1", "art-joint-anim"]
  ],
  "(code knocked dp-bipedal)": [[4, "t9", "(function none)"]],
  "(post knocked dp-bipedal)": [[14, "t9", "(function none)"]],
  "(code attack-throw dp-bipedal)": [[14, "v1", "art-joint-anim"]],
  "(code attack-close dp-bipedal)": [
    [21, "v1", "art-joint-anim"],
    [88, "v1", "art-joint-anim"],
    [149, "v1", "art-joint-anim"]
  ],
  "(code shield-explode dp-bipedal)": [[14, "v1", "art-joint-anim"]],
  "(code shield-in dp-bipedal)": [[14, "v1", "art-joint-anim"]],
  "(code shield-idle dp-bipedal)": [
    [14, "v1", "art-joint-anim"],
    [96, "v1", "(state dp-bipedal)"],
    [80, "v1", "float"]
  ],
  "(code shield-out dp-bipedal)": [[14, "v1", "art-joint-anim"]],
  "(code hostile-stand dp-bipedal)": [
    [14, "v1", "art-joint-anim"],
    [72, "v1", "(state dp-bipedal)"]
  ],
  "(code hostile dp-bipedal)": [[14, "v1", "art-joint-anim"]],
  "(code de-ambush dp-bipedal)": [
    [84, "v1", "art-joint-anim"],
    [23, "v1", "art-joint-anim"]
  ],
  "(code ambush dp-bipedal)": [
    [28, "v1", "art-joint-anim"],
    [96, "v1", "art-joint-anim"]
  ],
  "dp-bipedal-turret-code": [[86, "v1", "float"]],
  "(method 82 dp-bipedal)": [[98, "v1", "rigid-body-impact"]],
  "(method 59 dp-bipedal)": [
    [112, "s5", "process-focusable"],
    [121, "s5", "process-focusable"],
    [140, "s5", "process-focusable"],
    [155, "s5", "process-focusable"],
    [185, "s5", "process-focusable"],
    [186, "s5", "process-focusable"],
    [189, "s5", "process-focusable"]
  ],
  "(method 207 dp-bipedal)": [[[2, 5], "a2", "collide-shape-prim-group"]],
  "(method 85 dp-bipedal)": [
    [35, "v1", "art-joint-anim"],
    [63, "v1", "art-joint-anim"],
    [98, "v1", "art-joint-anim"]
  ],
  "(method 86 dp-bipedal)": [
    [32, "v1", "art-joint-anim"],
    [60, "v1", "art-joint-anim"],
    [95, "v1", "art-joint-anim"]
  ],
  "(method 126 dp-bipedal)": [
    [17, "v1", "ragdoll-proc"],
    [29, "v1", "ragdoll-proc"],
    [31, "v1", "ragdoll-proc"],
    [37, "v1", "ragdoll-proc"]
  ],
  "region-check-has-los": [
    [129, "v1", "region-prim-area"],
    [134, "a0", "region-prim-area"],
    [[48, 58], "v1", "region-prim-area"],
    [61, "a0", "region-prim-area"],
    [153, "a1", "region-prim-area"],
    [156, "a2", "region-prim-area"],
    [68, "a0", "region-prim-area"],
    [74, "a0", "region-prim-area"],
    [80, "a0", "region-prim-area"]
  ],
  "(method 33 dp-bipedal-shield)": [
    [38, "s5", "process-focusable"],
    [50, "s5", "process-focusable"],
    [68, "s5", "process-focusable"],
    [71, "s5", "process-focusable"]
  ],
  "(method 41 dp-bipedal-shield)": [[9, "v1", "attack-info"]],
  "(method 121 dp-bipedal)": [["_stack_", 16, "res-tag"]],
  "(method 121 neo-wasp)": [
    [211, "v0", "(pointer float)"],
    ["_stack_", 16, "res-tag"],
    ["_stack_", 32, "res-tag"],
    ["_stack_", 48, "res-tag"],
    ["_stack_", 64, "res-tag"],
    [161, "v0", "(pointer float)"],
    [240, "v0", "(pointer float)"],
    [135, "v0", "(pointer actor-group)"]
  ],
  "(code knocked-recover neo-wasp)": [[20, "v1", "art-joint-anim"]],
  "(post ambush-attack neo-wasp)": [[59, "t9", "(function none)"]],
  "(code ambush-attack neo-wasp)": [[38, "v1", "art-joint-anim"]],
  "(code attack neo-wasp)": [[38, "v1", "art-joint-anim"]],
  "(post notice neo-wasp)": [[4, "t9", "(function none)"]],
  "(trans hostile neo-wasp)": [[42, "v1", "art-joint-anim"]],
  "(method 56 neo-wasp)": [[21, "a1", "process-drawable"]],
  "(method 85 neo-wasp)": [[32, "a1", "art-joint-anim"]],
  "(method 182 neo-wasp)": [
    [25, "s5", "process-focusable"],
    [44, "s5", "process-focusable"]
  ],
  "(method 86 neo-wasp)": [[11, "v1", "art-joint-anim"]],
  "(method 159 neo-wasp)": [[[6, 9], "a0", "collide-shape-prim-group"]],
  "(code spawn-enemy neo-spawner)": [
    [14, "v1", "art-joint-anim"],
    [187, "v1", "art-joint-anim"]
  ],
  "(code open neo-spawner)": [
    [14, "v1", "art-joint-anim"],
    [115, "v0", "handle"]
  ],
  "(code opening neo-spawner)": [[15, "v1", "art-joint-anim"]],
  "(code closed neo-spawner)": [[13, "v1", "art-joint-anim"]],
  "neo-spawner-handler": [[[71, 119], "gp", "attack-info"]],
  "(code vulnerable neo-spawner)": [[14, "v1", "art-joint-anim"]],
  "(enter dead neo-spawner)": [[27, "v1", "art-joint-anim"]],
  "(method 11 neo-spawner-manager)": [["_stack_", 16, "res-tag"]],
  "(method 11 neo-spawner)": [["_stack_", 16, "res-tag"]],
  "(method 28 for-turret-shot)": [
    [29, "s5", "process-drawable"],
    [32, "s5", "process-drawable"],
    [10, "v0", "sound-rpc-set-param"]
  ],
  "(post active for-turret)": [[90, "t9", "(function none)"]],
  "(post idle for-turret)": [[4, "t9", "(function none)"]],
  "(post setup for-turret)": [[14, "t9", "(function none)"]],
  "(method 18 hud-for-turret-health)": [
    [21, "a0", "vector"],
    [25, "a0", "vector"],
    [11, "v1", "float"]
  ],
  "(method 15 hud-for-turret-health)": [
    [517, "s2", "process-focusable"],
    ["_stack_", 352, "float"],
    ["_stack_", 368, "float"]
  ],
  "(post shutdown for-turret)": [[32, "t9", "(function none)"]],
  "(post gunner-active for-turret)": [
    [24, "gp", "process-focusable"],
    [47, "gp", "process-focusable"],
    [70, "gp", "process-focusable"]
  ],
  "(method 56 for-turret)": [
    [[18, 36], "s4", "vector"],
    [74, "s4", "vector"]
  ],
  "(anon-function 1 for-turret)": [
    [12, "a3", "int"],
    [13, "a2", "for-turret"]
  ],
  "(anon-function 2 for-turret)": [[[6, 13], "v1", "for-turret"]],
  "(anon-function 3 for-turret)": [[[3, 13], "s4", "for-turret"]],
  "(anon-function 4 for-turret)": [[6, "v1", "for-turret"]],
  "(method 37 for-turret)": [["_stack_", 16, "res-tag"]],
  "(code idle vol-holo-eye)": [
    [14, "v1", "art-joint-anim"],
    [80, "v1", "art-joint-anim"]
  ],
  "(code alert vol-holo-eye)": [[10, "v1", "art-joint-anim"]],
  "(code close vol-holo-eye)": [[14, "v1", "art-joint-anim"]],
  "(code closed dm-spines)": [[10, "v1", "art-joint-anim"]],
  "(code attack flitter)": [
    [20, "v1", "art-joint-anim"],
    [147, "v1", "art-joint-anim"]
  ],
  "(code circling flitter)": [[27, "v1", "art-joint-anim"]],
  "(trans circling flitter)": [[14, "gp", "process-focusable"]],
  "(code stare flitter)": [[126, "v1", "art-joint-anim"]],
  "(post stare flitter)": [[9, "t9", "(function none)"]],
  "(post active flitter)": [[9, "t9", "(function none)"]],
  "(method 192 flitter)": [[19, "s3", "process-focusable"]],
  "(code ambush-jumping flitter)": [
    [14, "v1", "art-joint-anim"],
    [251, "v1", "art-joint-anim"]
  ],
  "(code ambush flitter)": [
    [132, "a0", "process-focusable"],
    [135, "a0", "process-focusable"]
  ],
  "(method 86 flitter)": [[15, "a1", "art-joint-anim"]],
  "(method 85 flitter)": [
    [14, "v1", "art-joint-anim"],
    [69, "v1", "art-joint-anim"]
  ],
  "(trans attack flitter)": [
    [29, "gp", "process-focusable"],
    [35, "gp", "process-focusable"],
    [53, "gp", "process-focusable"],
    [56, "gp", "process-focusable"]
  ],
  "(method 49 rigid-body-platform)": [
    [13, "v1", "rigid-body-control-point"],
    [30, "v1", "collide-rider"],
    [54, "v1", "process-focusable"],
    [65, "v1", "process-focusable"],
    [132, "v1", "process-focusable"],
    [139, "v1", "float"]
  ],
  "(code falling vol-collapsing-rock)": [[11, "v1", "art-joint-anim"]],
  "(code target-indax-hit)": [[351, "v1", "art-joint-anim"]],
  "(code target-indax-get-off)": [[51, "gp", "art-joint-anim"]],
  "(code target-indax-attack-air)": [[11, "gp", "art-joint-anim"]],
  "(code target-indax-running-attack)": [
    [21, "gp", "art-joint-anim"],
    [120, "f26", "float"],
    [203, "f26", "float"]
  ],
  "(trans target-indax-get-off)": [
    [20, "v1", "process-drawable"],
    [26, "v1", "process-drawable"],
    [32, "v1", "process-drawable"]
  ],
  "(code target-indax-attack)": [[18, "gp", "art-joint-anim"]],
  "(code target-indax-trip)": [
    [17, "v1", "art-joint-anim"],
    [90, "v1", "art-joint-anim"]
  ],
  "(code target-indax-hit-ground)": [[14, "v1", "art-joint-anim"]],
  "(code target-indax-double-jump)": [
    [50, "v1", "art-joint-anim"],
    [104, "v1", "art-joint-anim"]
  ],
  "(code target-indax-walk)": [[89, "v1", "art-joint-anim"]],
  "(code target-indax-stance)": [
    [23, "v1", "art-joint-anim"],
    [240, "v1", "art-joint-anim"],
    [94, "v1", "art-joint-anim"],
    [182, "v1", "art-joint-anim"]
  ],
  "(code target-indax-start)": [[54, "v1", "art-joint-anim"]],
  "target-indax-handler": [
    [97, "a0", "process"],
    [147, "a0", "process"]
  ],
  "(code target-indax-death)": [
    [161, "v1", "art-joint-anim"],
    [279, "v1", "art-joint-anim"],
    [370, "v1", "art-joint-anim"],
    [423, "v1", "art-joint-anim"],
    [510, "v1", "art-joint-anim"],
    [599, "v1", "art-joint-anim"],
    [844, "v1", "art-joint-anim"]
  ],
  "(event target-indax-grab)": [[35, "a0", "process"]],
  "(code target-indax-grab)": [[14, "v1", "art-joint-anim"]],
  "(code target-indax-hang-attack)": [[14, "v1", "art-joint-anim"]],
  "(enter target-indax-hang-attack)": [[5, "t9", "(function none)"]],
  "(code target-indax-hang-dodge)": [
    [15, "v1", "art-joint-anim"],
    [104, "v1", "art-joint-anim"]
  ],
  "(code target-indax-hang-walk)": [[34, "v1", "art-joint-anim"]],
  "(code target-indax-hang-stance)": [
    [27, "v1", "art-joint-anim"],
    [148, "v1", "art-joint-anim"],
    [90, "v1", "art-joint-anim"]
  ],
  "(enter target-indax-hang-dodge)": [[5, "t9", "(function none)"]],
  "(post target-indax-hang-stance)": [[10, "t9", "(function none)"]],
  "(enter target-indax-hang-stance)": [[5, "t9", "(function none)"]],
  "(enter target-indax-hang-turn-around)": [[5, "t9", "(function none)"]],
  "(event idle vol-lava-ball)": [
    [47, "gp", "process-drawable"],
    [90, "gp", "process-focusable"],
    [12, "v1", "float"]
  ],
  "(event idle vol-bouncer)": [[[119, 126], "v1", "attack-info"]],
  "(enter active vol-steam-explosion)": [
    [[18, 22], "v1", "collide-shape-prim-group"]
  ],
  "(enter stopped-up vol-steam-explosion)": [
    [[2, 5], "v1", "collide-shape-prim-group"]
  ],
  "(post idle lava-shoot)": [[[51, 97], "v1", "collide-shape-prim-group"]],
  "(event idle lava-shoot)": [
    [18, "gp", "process-focusable"],
    [38, "gp", "process-focusable"],
    [87, "gp", "process-focusable"]
  ],
  "(post active vol-steam-explosion)": [
    [[66, 129], "v1", "collide-shape-prim-group"]
  ],
  "(event active vol-steam-explosion)": [
    [17, "gp", "process-focusable"],
    [30, "gp", "process-focusable"],
    [150, "v1", "float"],
    [112, "v1", "float"],
    [120, "v1", "float"]
  ],
  "(post active vol-lava-ball-spout)": [[86, "v0", "vector"]],
  "(anon-function 38 volcano-obs)": [[7, "gp", "vol-balance-plat"]],
  "(code collapse vol-break-ground)": [[10, "v1", "art-joint-anim"]],
  "(post active vol-stone-lid)": [
    [6, "gp", "process-drawable"],
    [15, "gp", "process-drawable"],
    [35, "gp", "process-drawable"],
    [86, "gp", "process-drawable"],
    [94, "gp", "process-drawable"],
    [32, "v1", "float"]
  ],
  "(method 49 vol-stone-lid)": [
    [6, "s5", "attack-info"],
    [15, "s5", "attack-info"],
    [17, "s5", "attack-info"],
    [37, "a0", "process-focusable"],
    [40, "a0", "process-focusable"],
    [140, "s5", "attack-info"]
  ],
  "(method 59 spiky-frog)": [
    [18, "a0", "process-focusable"],
    [21, "a0", "process-focusable"]
  ],
  "(method 125 spiky-frog)": [[[4, 51], "s5", "ragdoll-proc"]],
  "(code knocked-recover spiky-frog)": [
    [25, "v1", "art-joint-anim"],
    [49, "v1", "ragdoll-proc"],
    [109, "v1", "art-joint-anim"]
  ],
  "(code attack-recover spiky-frog)": [
    [10, "v1", "art-joint-anim"],
    [87, "v1", "art-joint-anim"],
    [158, "v1", "art-joint-anim"]
  ],
  "(code attack spiky-frog)": [[19, "v1", "art-joint-anim"]],
  "(code turn spiky-frog)": [
    [21, "v1", "art-joint-anim"],
    [79, "v1", "art-joint-anim"]
  ],
  "(code rolling-stop spiky-frog)": [[14, "v1", "art-joint-anim"]],
  "(code rolling-start spiky-frog)": [
    [16, "v1", "art-joint-anim"],
    [64, "v1", "art-joint-anim"]
  ],
  "(code hostile spiky-frog)": [[14, "v1", "art-joint-anim"]],
  "(code notice spiky-frog)": [
    [23, "v1", "art-joint-anim"],
    [71, "v1", "art-joint-anim"],
    [130, "v1", "art-joint-anim"]
  ],
  "spiky-frog-hop-slow-code": [
    [231, "v1", "art-joint-anim"],
    [288, "v1", "art-joint-anim"],
    [46, "v1", "art-joint-anim"],
    [117, "v1", "art-joint-anim"]
  ],
  "(anon-function 9 spiky-frog)": [[[5, 11], "v1", "spiky-frog"]],
  "(code flee-path flut-wild)": [[14, "v1", "art-joint-anim"]],
  "(method 82 flut-wild)": [[79, "v0", "vector"]],
  "(code notice flut-wild)": [[33, "v1", "art-joint-anim"]],
  "(enter notice flut-wild)": [[90, "v1", "int"]],
  "(method 121 flamer-lava)": [[159, "v1", "vector"]],
  "(post knocked flamer-lava)": [[22, "t9", "(function none)"]],
  "(method 50 flamer-lava)": [
    [10, "v1", "collide-shape-prim-group"],
    [30, "v1", "collide-shape-prim-group"]
  ],
  "(code attack flamer-lava)": [
    [19, "v1", "art-joint-anim"],
    [72, "v1", "art-joint-anim"]
  ],
  "(event attack flamer-lava)": [
    [22, "gp", "process-focusable"],
    [25, "gp", "process-focusable"]
  ],
  "(method 85 flamer-lava)": [
    [70, "s4", "art-joint-anim"],
    [100, "a1", "art-joint-anim"]
  ],
  "(trans hostile flamer-lava)": [
    [20, "a0", "process-focusable"],
    [23, "a0", "process-focusable"]
  ],
  "(method 82 flamer-lava)": [[81, "v1", "vector"]],
  "(method 196 flamer-lava)": [[15, "v0", "hover-formation-control"]],
  "flamer-lava-fly-code": [
    [33, "v1", "art-joint-anim"],
    [64, "v1", "art-joint-anim"],
    [95, "v1", "art-joint-anim"]
  ],
  "(method 195 flamer-lava)": [[36, "v0", "hover-formation-control"]],
  "(event stopped-up vol-steam-explosion)": [
    [24, "v1", "float"],
    [16, "v1", "float"]
  ],
  "(method 97 mantis)": [[20, "a1", "art-joint-anim"]],
  "(method 96 mantis)": [[16, "a1", "art-joint-anim"]],
  "(method 98 mantis)": [[16, "a1", "art-joint-anim"]],
  "(code crawl mantis)": [
    [256, "v1", "art-joint-anim"],
    [25, "v1", "art-joint-anim"]
  ],
  "(code attack1 mantis)": [
    [19, "v1", "art-joint-anim"],
    [53, "a0", "process-focusable"],
    [56, "a0", "process-focusable"],
    [129, "v1", "art-joint-anim"],
    [201, "v1", "art-joint-anim"]
  ],
  "(code attack0 mantis)": [
    [18, "v1", "art-joint-anim"],
    [90, "v1", "art-joint-anim"]
  ],
  "(code ambush-jumping mantis)": [
    [14, "v1", "art-joint-anim"],
    [174, "v1", "art-joint-anim"]
  ],
  "(code roll-right mantis)": [
    [14, "v1", "art-joint-anim"],
    [77, "v1", "art-joint-anim"]
  ],
  "(code roll-left mantis)": [
    [14, "v1", "art-joint-anim"],
    [77, "v1", "art-joint-anim"]
  ],
  "(trans hostile mantis)": [
    [27, "gp", "process-focusable"],
    [41, "gp", "process-focusable"],
    [100, "gp", "process-focusable"]
  ],
  "(code ambush-crawling mantis)": [[23, "v1", "art-joint-anim"]],
  "(code active mantis)": [
    [79, "v1", "art-joint-anim"],
    [195, "v1", "art-joint-anim"],
    [139, "v1", "art-joint-anim"],
    [23, "v1", "art-joint-anim"]
  ],
  "(code hop-away mantis)": [
    [24, "gp", "process-focusable"],
    [59, "gp", "process-focusable"],
    [133, "v1", "art-joint-anim"]
  ],
  "(method 75 mantis)": [
    [20, "a0", "process-focusable"],
    [23, "a0", "process-focusable"]
  ],
  "(method 200 mantis)": [
    [21, "s5", "process-focusable"],
    [35, "s5", "process-focusable"]
  ],
  "(method 59 mantis)": [
    [23, "a0", "process-focusable"],
    [26, "a0", "process-focusable"]
  ],
  "(code idle mhcity-vein-writhing-large)": [[14, "v1", "art-joint-anim"]],
  "(trans idle mhcity-claw-finger-small)": [
    [67, "v1", "float"],
    [88, "v1", "float"],
    [112, "v1", "float"],
    [134, "v1", "float"],
    [159, "v1", "float"],
    [181, "v1", "float"],
    [211, "v1", "float"]
  ],
  "(code idle mhcity-vein-writhing-small)": [[14, "v1", "art-joint-anim"]],
  "(code idle mhcity-dark-eco-nodule)": [[14, "v1", "art-joint-anim"]],
  "(event cracked-idle mhcity-dark-eco-door)": [[5, "a0", "attack-info"]],
  "(code crack mhcity-dark-eco-door-broken)": [[10, "v1", "art-joint-anim"]],
  "(code shatter mhcity-dark-eco-door-broken)": [[112, "v1", "art-joint-anim"]],
  "mhcity-ambient-killable-event-handler": [[[3, 18], "v1", "attack-info"]],
  "(code active mhcity-puffer-large)": [[14, "v1", "art-joint-anim"]],
  "(code blowing mhcity-puffer-large)": [[14, "v1", "art-joint-anim"]],
  "(code active mhcity-puffer)": [[14, "v1", "art-joint-anim"]],
  "(code blowing mhcity-puffer)": [[14, "v1", "art-joint-anim"]],
  "(event puffer-active-base-state mhcity-puffer)": [[6, "a0", "vector"]],
  "(code idle mhcity-dark-eco-door)": [[16, "v1", "float"]],
  "(code ambush dm-mine-spider)": [
    [62, "v1", "art-joint-anim"],
    [134, "v1", "art-joint-anim"],
    [207, "v1", "art-joint-anim"]
  ],
  "(code run-stop dm-mine-spider)": [
    [14, "v1", "art-joint-anim"],
    [71, "v1", "art-joint-anim"]
  ],
  "(code attack dm-mine-spider)": [[19, "v1", "art-joint-anim"]],
  "(trans idle dm-mine-spider-spawner)": [[142, "gp", "process-drawable"]],
  "(event idle dm-mine-spider-spawner)": [[[22, 28], "v1", "attack-info"]],
  "(method 31 dm-mine-spider-spawner)": [
    [17, "v1", "dm-mine-spider"],
    [23, "v1", "dm-mine-spider"],
    [33, "s3", "int"]
  ],
  "(method 82 dm-mine-spider)": [
    [14, "v1", "process-drawable"],
    [29, "s3", "collide-shape"]
  ],
  "(method 192 dm-mine-spider)": [
    [19, "a0", "process-focusable"],
    [22, "a0", "process-focusable"]
  ],
  "(code attack spyder)": [
    [116, "a0", "process-focusable"],
    [119, "a0", "process-focusable"],
    [242, "a0", "process-focusable"],
    [245, "a0", "process-focusable"]
  ],
  "(code backup spyder)": [[22, "v1", "art-joint-anim"]],
  "(trans hostile spyder)": [
    [20, "a0", "process-focusable"],
    [23, "a0", "process-focusable"]
  ],
  "(method 59 spyder)": [
    [36, "s5", "process-focusable"],
    [47, "s5", "process-focusable"],
    [48, "s5", "process-focusable"],
    [51, "s5", "process-focusable"]
  ],
  "(method 85 spyder)": [
    [14, "v1", "art-joint-anim"],
    [132, "v1", "art-joint-anim"],
    [100, "s5", "art-joint-anim"]
  ],
  "(method 96 spyder)": [[52, "s5", "art-joint-anim"]],
  "spyder-face-player-post": [
    [21, "gp", "process-focusable"],
    [40, "gp", "process-focusable"],
    [43, "gp", "process-focusable"]
  ],
  "(method 86 spyder)": [[16, "a1", "art-joint-anim"]],
  "(method 193 spyder)": [
    [17, "a0", "process-focusable"],
    [20, "a0", "process-focusable"]
  ],
  "(code knocked-recover rapid-gunner)": [
    [27, "v1", "ragdoll-proc"],
    [50, "v1", "art-joint-anim"],
    [79, "v1", "art-joint-anim"],
    [163, "v1", "art-joint-anim"]
  ],
  "(code attack rapid-gunner)": [
    [24, "v1", "art-joint-anim"],
    [78, "v1", "art-joint-anim"],
    [132, "v1", "art-joint-anim"]
  ],
  "(code turret-get-off rapid-gunner)": [
    [14, "v1", "art-joint-anim"],
    [79, "v1", "art-joint-anim"]
  ],
  "(code turret-active-shoot rapid-gunner)": [[14, "v1", "art-joint-anim"]],
  "(code turret-get-on rapid-gunner)": [
    [14, "v1", "art-joint-anim"],
    [77, "v1", "art-joint-anim"],
    [154, "v1", "art-joint-anim"]
  ],
  "(code turret-seek rapid-gunner)": [[14, "v1", "art-joint-anim"]],
  "rapid-gunner-turret-code": [[86, "v1", "float"]],
  "(method 140 rapid-gunner)": [
    [37, "a0", "process-focusable"],
    [40, "a0", "process-focusable"]
  ],
  "(code die-eaten kanga-lizard)": [[22, "v1", "art-joint-anim"]],
  "(method 11 dm-mine-spider-spawner)": [["_stack_", 16, "res-tag"]],
  "(method 11 vol-holo-eye)": [["_stack_", 16, "res-tag"]],
  "(method 32 task-manager-kanga-lizard)": [["_stack_", 16, "res-tag"]],
  "(code explode rub-dark-jak-door)": [[129, "v1", "art-joint-anim"]],
  "(event idle rub-dark-jak-door)": [[4, "v1", "attack-info"]],
  "(code drop rub-falling-step)": [[14, "v1", "art-joint-anim"]],
  "set-stadiuma-electricity-scale!": [
    [[93, 95], "v1", "stadiuma-states"],
    [[70, 72], "v1", "stadiuma-states"],
    [[51, 53], "v1", "stadiuma-states"],
    [[32, 34], "v1", "stadiuma-states"],
    [[13, 15], "v1", "stadiuma-states"]
  ],
  "(method 62 v-faccar)": [[[4, 53], "s5", "collide-shape-prim-group"]],
  "(event idle task-manager-arena-training)": [
    [23, "a0", "entity-actor"],
    [24, "s4", "entity-actor"],
    [88, "gp", "entity-actor"]
  ],
  "(trans hide arena-token)": [[24, "v0", "string"]],
  "(event idle wstd-trapdoor)": [[4, "v1", "attack-info"]],
  "(trans idle crowd-manager)": [[328, "v0", "sound-rpc-set-param"]],
  "crowd-dude-func": [
    [6, "a1", "int"],
    [8, "v1", "wasstada-crowd"]
  ],
  "part-wasstada-bird2-path": [
    [13, "v1", "int"],
    [86, "a0", "part-tracker"]
  ],
  "part-wasstada-bird1-path": [
    [13, "v1", "int"],
    [90, "a0", "part-tracker"]
  ],
  "part-wasstada-bird3-path": [
    [13, "v1", "int"],
    [90, "a0", "part-tracker"]
  ],
  "part-wasstada-bird4-path": [
    [13, "v1", "int"],
    [90, "a0", "part-tracker"]
  ],
  "part-wasstada-bird5-path": [
    [13, "v1", "int"],
    [86, "a0", "part-tracker"]
  ],
  "(code lava-die marauder)": [[34, "v1", "art-joint-anim"]],
  "(code attack-run marauder)": [
    [21, "v1", "art-joint-anim"],
    [88, "v1", "art-joint-anim"]
  ],
  "(code ambush marauder)": [[101, "v1", "art-joint-anim"]],
  "(code victory marauder)": [
    [26, "v1", "art-joint-anim"],
    [81, "v1", "art-joint-anim"]
  ],
  "(method 62 marauder)": [[13, "v1", "attack-info"]],
  "(code jump-out marauder)": [
    [29, "v1", "art-joint-anim"],
    [172, "v1", "art-joint-anim"]
  ],
  "(code gun-shoot marauder)": [
    [21, "v1", "art-joint-anim"],
    [83, "v1", "art-joint-anim"],
    [135, "v1", "art-joint-anim"]
  ],
  "(enter gun-shoot marauder)": [
    [26, "a0", "process-focusable"],
    [29, "a0", "process-focusable"]
  ],
  "(trans hostile marauder)": [
    [48, "gp", "process-focusable"],
    [61, "gp", "process-focusable"],
    [64, "gp", "process-focusable"]
  ],
  "(trans save-wait marauder)": [
    [18, "a0", "process-focusable"],
    [21, "a0", "process-focusable"]
  ],
  "(method 97 marauder)": [
    [18, "v1", "art-joint-anim"],
    [46, "v1", "art-joint-anim"]
  ],
  "(method 96 marauder)": [
    [55, "v1", "art-joint-anim"],
    [83, "v1", "art-joint-anim"]
  ],
  "(method 98 marauder)": [
    [37, "v1", "art-joint-anim"],
    [67, "v1", "art-joint-anim"]
  ],
  "(method 86 marauder)": [
    [15, "a2", "art-joint-anim"],
    [44, "a2", "art-joint-anim"],
    [75, "a2", "art-joint-anim"],
    [104, "a2", "art-joint-anim"]
  ],
  "(method 85 marauder)": [
    [21, "v1", "art-joint-anim"],
    [49, "v1", "art-joint-anim"],
    [79, "v1", "art-joint-anim"],
    [107, "v1", "art-joint-anim"]
  ],
  "(method 84 marauder)": [[26, "v1", "process-focusable"]],
  "(method 82 marauder)": [
    [81, "v1", "rigid-body-impact"],
    [101, "a0", "vector"],
    [122, "v1", "vector"],
    [137, "a0", "vector"],
    [[132, 167], "s4", "vector"],
    [[134, 168], "s5", "vector"]
  ],
  "(method 196 marauder)": [[4, "v1", "collide-shape-prim-group"]],
  "(method 197 marauder)": [
    [23, "s4", "process-focusable"],
    [42, "s4", "process-focusable"],
    [56, "s4", "process-focusable"],
    [59, "s4", "process-focusable"],
    [[66, 70], "v1", "float"]
  ],
  "(method 147 marauder)": [[34, "a1", "process-focusable"]],
  "(method 42 wstd-fight-plat-smlplat)": [
    [[12, 27], "s5", "wstd-fight-plat-box"]
  ],
  "(code go-down wstd-fight-plat-smlplat)": [
    [[61, 77], "v1", "wstd-fight-plat-box"],
    [78, "v1", "(pointer crate)"]
  ],
  "(code go-down wstd-fight-plat)": [
    [[156, 172], "v1", "wstd-fight-plat-box"],
    [173, "v1", "(pointer crate)"]
  ],
  "(code open wstd-fight-house-a)": [[48, "v1", "art-joint-anim"]],
  "(method 40 wstd-fight-plat)": [
    [[13, 25], "s4", "wstd-fight-plat-box"],
    [[41, 53], "s4", "wstd-fight-plat-box"],
    [[69, 81], "s4", "wstd-fight-plat-box"],
    [[97, 109], "s4", "wstd-fight-plat-box"],
    [[127, 136], "s4", "wstd-door"],
    [[154, 163], "s4", "wstd-door"],
    [[181, 190], "s4", "wstd-door"],
    [[208, 226], "s4", "wstd-door"]
  ],
  "(code open wstd-fight-plat-box)": [
    [27, "v1", "art-joint-anim"],
    [108, "v1", "art-joint-anim"]
  ],
  "(trans open wstd-fight-plat-box)": [
    [21, "a0", "(pointer process)"],
    [45, "gp", "process-focusable"]
  ],
  "(method 40 wstd-fight-plat-box)": [[177, "v1", "process-drawable"]],
  "(method 38 wstd-fight-plat-box)": [[62, "s5", "process-drawable"]],
  "(trans active task-manager-throne-rog)": [[14, "gp", "process-drawable"]],
  "(enter end wstd-fight-plat-large)": [
    [[38, 62], "s4", "wstd-fight-plat-smlplat"]
  ],
  "(enter go-down wstd-fight-plat-large)": [
    [[38, 94], "s4", "wstd-fight-plat-smlplat"]
  ],
  "(method 41 wstd-fight-plat-large)": [[[28, 59], "s4", "wstd-door"]],
  "(enter go-down task-manager-arena-fight)": [
    [53, "gp", "process-drawable"],
    [63, "gp", "process-drawable"],
    [73, "gp", "process-drawable"],
    [83, "gp", "process-drawable"],
    [33, "v1", "float"]
  ],
  "(method 26 task-manager-arena-fight)": [
    [[90, 149], "s3", "wstd-fight-plat"]
  ],
  "(code wait-start task-manager-arena-fight-2)": [
    [63, "gp", "process-drawable"]
  ],
  "(method 26 task-manager-arena-fight-2)": [
    [437, "v1", "(pointer crate)"],
    [[373, 493], "s3", "wstd-fight-plat"],
    [514, "s3", "process-drawable"],
    [519, "s3", "process-drawable"],
    [524, "s3", "process-drawable"],
    [[299, 335], "s3", "wstd-fight-plat"],
    [412, "v1", "float"]
  ],
  "(method 21 task-manager-arena-fight-2)": [
    [[378, 383], "a0", "crate"],
    ["_stack_", 16, "res-tag"]
  ],
  "(method 21 task-manager-arena-fight)": [["_stack_", 16, "res-tag"]],
  "(method 21 task-manager-arena-fight-3)": [
    ["_stack_", 16, "res-tag"],
    [106, "t0", "float"]
  ],
  "wstd-fight-plat-large-init-by-other": [
    [[169, 193], "s3", "wstd-fight-plat-smlplat"]
  ],
  "(method 36 task-manager-arena-fight-base)": [
    [43, "s5", "process-focusable"],
    [57, "v1", "handle"]
  ],
  "(method 32 task-manager-arena-fight-base)": [[95, "s5", "process-drawable"]],
  "(enter go-down task-manager-arena-fight-2)": [
    [[16, 81], "gp", "wstd-fight-plat"]
  ],
  "(method 26 task-manager-arena-fight-3)": [
    [110, "v1", "(pointer crate)"],
    [[46, 180], "s3", "wstd-fight-plat-large"],
    [[196, 212], "s3", "process-drawable"],
    [85, "v1", "float"]
  ],
  "(enter active wstd-fight-plat-large)": [[16, "v1", "float"]],
  "(event idle crowd-manager)": [[4, "v1", "float"]],
  "(event active wstd-fight-plat-large)": [
    [15, "v1", "float"],
    [4, "v1", "float"]
  ],
  "(event active wstd-fight-plat)": [[4, "v1", "float"]],
  "(event active wstd-fight-plat-smlplat)": [[12, "v1", "float"]],
  "(method 21 task-manager-arena-training)": [["_stack_", 16, "res-tag"]],
  "(anon-function 3 arena-scenes)": [[6, "v1", "process-drawable"]],
  "(anon-function 6 arena-scenes)": [
    [13, "t9", "(function mood-context none)"]
  ],
  "(anon-function 7 arena-scenes)": [
    [13, "t9", "(function mood-context none)"]
  ],
  "(anon-function 8 arena-scenes)": [
    [13, "t9", "(function mood-context none)"]
  ],
  "(anon-function 9 arena-scenes)": [
    [13, "t9", "(function mood-context none)"]
  ],
  "(method 18 hud-wasgun)": [
    [43, "t2", "vector"],
    [46, "t1", "float"]
  ],
  "(method 15 hud-wasgun)": [
    [[148, 158], "s3", "(pointer uint32)"],
    [[449, 452], "v1", "dma-packet"]
  ],
  "(enter impact wascity-turret-shot)": [
    [15, "v1", "collide-shape-prim-group"]
  ],
  "(event impact wascity-turret-shot)": [[13, "v1", "process-drawable"]],
  "dm-flyer-shot-move": [
    [35, "s2", "process-focusable"],
    [41, "s2", "process-focusable"],
    [43, "s2", "process-focusable"]
  ],
  "(method 31 dm-flyer-shot)": [
    [120, "s3", "process-focusable"],
    [126, "s3", "process-focusable"],
    [128, "s3", "process-focusable"],
    ["_stack_", 96, "float"],
    ["_stack_", 112, "float"]
  ],
  "(enter impact dm-flyer-shot)": [[50, "a0", "process"]],
  "(code impact maker-grenade)": [[32, "a0", "process"]],
  "(method 36 maker-grenade)": [[14, "s5", "wascity-turret-shot"]],
  "(code flying skeet)": [[[182, 187], "v1", "task-manager-wascity-gungame"]],
  "joint-mod-recoil": [
    [[0, 39], "gp", "wascity-turret"],
    [[1, 38], "s5", "int"]
  ],
  "(post flying skeet)": [
    [13, "a0", "task-manager-wascity-gungame"],
    [[76, 99], "gp", "task-manager-wascity-gungame"],
    [175, "gp", "task-manager-wascity-gungame"],
    [201, "gp", "task-manager-wascity-gungame"],
    [15, "a0", "task-manager-wascity-gungame"]
  ],
  "wasgun-manager-shot-missed": [
    [[17, 22], "v1", "task-manager-wascity-gungame"]
  ],
  "skeet-standard-event-handler": [
    [[29, 145], "gp", "task-manager-wascity-gungame"]
  ],
  "(method 37 task-manager-wascity-gungame)": [
    [[26, 31], "v1", "hud"],
    [[15, 61], "gp", "hud"],
    [101, "gp", "hud"],
    [139, "gp", "hud"],
    [177, "gp", "hud"],
    [209, "gp", "hud"],
    [250, "gp", "hud"],
    [288, "gp", "hud"],
    [320, "gp", "hud"],
    [361, "gp", "hud"],
    [393, "gp", "hud"],
    [428, "gp", "hud"]
  ],
  "spawn-skeet": [[141, "s1", "skeet"]],
  "(enter explode skeet)": [
    [22, "a0", "task-manager-wascity-gungame"],
    [35, "a0", "hud-wasgun"],
    [41, "a0", "hud-wasgun"]
  ],
  "wct-show-flut": [[6, "v0", "flut"]],
  "(method 56 wascity-turret)": [
    [133, "a1", "vector"],
    [[76, 85], "v0", "vector"],
    [[88, 97], "v0", "vector"],
    [6, "v1", "float"]
  ],
  "(method 62 wascity-turret)": [
    [224, "s3", "process"],
    [257, "s2", "process-drawable"],
    [273, "s2", "process-drawable"],
    [274, "v1", "collide-shape"],
    [357, "a0", "collide-shape-prim-group"],
    [385, "a0", "collide-shape-prim-group"],
    [403, "a1", "collide-shape-prim-group"],
    [429, "a0", "collide-shape-prim-group"],
    [10, "v0", "(array collide-shape)"],
    [309, "a1", "skeet"]
  ],
  "(method 33 task-manager-wascity-gungame)": [["_stack_", 16, "res-tag"]],
  "city-sound-expand-want-list": [[63, "s4", "int"]],
  "(method 10 xz-height-map)": [[121, "s0", "pointer"]],
  "(method 9 xz-height-map)": [
    [36, "a2", "pointer"],
    [[37, 49], "a1", "(pointer int8)"]
  ],
  "(enter explode hvehicle)": [
    [143, "a0", "process"],
    [238, "v1", "joint-exploder"]
  ],
  "(method 49 hvehicle)": [
    [[40, 60], "s5", "traffic-object-spawn-params"],
    [65, "v1", "float"]
  ],
  "(method 51 hvehicle)": [
    [155, "v1", "(pointer process)"],
    [110, "v1", "uint"]
  ],
  "(method 33 hvehicle)": [[39, "s5", "rigid-body-vehicle-constants"]],
  "(method 94 hvehicle)": [[42, "f0", "float"]],
  "(method 18 vehicle-controller)": [[[231, 316], "v1", "hvehicle"]],
  "(method 31 hvehicle)": [
    [69, "v1", "float"],
    [164, "v1", "float"],
    [67, "a0", "int"],
    [162, "a0", "int"]
  ],
  "(method 97 hvehicle)": [[159, "a0", "vector"]],
  "(post idle glider-ring)": [
    [203, "v1", "art-joint-anim"],
    [[413, 424], "v1", "glider-prim"]
  ],
  "(method 25 glider-ring)": [[15, "v1", "glider-prim"]],
  "glider-ring-standard-event-handler": [
    [47, "s5", "process-drawable"],
    [[53, 62], "gp", "collide-shape-moving"],
    [295, "gp", "collide-shape-moving"]
  ],
  "glider-ring-init-by-other": [[55, "v1", "art-joint-anim"]],
  "(method 49 h-glider)": [
    [10, "a2", "vector"],
    [21, "a1", "vector"],
    [25, "a1", "vector"]
  ],
  "(method 97 h-glider)": [[159, "a0", "vector"]],
  "glider-thermal-updraft-velocity": [
    [20, "v1", "task-manager-desert-glide"],
    [23, "v1", "task-manager-desert-glide"]
  ],
  "(method 36 task-manager-desert-glide)": [
    [[64, 147], "s4", "hvehicle"],
    [[216, 232], "v1", "hvehicle"],
    [[296, 339], "s3", "hvehicle"]
  ],
  "(method 37 task-manager-desert-glide)": [[158, "a0", "glider-thermal"]],
  "(method 26 task-manager-desert-glide)": [
    [75, "s5", "hvehicle"],
    [171, "s5", "hvehicle"]
  ],
  "pre-populate-clouds": [
    [22, "v1", "float"],
    [44, "v1", "float"],
    [66, "v1", "float"]
  ],
  "(method 15 hud-glider-altitude)": [[18, "v1", "float"]],
  "(code idle was-pre-beam)": [[28, "v1", "art-joint-anim"]],
  "(code active was-pre-game)": [[21, "v1", "art-joint-anim"]],
  "(code idle was-pre-game)": [
    [25, "v1", "art-joint-anim"],
    [78, "v1", "art-joint-anim"]
  ],
  "(code attack was-pre-beam)": [[26, "v1", "art-joint-anim"]],
  "(enter active was-pre-game)": [[[337, 343], "v1", "hud"]],
  "(method 26 was-pre-game)": [[[104, 157], "s1", "pre-game-bubble"]],
  "(method 30 was-pre-game)": [
    [[161, 167], "v1", "hud"],
    [[253, 259], "v1", "hud"]
  ],
  "(code idle was-pre-heart)": [
    [15, "v1", "art-joint-anim"],
    [76, "v1", "art-joint-anim"],
    [131, "v1", "art-joint-anim"],
    [192, "v1", "art-joint-anim"],
    [247, "v1", "art-joint-anim"],
    [308, "v1", "art-joint-anim"],
    [363, "v1", "art-joint-anim"],
    [422, "v1", "art-joint-anim"],
    [477, "v1", "art-joint-anim"]
  ],
  "(post fall pre-game-bubble)": [[17, "t9", "(function none)"]],
  "(post race flut-racer)": [[21, "v0", "entity-actor"]],
  "ring-hit-logic": [
    [30, "v0", "entity"],
    [[40, 51], "v1", "process-drawable"]
  ],
  "(code race flut-racer)": [[53, "v1", "art-joint-anim"]],
  "(method 33 task-manager-wascity-leaper-race)": [
    [63, "a0", "entity-actor"],
    [67, "a0", "entity-actor"],
    [45, "a0", "entity-actor"],
    [49, "a0", "entity-actor"],
    ["_stack_", 16, "res-tag"]
  ],
  "(method 26 task-manager-wascity-leaper-race)": [
    [75, "v1", "process-drawable"]
  ],
  "(trans race flut-racer)": [
    [43, "v0", "int"],
    [21, "v0", "int"]
  ],
  "(post jump flut-racer)": [[6, "t9", "(function none)"]],
  "(method 33 task-manager-desert-glide)": [["_stack_", 16, "res-tag"]],
  "(code idle kleever-catch-lizards)": [[10, "v1", "art-joint-anim"]],
  "(code active task-manager-desert-catch-lizards)": [
    [858, "gp", "handle"],
    [[904, 910], "v1", "wvehicle"]
  ],
  "(code resolution task-manager-desert-catch-lizards)": [
    [28, "t9", "(function none)"]
  ],
  "(method 30 task-manager-desert-catch-lizards)": [
    [40, "v1", "float"],
    [43, "v1", "float"]
  ],
  "(method 26 task-manager-desert-catch-lizards)": [
    [275, "v0", "(array collide-shape)"],
    ["_stack_", 192, "res-tag"]
  ],
  "(method 82 desert-lizard)": [[96, "v0", "vector"]],
  "(code notice desert-lizard)": [[31, "v1", "art-joint-anim"]],
  "(trans flee desert-lizard)": [[[232, 257], "gp", "wvehicle"]],
  "desert-lizard-flee-post": [[[10, 30], "s4", "process-focusable"]],
  "(anon-function 33 desert-scenes)": [
    [39, "gp", "process-drawable"],
    [71, "v1", "float"]
  ],
  "(anon-function 34 desert-scenes)": [[54, "v1", "float"]],
  "(code active task-manager-throne-gun-training)": [[126, "v1", "float"]],
  "(enter idle dm-tentacle)": [[11, "v1", "float"]],
  "(trans moving desw-snake-stump)": [["_stack_", 16, "float"]],
  "desw-snake-stump-handler": [[8, "v1", "focus"]],
  "dm-tentacle-handler": [
    [[116, 140], "v1", "attack-info"],
    [[179, 199], "s5", "dm-tentacle-ragdoll-proc"]
  ],
  "(event idle desw-eco-tank)": [[[109, 130], "v1", "attack-info"]],
  "(event idle dm-urchin)": [[[109, 130], "v1", "attack-info"]],
  "(enter strike dm-tentacle)": [
    [[9, 13], "a0", "dm-tentacle-ragdoll-proc"],
    [15, "a0", "dm-tentacle-ragdoll-proc"]
  ],
  "(enter sweep dm-tentacle)": [
    [[9, 13], "a0", "dm-tentacle-ragdoll-proc"],
    [15, "a0", "dm-tentacle-ragdoll-proc"]
  ],
  "(enter whip dm-tentacle)": [
    [[9, 13], "a0", "dm-tentacle-ragdoll-proc"],
    [15, "a0", "dm-tentacle-ragdoll-proc"]
  ],
  "(enter spit dm-tentacle)": [
    [[9, 13], "a0", "dm-tentacle-ragdoll-proc"],
    [15, "a0", "dm-tentacle-ragdoll-proc"]
  ],
  "(trans idle dm-tentacle)": [[57, "v1", "float"]],
  "dm-tentacle-start-ragdoll": [[[55, 106], "gp", "dm-tentacle-ragdoll-proc"]],
  "foot-impact": [
    [320, "v0", "manipy"],
    [403, "v1", "process-drawable"],
    [524, "v1", "process-drawable"]
  ],
  "(event idle terraformer-leg)": [
    [57, "s5", "process-drawable"],
    [99, "gp", "vehicle"],
    [202, "a0", "nav-mesh"],
    [205, "a0", "nav-mesh"]
  ],
  "(post attack terraformer-drone)": [
    [14, "a0", "process-focusable"],
    [17, "a0", "process-focusable"]
  ],
  "(enter explode terraformer-drone)": [[93, "a0", "process"]],
  "(method 82 terraformer-drone)": [[29, "v1", "vector"]],
  "(method 59 terraformer-drone)": [
    [51, "a0", "process-focusable"],
    [54, "a0", "process-focusable"]
  ],
  "terraformer-handler": [
    [50, "a0", "terraformer-drone"],
    [[69, 76], "s5", "terraformer-leg"],
    [52, "a0", "terraformer-drone"]
  ],
  "terraformer-always": [[[97, 104], "a1", "terraformer-leg"]],
  "terraformer-update-mine-vars": [
    [[97, 142], "s4", "terraformer-mine"],
    [[113, 121], "s2", "terraformer-mine"]
  ],
  "(event idle terraformer-target)": [[53, "a0", "process"]],
  "terraformer-mine-explode": [[50, "a0", "process-drawable"]],
  "(method 11 terraformer-head)": [["_stack_", 16, "res-tag"]],
  "joint-mod-disc-look-at-callback": [
    [[3, 46], "s4", "joint-mod-disc-look-at"]
  ],
  "terraformer-head-check-launch-script": [[93, "v1", "float"]],
  "(trans swing-laser terraformer-head)": [
    [80, "v1", "float"],
    [346, "v1", "float"]
  ],
  "(event moving terraformer-head-laser-projectile)": [
    [7, "a1", "vector"],
    [51, "v0", "vector"]
  ],
  "terraformer-head-always-handler": [
    [5, "a0", "terraformer-drone"],
    [7, "a0", "terraformer-drone"],
    [45, "a1", "vector"]
  ],
  "(method 11 desw-snake-stump)": [["_stack_", 16, "res-tag"]],
  "(method 13 ocean)": [
    [[249, 252], "v1", "dma-packet"],
    [[321, 324], "v1", "dma-packet"]
  ],
  "(method 22 ocean)": [[[3, 11], "a0", "dma-packet"]],
  "(method 23 ocean)": [[[3, 11], "a0", "dma-packet"]],
  "(method 25 ocean)": [[[8, 16], "a1", "dma-packet"]],
  "(method 26 ocean)": [
    [[11, 19], "a3", "dma-packet"],
    [[30, 38], "a2", "dma-packet"]
  ],
  "(method 27 ocean)": [
    [[19, 27], "a0", "dma-packet"],
    [30, "s3", "matrix"],
    [[49, 54], "s2", "vector"]
  ],
  "(method 28 ocean)": [
    [[43, 51], "a0", "dma-packet"],
    [66, "a2", "(pointer int16)"],
    [[81, 89], "a1", "vector4w"],
    [[90, 98], "v1", "vector4w"],
    [[111, 127], "t0", "vector4w"],
    [[130, 268], "a1", "(inline-array vector4w)"]
  ],
  "(method 29 ocean)": [
    [[36, 41], "a0", "dma-packet"],
    [91, "a1", "(pointer int16)"]
  ],
  "(method 30 ocean)": [
    [29, "a0", "(pointer uint8)"],
    [31, "v1", "int"]
  ],
  "(method 31 ocean)": [[32, "a0", "(pointer int32)"]],
  "(method 32 ocean)": [
    [31, "t0", "(pointer int32)"],
    [47, "a2", "(pointer uint8)"],
    [55, "v1", "(pointer int8)"],
    [49, "a1", "int"],
    [33, "a1", "int"]
  ],
  "(method 33 ocean)": [
    [[52, 60], "a0", "dma-packet"],
    [[63, 67], "v1", "vector4w"],
    [[93, 232], "v1", "(inline-array vector4w)"],
    [[245, 253], "a0", "dma-packet"]
  ],
  "(method 34 ocean)": [
    [[44, 52], "a0", "dma-packet"],
    [[61, 65], "v1", "vector4w"],
    [[68, 147], "v1", "(inline-array vector4w)"],
    [[166, 174], "a0", "dma-packet"]
  ],
  "(method 36 ocean)": [["_stack_", 48, "ocean-trans-mask"]],
  "(method 38 ocean)": [
    [104, "a1", "(pointer int32)"],
    [108, "a3", "(pointer uint8)"],
    [110, "a1", "(pointer int32)"]
  ],
  "(method 39 ocean)": [
    [[7, 15], "a0", "dma-packet"],
    [[17, 51], "v1", "matrix"]
  ],
  "(method 40 ocean)": [["_stack_", 40, "ocean-trans-mask"]],
  "(method 41 ocean)": [[[3, 11], "a0", "dma-packet"]],
  "(method 42 ocean)": [[[3, 11], "a0", "dma-packet"]],
  "(method 45 ocean)": [
    [[19, 27], "a1", "dma-packet"],
    [30, "s3", "matrix"],
    [[47, 52], "s2", "vector"]
  ],
  "(method 48 ocean)": [[[8, 16], "a1", "dma-packet"]],
  "(method 49 ocean)": [
    [24, "a0", "(pointer uint8)"],
    [26, "v1", "int"]
  ],
  "(method 51 ocean)": [
    [39, "a0", "(pointer uint8)"],
    [47, "v1", "(pointer uint8)"],
    [41, "a1", "int"],
    [30, "a1", "int"]
  ],
  "(method 52 ocean)": [
    [[54, 68], "a2", "dma-packet"],
    [[82, 87], "a0", "dma-packet"],
    [99, "v1", "(pointer uint64)"]
  ],
  "(method 53 ocean)": [
    [[52, 60], "a0", "dma-packet"],
    [[62, 67], "v1", "vector4w"],
    [[70, 149], "v1", "(inline-array vector4w)"],
    [[162, 170], "a0", "dma-packet"]
  ],
  "(method 57 ocean)": [
    [[7, 15], "a0", "dma-packet"],
    [[18, 28], "a0", "vector"],
    [[28, 39], "a0", "vector"],
    [[39, 50], "a0", "vector"],
    [[51, 62], "v1", "vector"]
  ],
  "(method 59 ocean)": [
    [[22, 27], "a0", "dma-packet"],
    [227, "t3", "(pointer uint8)"]
  ],
  "(method 60 ocean)": [[[3, 191], "s4", "(inline-array ocean-vertex)"]],
  "(method 61 ocean)": [[[3, 194], "s4", "(inline-array ocean-vertex)"]],
  "(method 62 ocean)": [[[3, 193], "s4", "(inline-array ocean-vertex)"]],
  "(method 63 ocean)": [[[3, 200], "s4", "(inline-array ocean-vertex)"]],
  "(method 64 ocean)": [[[3, 228], "gp", "(inline-array ocean-vertex)"]],
  "(method 65 ocean)": [[[3, 234], "gp", "(inline-array ocean-vertex)"]],
  "(method 66 ocean)": [[[3, 234], "gp", "(inline-array ocean-vertex)"]],
  "(method 67 ocean)": [[[3, 240], "gp", "(inline-array ocean-vertex)"]],
  "(method 68 ocean)": [[[4, 179], "s3", "(inline-array ocean-vertex)"]],
  "(method 69 ocean)": [[[114, 121], "gp", "dma-packet"]],
  "(method 71 ocean)": [[[8, 16], "a1", "dma-packet"]],
  "(method 72 ocean)": [[[2, 6], "v1", "(inline-array vector4w)"]],
  "(method 73 ocean)": [[[6, 11], "a0", "dma-packet"]],
  "(method 74 ocean)": [
    [[6, 11], "a0", "dma-packet"],
    [[19, 24], "a0", "dma-packet"]
  ],
  "(method 75 ocean)": [[[3, 8], "a0", "dma-packet"]],
  "(method 76 ocean)": [[[3, 8], "a0", "dma-packet"]],
  "(method 77 ocean)": [[[3, 8], "a0", "dma-packet"]],
  "(method 78 ocean)": [[[58, 63], "a0", "dma-packet"]],
  "(method 80 ocean)": [
    [[66, 81], "v1", "(inline-array vector4w)"],
    [[121, 126], "v1", "(inline-array vector4w)"],
    [[193, 215], "v1", "(inline-array vector4w)"],
    [[251, 273], "v1", "(inline-array vector4w)"],
    [[332, 354], "v1", "(inline-array vector4w)"]
  ],
  "(method 81 ocean)": [
    [[68, 90], "v1", "(inline-array vector4w)"],
    [[157, 179], "v1", "(inline-array vector4w)"]
  ],
  "(method 82 ocean)": [
    [69, "v1", "(pointer uint128)"],
    [[97, 115], "s1", "(inline-array vector4w)"]
  ],
  "(method 83 ocean)": [[[66, 92], "t1", "(inline-array vector4w)"]],
  "(method 84 ocean)": [
    [32, "v1", "(pointer uint128)"],
    [[89, 118], "s0", "(inline-array vector4w)"],
    [[128, 137], "s4", "(pointer uint128)"],
    [[128, 137], "v1", "(pointer uint128)"]
  ],
  "(method 87 ocean)": [
    [[227, 232], "a0", "(inline-array vector4w)"],
    [[244, 270], "a1", "(inline-array vector4w)"],
    [[282, 288], "a0", "(inline-array vector4w)"],
    [[299, 324], "a1", "(inline-array vector4w)"]
  ],
  "(method 88 ocean)": [
    [[69, 87], "v1", "(inline-array vector4w)"],
    [[88, 93], "a0", "(inline-array vector4w)"],
    [[93, 101], "v1", "(inline-array vector4w)"],
    [[138, 144], "v1", "adgif-shader"],
    [[234, 240], "v1", "adgif-shader"],
    [[382, 421], "v1", "(inline-array vector4w)"]
  ],
  "(method 89 ocean)": [
    [[68, 81], "v1", "(inline-array vector4w)"],
    [[137, 148], "v1", "(inline-array vector4w)"],
    [[202, 215], "v1", "(inline-array vector4w)"],
    [[269, 282], "v1", "(inline-array vector4w)"],
    [[336, 349], "v1", "(inline-array vector4w)"],
    [[405, 416], "v1", "(inline-array vector4w)"]
  ],
  "(method 90 ocean)": [[0, "a2", "(pointer int32)"]],
  "(method 50 ocean)": [[31, "v1", "int"]],
  "(anon-function 7 mined-scenes)": [[33, "a0", "process"]],
  "(anon-function 8 mined-scenes)": [[31, "a0", "process"]],
  "(code flying maker)": [[10, "v1", "art-joint-anim"]],
  "(method 30 task-manager-wascity-defend)": [
    [28, "v1", "handle"],
    [55, "v1", "handle"],
    [82, "v1", "handle"],
    [25, "v1", "handle"],
    [52, "v1", "handle"],
    [79, "v1", "handle"]
  ],
  "(code walking maker)": [[[123, 126], "v1", "task-manager-wascity-defend"]],
  "(post flying maker)": [[[260, 275], "v1", "task-manager-wascity-defend"]],
  "(post walking maker)": [[[740, 755], "v1", "task-manager-wascity-defend"]],
  "(post standup maker)": [[[26, 41], "v1", "task-manager-wascity-defend"]],
  "(code standup maker)": [
    [13, "v1", "art-joint-anim"],
    [97, "v1", "art-joint-anim"]
  ],
  "maker-standard-event-handler": [
    [148, "v1", "touching-shapes-entry"],
    [153, "s5", "touching-shapes-entry"],
    [147, "s5", "touching-shapes-entry"],
    [260, "gp", "attack-info"],
    [332, "gp", "attack-info"],
    [379, "gp", "attack-info"]
  ],
  "maker-init-by-other": [[237, "v1", "vector"]],
  "(code resolution task-manager-bbush-spirit-drop)": [[40, "gp", "handle"]],
  "(event dormant score-drop)": [[5, "a0", "vector"]],
  "(code resolution task-manager-desert-bbush-ring)": [[40, "gp", "handle"]],
  "(trans idle desert-chase-ring)": [[20, "a2", "vehicle"]],
  "(event dormant spirit)": [[6, "v1", "vector"]],
  "(event idle spirit)": [[6, "v1", "vector"]],
  "(code resolution task-manager-bbush-egg-spider)": [[40, "gp", "handle"]],
  "(trans active task-manager-bbush-egg-spider)": [[18, "v1", "int"]],
  "(code resolution task-manager-bbush-spirit-chase)": [[40, "gp", "handle"]],
  "(method 36 task-manager-bbush-spirit-drop)": [[23, "s4", "spirit"]],
  "(method 21 task-manager-bbush-spirit-drop)": [["_stack_", 16, "res-tag"]],
  "(trans idle des-burning-bush)": [
    [179, "v1", "vehicle"],
    [151, "a1", "int"]
  ],
  "(method 35 des-burning-bush)": [[48, "v1", "float"]],
  "(code menu des-burning-bush)": [[[29, 54], "v1", "game-task-event"]],
  "(event dormant trail-effect)": [[6, "v1", "vector"]],
  "(event idle trail-effect)": [[6, "v1", "vector"]],
  "(code resolution task-manager-bbush-timer-chase)": [[40, "gp", "handle"]],
  "(event active task-manager-bbush-timer-chase)": [
    [4, "v1", "float"],
    [[30, 33], "a0", "freeze-time-hud"],
    [[43, 46], "a0", "freeze-time-hud"],
    [[56, 59], "a0", "freeze-time-hud"],
    [[69, 72], "a0", "freeze-time-hud"],
    [[85, 88], "a0", "freeze-time-hud"],
    [[98, 101], "a0", "freeze-time-hud"],
    [[111, 114], "a0", "freeze-time-hud"],
    [[124, 127], "a0", "freeze-time-hud"],
    [[140, 143], "a0", "freeze-time-hud"],
    [[166, 169], "a0", "freeze-time-hud"],
    [[179, 182], "a0", "freeze-time-hud"],
    [[153, 156], "a0", "freeze-time-hud"]
  ],
  "(trans active task-manager-bbush-timer-chase)": [
    [[25, 28], "a0", "freeze-time-hud"],
    [[38, 41], "a0", "freeze-time-hud"],
    [[51, 54], "a0", "freeze-time-hud"],
    [[64, 67], "a0", "freeze-time-hud"]
  ],
  "(method 26 task-manager-bbush-roll-count)": [[17, "v1", "vehicle"]],
  "(method 26 task-manager-vehicle-bbush)": [
    [37, "v1", "process-focusable"],
    [[83, 134], "v1", "vehicle"]
  ],
  "(method 21 task-manager-bbush-timer-chase)": [["_stack_", 96, "res-tag"]],
  "(method 21 task-manager-bbush-egg-spider)": [["_stack_", 16, "res-tag"]],
  "(method 21 task-manager-bbush-spirit-chase)": [["_stack_", 16, "res-tag"]],
  "(method 21 task-manager-desert-bbush-ring)": [["_stack_", 16, "res-tag"]],
  "(code attack needle-fish)": [
    [14, "v1", "art-joint-anim"],
    [66, "v1", "art-joint-anim"]
  ],
  "(code stare needle-fish)": [[14, "v1", "art-joint-anim"]],
  "needle-fish-joint-mod-tail": [[[8, 42], "s4", "needle-fish"]],
  "(method 28 needle-fish-shot)": [
    [10, "v0", "sound-rpc-set-param"],
    [29, "s5", "process-drawable"],
    [32, "s5", "process-drawable"]
  ],
  "(enter explode needle-fish)": [[95, "a0", "process"]],
  "(method 59 needle-fish)": [
    [30, "a0", "process-focusable"],
    [33, "a0", "process-focusable"]
  ],
  "(method 56 mh-wasp)": [[21, "a1", "process-drawable"]],
  "(post notice mh-wasp)": [[4, "t9", "(function none)"]],
  "(trans hostile mh-wasp)": [[36, "v1", "art-joint-anim"]],
  "(code attack mh-wasp)": [[38, "v1", "art-joint-anim"]],
  "(code knocked-recover mh-wasp)": [[20, "v1", "art-joint-anim"]],
  "(method 86 mh-wasp)": [[11, "v1", "art-joint-anim"]],
  "(method 113 mh-wasp)": [[[11, 89], "s5", "process-focusable"]],
  "(method 85 mh-wasp)": [[32, "a1", "art-joint-anim"]],
  "(method 121 mh-wasp)": [
    [116, "v0", "(pointer float)"],
    [181, "v0", "(pointer float)"],
    ["_stack_", 16, "res-tag"],
    ["_stack_", 32, "res-tag"],
    ["_stack_", 48, "res-tag"],
    ["_stack_", 64, "res-tag"]
  ],
  "(method 11 mh-centipede)": [
    [433, "v0", "(pointer actor-group)"],
    ["_stack_", 16, "res-tag"]
  ],
  "(method 26 task-manager-mh-centipede)": [[[113, 118], "a0", "vehicle"]],
  "(method 30 task-manager-mh-centipede)": [[5, "a1", "vector"]],
  "(method 26 task-manager-nstb-crystal)": [[[31, 36], "a0", "vehicle"]],
  "(method 42 mh-centipede)": [
    [70, "v1", "float"],
    [93, "v1", "float"]
  ],
  "(method 38 mh-centipede)": [[171, "v1", "float"]],
  "(method 39 mh-centipede)": [
    [70, "v1", "float"],
    [185, "v1", "float"],
    [208, "v1", "float"]
  ],
  "(trans die mh-centipede)": [[16, "v0", "vehicle"]],
  "mh-centipede-active-handler": [
    [[5, 119], "s4", "touching-shapes-entry"],
    [91, "gp", "vehicle"],
    [[208, 227], "v1", "attack-info"]
  ],
  "(enter impact mh-centipede-shot)": [[71, "a0", "process"]],
  "(event hidden rod-spawner)": [
    [[13, 21], "a1", "vector"],
    [[27, 35], "a0", "vector"]
  ],
  "(method 32 task-manager-mh-centipede)": [["_stack_", 16, "res-tag"]],
  "(method 59 mh-bat)": [[[26, 43], "s5", "process-focusable"]],
  "(method 126 mh-bat)": [[[20, 24], "v1", "ragdoll-proc"]],
  "(method 50 mh-bat)": [
    [8, "v1", "collide-shape-prim-group"],
    [18, "v1", "collide-shape-prim-group"]
  ],
  "(code knocked-recover mh-bat)": [
    [26, "v1", "art-joint-anim"],
    [55, "v1", "ragdoll-proc"],
    [108, "v1", "art-joint-anim"]
  ],
  "(code attack-1 mh-bat)": [
    [14, "v1", "art-joint-anim"],
    [160, "v1", "art-joint-anim"]
  ],
  "mh-bat-fly-code": [[15, "v1", "art-joint-anim"]],
  "set-factoryc-light!": [[[12, 14], "v1", "factoryc-states"]],
  "(method 24 conveyor)": [
    ["_stack_", 16, "res-tag"],
    [23, "v0", "(pointer float)"]
  ],
  "(method 21 conveyor)": [["_stack_", 32, "conveyor-section"]],
  "(method 28 conveyor)": [
    [23, "a0", "connection"],
    [24, "a0", "collide-shape"],
    [71, "a0", "connection"],
    [72, "a0", "collide-shape"]
  ],
  "fac-robopod-base-handler": [[6, "v1", "rigid-body-impact"]],
  "(method 11 fac-zapper)": [
    [[183, 213], "s4", "(pointer generic-spot-shadow-effect)"]
  ],
  "(method 11 fac-fire-torch)": [[99, "v0", "particle-local-space-info"]],
  "(code generate fac-robopod)": [
    [28, "v1", "art-joint-anim"],
    [95, "v1", "art-joint-anim"]
  ],
  "(code die fac-punch-wall)": [
    [17, "v1", "collide-shape-prim-group"],
    [89, "v1", "art-joint-anim"],
    [112, "v0", "sound-rpc-set-param"]
  ],
  "(method 24 factory-conveyor)": [
    [40, "v0", "float"],
    [39, "t0", "float"],
    ["_stack_", 16, "res-tag"]
  ],
  "(enter perish-immediately)": [
    [13, "v1", "art-joint-anim"],
    [29, "v1", "collide-shape-prim-group"]
  ],
  "(code plat-idle fac-move-plat-a)": [[6, "t9", "(function none)"]],
  "(event idle fac-switch)": [[[5, 15], "gp", "attack-info"]],
  "(event idle fac-break-floor)": [[4, "v1", "attack-info"]],
  "(event idle fac-break-fence)": [[[7, 13], "gp", "rigid-body-impact"]],
  "(code plat-idle fac-move-plat-b)": [[6, "t9", "(function none)"]],
  "(event idle fac-rotfan)": [[87, "gp", "process-focusable"]],
  "(enter out fac-rotfan)": [
    [2, "v1", "collide-shape-prim-group"],
    [6, "v1", "collide-shape-prim-group"],
    [10, "v1", "collide-shape-prim-group"]
  ],
  "(code spindown fac-rotfan)": [
    [201, "v1", "collide-shape-prim-group"],
    [205, "v1", "collide-shape-prim-group"],
    [209, "v1", "collide-shape-prim-group"],
    [147, "v0", "sound-rpc-set-param"]
  ],
  "(method 22 fac-switch)": [[16, "v0", "string"]],
  "(anon-function 1 mh-bat)": [[1, "v1", "float"]],
  "(code flickering factory-elec-gate)": [[83, "s5", "int"]],
  "(anon-function 0 factory-scenes)": [[13, "t9", "(function level none)"]],
  "(anon-function 1 factory-scenes)": [
    [13, "t9", "(function mood-context none)"]
  ],
  "(anon-function 2 factory-scenes)": [
    [13, "t9", "(function mood-context none)"]
  ],
  "(anon-function 3 factory-scenes)": [
    [13, "t9", "(function mood-context none)"]
  ],
  "(anon-function 4 factory-scenes)": [
    [13, "t9", "(function mood-context none)"]
  ],
  "(anon-function 5 factory-scenes)": [
    [13, "t9", "(function mood-context none)"]
  ],
  "(anon-function 7 factory-scenes)": [
    [13, "t9", "(function mood-context none)"]
  ],
  "(anon-function 8 factory-scenes)": [
    [13, "t9", "(function mood-context none)"]
  ],
  "(anon-function 9 factory-scenes)": [
    [13, "t9", "(function mood-context none)"]
  ],
  "(anon-function 6 factory-scenes)": [
    [13, "t9", "(function mood-context none)"]
  ],
  "update-mood-lfacrm1": [[[24, 105], "gp", "lfacrm1-states"]],
  "update-lfacrm1-lights": [[81, "v1", "lfacrm1-states"]],
  "(code dormant fac-elevator-a)": [[19, "v1", "art-joint-anim"]],
  "(code waiting fac-elevator-a)": [[44, "v1", "art-joint-anim"]],
  "(code running fac-elevator-a)": [
    [23, "v1", "art-joint-anim"],
    [71, "t9", "(function none)"]
  ],
  "(trans running fac-elevator-a)": [[4, "v0", "sound-rpc-set-param"]],
  "set-lfacrm1-door!": [[[26, 32], "v1", "lfacrm1-states"]],
  "(method 11 fac-switch)": [["_stack_", 16, "res-tag"]],
  "(method 11 factory-elec-gate)": [
    ["_stack_", 16, "res-tag"],
    [88, "v0", "(pointer actor-group)"]
  ],
  "(enter impact factory-boss-shot)": [[60, "a0", "process"]],
  "(event idle fac-drop-plat)": [
    [10, "s5", "factory-boss-floorbuster-bomb"],
    [18, "s5", "floorbuster-bomb-explosion"]
  ],
  "(method 11 fac-drop-plat)": [
    [100, "v0", "(pointer actor-group)"],
    ["_stack_", 16, "res-tag"]
  ],
  "fac-drop-plat-rot-once": [
    ["_stack_", 48, "float"],
    ["_stack_", 64, "float"]
  ],
  "(enter impact factory-boss-floorbuster-bomb)": [
    [60, "a0", "process"],
    [84, "v1", "floorbuster-bomb-explosion"]
  ],
  "(enter impact factory-boss-shockwave-bomb)": [
    [59, "a0", "process"],
    [213, "s4", "(pointer manipy)"],
    [332, "s4", "(pointer manipy)"]
  ],
  "(method 9 factory-boss-lightning-gate)": [[173, "a3", "float"]],
  "update-mood-factory": [[[30, 102], "gp", "factory-states"]],
  "set-factoryd-light!": [[10, "v1", "factoryd-states"]],
  "(code notice missile-bot)": [[10, "v1", "art-joint-anim"]],
  "(trans knocked missile-bot)": [[44, "v1", "float"]],
  "(post knocked missile-bot)": [[12, "t9", "(function none)"]],
  "(trans fizzle missile-bot)": [
    [53, "v1", "float"],
    [92, "v1", "float"]
  ],
  "factory-boss-launch-critter-pick-anim": [[10, "v1", "float"]],
  "(method 50 missile-bot)": [
    [2, "v1", "collide-shape-prim-group"],
    [6, "a0", "collide-shape-prim-group"]
  ],
  "(enter knocked missile-bot)": [[9, "v1", "float"]],
  "(anon-function 1 factory-boss-scenes)": [
    [13, "t9", "(function mood-context none)"]
  ],
  "(anon-function 2 factory-boss-scenes)": [
    [13, "t9", "(function mood-context none)"]
  ],
  "factory-boss-check-launch-script": [[100, "v1", "float"]],
  "(enter beaten factory-boss)": [[44, "gp", "(pointer process)"]],
  "factory-boss-handler": [[[12, 15], "v1", "nav-enemy"]],
  "factory-boss-drop-bomb": [[75, "v1", "factory-boss-floorbuster-bomb"]],
  "(method 11 factory-boss)": [["_stack_", 16, "res-tag"]],
  "(method 26 factory-boss)": [[16, "v1", "float"]],
  "factory-boss-always": [
    [632, "s4", "process-drawable"],
    [663, "s4", "process-drawable"],
    [741, "s4", "process-drawable"],
    [268, "v1", "float"],
    [308, "v1", "float"],
    [362, "v1", "float"],
    [406, "v1", "float"],
    [456, "v1", "float"],
    [496, "v1", "float"],
    [693, "v1", "float"],
    ["_stack_", 272, "float"],
    ["_stack_", 288, "float"],
    ["_stack_", 320, "float"],
    ["_stack_", 336, "float"],
    ["_stack_", 352, "float"],
    ["_stack_", 368, "float"],
    ["_stack_", 384, "float"],
    ["_stack_", 400, "float"]
  ],
  "(method 26 task-manager-factory-assault)": [
    [[21, 34], "s5", "process-focusable"],
    [114, "v0", "vehicle"]
  ],
  "generic-merc-execute-all": [
    [145, "v1", "generic-work"],
    [147, "v1", "generic-work"],
    [149, "v1", "generic-work"],
    [78, "v1", "generic-work"],
    [80, "v1", "generic-work"],
    [82, "v1", "generic-work"],
    [97, "a0", "generic-work"]
  ],
  "(event idle simple-focus)": [[6, "v1", "vector"]],
  "(code die-falling bot)": [[32, "gp", "art-joint-anim"]],
  "(code failed bot)": [
    [23, "gp", "art-joint-anim"],
    [70, "v0", "string"]
  ],
  "(code hit bot)": [[30, "v1", "art-joint-anim"]],
  "(method 201 bot)": [
    [41, "a0", "connection"],
    [42, "a0", "collide-shape"],
    [90, "a0", "connection"],
    [91, "a0", "collide-shape"],
    [153, "a1", "process-focusable"]
  ],
  "(method 140 bot)": [
    [70, "s5", "process-focusable"],
    [[34, 74], "s5", "process-focusable"]
  ],
  "(method 82 bot)": [
    [105, "a0", "bot"],
    [107, "v1", "process"],
    [222, "a0", "vector"]
  ],
  "(method 236 bot)": [
    [28, "t9", "(function bot int)"],
    [46, "t9", "(function bot int)"]
  ],
  "(method 84 bot)": [[45, "v1", "process-focusable"]],
  "(method 235 bot)": [[[15, 39], "s3", "process-focusable"]],
  "(method 202 bot)": [
    [10, "v1", "sphere"],
    [40, "a0", "connection"],
    [41, "a0", "collide-shape"],
    [49, "a3", "sphere"],
    [58, "f2", "float"],
    [89, "a0", "connection"],
    [90, "a0", "collide-shape"],
    [98, "a3", "sphere"],
    [107, "f2", "float"]
  ],
  "(code standing-turn ashelin)": [[47, "s4", "art-joint-anim"]],
  "(code tumble-right ashelin)": [
    [35, "v1", "art-joint-anim"],
    [168, "v1", "art-joint-anim"],
    [280, "v1", "art-joint-anim"]
  ],
  "(code cartwheel-left ashelin)": [
    [35, "v1", "art-joint-anim"],
    [168, "v1", "art-joint-anim"],
    [280, "v1", "art-joint-anim"]
  ],
  "(code back-spring ashelin)": [
    [30, "v1", "art-joint-anim"],
    [309, "v1", "art-joint-anim"],
    [171, "v1", "art-joint-anim"]
  ],
  "(post chase ashelin)": [
    [14, "a0", "process-focusable"],
    [17, "a0", "process-focusable"]
  ],
  "(code standing-blast ashelin)": [[68, "v1", "art-joint-anim"]],
  "(code standing-idle ashelin)": [
    [189, "v1", "art-joint-anim"],
    [126, "v1", "art-joint-anim"]
  ],
  "(code waiting-idle ashelin)": [
    [204, "v1", "art-joint-anim"],
    [95, "v1", "art-joint-anim"]
  ],
  "(code die-falling ashelin)": [[85, "gp", "art-joint-anim"]],
  "(method 55 ashelin)": [
    [[19, 23], "a0", "process-focusable"],
    [25, "a0", "process-focusable"]
  ],
  "(method 85 ashelin)": [[129, "s5", "art-joint-anim"]],
  "(method 86 ashelin)": [
    [22, "s5", "art-joint-anim"],
    [77, "v1", "art-joint-anim"],
    [111, "v1", "art-joint-anim"],
    [165, "v1", "art-joint-anim"],
    [199, "v1", "art-joint-anim"]
  ],
  "(method 87 ashelin)": [[67, "v1", "art-joint-anim"]],
  "(code active task-manager-desert-oasis-defense)": [
    [363, "a0", "collide-shape-moving"],
    [426, "v1", "float"],
    [366, "a0", "collide-shape-moving"],
    [685, "v1", "float"]
  ],
  "(method 32 task-manager-desert-oasis-defense)": [
    [98, "a0", "collide-shape-moving"],
    [116, "v1", "float"],
    [130, "v1", "float"],
    [101, "a0", "collide-shape-moving"]
  ],
  "(method 33 task-manager-desert-oasis-defense)": [
    [[107, 168], "s1", "marauder"]
  ],
  "(method 26 task-manager-desert-oasis-defense)": [
    [298, "s4", "process-drawable"],
    [308, "s4", "process-drawable"],
    [331, "s4", "process-drawable"],
    [55, "s3", "process-drawable"],
    [106, "v1", "float"],
    [146, "v1", "float"],
    [163, "v1", "float"]
  ],
  "(method 82 ashelin-oasis)": [[11, "v1", "rigid-body-impact"]],
  "(method 263 ashelin-oasis)": [
    [85, "gp", "process-drawable"],
    [88, "gp", "process-drawable"],
    [67, "v0", "sound-rpc-set-param"]
  ],
  "(anon-function 1 ash-oasis-course)": [[82, "v1", "asht-wait-spot"]],
  "(method 198 bot)": [
    [18, "a0", "uint"],
    [8, "v1", "uint"]
  ],
  "(code active dark-eco-orb)": [
    [33, "v1", "art-joint-anim"],
    [17, "v1", "float"]
  ],
  "dark-eco-tower-init-by-other": [[93, "v1", "vector"]],
  "(code hit dark-eco-orb)": [[14, "v1", "art-joint-anim"]],
  "(trans idle grind-electricity)": [
    ["_stack_", 48, "(pointer lightning-tracker)"]
  ],
  "dark-eco-orb-init-by-other": [[100, "v1", "vector"]],
  "dark-eco-orb-event-handler": [[[29, 71], "gp", "attack-info"]],
  "spawn-shock-effect": [["_stack_", 640, "(pointer lightning-tracker)"]],
  "(method 21 task-manager-destroy-darkeco)": [["_stack_", 16, "res-tag"]],
  "(code explode comb-block)": [[50, "a0", "process"]],
  "(method 29 comb-energy-ring)": [
    [52, "v1", "collide-shape-prim-group"],
    [54, "v1", "collide-shape-prim-group"]
  ],
  "(method 30 comb-energy-ring)": [
    [10, "s5", "collide-shape-prim-group"],
    [16, "s5", "collide-shape-prim-group"]
  ],
  "(event idle comb-block)": [
    [20, "s4", "attack-info"],
    [22, "s4", "attack-info"]
  ],
  "(event idle comb-pillar)": [[[20, 30], "s4", "attack-info"]],
  "(event path-follow comb-sentry)": [[[13, 30], "s4", "attack-info"]],
  "(method 33 comb-sentry)": [[10, "v1", "collide-shape-prim-group"]],
  "(method 32 comb-sentry)": [[[28, 75], "s5", "process-focusable"]],
  "(event idle-close comb-field)": [
    [[22, 27], "v1", "attack-info"],
    [55, "s4", "process-drawable"],
    [132, "v1", "process-drawable"],
    [148, "v1", "process-drawable"],
    [155, "v1", "process-drawable"],
    [158, "a0", "process-drawable"],
    [172, "v1", "process-drawable"],
    [179, "v1", "process-drawable"],
    [182, "a0", "process-drawable"],
    [195, "v1", "process-drawable"],
    [198, "a0", "process-drawable"],
    [267, "v1", "process-drawable"],
    [275, "gp", "collide-shape"],
    [284, "gp", "collide-shape"],
    [[203, 207], "a2", "float"]
  ],
  "(method 62 h-sled)": [[[4, 41], "s5", "collide-shape-prim-group"]],
  "(method 33 h-sled)": [[1, "a1", "rigid-body-vehicle-constants"]],
  "(method 49 h-sled)": [
    [72, "v1", "vector"],
    [64, "v1", "float"],
    [41, "v1", "float"]
  ],
  "(enter explode h-sled)": [
    [107, "a0", "process"],
    [202, "v1", "joint-exploder"]
  ],
  "(method 97 h-sled)": [[2, "a2", "h-sled-physics-work"]],
  "(method 26 task-manager-tube-ride)": [[[21, 51], "s5", "process-focusable"]],
  "(code complete task-manager-tube-ride)": [[23, "t9", "(function none)"]],
  "(code active task-manager-tube-ride)": [
    [[244, 259], "gp", "process-focusable"],
    [418, "v1", "process-focusable"],
    [494, "v1", "process-focusable"],
    [[569, 584], "gp", "process-focusable"],
    [611, "t9", "(function none)"]
  ],
  "(code complete task-manager-comb-travel)": [[51, "t9", "(function none)"]],
  "(method 15 hud-factory-damage)": [[26, "v1", "float"]],
  "(method 43 warf-projectile)": [[35, "a1", "process-focusable"]],
  "(method 91 h-warf)": [
    [126, "v0", "vehicle"],
    [354, "v0", "vehicle"]
  ],
  "(method 54 h-warf)": [[[15, 21], "a0", "process-focusable"]],
  "(method 97 h-warf)": [[159, "a0", "vector"]],
  "(method 156 fac-gunturret)": [[[11, 19], "a0", "process-focusable"]],
  "(method 155 fac-gunturret)": [[[15, 23], "a0", "process-focusable"]],
  "(code fire fac-robotank-turret)": [
    [65, "v1", "art-joint-anim"],
    [122, "v1", "art-joint-anim"]
  ],
  "(code ready fac-robotank-turret)": [[10, "v1", "art-joint-anim"]],
  "(method 31 fac-robotank-turret)": [[76, "s3", "collide-shape-prim"]],
  "fac-robotank-reticle-handler": [
    [6, "v1", "vector"],
    [[11, 34], "s5", "vector"],
    [[12, 34], "gp", "vector"],
    [56, "v1", "float"]
  ],
  "robotank-turret-handler": [
    [52, "v1", "collide-shape-prim-group"],
    [66, "v1", "collide-shape-prim-group"],
    [[96, 106], "s4", "cspace"],
    [18, "v1", "float"]
  ],
  "(enter die fac-gun-tower)": [[13, "v1", "art-joint-anim"]],
  "(event idle fac-gun-tower)": [
    [19, "gp", "projectile"],
    [24, "gp", "projectile"],
    [35, "gp", "projectile"],
    [83, "gp", "projectile"]
  ],
  "fac-gun-tower-standard-event-handler": [
    [[3, 11], "gp", "attack-info"],
    [[4, 22], "a2", "touching-shapes-entry"]
  ],
  "(event idle fac-gun-tower-base)": [[[18, 86], "s4", "projectile"]],
  "(code idle fac-gun-tower-base)": [[10, "v1", "art-joint-anim"]],
  "(method 36 fac-gun-tower)": [[46, "s2", "process-focusable"]],
  "(method 35 fac-gun-tower)": [[79, "v0", "vehicle"]],
  "fac-robotank-init-by-other": [
    [182, "gp", "factory-manager"],
    [208, "gp", "factory-manager"],
    [224, "gp", "factory-manager"],
    [293, "t1", "float"],
    [[346, 518], "gp", "fac-robotank-tread-info"]
  ],
  "(method 7 fac-robotank)": [
    [21, "a1", "fac-robotank"],
    [28, "a1", "fac-robotank"],
    [35, "a2", "fac-robotank"]
  ],
  "(post moving fac-robotank)": [[[33, 87], "s5", "factory-manager"]],
  "fac-robotank-handler": [[[98, 105], "v1", "attack-info"]],
  "fac-robotank-post": [
    [[365, 368], "v1", "fac-robotank-turret"],
    [394, "v1", "float"]
  ],
  "(code idle factory-fighter)": [[10, "v1", "art-joint-anim"]],
  "fac-target-standard-event-handler": [[[48, 54], "v1", "attack-info"]],
  "(enter idle fac-target)": [[63, "v1", "art-joint-anim"]],
  "(enter retracted fac-target)": [[33, "v1", "art-joint-anim"]],
  "(method 60 factory-fighter)": [[52, "v0", "vehicle"]],
  "(code die factory-fighter)": [[11, "v1", "art-joint-anim"]],
  "(method 32 task-manager-factory-sky-battle)": [["_stack_", 16, "res-tag"]],
  "update-railx-lights": [[[33, 88], "s3", "railx-states"]],
  "update-mood-railx": [[[64, 109], "gp", "railx-states"]],
  "set-railx-light-brightness!": [
    [[30, 36], "v1", "railx-states"],
    [[13, 19], "v1", "railx-states"]
  ],
  "(code idle rail-warp-gate)": [[10, "v1", "art-joint-anim"]],
  "(code idle hirez-viewer)": [[20, "v1", "art-joint-anim"]],
  "(post startup title-control)": [
    [155, "gp", "external-art-buffer"],
    [226, "gp", "external-art-buffer"]
  ],
  "(code startup title-control)": [
    [[59, 149], "gp", "mc-slot-info"], // (+ sp-0 64) is reused as both mc-slot-info and event-message-block
    [354, "v1", "process-drawable"],
    [356, "s4", "quaternion"]
  ],
<<<<<<< HEAD
  "hfrag-add-constants": [
    [[3, 17], "a0", "dma-packet"]
  ],
  "hfrag-vu1-end-buffer": [
    [[1, 8], "a1", "dma-packet"],
    [[10, 28], "a1", "(pointer vif-tag)"]
  ],
  "hfrag-vu1-init-buf": [
    [[53, 60], "a0", "dma-packet"],
    [[63, 67], "a0", "(pointer uint32)"],
    [[68, 79], "a0", "(pointer vif-tag)"],
    [[81, 91], "v1", "dma-packet"],
    [[135, 141], "v1", "dma-packet"],
    [143, "v1", "(pointer uint32)"]
  ],
  "real-wang-texture-anim-func": [
    [[3, 31], "v1", "mood-context"]
=======
  "(method 42 nav-graph)": [[27, "v1", "uint"]],
  "(method 44 nav-graph)": [
    [[102, 125], "s0", "mysql-nav-edge"],
    [144, "s0", "mysql-nav-edge"],
    [236, "s0", "mysql-nav-edge"],
    [246, "v1", "mysql-nav-edge"],
    [254, "v1", "mysql-nav-edge"]
  ],
  "make-nav-graph": [
    [[28, 31], "v1", "mysql-nav-graph-level-info"],
    [31, "v1", "mysql-nav-graph-level-info"]
  ],
  "(method 9 city-level-info)": [[387, "v1", "nav-segment"]],
  "(method 11 city-level-info)": [[27, "a3", "(pointer int8)"]],
  "(method 26 traffic-tracker)": [[26, "a0", "process-focusable"]],
  "(method 25 traffic-tracker)": [[24, "a0", "process-focusable"]],
  "(method 17 traffic-tracker)": [[23, "s1", "process-focusable"]],
  "(method 21 traffic-tracker)": [[42, "s3", "vehicle"]],
  "(method 44 traffic-engine)": [
    [115, "a3", "uint"],
    [130, "a3", "uint"],
    [99, "a2", "uint"],
    [49, "t0", "uint"],
    [66, "a2", "nav-branch"],
    [65, "a3", "int"],
    [76, "t0", "int"],
    [98, "a3", "int"],
    [114, "t0", "int"],
    [129, "a2", "int"]
  ],
  "(method 19 traffic-engine)": [
    [19, "v1", "process-focusable"],
    [30, "v1", "hvehicle"]
  ],
  "(method 52 traffic-engine)": [
    [36, "a2", "process-focusable"],
    [[312, 341], "s2", "nav-segment"],
    [149, "s3", "process-focusable"],
    [160, "s3", "process-focusable"],
    [169, "s3", "citizen"],
    [79, "s3", "process-focusable"],
    [90, "s3", "process-focusable"],
    [113, "s3", "vehicle"]
  ],
  "(method 34 formation-object)": [
    [26, "a0", "process-focusable"],
    [29, "a0", "process-focusable"]
  ],
  "(method 47 formation-object)": [[[20, 25], "v1", "citizen"]],
  "traffic-manager-event-handler": [
    [[363, 370], "s5", "level"],
    [[386, 395], "v1", "msg-get-num-inactive"],
    [[399, 405], "v1", "msg-get-num-inactive"],
    [74, "v1", "float"],
    [166, "v1", "float"],
    [509, "v1", "float"],
    [[408, 412], "v1", "msg-get-inactive-objects"],
    [[109, 113], "s5", "traffic-object-spawn-params"]
  ],
  "(method 41 formation-object)": [
    [[85, 181], "s5", "traffic-object-spawn-params"]
  ],
  "(method 12 mission-squad-control)": [
    [28, "v1", "process-drawable"],
    [41, "v1", "process-focusable"]
  ],
  "(code wait citizen)": [[22, "v1", "art-joint-anim"]],
  "(code in-ditch citizen)": [
    [23, "v1", "art-joint-anim"],
    [122, "v1", "art-joint-anim"]
  ],
  "(method 82 citizen)": [
    [108, "v1", "vector"],
    [[190, 321], "s5", "traffic-object-spawn-params"]
  ],
  "(method 59 citizen)": [[[99, 108], "a0", "process-focusable"]],
  "(method 63 citizen)": [[[31, 60], "v1", "target"]],
  "(post active citizen)": [
    [92, "a0", "formation-object"],
    [94, "a0", "formation-object"]
  ],
  "(trans active citizen)": [
    [97, "a0", "formation-object"],
    [101, "a0", "formation-object"]
  ],
  "(trans wait citizen)": [[[42, 45], "a0", "formation-object"]],
  "(method 206 citizen)": [[[10, 62], "s4", "vehicle"]],
  "(code on-ground civilian)": [[20, "v1", "art-joint-anim"]],
  "(code dive civilian)": [[20, "v1", "art-joint-anim"]],
  "(code cower-ground civilian)": [
    [22, "v1", "art-joint-anim"],
    [84, "v1", "art-joint-anim"],
    [155, "v1", "art-joint-anim"]
  ],
  "(method 233 civilian)": [[40, "v1", "ragdoll-proc"]],
  "(event wait-for-ride civilian)": [[[3, 7], "a0", "process"]],
  "(trans wait-for-ride civilian)": [[31, "v1", "vehicle"]],
  "(code wait-for-ride civilian)": [[22, "v1", "art-joint-anim"]],
  "(method 232 civilian)": [[[11, 44], "s3", "vehicle"]],
  "(trans move-to-vehicle civilian)": [[[11, 53], "s0", "vehicle"]],
  "(code board-vehicle civilian)": [
    [[116, 137], "s2", "vehicle"],
    [[264, 284], "s5", "vehicle"],
    [[358, 365], "a0", "vehicle"]
  ],
  "(trans ride civilian)": [[[9, 15], "v1", "vehicle"]],
  "(code exit-vehicle civilian)": [
    [[13, 19], "a0", "vehicle"],
    [[69, 83], "s5", "vehicle"],
    [[199, 204], "v1", "vehicle"],
    [[252, 262], "a0", "vehicle"],
    [[157, 172], "s4", "vehicle"]
  ],
  "(trans exit-vehicle civilian)": [[[9, 15], "v1", "vehicle"]],
  "(code wait-at-dest civilian)": [[22, "v1", "art-joint-anim"]],
  "(event ride civilian)": [[5, "a0", "vector"]],
  "(trans board-vehicle civilian)": [[[9, 15], "v1", "vehicle"]],
  "(method 82 civilian)": [
    [[23, 26], "a0", "traffic-danger-info"],
    [[69, 72], "a0", "traffic-danger-info"],
    [[97, 109], "v1", "traffic-danger-info"]
  ],
  "civilian-flee-post": [[[71, 79], "s5", "nav-branch"]],
  "(method 32 squad-control-city)": [[[50, 58], "s4", "process-focusable"]],
  "(method 34 squad-control-city)": [
    [[85, 98], "a0", "process-focusable"],
    [[24, 41], "a0", "vehicle"]
  ],
  "(method 35 squad-control-city)": [
    [[17, 51], "s2", "process-focusable"],
    [99, "v1", "connection"],
    [100, "v1", "collide-shape"],
    [105, "v1", "collide-shape"],
    [114, "s1", "process-focusable"],
    [177, "s1", "process-focusable"],
    [195, "s1", "process-focusable"],
    [235, "v1", "connection"],
    [236, "v1", "collide-shape"],
    [241, "v1", "collide-shape"],
    [250, "s1", "process-focusable"],
    [313, "s1", "process-focusable"],
    [331, "s1", "process-focusable"],
    [370, "v1", "connection"],
    [371, "v1", "collide-shape"],
    [376, "v1", "collide-shape"],
    [385, "s1", "process-focusable"],
    [448, "s1", "process-focusable"],
    [466, "s1", "process-focusable"]
  ],
  "(method 17 traffic-manager)": [
    [38, "s1", "int"],
    [[115, 123], "s1", "int"]
  ],
  "(method 50 traffic-engine)": [
    [6, "a1", "int"],
    [14, "a1", "int"],
    [22, "a1", "int"]
  ],
  "(code gun-shoot wlander-female)": [
    [27, "v1", "art-joint-anim"],
    [79, "v1", "art-joint-anim"],
    [497, "v1", "process-focusable"],
    [510, "v1", "art-joint-anim"],
    [563, "v1", "art-joint-anim"],
    [147, "s5", "process-focusable"],
    [150, "s5", "process-focusable"],
    [194, "v1", "art-joint-anim"],
    [246, "v1", "art-joint-anim"],
    [306, "v1", "art-joint-anim"],
    [362, "v1", "art-joint-anim"],
    [427, "v1", "art-joint-anim"]
  ],
  "(code close-attack wlander-female)": [[123, "v1", "art-joint-anim"]],
  "(code wait wlander-female)": [
    [16, "v1", "art-joint-anim"],
    [67, "v1", "art-joint-anim"]
  ],
  "(method 86 wlander-female)": [
    [18, "v1", "art-joint-anim"],
    [46, "v1", "art-joint-anim"]
  ],
  "(method 85 wlander-female)": [
    [18, "v1", "art-joint-anim"],
    [46, "v1", "art-joint-anim"]
  ],
  "(code close-attack wlander-male)": [[123, "v1", "art-joint-anim"]],
  "(code standing wlander-male)": [[22, "v1", "art-joint-anim"]],
  "(code gun-shoot wlander-male)": [
    [24, "v1", "art-joint-anim"],
    [442, "v1", "process-focusable"],
    [455, "v1", "art-joint-anim"],
    [508, "v1", "art-joint-anim"],
    [92, "s5", "process-focusable"],
    [95, "s5", "process-focusable"],
    [139, "v1", "art-joint-anim"],
    [191, "v1", "art-joint-anim"],
    [251, "v1", "art-joint-anim"],
    [307, "v1", "art-joint-anim"],
    [372, "v1", "art-joint-anim"]
  ],
  "(method 85 wlander-male)": [
    [18, "v1", "art-joint-anim"],
    [46, "v1", "art-joint-anim"]
  ],
  "(method 86 wlander-male)": [
    [18, "v1", "art-joint-anim"],
    [46, "v1", "art-joint-anim"]
  ],
  "(trans gun-shoot wlander)": [
    [19, "gp", "process-focusable"],
    [23, "gp", "process-focusable"],
    [27, "gp", "process-focusable"],
    [[57, 59], "gp", "process-focusable"],
    [71, "gp", "process-focusable"],
    [91, "gp", "process-focusable"],
    [94, "gp", "process-focusable"]
  ],
  "(trans hostile wlander)": [[[30, 111], "gp", "process-focusable"]],
  "(code wait waster-b)": [
    [101, "v1", "art-joint-anim"],
    [150, "v1", "art-joint-anim"]
  ],
  "(exit get-up-back waster-b)": [
    [9, "v1", "collide-shape-prim-group"],
    [[12, 24], "v1", "collide-shape-prim-group"]
  ],
  "(exit get-up-front waster-b)": [[[9, 24], "v1", "collide-shape-prim-group"]],
  "(enter knocked waster-b)": [[[8, 22], "v1", "collide-shape-prim-group"]],
  "(method 86 waster-b)": [[30, "v1", "art-joint-anim"]],
  "(method 85 waster-b)": [
    [40, "a1", "art-joint-anim"],
    [92, "a1", "art-joint-anim"],
    [140, "s4", "art-joint-anim"],
    [28, "a0", "civilian-global-info"],
    [80, "a0", "civilian-global-info"]
  ],
  "(method 87 waster-b)": [[58, "v1", "art-joint-anim"]],
  "(method 55 waster-b)": [[[27, 31], "a0", "process-focusable"]],
  "(method 240 wlander)": [[4, "v1", "collide-shape-prim-group"]],
  "(method 239 wlander)": [
    [23, "s4", "process-focusable"],
    [42, "s4", "process-focusable"],
    [59, "s4", "process-focusable"],
    [67, "s4", "process-focusable"],
    [85, "s4", "process-focusable"],
    [69, "s4", "process-focusable"]
  ],
  "(method 82 wlander)": [
    [10, "a0", "float"],
    [[8, 19], "v1", "handle"],
    [[182, 186], "v1", "process-focusable"],
    [[198, 211], "v1", "traffic-danger-info"]
  ],
  "(method 125 wlander)": [[[14, 51], "s5", "ragdoll-proc"]],
  "(method 126 wlander)": [[[14, 24], "v1", "ragdoll-proc"]],
  "(method 241 wlander)": [
    [43, "a1", "process-focusable"],
    [47, "a1", "process-focusable"],
    [51, "a1", "process-focusable"]
  ],
  "(method 13 flee-info)": [[79, "s4", "nav-branch"]],
  "(enter wait-for-vehicle-return task-manager-desert-rescue)": [
    [[28, 33], "a0", "process-focusable"]
  ],
  "(code active wland-passenger)": [
    [112, "v1", "art-joint-anim"],
    [171, "v1", "art-joint-anim"],
    [22, "v1", "art-joint-anim"],
    [40, "v1", "float"],
    [80, "v1", "float"]
  ],
  "(trans race-home task-manager-desert-rescue)": [
    [58, "v1", "process-focusable"]
  ],
  "(code board-vehicle wland-passenger)": [
    [19, "v1", "art-joint-anim"],
    [[58, 66], "s5", "vehicle"],
    [[103, 112], "s5", "vehicle"],
    [161, "v1", "art-joint-anim"],
    [217, "s5", "vehicle"],
    [236, "s5", "vehicle"],
    [240, "s5", "vehicle"],
    [[315, 336], "gp", "vehicle"],
    [[349, 356], "a0", "vehicle"]
  ],
  "(trans board-vehicle wland-passenger)": [[[9, 15], "v1", "vehicle"]],
  "(trans boarding wland-passenger)": [[56, "v0", "vehicle"]],
  "(event ride wland-passenger)": [[[12, 15], "v1", "vehicle"]],
  "(method 231 wland-passenger)": [
    [[10, 35], "s5", "vehicle"],
    [[48, 54], "v1", "vehicle"]
  ],
  "(method 228 wland-passenger)": [[[11, 44], "s3", "vehicle"]],
  "(code exit-vehicle wland-passenger)": [
    [[13, 19], "a0", "vehicle"],
    [34, "v1", "art-joint-anim"],
    [[61, 107], "gp", "vehicle"],
    [[161, 182], "gp", "vehicle"],
    [[211, 230], "s4", "vehicle"],
    [266, "v1", "art-joint-anim"],
    [345, "v1", "art-joint-anim"]
  ],
  "(trans exit-vehicle wland-passenger)": [[[9, 15], "v1", "vehicle"]],
  "(enter entering-transport wland-passenger)": [[[39, 44], "a0", "vehicle"]],
  "(method 227 wland-passenger)": [[11, "v0", "vehicle"]],
  "update-nav-sphere": [
    [72, "f30", "float"],
    [116, "f30", "float"]
  ],
  "(method 19 rope-joint-system)": [
    [23, "s4", "process-drawable"],
    [37, "s4", "process-drawable"],
    [51, "s4", "process-drawable"]
  ],
  "(method 19 rope-prim-system)": [
    ["_stack_", 132, "float"],
    ["_stack_", 136, "float"]
  ],
  "(code turning-on neo-sat-shield)": [[10, "v1", "art-joint-anim"]],
  "(code turning-off neo-sat-shield)": [[10, "v1", "art-joint-anim"]],
  "(code hit neo-sat-shield)": [[10, "v1", "art-joint-anim"]],
  "(method 25 neo-sat-shield)": [[13, "a0", "process-focusable"]],
  "(code sat-idle neo-sat)": [[10, "v1", "art-joint-anim"]],
  "(enter neo-sat-drill-prepare neo-sat)": [[27, "v1", "art-joint-anim"]],
  "(enter neo-sat-drill-impact neo-sat)": [
    [213, "v1", "float"],
    [231, "v1", "float"]
  ],
  "(method 211 neo-sat)": [
    [[369, 372], "v1", "process-focusable"],
    [375, "v1", "collide-shape-moving"],
    [18, "v1", "float"],
    [107, "v1", "float"],
    [162, "v1", "float"],
    [212, "v1", "float"]
  ],
  "(code die neo-sat)": [
    [18, "v1", "art-joint-anim"],
    [[255, 262], "gp", "handle"],
    [78, "v1", "time-frame"]
  ],
  "(trans hostile neo-sat)": [[45, "v1", "float"]],
  "(code active neo-sat-shield)": [[14, "v1", "art-joint-anim"]],
  "(method 10 rope-neo-sat-whip)": [[[17, 30], "s5", "neo-sat"]],
  "(method 82 neo-sat)": [[[58, 62], "v1", "process"]],
  "(method 59 neo-sat)": [[[133, 137], "a0", "process-focusable"]],
  "(method 203 neo-sat)": [[[28, 33], "a1", "process-focusable"]],
  "(method 209 neo-sat)": [
    [55, "v1", "float"],
    [94, "v1", "float"],
    [117, "v1", "float"],
    [138, "v1", "float"]
  ],
  "(method 210 neo-sat)": [[143, "v1", "process-focusable"]],
  "(method 62 neo-sat)": [[14, "a0", "attack-info"]],
  "(method 206 neo-sat)": [[128, "v1", "collide-shape-prim-sphere"]],
  "(method 227 neo-sat)": [
    [91, "v1", "collide-shape-prim-sphere"],
    [106, "v1", "collide-shape-moving"]
  ],
  "(trans neo-sat-laser-attack neo-sat)": [[54, "v1", "float"]],
  "sparticle-height-set": [[[17, 33], "a0", "neo-sat"]],
  "sparticle-shockwave-set": [[[17, 30], "a0", "neo-sat"]],
  "(method 10 rope-joint-system)": [[28, "v1", "process-drawable"]],
  "(method 9 rope-system)": [
    [62, "a0", "vector"],
    [51, "a0", "vector"]
  ],
  "(method 20 rope-system)": [
    [11, "a1", "vector"],
    [16, "a1", "vector"]
  ],
  "(code preparing-for-launch desert-rescue-transport)": [
    [10, "v1", "art-joint-anim"]
  ],
  "(code waiting-for-passenger desert-rescue-transport)": [
    [14, "v1", "art-joint-anim"]
  ],
  "(method 45 task-manager-desert-rescue)": [
    [[40, 48], "a0", "process-focusable"]
  ],
  "(method 48 task-manager-desert-rescue)": [[20, "f30", "float"]],
  "(trans fight task-manager-desert-rescue)": [[67, "v1", "process-focusable"]],
  "(trans pickup-passenger task-manager-desert-rescue)": [
    [[18, 27], "gp", "wland-passenger"],
    [[84, 89], "a0", "process-focusable"],
    [212, "v1", "process-focusable"]
  ],
  "(trans drop-off-passenger task-manager-desert-rescue)": [
    [67, "v1", "process-focusable"]
  ],
  "(trans play-dead-wlander-movie task-manager-desert-rescue)": [
    [[17, 25], "v1", "wland-passenger"]
  ],
  "(event play-dead-wlander-movie task-manager-desert-rescue)": [
    [[12, 19], "v1", "wland-passenger"]
  ],
  "(trans active task-manager-desert-rescue)": [[264, "a0", "vehicle"]],
  "(method 43 task-manager-desert-rescue)": [[25, "v0", "handle"]],
  "(method 43 desert-rescue-transport)": [
    [[63, 70], "v1", "tread-trail-tracker"],
    [77, "v1", "tread-trail-tracker"],
    [[107, 114], "v1", "tread-trail-tracker"],
    [121, "v1", "tread-trail-tracker"]
  ],
  "(method 37 desert-rescue-transport)": [[23, "s4", "float"]],
  "(trans active task-manager-desert-rescue-bbush)": [[66, "a0", "vehicle"]],
  "(method 34 vehicle-rider)": [[[10, 33], "s5", "vehicle"]],
  "(code get-up-front crimson-guard)": [[20, "v1", "art-joint-anim"]],
  "(code get-up-back crimson-guard)": [[20, "v1", "art-joint-anim"]],
  "(code close-attack-active crimson-guard)": [
    [15, "v1", "art-joint-anim"],
    [48, "v1", "collide-shape-prim-group"]
  ],
  "(exit close-attack-active crimson-guard)": [
    [2, "v1", "collide-shape-prim-group"]
  ],
  "(code close-attack crimson-guard)": [
    [15, "v1", "art-joint-anim"],
    [48, "v1", "collide-shape-prim-group"]
  ],
  "(exit close-attack crimson-guard)": [[2, "v1", "collide-shape-prim-group"]],
  "(code roll-right crimson-guard)": [
    [[87, 98], "a0", "process-focusable"],
    [[174, 185], "a0", "process-focusable"]
  ],
  "(code roll-left crimson-guard)": [
    [[87, 98], "a0", "process-focusable"],
    [[174, 185], "a0", "process-focusable"]
  ],
  "(code arrest crimson-guard)": [
    [22, "v1", "art-joint-anim"],
    [164, "v1", "art-joint-anim"],
    [99, "v1", "art-joint-anim"]
  ],
  "(code waiting-ambush crimson-guard)": [
    [22, "v1", "art-joint-anim"],
    [139, "v1", "art-joint-anim"],
    [71, "v1", "art-joint-anim"]
  ],
  "orient-towards-code": [
    [35, "v1", "art-joint-anim"],
    [103, "v1", "art-joint-anim"]
  ],
  "(code rifle-reload crimson-guard)": [
    [14, "v1", "art-joint-anim"],
    [115, "a0", "process-focusable"],
    [164, "v1", "art-joint-anim"],
    [33, "v1", "float"],
    [74, "v1", "float"]
  ],
  "(code gun-shoot crimson-guard)": [
    [28, "v1", "art-joint-anim"],
    [166, "v1", "process-focusable"],
    [276, "a0", "process-focusable"],
    [314, "v1", "art-joint-anim"]
  ],
  "(trans gun-shoot crimson-guard)": [[[12, 55], "gp", "process-focusable"]],
  "(trans rifle-hostile crimson-guard)": [[22, "v1", "process-focusable"]],
  "(method 114 crimson-guard)": [[[2, 40], "s4", "touching-shapes-entry"]],
  "(method 82 crimson-guard)": [
    [[203, 213], "s5", "traffic-danger-info"],
    [238, "s5", "traffic-danger-info"],
    [296, "s5", "traffic-danger-info"],
    [[310, 322], "v1", "traffic-danger-info"],
    [[471, 475], "v1", "process-focusable"]
  ],
  "(method 86 crimson-guard)": [
    [23, "a1", "art-joint-anim"],
    [77, "a1", "art-joint-anim"],
    [109, "a1", "art-joint-anim"],
    [141, "v1", "art-joint-anim"],
    [183, "a1", "art-joint-anim"],
    [67, "v1", "guard-global-info"]
  ],
  "(code attack crimson-guard)": [[146, "a0", "process-focusable"]],
  "(trans attack crimson-guard)": [
    [38, "v1", "process-focusable"],
    [43, "v1", "process-focusable"],
    [83, "a0", "process-focusable"]
  ],
  "(code attack-tazer crimson-guard)": [
    [14, "v1", "art-joint-anim"],
    [67, "v1", "collide-shape-prim-group"],
    [158, "v1", "collide-shape-prim-group"],
    [195, "v1", "art-joint-anim"]
  ],
  "(trans attack-tazer crimson-guard)": [[[38, 44], "v1", "process-focusable"]],
  "(enter grenade-hostile crimson-guard)": [[16, "v1", "float"]],
  "(code grenade-throw-post-reloading crimson-guard)": [
    [14, "v1", "art-joint-anim"],
    [123, "v1", "art-joint-anim"]
  ],
  "(method 24 reload-grenade)": [[[10, 26], "s5", "process-focusable"]],
  "(method 264 crimson-guard)": [[[67, 73], "a0", "process-focusable"]],
  "(method 194 crimson-guard)": [[80, "v1", "float"]],
  "(method 46 ff-squad-control)": [
    [278, "t2", "ff-squad-control"],
    [[158, 227], "s0", "crimson-guard"],
    [221, "a0", "ff-squad-control"],
    [[60, 109], "a3", "vehicle"],
    [[285, 289], "t2", "traffic-guard-type-array"],
    [297, "t2", "traffic-guard-type-array"],
    [18, "a1", "ff-squad-control"],
    [229, "v1", "ff-squad-control"],
    [319, "a1", "ff-squad-control"]
  ],
  "(method 252 crimson-guard)": [
    [74, "s5", "process-focusable"],
    [69, "s5", "process-focusable"],
    [126, "s5", "process-focusable"],
    [146, "s5", "process-focusable"],
    [202, "s5", "process-focusable"],
    [205, "s5", "process-focusable"]
  ],
  "(method 51 ff-squad-control)": [
    [13, "v1", "connection"],
    [14, "v1", "collide-shape"],
    [18, "v1", "collide-shape"],
    [27, "s2", "process-focusable"],
    [36, "s2", "process-focusable"],
    [50, "s3", "connection"],
    [67, "v1", "connection"],
    [68, "v1", "collide-shape"],
    [72, "v1", "collide-shape"],
    [81, "s2", "process-focusable"],
    [119, "v1", "connection"],
    [120, "v1", "collide-shape"],
    [124, "v1", "collide-shape"],
    [133, "s2", "process-focusable"]
  ],
  "(method 39 ff-squad-control)": [[[7, 12], "gp", "crimson-guard"]],
  "(method 43 ff-squad-control)": [[8, "gp", "crimson-guard"]],
  "(method 16 ff-squad-control)": [
    ["_stack_", 176, "(array crimson-guard)"],
    ["_stack_", 180, "(array float)"],
    [[49, 82], "s2", "crimson-guard"]
  ],
  "(method 282 crimson-guard)": [
    ["_stack_", 24, "float"],
    ["_stack_", 32, "float"],
    [28, "v1", "float"]
  ],
  "(method 12 ff-squad-control)": [
    [28, "a1", "traffic-guard-type-array"],
    [30, "a1", "traffic-guard-type-array"]
  ],
  "(method 55 ff-squad-control)": [[5, "v1", "ff-squad-control"]],
  "(method 45 ff-squad-control)": [
    [130, "t0", "ff-squad-control"],
    [[37, 92], "a2", "squad-alert-state-settings"],
    [[44, 104], "a1", "traffic-guard-type-array"]
  ],
  "(code knocked-recover crimson-guard)": [[23, "a1", "art-joint-anim"]],
  "(method 289 crimson-guard)": [[21, "v1", "float"]],
  "(method 258 crimson-guard)": [[152, "v1", "collide-shape-prim"]],
  "(method 212 crimson-guard)": [[[246, 249], "v1", "vehicle"]],
  "(method 265 crimson-guard)": [
    [22, "s4", "process-focusable"],
    [52, "s4", "process-focusable"]
  ],
  "(method 261 crimson-guard)": [[177, "v1", "process-focusable"]],
  "(code impact vehicle-grenade)": [[33, "a0", "process"]],
  "(post moving vehicle-grenade-deflect)": [[19, "t9", "(function none)"]],
  "(code moving vehicle-grenade-deflect)": [[4, "t9", "(function none)"]],
  "(method 35 vehicle-grenade-deflect)": [
    [[53, 58], "a0", "process-focusable"],
    [102, "v1", "target"]
  ],
  "(method 38 guard-lazer-shot)": [[[28, 37], "a0", "process-focusable"]],
  "(code sitting vehicle-grenade)": [[27, "a0", "float"]],
  "(code wait citizen-fat)": [
    [101, "v1", "art-joint-anim"],
    [150, "v1", "art-joint-anim"]
  ],
  "(exit get-up-back citizen-fat)": [
    [[9, 24], "v1", "collide-shape-prim-group"]
  ],
  "(exit get-up-front citizen-fat)": [
    [[9, 24], "v1", "collide-shape-prim-group"]
  ],
  "(enter knocked citizen-fat)": [[[8, 22], "v1", "collide-shape-prim-group"]],
  "(method 86 citizen-fat)": [[30, "v1", "art-joint-anim"]],
  "(method 85 citizen-fat)": [
    [40, "a1", "art-joint-anim"],
    [92, "a1", "art-joint-anim"],
    [140, "s4", "art-joint-anim"],
    [28, "a0", "civilian-global-info"],
    [80, "a0", "civilian-global-info"]
  ],
  "(method 87 citizen-fat)": [[58, "v1", "art-joint-anim"]],
  "(method 55 citizen-fat)": [[[24, 31], "a0", "process-focusable"]],
  "(code wait citizen-norm)": [
    [101, "v1", "art-joint-anim"],
    [150, "v1", "art-joint-anim"]
  ],
  "(method 212 citizen-norm)": [[[36, 39], "v1", "vehicle"]],
  "(exit get-up-back citizen-norm)": [
    [[9, 24], "v1", "collide-shape-prim-group"]
  ],
  "(exit get-up-front citizen-norm)": [
    [[9, 24], "v1", "collide-shape-prim-group"]
  ],
  "(enter knocked citizen-norm)": [[[8, 22], "v1", "collide-shape-prim-group"]],
  "(method 86 citizen-norm)": [[33, "v1", "art-joint-anim"]],
  "(method 85 citizen-norm)": [
    [19, "v1", "art-joint-anim"],
    [58, "v1", "art-joint-anim"],
    [118, "a1", "art-joint-anim"],
    [170, "a1", "art-joint-anim"],
    [233, "s4", "art-joint-anim"],
    [106, "a0", "civilian-global-info"],
    [158, "a0", "civilian-global-info"]
  ],
  "(method 87 citizen-norm)": [[58, "v1", "art-joint-anim"]],
  "(method 55 citizen-norm)": [[[32, 39], "a0", "process-focusable"]],
  "(code wait citizen-chick)": [[22, "v1", "art-joint-anim"]],
  "(exit get-up-back citizen-chick)": [
    [[9, 24], "v1", "collide-shape-prim-group"]
  ],
  "(exit get-up-front citizen-chick)": [
    [[9, 24], "v1", "collide-shape-prim-group"]
  ],
  "(enter knocked citizen-chick)": [
    [[8, 22], "v1", "collide-shape-prim-group"]
  ],
  "(method 86 citizen-chick)": [[30, "v1", "art-joint-anim"]],
  "(method 87 citizen-chick)": [[58, "v1", "art-joint-anim"]],
  "(method 55 citizen-chick)": [[[24, 31], "a0", "process-focusable"]],
  "(method 85 citizen-chick)": [
    [40, "a1", "art-joint-anim"],
    [92, "a1", "art-joint-anim"],
    [140, "s4", "art-joint-anim"],
    [28, "a0", "civilian-global-info"],
    [80, "a0", "civilian-global-info"]
  ],
  "(code active citizen-enemy)": [[30, "v1", "art-joint-anim"]],
  "(method 217 citizen-enemy)": [
    [46, "s1", "process-focusable"],
    [50, "s1", "process-focusable"],
    [72, "s1", "process-focusable"]
  ],
  "(method 84 citizen-enemy)": [[45, "v1", "process-focusable"]],
  "(trans active mh-squad-member)": [
    [29, "v1", "process-focusable"],
    [34, "v1", "process-focusable"]
  ],
  "(method 217 mh-squad-member)": [[71, "a0", "process-focusable"]],
  "(method 84 mh-squad-member)": [[40, "v1", "process-focusable"]],
  "(method 84 kg-squad-member)": [[40, "v1", "process-focusable"]],
  "(code circling metalhead-flitter)": [[27, "v1", "art-joint-anim"]],
  "(trans circling metalhead-flitter)": [[[10, 15], "gp", "process-focusable"]],
  "(code stare metalhead-flitter)": [[126, "v1", "art-joint-anim"]],
  "(code attack metalhead-flitter)": [
    [35, "v1", "art-joint-anim"],
    [161, "v1", "art-joint-anim"]
  ],
  "(trans attack metalhead-flitter)": [[[16, 57], "gp", "process-focusable"]],
  "(post stare metalhead-flitter)": [[9, "t9", "(function none)"]],
  "(post active metalhead-flitter)": [[9, "t9", "(function none)"]],
  "(method 224 metalhead-flitter)": [[[17, 56], "s3", "process-focusable"]],
  "(code ambush-jumping metalhead-flitter)": [
    [14, "v1", "art-joint-anim"],
    [251, "v1", "art-joint-anim"]
  ],
  "(enter ambush metalhead-flitter)": [[[44, 54], "a0", "process-focusable"]],
  "(method 86 metalhead-flitter)": [[15, "a1", "art-joint-anim"]],
  "(method 85 metalhead-flitter)": [
    [14, "v1", "art-joint-anim"],
    [69, "v1", "art-joint-anim"]
  ],
  "(method 227 metalhead-flitter)": [[4, "v1", "collide-shape-prim-group"]],
  "(method 51 kg-squad-control)": [
    [[37, 52], "a2", "kg-squad-settings"],
    [[86, 94], "t0", "kg-squad-settings"],
    [[114, 124], "t0", "kg-squad-member"]
  ],
  "(method 52 kg-squad-control)": [[[25, 33], "a3", "kg-squad-member"]],
  "(method 38 kg-squad-control)": [[[0, 5], "a1", "kg-squad-member"]],
  "(method 43 kg-squad-control)": [[[3, 6], "v1", "kg-squad-member"]],
  "(method 39 kg-squad-control)": [[[0, 5], "a1", "kg-squad-member"]],
  "(method 39 mh-squad-control)": [[[0, 5], "a1", "mh-squad-member"]],
  "(method 48 mh-squad-control)": [[[10, 18], "a3", "mh-squad-settings"]],
  "(code knocked-recover metalhead-grunt)": [
    [[13, 16], "v1", "ragdoll-proc"],
    [40, "v1", "art-joint-anim"],
    [69, "v1", "art-joint-anim"]
  ],
  "(trans wait-for-focus metalhead-grunt)": [
    [[10, 41], "s5", "process-focusable"]
  ],
  "(code stop-chase metalhead-grunt)": [[77, "gp", "art-joint-anim"]],
  "(code spin-attack metalhead-grunt)": [
    [45, "gp", "art-joint-anim"],
    [[69, 77], "a0", "process-focusable"]
  ],
  "(enter spin-attack metalhead-grunt)": [
    [[34, 48], "gp", "process-focusable"]
  ],
  "(code attack metalhead-grunt)": [
    [55, "gp", "art-joint-anim"],
    [[150, 156], "a0", "mh-grunt-anim-info"]
  ],
  "(code hostile metalhead-grunt)": [[38, "gp", "art-joint-anim"]],
  "(code active metalhead-grunt)": [
    [203, "gp", "art-joint-anim"],
    [247, "gp", "art-joint-anim"],
    [330, "v1", "art-joint-anim"],
    [390, "v1", "art-joint-anim"],
    [119, "gp", "art-joint-anim"]
  ],
  "(code falling-ambush metalhead-grunt)": [[18, "v1", "art-joint-anim"]],
  "(method 85 metalhead-predator)": [
    [22, "v1", "art-joint-anim"],
    [54, "v1", "art-joint-anim"],
    [97, "v1", "art-joint-anim"],
    [127, "v1", "art-joint-anim"],
    [161, "v1", "art-joint-anim"],
    [193, "v1", "art-joint-anim"]
  ],
  "(code close-attack metalhead-predator)": [
    [15, "v1", "art-joint-anim"],
    [93, "v1", "art-joint-anim"]
  ],
  "(code hostile metalhead-predator)": [
    [14, "v1", "art-joint-anim"],
    [67, "v1", "art-joint-anim"]
  ],
  "(trans hostile metalhead-predator)": [[[16, 59], "gp", "process-focusable"]],
  "(trans fire metalhead-predator)": [[[10, 26], "v1", "process-focusable"]],
  "(code fire metalhead-predator)": [
    [26, "v1", "art-joint-anim"],
    [[95, 125], "s5", "process-focusable"]
  ],
  "(method 224 metalhead-predator)": [
    [[4, 20], "v1", "collide-shape-prim-group"]
  ],
  "(method 59 metalhead-predator)": [[[14, 33], "s5", "process-focusable"]],
  "(method 86 metalhead-predator)": [
    [22, "v1", "art-joint-anim"],
    [54, "v1", "art-joint-anim"],
    [90, "v1", "art-joint-anim"],
    [124, "v1", "art-joint-anim"],
    [156, "v1", "art-joint-anim"]
  ],
  "(method 225 metalhead-predator)": [[[65, 211], "s3", "process-focusable"]],
  "(code close-attack roboguard-city)": [
    [30, "v1", "art-joint-anim"],
    [58, "v1", "art-joint-anim"],
    [144, "a0", "collide-shape-prim-group"],
    [168, "v1", "art-joint-anim"],
    [196, "v1", "art-joint-anim"],
    [252, "v1", "collide-shape-prim-group"],
    [269, "v1", "art-joint-anim"],
    [297, "v1", "art-joint-anim"],
    [[353, 358], "v1", "collide-shape-prim-group"]
  ],
  "(trans close-attack roboguard-city)": [
    [4, "v1", "collide-shape-prim-group"],
    [54, "s3", "process-focusable"],
    [[66, 71], "s3", "process-focusable"]
  ],
  "(code roll-exit roboguard-city)": [[25, "v1", "art-joint-anim"]],
  "(code roll-enter roboguard-city)": [[14, "v1", "art-joint-anim"]],
  "(trans dizzy roboguard-city)": [
    [52, "v1", "float"],
    [80, "v1", "float"],
    [108, "v1", "float"],
    [136, "v1", "float"],
    [164, "v1", "float"],
    [192, "v1", "float"],
    [220, "v1", "float"],
    [248, "v1", "float"]
  ],
  "roboguard-city-turret-code": [
    [75, "a1", "art-joint-anim"],
    [168, "a1", "art-joint-anim"]
  ],
  "(code dizzy roboguard-city)": [[14, "v1", "art-joint-anim"]],
  "(method 238 roboguard-city)": [[40, "v1", "float"]],
  "(method 236 roboguard-city)": [[144, "v1", "float"]],
  "(method 86 roboguard-city)": [
    [33, "a2", "art-joint-anim"],
    [62, "a2", "art-joint-anim"]
  ],
  "(method 85 roboguard-city)": [
    [39, "v1", "art-joint-anim"],
    [67, "v1", "art-joint-anim"]
  ],
  "(method 59 roboguard-city)": [[[16, 35], "s5", "process-focusable"]],
  "(method 194 roboguard-city)": [
    [27, "v1", "float"],
    [53, "v1", "float"],
    [244, "v1", "float"]
  ],
  "(method 237 roboguard-city)": [[112, "a0", "process-focusable"]],
  "(anon-function 13 roboguard-city)": [[[2, 76], "s3", "roboguard-city"]],
  "(code exit-transport spydroid)": [[14, "v1", "art-joint-anim"]],
  "(method 236 spydroid)": [[71, "a0", "process-focusable"]],
  "(enter hunting spydroid)": [[5, "t9", "(function none)"]],
  "(method 194 spydroid)": [[48, "v1", "float"]],
  "(code spydroid-notice spydroid)": [[14, "v1", "art-joint-anim"]],
  "(code scan spydroid)": [[14, "v1", "art-joint-anim"]],
  "(trans spydroid-notice spydroid)": [[[53, 60], "a0", "process-focusable"]],
  "(code flip spydroid)": [[[18, 26], "a0", "process-focusable"]],
  "(code wait-for-vulnerable-close)": [[28, "v1", "art-joint-anim"]],
  "(method 233 spydroid)": [
    [26, "s4", "process-focusable"],
    [52, "s4", "process-focusable"]
  ],
  "(method 82 spydroid)": [[4, "v1", "enemy-jump-info"]],
  "(trans hostile spydroid)": [[[10, 23], "gp", "process-focusable"]],
  "(code wait-for-vulnerable spydroid)": [[14, "v1", "art-joint-anim"]],
  "(trans wait-for-vulnerable spydroid)": [
    [[10, 66], "gp", "process-focusable"]
  ],
  "(trans wait-for-vulnerable-close)": [[[10, 66], "gp", "process-focusable"]],
  "(code attack spydroid)": [
    [[16, 24], "a0", "process-focusable"],
    [51, "v1", "art-joint-anim"],
    [157, "v1", "art-joint-anim"]
  ],
  "(event active spydroid)": [[[3, 13], "gp", "traffic-danger-info"]],
  "(event search spydroid)": [[[3, 13], "gp", "traffic-danger-info"]],
  "(method 232 spydroid)": [[[40, 47], "a0", "process-focusable"]],
  "(code fire flying-turret)": [[21, "v1", "art-joint-anim"]],
  "(method 194 flying-turret)": [
    [26, "v1", "float"],
    [137, "v1", "float"]
  ],
  "(method 228 flying-turret)": [[99, "v1", "float"]],
  "(method 227 flying-turret)": [
    [165, "v1", "float"],
    [213, "v1", "float"]
  ],
  "(method 226 flying-turret)": [[90, "a0", "process-focusable"]],
  "(method 140 flying-turret)": [[[29, 35], "a0", "process-focusable"]],
  "(trans hostile flying-turret)": [[323, "v1", "process-focusable"]],
  "flying-turret-gun-aim-func": [[[2, 46], "s4", "flying-turret"]],
  "(method 14 billiard-table)": [[129, "a1", "billiard-table"]],
  "(method 13 billiard-table)": [
    [18, "v1", "float"],
    [34, "v1", "float"],
    [50, "v1", "float"]
  ],
  "compute-suck-speed-scalar": [[1, "v1", "float"]],
  "(method 30 h-kg-pickup)": [[[181, 207], "s4", "dark-barrel"]],
  "(code resolution task-manager-bbush-board)": [[40, "gp", "handle"]],
  "(code active task-manager-bbush-board)": [
    [47, "gp", "handle"],
    [96, "gp", "handle"]
  ],
  "(method 11 flitter-spawner)": [
    [24, "v0", "(pointer actor-group)"],
    ["_stack_", 16, "res-tag"]
  ],
  "(method 21 task-manager-desert-rescue-bbush)": [["_stack_", 16, "res-tag"]],
  "(trans active flitter-spawner)": [
    [[195, 217], "s5", "process-focusable"],
    [33, "v1", "process-focusable"]
  ],
  "(event idle ctyn-lamp)": [[13, "s5", "joint-exploder"]],
  "(method 32 propa)": [
    [38, "s1", "process-focusable"],
    [42, "s1", "process-focusable"],
    [46, "s1", "process-focusable"]
  ],
  "(post idle propa)": [
    [193, "a0", "process-focusable"],
    [92, "v0", "sound-rpc-set-param"]
  ],
  "(event idle propa)": [
    [[12, 15], "v1", "attack-info"],
    [[62, 65], "a0", "collide-shape-prim-group"]
  ],
  "(method 21 parking-spot)": [[[10, 158], "s5", "vehicle"]],
  "(method 23 parking-spot)": [[[66, 69], "v1", "vehicle"]],
  "parking-spot-spawn": [[[11, 15], "v0", "vehicle"]],
  "(event idle-close security-wall)": [
    [[23, 28], "v1", "attack-info"],
    [56, "s3", "process-drawable"],
    [133, "v1", "process-drawable"],
    [149, "v1", "process-drawable"],
    [156, "v1", "process-drawable"],
    [159, "a0", "process-drawable"],
    [173, "v1", "process-drawable"],
    [180, "v1", "process-drawable"],
    [183, "a0", "process-drawable"],
    [196, "v1", "process-drawable"],
    [199, "a0", "process-drawable"],
    [281, "v1", "process-drawable"],
    [291, "a0", "collide-shape"],
    [[204, 208], "a2", "float"]
  ],
  "(method 33 task-manager-bbush-board)": [[55, "v1", "hud"]],
  "(code active task-manager-city-vehicle-training-hover-zone-2)": [
    [[24, 28], "v1", "vehicle"],
    [103, "v1", "vehicle"]
  ],
  "(code complete task-manager-city-vehicle-training-hover-zone-1)": [
    [10, "t9", "(function none)"]
  ],
  "(code fail task-manager-city-vehicle-training-hover-zone-1)": [
    [12, "t9", "(function none)"]
  ],
  "(code active task-manager-city-vehicle-training-hover-zone-1)": [
    [137, "v1", "vehicle"],
    [201, "t9", "(function none)"]
  ],
  "(event active task-manager-bbush-board)": [[4, "v1", "float"]],
  "(code idle farthy)": [[10, "v1", "art-joint-anim"]],
  "ctyport-sparticle-mode-animate": [
    [5, "v1", "(array symbol)"],
    [11, "a1", "(array int32)"],
    [18, "a1", "(array int32)"],
    [21, "a1", "(array int32)"],
    [27, "a0", "(array int32)"],
    [28, "v1", "(array int32)"],
    [44, "v1", "(pointer int32)"],
    [46, "v1", "(pointer int32)"],
    [16, "a1", "(pointer uint32)"],
    [32, "a2", "int"],
    [33, "a1", "(pointer uint64)"]
  ],
  "(method 30 boat-base)": [
    [280, "v1", "boat-manager"],
    [330, "v1", "boat-manager"]
  ],
  "(method 35 htorpedo)": [[[96, 107], "s3", "particle-local-space-info"]],
  "(method 17 light-trail-tracker-torpedo)": [[1, "v1", "htorpedo"]],
  "(event player-control htorpedo)": [[5, "v1", "float"]],
  "(event waiting htorpedo)": [[5, "v1", "float"]],
  "(method 15 ctyport-attack-hud)": [[137, "v1", "float"]],
  "(enter start-mission ctyport-attack-manager)": [[77, "v1", "float"]],
  "(trans get-on-nuke ctyport-attack-manager)": [
    [[133, 138], "a0", "process-focusable"]
  ],
  "(method 49 ctyport-attack-manager)": [[[52, 68], "s4", "process-focusable"]],
  "(anon-function 45 ctyport-attack)": [
    [13, "a0", "ctyport-attack-manager"],
    [16, "a0", "ctyport-attack-manager"]
  ],
  "(method 44 ctyport-attack-manager)": [
    [137, "v1", "float"],
    [163, "v1", "float"]
  ],
  "(method 51 ctyport-attack-manager)": [[31, "v0", "entity-actor"]],
  "(event menacing ctyport-mine)": [[14, "v1", "vector"]],
  "(event idle ctyport-mine)": [[22, "v1", "vector"]],
  "(event hidden ctyport-mine)": [[6, "v1", "vector"]],
  "ctyport-mine-init-by-other": [
    [118, "v1", "float"],
    [141, "v1", "float"],
    [167, "v1", "float"],
    [193, "v1", "float"]
  ],
  "(method 47 ctyport-attack-manager)": [[39, "a1", "process-focusable"]],
  "(trans head-to-wall ctyport-attack-manager)": [
    [45, "v1", "process-focusable"]
  ],
  "(trans pickup-nukes ctyport-attack-manager)": [
    [175, "v1", "process-focusable"]
  ],
  "(code explode krimson-wall-break)": [[18, "v0", "art-joint-anim"]],
  "update-mood-ctygenb": [[[61, 97], "gp", "ctygenb-states"]],
  "update-mood-ctyslumc": [[[30, 62], "s5", "ctyslumc-states"]],
  "update-mood-ctyslumb": [[[30, 62], "s5", "ctyslumb-states"]],
  "update-mood-mountain": [[[50, 83], "gp", "mountain-states"]],
  "update-mood-atoll": [[[30, 48], "s4", "atoll-states"]],
  "(code die v-catapult)": [[13, "t9", "(function none)"]],
  "(post hostile v-catapult)": [[4, "t9", "(function none)"]],
  "(code active catapult-shot-sphere)": [
    [14, "v1", "art-joint-anim"],
    [66, "v1", "art-joint-anim"]
  ],
  "(method 90 v-catapult)": [
    [54, "v1", "art-joint-anim"],
    [143, "v1", "art-joint-anim"]
  ],
  "(method 62 v-catapult)": [[[4, 41], "s5", "collide-shape-prim-group"]],
  "(method 49 v-catapult)": [
    [[4, 16], "a0", "vector"],
    [[5, 19], "v1", "process"]
  ],
  "(code explode wascity-airlock-debris)": [
    [3, "v0", "entity-actor"],
    [7, "v0", "entity-actor"]
  ],
  "(method 26 desert-jump-manager)": [
    [[374, 379], "s4", "process-focusable"],
    [405, "s4", "process-focusable"],
    [531, "s4", "process-focusable"],
    [[80, 318], "s3", "process-focusable"],
    [518, "v1", "float"],
    [631, "v1", "float"],
    [458, "v1", "float"],
    [167, "v1", "float"]
  ],
  "(code active desert-jump-manager)": [
    [443, "a0", "process-focusable"],
    [83, "v0", "entity-actor"],
    [518, "v1", "float"],
    [63, "v1", "float"],
    [183, "a0", "int"],
    [236, "a0", "int"]
  ],
  "(method 30 desert-jump-manager)": [[[16, 21], "v1", "projectile"]],
  "(method 32 desert-jump-manager)": [
    [122, "s2", "wvehicle"],
    [225, "v1", "float"],
    [240, "v1", "float"]
  ],
  "(method 22 beam-generator)": [[[26, 30], "a1", "process-focusable"]],
  "(method 21 deschase-artifact)": [[[26, 30], "a1", "process-focusable"]],
  "(method 35 player-controller)": [[12, "v1", "vector"]],
  "(code active desert-chase-ambush-manager)": [[136, "a2", "float"]],
  "(method 34 desert-chase-ambush-manager)": [[72, "v1", "handle"]],
  "(method 32 desert-chase-ambush-manager)": [[[90, 137], "s2", "marauder"]],
  "(method 10 deschase-vehicle-control)": [
    [[17, 26], "v1", "process-focusable"]
  ],
  "(method 12 deschase-vehicle-control)": [
    [[16, 32], "gp", "process-focusable"],
    [46, "v0", "(array collide-shape)"]
  ],
  "(method 26 desert-chase-chase-manager)": [
    [[19, 24], "a0", "process-focusable"],
    [66, "a0", "process-focusable"]
  ],
  "(method 33 desert-chase-chase-manager)": [[28, "a0", "process-focusable"]],
  "(code complete desert-chase-chase-manager)": [[14, "t9", "(function none)"]],
  "desert-chase-ambush-intro-sequence": [
    [325, "v1", "float"],
    [404, "a2", "float"]
  ],
  "(code active desert-chase-chase-manager)": [
    [[399, 420], "s5", "process-focusable"],
    [529, "s5", "process-focusable"],
    [538, "s5", "process-focusable"],
    [358, "s3", "process-focusable"],
    [360, "v1", "process-focusable"]
  ],
  "catapult-target-handler": [[4, "v1", "vector"]],
  "(event back bombbot-bomb)": [[[13, 53], "s3", "process-focusable"]],
  "(enter explode bombbot-bomb)": [[59, "a0", "process"]],
  "(method 26 task-manager-port-fight)": [[[315, 343], "s2", "bombbot"]],
  "(code hostile bombbot-player)": [[38, "v1", "art-joint-anim"]],
  "(method 196 bombbot-player)": [[[214, 218], "a0", "process-focusable"]],
  "(trans hostile bomb-bot)": [[[34, 61], "gp", "process-focusable"]],
  "(method 196 bomb-bot)": [
    [[1, 119], "gp", "process-focusable"],
    [[30, 68], "s2", "process-focusable"]
  ],
  "(method 84 bombbot)": [[27, "v1", "process-focusable"]],
  "bombbot-gun-callback": [[[6, 76], "s4", "bombbot"]],
  "bombbot-gun-swivel-callback": [[[4, 87], "s3", "bombbot"]],
  "bombbot-head-callback": [[[2, 56], "s4", "bombbot"]],
  "bombbot-callback": [[[2, 190], "s4", "bombbot"]],
  "(enter explode bombbot)": [[110, "a0", "process"]],
  "(code die bombbot)": [[11, "v1", "art-joint-anim"]],
  "(code blow-wall bombbot)": [[10, "v1", "art-joint-anim"]],
  "(code drop-bombs bombbot)": [[10, "v1", "art-joint-anim"]],
  "(code hostile bombbot)": [[10, "v1", "art-joint-anim"]],
  "(trans hostile bombbot)": [[[45, 94], "v1", "process-focusable"]],
  "(enter hostile bombbot)": [[15, "v1", "collide-shape-prim-group"]],
  "(method 200 bombbot)": [[4, "v1", "collide-shape-prim-group"]],
  "(method 194 bombbot)": [
    ["_stack_", 896, "float"],
    ["_stack_", 912, "float"]
  ],
  "(method 196 bombbot)": [
    [[68, 76], "s1", "process-focusable"],
    [110, "gp", "process-focusable"]
  ],
  "(method 51 ctyport-attack-manager-bbush)": [[12, "v0", "entity-actor"]],
  "(code wait ctyport-attack-manager-bbush)": [
    [136, "v0", "entity-actor"],
    [[141, 144], "a0", "process-focusable"]
  ],
  "(method 46 cty-hijack-missile)": [[[17, 24], "a0", "process-focusable"]],
  "(trans chasing-2 cty-hijack-missile)": [[75, "v1", "process-focusable"]],
  "(trans fake-chase cty-hijack-missile)": [
    [342, "v1", "process-focusable"],
    [74, "v1", "float"],
    [94, "v1", "float"],
    [117, "v1", "float"],
    [137, "v1", "float"],
    [157, "v1", "float"]
  ],
  "(method 53 cty-hijack-missile)": [[13, "v1", "float"]],
  "(method 51 cty-hijack-missile)": [
    [[17, 196], "s5", "process-focusable"],
    [[461, 467], "v1", "vehicle"],
    [[588, 594], "v1", "vehicle"],
    [263, "v1", "float"],
    [286, "v1", "float"],
    [309, "v1", "float"],
    [329, "v1", "float"],
    [349, "v1", "float"],
    [371, "v1", "float"],
    [394, "v1", "float"],
    [414, "v1", "float"],
    [434, "v1", "float"],
    ["_stack_", 72, "float"],
    ["_stack_", 80, "float"]
  ],
  "(method 48 cty-hijack-missile)": [[[17, 25], "v1", "h-kg-pickup"]],
  "(method 47 cty-hijack-missile)": [[[19, 86], "s2", "h-kg-pickup"]],
  "(method 50 cty-hijack-missile)": [
    [[74, 79], "a0", "process-focusable"],
    [176, "v1", "process-focusable"],
    [228, "v1", "process-focusable"]
  ],
  "(method 11 hijack-missile-bobber)": [
    [20, "v1", "float"],
    [59, "v1", "float"]
  ],
  "(method 36 cty-missile-lure)": [
    [16, "v1", "connection"],
    [17, "v1", "collide-shape"],
    [21, "v1", "collide-shape"],
    [60, "v1", "connection"],
    [61, "v1", "collide-shape"],
    [65, "v1", "collide-shape"],
    [103, "v1", "connection"],
    [104, "v1", "collide-shape"],
    [108, "v1", "collide-shape"]
  ],
  "(code opening cty-missile-lure)": [[25, "v1", "art-joint-anim"]],
  "(code closing cty-missile-lure)": [[19, "v1", "art-joint-anim"]],
  "(code active cty-missile-lure)": [[10, "v1", "art-joint-anim"]],
  "(trans active cty-hijack-manager)": [
    [[18, 45], "gp", "process-focusable"],
    [104, "v1", "process-focusable"],
    [[136, 151], "gp", "process-focusable"],
    [169, "gp", "process-focusable"]
  ],
  "(trans decoy-stage cty-hijack-manager)": [
    [29, "v1", "process-focusable"],
    [450, "v1", "process-focusable"]
  ],
  "(code show-missile-launch cty-hijack-manager)": [
    [78, "a0", "process-focusable"]
  ],
  "(enter player-riding cty-hijack-manager)": [
    [[42, 45], "a0", "boat-manager"]
  ],
  "(code recoil cty-missile-launcher)": [[14, "v1", "art-joint-anim"]],
  "(trans player-riding cty-hijack-manager)": [
    [25, "v1", "process-focusable"],
    [183, "v1", "process-focusable"]
  ],
  "(code idle cty-missile-launcher)": [[14, "v1", "art-joint-anim"]],
  "(method 37 cty-hijack-manager)": [[[27, 34], "s4", "process-focusable"]],
  "(enter fail cty-hijack-manager)": [
    [7, "v0", "(state resetter-params cty-hijack-manager)"]
  ],
  "(method 20 ctyport-attack-manager-bbush)": [["_stack_", 96, "res-tag"]],
  "(code idle farm-sprinkler-barrels)": [[10, "v1", "art-joint-anim"]],
  "(code explode com-power-box)": [
    [77, "v1", "collide-shape-prim-group"],
    [116, "a0", "process"]
  ],
  "(enter active task-manager-city-destroy-grid)": [
    ["_stack_", 272, "res-tag"]
  ],
  "(code wait task-manager-city-destroy-grid)": [[40, "t9", "(function none)"]],
  "(code die jinx)": [[37, "v1", "art-joint-anim"]],
  "(post die jinx)": [[11, "t9", "(function none)"]],
  "(method 32 task-manager-city-destroy-grid)": [
    [118, "s5", "process-focusable"],
    [132, "gp", "process-drawable"],
    [135, "gp", "process-drawable"],
    [100, "v0", "sound-rpc-set-param"]
  ],
  "(method 84 jinx)": [[45, "v1", "process-focusable"]],
  "(code do-power-box jinx)": [
    [19, "v1", "art-joint-anim"],
    [83, "v1", "art-joint-anim"],
    [135, "v1", "art-joint-anim"],
    [254, "v1", "art-joint-anim"],
    [194, "v1", "art-joint-anim"]
  ],
  "(code waiting-idle jinx)": [
    [159, "v1", "art-joint-anim"],
    [81, "v1", "art-joint-anim"]
  ],
  "(code board-vehicle jinx)": [
    [14, "v1", "art-joint-anim"],
    [77, "v1", "art-joint-anim"],
    [134, "v1", "art-joint-anim"],
    [189, "v1", "art-joint-anim"],
    [244, "v1", "art-joint-anim"],
    [[297, 304], "a0", "vehicle"]
  ],
  "(code wait-for-ride jinx)": [
    [159, "v1", "art-joint-anim"],
    [81, "v1", "art-joint-anim"]
  ],
  "(method 232 jinx)": [[[11, 44], "s3", "vehicle"]],
  "(code exit-vehicle jinx)": [
    [[9, 15], "a0", "vehicle"],
    [108, "v1", "art-joint-anim"],
    [162, "v1", "art-joint-anim"],
    [217, "v1", "art-joint-anim"],
    [281, "v1", "art-joint-anim"],
    [[35, 50], "s5", "vehicle"],
    [[71, 78], "a0", "vehicle"]
  ],
  "board-vehicle-get-in-car-end": [[[9, 30], "gp", "vehicle"]],
  "board-vehicle-get-in-car-sit": [[[10, 31], "s4", "vehicle"]],
  "board-vehicle-get-in-car-land": [[[10, 31], "s4", "vehicle"]],
  "board-vehicle-get-in-car-jump": [[[12, 34], "s0", "vehicle"]],
  "(enter wait-for-ride jinx)": [[[14, 21], "a0", "vehicle"]],
  "(trans wait-for-ride jinx)": [[16, "v1", "vehicle"]],
  "(enter move-to-vehicle jinx)": [[[9, 30], "gp", "vehicle"]],
  "(trans move-to-vehicle jinx)": [[[11, 46], "s0", "vehicle"]],
  "(method 26 task-manager-city-destroy-grid)": [
    [[17, 666], "s5", "jinx"],
    [[193, 210], "v1", "vehicle"],
    [[253, 287], "a2", "vehicle"],
    [[494, 664], "s4", "vehicle"]
  ],
  "check-onintent-bugs": [[[31, 49], "s3", "sprite-vec-data-2d"]],
  "(method 11 cty-sniper-battery)": [
    [185, "v1", "art-joint-anim"],
    ["_stack_", 16, "res-tag"]
  ],
  "cty-sniper-battery-handler": [
    [11, "v1", "vector"],
    [[18, 25], "a1", "attack-info"],
    [41, "a1", "attack-info"],
    [43, "a1", "attack-info"],
    [45, "a1", "attack-info"],
    [47, "a1", "attack-info"]
  ],
  "(code bail-up cty-sniper-button)": [[35, "v1", "art-joint-anim"]],
  "(code idle-down cty-sniper-button)": [[65, "v1", "art-joint-anim"]],
  "(code going-down cty-sniper-button)": [
    [52, "v1", "art-joint-anim"],
    [27, "v1", "float"]
  ],
  "(event idle-up cty-sniper-button)": [[[3, 5], "v1", "attack-info"]],
  "(code going-down cty-sniper-button-top)": [[10, "v1", "art-joint-anim"]],
  "(code going-up cty-sniper-button-top)": [[10, "v1", "art-joint-anim"]],
  "(code vulnerable cty-sniper-battery)": [[17, "v1", "art-joint-anim"]],
  "(code idle cty-sniper-battery)": [[12, "v1", "art-joint-anim"]],
  "(code explode cty-sniper-battery)": [[198, "v1", "process-drawable"]],
  "(method 11 cty-sniper-turret)": [
    ["_stack_", 16, "res-tag"],
    [14, "v0", "(pointer actor-group)"]
  ],
  "(code die cty-sniper-turret)": [[142, "v1", "art-joint-anim"]],
  "(code ready cty-sniper-turret)": [
    [11, "v1", "art-joint-anim"],
    [66, "v1", "art-joint-anim"],
    [95, "v1", "art-joint-anim"]
  ],
  "(code locked-on cty-sniper-turret)": [[33, "v1", "art-joint-anim"]],
  "(code asleep cty-sniper-turret)": [[10, "v1", "art-joint-anim"]],
  "(trans idle cty-sniper-turret-reticle)": [
    [50, "v1", "float"],
    [70, "v1", "float"]
  ],
  "(enter idle cty-sniper-turret-reticle)": [
    [23, "v1", "float"],
    [43, "v1", "float"]
  ],
  "cty-sniper-turret-reticle-handler": [[7, "a0", "vector"]],
  "(method 15 hud-cty-sniper-fight)": [[86, "v1", "cty-sniper-button-top"]],
  "(method 22 simple-prim-turret-reticle)": [[3, "v1", "cty-sniper-turret"]],
  "cty-sniper-turret-handler": [
    [75, "v1", "collide-shape-prim-group"],
    [265, "v0", "(pointer actor-group)"],
    [[268, 271], "a0", "hud-cty-sniper-fight"],
    [284, "v1", "collide-shape-prim-group"],
    [[439, 448], "s5", "cspace"],
    [17, "v1", "float"]
  ],
  "(method 26 task-manager-city-sniper-fight)": [["_stack_", 16, "res-tag"]],
  "(code active task-manager-city-sniper-fight)": [
    [80, "a1", "process-drawable"]
>>>>>>> 949508d0
  ]
}<|MERGE_RESOLUTION|>--- conflicted
+++ resolved
@@ -6125,10 +6125,7 @@
   "update-mood-sewj": [[[17, 71], "gp", "sewj-states"]],
   "update-mood-sewh": [[[17, 64], "gp", "sewh-states"]],
   "(method 18 hfragment)": [["_stack_", 76, "float"]],
-  "(method 19 hfragment)": [
-    //[14, "a1", "hfrag-vertex"],
-    [[19, 35], "v1", "(inline-array hfrag-vertex)"]
-   ],
+  "(method 19 hfragment)": [[14, "a1", "hfrag-vertex"]],
   "(code attack neo-juicer)": [
     [14, "v1", "art-joint-anim"],
     [87, "v1", "art-joint-anim"],
@@ -9272,25 +9269,6 @@
     [354, "v1", "process-drawable"],
     [356, "s4", "quaternion"]
   ],
-<<<<<<< HEAD
-  "hfrag-add-constants": [
-    [[3, 17], "a0", "dma-packet"]
-  ],
-  "hfrag-vu1-end-buffer": [
-    [[1, 8], "a1", "dma-packet"],
-    [[10, 28], "a1", "(pointer vif-tag)"]
-  ],
-  "hfrag-vu1-init-buf": [
-    [[53, 60], "a0", "dma-packet"],
-    [[63, 67], "a0", "(pointer uint32)"],
-    [[68, 79], "a0", "(pointer vif-tag)"],
-    [[81, 91], "v1", "dma-packet"],
-    [[135, 141], "v1", "dma-packet"],
-    [143, "v1", "(pointer uint32)"]
-  ],
-  "real-wang-texture-anim-func": [
-    [[3, 31], "v1", "mood-context"]
-=======
   "(method 42 nav-graph)": [[27, "v1", "uint"]],
   "(method 44 nav-graph)": [
     [[102, 125], "s0", "mysql-nav-edge"],
@@ -10573,6 +10551,23 @@
   "(method 26 task-manager-city-sniper-fight)": [["_stack_", 16, "res-tag"]],
   "(code active task-manager-city-sniper-fight)": [
     [80, "a1", "process-drawable"]
->>>>>>> 949508d0
+  ],
+  "hfrag-add-constants": [
+    [[3, 17], "a0", "dma-packet"]
+  ],
+  "hfrag-vu1-end-buffer": [
+    [[1, 8], "a1", "dma-packet"],
+    [[10, 28], "a1", "(pointer vif-tag)"]
+  ],
+  "hfrag-vu1-init-buf": [
+    [[53, 60], "a0", "dma-packet"],
+    [[63, 67], "a0", "(pointer uint32)"],
+    [[68, 79], "a0", "(pointer vif-tag)"],
+    [[81, 91], "v1", "dma-packet"],
+    [[135, 141], "v1", "dma-packet"],
+    [143, "v1", "(pointer uint32)"]
+  ],
+  "real-wang-texture-anim-func": [
+    [[3, 31], "v1", "mood-context"]
   ]
 }