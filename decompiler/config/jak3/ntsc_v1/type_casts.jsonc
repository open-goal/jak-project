--- conflicted
+++ resolved
@@ -321,6 +321,9 @@
   "(method 21 process-focusable)": [
     [15, "gp", "collide-shape-moving"],
     [35, "gp", "collide-shape-moving"]
+  ],
+  "joint-mod-rotate-world-callback": [
+    [[0, 24], "s3", "joint-mod-rotate-world"]
   ],
   "joint-mod-set-local-callback": [[[1, 24], "v1", "joint-mod-set-local"]],
   "joint-mod-add-local-callback": [[[1, 37], "s4", "joint-mod-add-local"]],
@@ -423,12 +426,109 @@
   ],
   "ear-trans": [[32, "s5", "process-focusable"]],
   "loader-test-command": [[[5, 10], "v1", "sound-rpc-test-cmd"]],
+  "(method 11 connection)": [[5, "a1", "pointer"]],
   "update-light-hash": [
     [[234, 239], "a1", "light-hash-bucket"],
     [[207, 211], "a0", "light-hash-bucket"]
   ],
   "desaturate-mood-colors": [[[20, 90], "a0", "(inline-array mood-color)"]],
-<<<<<<< HEAD
+  "(method 9 cloth-on-skeleton)": [
+    [58, "a0", "process-focusable"],
+    [80, "s5", "process-focusable"],
+    [84, "s5", "process-focusable"],
+    [95, "s5", "process-focusable"],
+    [98, "s5", "process-focusable"],
+    [123, "s5", "process-focusable"]
+  ],
+  "(method 13 cloth-system)": [
+    [143, "a1", "vector"],
+    [144, "a3", "vector"],
+    [147, "a1", "vector"],
+    [148, "a1", "vector"]
+  ],
+  "(method 37 cloth-system)": [
+    [27, "s3", "pair"],
+    [32, "s3", "pair"],
+    [33, "s3", "pair"],
+    [69, "v1", "pair"]
+  ],
+  "(method 11 cloth-on-skeleton)": [[17, "a1", "process-drawable"]],
+  "(method 25 cloth-on-skeleton)": [
+    [22, "v1", "process-drawable"],
+    [25, "v1", "process-focusable"]
+  ],
+  "(method 16 cloth-system)": [[21, "v1", "int"]],
+  "(method 33 cloth-on-skeleton)": [[11, "v1", "process-focusable"]],
+  "(method 18 cloth-on-skeleton)": [[15, "a1", "process-focusable"]],
+  "(method 35 cloth-on-skeleton)": [
+    [27, "s5", "process-focusable"],
+    [113, "s5", "process-focusable"],
+    [193, "s5", "process-focusable"],
+    [217, "s5", "process-focusable"]
+  ],
+  "(method 14 cloth-on-skeleton)": [
+    [18, "s4", "process-focusable"],
+    [39, "s4", "process-focusable"],
+    [35, "s4", "process-focusable"]
+  ],
+  "(method 36 cloth-on-skeleton)": [
+    [18, "s4", "process-focusable"],
+    [35, "s4", "process-focusable"],
+    [39, "s4", "process-focusable"]
+  ],
+  "(method 23 cloth-system)": [
+    [120, "f1", "float"],
+    ["_stack_", 152, "float"],
+    ["_stack_", 156, "float"],
+    ["_stack_", 164, "float"],
+    ["_stack_", 168, "float"],
+    ["_stack_", 212, "float"]
+  ],
+  "(method 22 cloth-system)": [
+    ["_stack_", 104, "float"],
+    ["_stack_", 108, "float"],
+    ["_stack_", 116, "float"],
+    ["_stack_", 120, "float"],
+    ["_stack_", 160, "float"],
+    ["_stack_", 164, "float"]
+  ],
+  "(method 10 cloth-on-skeleton)": [
+    [30, "s4", "process-focusable"],
+    [153, "s4", "process-focusable"],
+    [160, "v0", "joint"],
+    [122, "s4", "process-focusable"],
+    [129, "v0", "joint"],
+    [92, "s4", "process-focusable"],
+    [99, "v0", "joint"]
+  ],
+  "emerc-vu1-init-buffer": [[[82, 84], "v1", "dma-packet"]],
+  "emerc-vu1-initialize-chain": [
+    [[19, 59], "s5", "emerc-vu1-low-mem"],
+    [80, "gp", "(inline-array dma-packet)"],
+    [[12, 18], "gp", "(pointer vif-tag)"]
+  ],
+  "merc-edge-stats": [[31, "v1", "merc-ctrl"]],
+  "(method 8 merc-ctrl)": [
+    [46, "s2", "pointer"], // was merc-fragment-control
+    [[22, 45], "s2", "merc-fragment-control"],
+    [[89, 93], "a1", "merc-blend-ctrl"],
+    [103, "a1", "pointer"]
+  ],
+  "merc-vu1-initialize-chain": [
+    [[13, 19], "gp", "(pointer vif-tag)"],
+    [[19, 116], "s5", "merc-vu1-low-mem"],
+    [127, "gp", "(inline-array dma-packet)"]
+  ],
+  "(method 9 merc-fragment)": [[[13, 265], "s1", "adgif-shader"]],
+  "(method 9 merc-effect)": [
+    [38, "v1", "merc-eye-ctrl"],
+    [63, "s4", "pointer"],
+    [64, "s5", "pointer"]
+  ],
+  "merc-vu1-init-buffer": [[[90, 92], "v1", "dma-packet"]],
+  "texture-usage-init": [[27, "a1", "vector"]],
+  "(method 9 art)": [[9, "v1", "pointer"]],
+  "(code pov-camera-start-playing pov-camera)": [[24, "v0", "joint"]],
   "(method 9 art)": [[9, "v1", "pointer"]],
   "(method 9 art-mesh-geo)": [
     [20, "s4", "(pointer int16)"],
@@ -485,103 +585,4 @@
     [[62, 67], "t2", "(inline-array vector)"],
     [[67, 71], "a2", "(inline-array vector)"]
   ]
-=======
-  "(method 9 cloth-on-skeleton)": [
-    [58, "a0", "process-focusable"],
-    [80, "s5", "process-focusable"],
-    [84, "s5", "process-focusable"],
-    [95, "s5", "process-focusable"],
-    [98, "s5", "process-focusable"],
-    [123, "s5", "process-focusable"]
-  ],
-  "(method 13 cloth-system)": [
-    [143, "a1", "vector"],
-    [144, "a3", "vector"],
-    [147, "a1", "vector"],
-    [148, "a1", "vector"]
-  ],
-  "(method 37 cloth-system)": [
-    [27, "s3", "pair"],
-    [32, "s3", "pair"],
-    [33, "s3", "pair"],
-    [69, "v1", "pair"]
-  ],
-  "(method 11 cloth-on-skeleton)": [[17, "a1", "process-drawable"]],
-  "(method 25 cloth-on-skeleton)": [
-    [22, "v1", "process-drawable"],
-    [25, "v1", "process-focusable"]
-  ],
-  "(method 16 cloth-system)": [[21, "v1", "int"]],
-  "(method 33 cloth-on-skeleton)": [[11, "v1", "process-focusable"]],
-  "(method 18 cloth-on-skeleton)": [[15, "a1", "process-focusable"]],
-  "(method 35 cloth-on-skeleton)": [
-    [27, "s5", "process-focusable"],
-    [113, "s5", "process-focusable"],
-    [193, "s5", "process-focusable"],
-    [217, "s5", "process-focusable"]
-  ],
-  "(method 14 cloth-on-skeleton)": [
-    [18, "s4", "process-focusable"],
-    [39, "s4", "process-focusable"],
-    [35, "s4", "process-focusable"]
-  ],
-  "(method 36 cloth-on-skeleton)": [
-    [18, "s4", "process-focusable"],
-    [35, "s4", "process-focusable"],
-    [39, "s4", "process-focusable"]
-  ],
-  "(method 23 cloth-system)": [
-    [120, "f1", "float"],
-    ["_stack_", 152, "float"],
-    ["_stack_", 156, "float"],
-    ["_stack_", 164, "float"],
-    ["_stack_", 168, "float"],
-    ["_stack_", 212, "float"]
-  ],
-  "(method 22 cloth-system)": [
-    ["_stack_", 104, "float"],
-    ["_stack_", 108, "float"],
-    ["_stack_", 116, "float"],
-    ["_stack_", 120, "float"],
-    ["_stack_", 160, "float"],
-    ["_stack_", 164, "float"]
-  ],
-  "(method 10 cloth-on-skeleton)": [
-    [30, "s4", "process-focusable"],
-    [153, "s4", "process-focusable"],
-    [160, "v0", "joint"],
-    [122, "s4", "process-focusable"],
-    [129, "v0", "joint"],
-    [92, "s4", "process-focusable"],
-    [99, "v0", "joint"]
-  ],
-  "emerc-vu1-init-buffer": [[[82, 84], "v1", "dma-packet"]],
-  "emerc-vu1-initialize-chain": [
-    [[19, 59], "s5", "emerc-vu1-low-mem"],
-    [80, "gp", "(inline-array dma-packet)"],
-    [[12, 18], "gp", "(pointer vif-tag)"]
-  ],
-  "merc-edge-stats": [[31, "v1", "merc-ctrl"]],
-  "(method 8 merc-ctrl)": [
-    [46, "s2", "pointer"], // was merc-fragment-control
-    [[22, 45], "s2", "merc-fragment-control"],
-    [[89, 93], "a1", "merc-blend-ctrl"],
-    [103, "a1", "pointer"]
-  ],
-  "merc-vu1-initialize-chain": [
-    [[13, 19], "gp", "(pointer vif-tag)"],
-    [[19, 116], "s5", "merc-vu1-low-mem"],
-    [127, "gp", "(inline-array dma-packet)"]
-  ],
-  "(method 9 merc-fragment)": [[[13, 265], "s1", "adgif-shader"]],
-  "(method 9 merc-effect)": [
-    [38, "v1", "merc-eye-ctrl"],
-    [63, "s4", "pointer"],
-    [64, "s5", "pointer"]
-  ],
-  "merc-vu1-init-buffer": [[[90, 92], "v1", "dma-packet"]],
-  "texture-usage-init": [[27, "a1", "vector"]],
-  "(method 9 art)": [[9, "v1", "pointer"]],
-  "(code pov-camera-start-playing pov-camera)": [[24, "v0", "joint"]]
->>>>>>> a4e629eb
 }