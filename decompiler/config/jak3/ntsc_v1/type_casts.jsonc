{
  "(method 2 array)": [
    [23, "gp", "(array int32)"],
    [43, "gp", "(array uint32)"],
    [63, "gp", "(array int64)"],
    [83, "gp", "(array uint64)"],
    [102, "gp", "(array int8)"],
    [121, "gp", "(array uint8)"],
    [141, "gp", "(array int16)"],
    [161, "gp", "(array uint16)"],
    [186, "gp", "(array uint128)"],
    [204, "gp", "(array int32)"],
    [223, "gp", "(array float)"],
    [232, "gp", "(array float)"],
    [249, "gp", "(array basic)"],
    [258, "gp", "(array basic)"]
  ],
  "(method 3 array)": [
    [51, "gp", "(array int32)"],
    [69, "gp", "(array uint32)"],
    [87, "gp", "(array int64)"],
    [105, "gp", "(array uint64)"],
    [122, "gp", "(array int8)"],
    [139, "gp", "(array int8)"],
    [157, "gp", "(array int16)"],
    [175, "gp", "(array uint16)"],
    [198, "gp", "(array uint128)"],
    [214, "gp", "(array int32)"],
    [233, "gp", "(array float)"],
    [250, "gp", "(array basic)"]
  ],
  "(method 0 cpu-thread)": [[[0, 35], "v0", "cpu-thread"]],
  "(method 0 process)": [
    [11, "a0", "int"],
    [[12, 52], "v0", "process"]
  ],
  "inspect-process-heap": [
    [[4, 11], "s5", "basic"],
    [17, "s5", "pointer"]
  ],
  "(method 14 dead-pool)": [
    [[24, 25], "v1", "(pointer process)"],
    [[30, 39], "s4", "(pointer process)"]
  ],
  "(method 24 dead-pool-heap)": [
    [5, "v1", "pointer"],
    [13, "a0", "pointer"],
    [25, "v1", "pointer"]
  ],
  "method-state": [[12, "a2", "state"]],
  "(method 0 protect-frame)": [
    [0, "a0", "int"],
    [[1, 8], "v0", "protect-frame"]
  ],
  "(method 9 process)": [[[58, 61], "s5", "process"]],
  "(method 10 process)": [[[24, 30], "s4", "protect-frame"]],
  "string-cat-to-last-char": [
    [3, "s5", "(pointer uint8)"],
    [4, "s5", "string"]
  ],
  "enter-state": [
    [70, "s0", "protect-frame"],
    [103, "t9", "(function object object object object object object none)"]
  ],
  "send-event-function": [[[7, 15], "a0", "process"]],
  "logf": [
    [12, "f0", "float"],
    [12, "f1", "float"],
    [19, "f0", "float"],
    [19, "f1", "float"]
  ],
  "log2f": [
    [12, "f0", "float"],
    [12, "f1", "float"],
    [19, "f0", "float"],
    [19, "f1", "float"]
  ],
  "cube-root": [
    [17, "f0", "float"],
    [17, "f1", "float"],
    [18, "f0", "float"],
    [18, "f1", "float"],
    [[23, 32], "f0", "float"]
  ],
  "generate-rand-vector-on-sphere": [
    [12, "v1", "float"],
    [28, "v1", "float"]
  ],
  "vector-segment-distance-point!": [[[21, 30], "f1", "float"]],
  "vector4-array-add!": [
    [11, "s5", "(inline-array vector4)"],
    [12, "s4", "(inline-array vector4)"],
    [13, "gp", "(inline-array vector4)"]
  ],
  "vector4-array-sub!": [
    [11, "s5", "(inline-array vector4)"],
    [12, "s4", "(inline-array vector4)"],
    [13, "gp", "(inline-array vector4)"]
  ],
  "vector4-array-mul!": [
    [11, "s5", "(inline-array vector4)"],
    [12, "s4", "(inline-array vector4)"],
    [13, "gp", "(inline-array vector4)"]
  ],
  "vector4-array-scale!": [
    [11, "s5", "(inline-array vector4)"],
    [12, "gp", "(inline-array vector4)"]
  ],
  "vector4-array-madd!": [
    [13, "s5", "(inline-array vector4)"],
    [14, "s4", "(inline-array vector4)"],
    [15, "gp", "(inline-array vector4)"]
  ],
  "vector4-array-msub!": [
    [13, "s5", "(inline-array vector4)"],
    [14, "s4", "(inline-array vector4)"],
    [15, "gp", "(inline-array vector4)"]
  ],
  "vector4-array-lerp!": [
    [13, "s5", "(inline-array vector4)"],
    [14, "s4", "(inline-array vector4)"],
    [15, "gp", "(inline-array vector4)"]
  ],
  "(method 9 clock)": [[47, "v1", "float"]],
  "service-cpads": [[[207, 311], "s3", "pad-buttons"]],
  "(method 3 connection-pers)": [[97, "f0", "float"]],
  "(method 0 engine-pers)": [
    [32, "v1", "pointer"],
    [23, "v1", "pointer"],
    [26, "v1", "pointer"],
    [24, "v1", "(pointer pointer)"]
  ],
  "(method 0 engine)": [
    [44, "v1", "pointer"],
    [47, "v1", "pointer"],
    [53, "v1", "connectable"],
    [65, "v1", "connectable"]
  ],
  "(method 21 engine)": [[8, "a0", "connection"]],
  "(method 20 engine)": [[8, "a0", "connection"]],
  "(method 19 engine)": [[8, "a0", "connection"]],
  "(method 15 engine)": [[[0, 36], "v1", "connection"]],
  "(method 13 engine)": [
    [[0, 25], "s4", "connection"],
    [13, "t9", "(function object object object object object)"]
  ],
  "(method 12 engine)": [
    [[0, 25], "s4", "connection"],
    [13, "t9", "(function object object object object object)"]
  ],
  "(method 9 connection)": [[8, "a0", "pointer"]],
  "(method 10 connection)": [[8, "a0", "pointer"]],
  "(method 11 connection)": [[5, "a1", "pointer"]],
  "(method 10 profile-array)": [
    [[69, 73], "a0", "(pointer uint128)"],
    [[73, 82], "a1", "vector4w"],
    [[82, 89], "a1", "vector4w"],
    [[90, 96], "a0", "vector4w"],
    [[113, 117], "a1", "(pointer uint128)"],
    [[117, 126], "a2", "vector4w"],
    [[126, 136], "a2", "vector4w"],
    [[137, 149], "a1", "vector4w"],
    [[187, 191], "t2", "(pointer int128)"],
    [[191, 225], "t4", "vector4w"],
    [[225, 231], "a2", "vector4w"],
    [[231, 237], "a2", "vector4w"]
  ],
  "draw-sprite2d-xy": [
    [[35, 40], "t0", "dma-packet"],
    [[45, 49], "t0", "gs-gif-tag"],
    [54, "t0", "(pointer gs-prim)"],
    [56, "t0", "(pointer gs-rgbaq)"],
    [67, "t0", "(pointer gs-xyzf)"],
    [88, "t0", "(pointer gs-xyzf)"],
    [[97, 109], "v1", "(pointer uint64)"]
  ],
  "draw-sprite2d-xy-absolute": [
    [[6, 10], "t4", "dma-packet"],
    [[16, 19], "t4", "gs-gif-tag"],
    [24, "t4", "(pointer gs-prim)"],
    [25, "t4", "(pointer gs-rgbaq)"],
    [36, "t4", "(pointer gs-xyzf)"],
    [49, "t4", "(pointer gs-xyzf)"],
    [[62, 69], "v1", "(pointer uint64)"]
  ],
  "draw-quad2d": [
    [[18, 22], "t2", "dma-packet"],
    [[28, 31], "t2", "gs-gif-tag"],
    [36, "t2", "(pointer gs-prim)"],
    [38, "t2", "(pointer gs-rgbaq)"],
    [46, "t2", "(pointer gs-xyzf)"],
    [48, "t2", "(pointer gs-rgbaq)"],
    [61, "t2", "(pointer gs-xyzf)"],
    [63, "t2", "(pointer gs-rgbaq)"],
    [76, "t2", "(pointer gs-xyzf)"],
    [78, "t2", "(pointer gs-rgbaq)"],
    [96, "t2", "(pointer gs-xyzf)"],
    [97, "t2", "(pointer uint64)"],
    [[110, 117], "v1", "(pointer uint64)"]
  ],
  "dma-bucket-insert-tag": [
    [[2, 6], "v1", "dma-bucket"],
    [3, "a0", "dma-bucket"]
  ],
  "dma-buffer-add-buckets": [
    [[1, 4], "v1", "dma-bucket"],
    [5, "v1", "pointer"],
    [[9, 11], "v1", "dma-bucket"],
    [11, "v1", "pointer"]
  ],
  "dma-buffer-patch-buckets": [
    [[3, 34], "a0", "dma-bucket"],
    [[34, 38], "a0", "dma-packet"]
    // [34, "a0", "(inline-array dma-bucket)"]
  ],
  "disasm-dma-list": [
    [43, "v1", "dma-packet"],
    [266, "v1", "(pointer uint64)"],
    [272, "v1", "(pointer uint64)"],
    [133, "v1", "(pointer uint64)"],
    [152, "v1", "(pointer uint64)"],
    [167, "v1", "(pointer uint64)"],
    [176, "v1", "(pointer uint64)"],
    [198, "v1", "(pointer uint64)"],
    [207, "v1", "(pointer uint64)"],
    [238, "v1", "(pointer uint64)"],
    [247, "v1", "(pointer uint64)"],
    [282, "v1", "(pointer uint64)"],
    [291, "v1", "(pointer uint64)"],
    [324, "v1", "(pointer uint64)"],
    [334, "v1", "(pointer uint64)"],
    [141, "v1", "int"],
    [25, "v1", "dma-tag"]
  ],
  "(method 3 connection-minimap)": [[97, "f0", "float"]],
  "dma-buffer-add-ref-texture": [
    [[47, 54], "a3", "dma-packet"],
    [[56, 69], "a3", "gs-gif-tag"],
    [[71, 87], "a2", "dma-packet"]
  ],
  "texture-page-default-allocate": [[51, "a3", "(pointer int32)"]],
  "texture-page-font-allocate": [[33, "a3", "(pointer int32)"]],
  "upload-vram-pages": [[[187, 193], "v1", "dma-packet"]],
  "upload-vram-pages-pris": [[[181, 187], "v1", "dma-packet"]],
  "(method 13 texture-page)": [[45, "a0", "(pointer uint64)"]],
  "(method 11 texture-pool)": [[217, "a0", "(pointer uint64)"]],
  "texture-page-login": [[34, "v0", "texture-page"]],
  "(method 9 texture-page-dir)": [
    [[36, 40], "t1", "adgif-shader"],
    [[31, 41], "t2", "(pointer shader-ptr)"],
    [37, "t0", "(pointer int32)"]
  ],
  "texture-page-dir-inspect": [[[137, 138], "v1", "adgif-shader"]],
  "(method 24 texture-pool)": [
    [[77, 100], "a1", "adgif-shader"]
    // [[70, 93], "a1", "adgif-shader"],
    // [92, "a1", "adgif-shader"]
  ],
  "(method 8 res-lump)": [
    [258, "s0", "array"],
    [[157, 239], "s0", "(array object)"]
  ],
  "(method 15 res-lump)": [[132, "s5", "res-tag-pair"]],
  "(method 17 res-lump)": [[22, "s4", "(pointer pointer)"]],
  "(method 19 res-lump)": [
    [38, "t2", "int"],
    [38, "a2", "int"]
  ],
  "(method 20 res-lump)": [[341, "t0", "(pointer uint128)"]],
  "(method 16 res-lump)": [
    [22, "t1", "(pointer uint64)"],
    [29, "t2", "(pointer uint64)"]
  ],
  "(method 18 res-lump)": [["_stack_", 16, "object"]],
  "(method 21 res-lump)": [
    ["_stack_", 16, "res-tag"],
    ["_stack_", 32, "res-tag"]
  ],
  "(method 0 fact-info-target)": [[3, "v0", "fact-info-target"]],
  "(method 0 fact-info-crate)": [[3, "v0", "fact-info-crate"]],
  "(method 0 fact-info-enemy)": [
    [7, "v0", "fact-info-enemy"],
    ["_stack_", 16, "res-tag"],
    ["_stack_", 32, "res-tag"]
  ],
  "(method 0 fact-info)": [
    [87, "v1", "(pointer int32)"],
    [11, "v1", "res-lump"]
  ],
  "(method 0 collide-shape-moving)": [[[5, 12], "v0", "collide-shape-moving"]],
  "(method 0 collide-shape-prim-group)": [
    [[6, 12], "v0", "collide-shape-prim-group"]
  ],
  "(method 0 collide-shape-prim-sphere)": [
    [[5, 8], "v0", "collide-shape-prim-sphere"]
  ],
  "(method 0 collide-shape-prim-mesh)": [
    [[6, 11], "v0", "collide-shape-prim-mesh"]
  ],
  "(method 0 touching-list)": [[[6, 8], "v0", "touching-list"]],
  "(method 11 touching-prims-entry-pool)": [
    [[0, 8], "v1", "touching-prims-entry"],
    [8, "v1", "pointer"],
    [[9, 11], "v1", "touching-prims-entry"],
    [[1, 20], "a1", "touching-prims-entry"]
  ],
  "(method 0 prim-strip)": [[[101, 121], "a0", "vector"]],
  "(method 0 script-context)": [[[8, 17], "v0", "script-context"]],
  "joint-mod-spinner-callback": [[[2, 63], "gp", "joint-mod-spinner"]],
  "joint-mod-rotate-local-callback": [
    [[2, 16], "v1", "joint-mod-rotate-local"]
  ],
  "joint-mod-rotate-world-callback": [
    [[0, 24], "s3", "joint-mod-rotate-world"]
  ],
  "num-func-chan": [[7, "v1", "joint-control-channel"]],
  "joint-channel-float-delete!": [
    [7, "a0", "pointer"],
    [7, "a1", "pointer"]
  ],
  "(method 21 process-focusable)": [
    [15, "gp", "collide-shape-moving"],
    [35, "gp", "collide-shape-moving"]
  ],
  "joint-mod-set-local-callback": [[[1, 24], "v1", "joint-mod-set-local"]],
  "joint-mod-add-local-callback": [[[1, 37], "s4", "joint-mod-add-local"]],
  "joint-mod-set-world-callback": [[[1, 4], "v1", "joint-mod-set-local"]],
  "joint-mod-set-world-no-trans-callback": [
    [[1, 25], "s4", "joint-mod-set-world-no-trans"]
  ],
  "joint-mod-blend-local-callback": [[[1, 28], "gp", "joint-mod-blend-local"]],
  "joint-mod-blend-world-callback": [[[1, 150], "gp", "joint-mod-blend-world"]],
  "(top-level-login eye-h)": [[77, "a3", "eye-control"]],
  "entity-actor-lookup": [["_stack_", 16, "res-tag"]],
  "entity-actor-count": [["_stack_", 16, "res-tag"]],
  "(method 3 collide-query)": [
    [116, "f0", "float"],
    [137, "f0", "float"]
  ],
  "shrubbery-login-post-texture": [
    [[13, 15], "a3", "qword"],
    [16, "a3", "pointer"],
    [24, "a3", "pointer"],
    [[17, 23], "a3", "qword"],
    [[13, 23], "a1", "qword"],
    [14, "a2", "qword"],
    [[27, 29], "a3", "qword"],
    [[27, 29], "a1", "qword"],
    [[35, 37], "a3", "qword"],
    [[35, 37], "a2", "qword"]
  ],
  "(method 3 sparticle-cpuinfo)": [[110, "f0", "float"]],
  "(method 0 path-control)": [["_stack_", 16, "res-tag"]],
  "str-load": [[[18, 44], "s2", "load-chunk-msg"]],
  "str-load-status": [
    [[18, 22], "v1", "load-chunk-msg"],
    [26, "v1", "load-chunk-msg"]
  ],
  "str-play-async": [[[7, 40], "s2", "play-chunk-msg"]],
  "str-play-stop": [[[7, 36], "s4", "play-chunk-msg"]],
  "str-play-queue": [[[7, 98], "s4", "play-chunk-msg"]],
  "str-ambient-play": [[[7, 20], "s5", "play-chunk-msg"]],
  "str-ambient-stop": [[[7, 20], "s5", "play-chunk-msg"]],
  "dgo-load-begin": [[[19, 43], "s1", "load-dgo-msg"]],
  "dgo-load-get-next": [[[14, 31], "v1", "load-dgo-msg"]],
  "dgo-load-continue": [[[5, 23], "gp", "load-dgo-msg"]],
  "dgo-load-cancel": [[[3, 8], "v0", "sound-rpc-cancel-dgo"]],
  "dgo-load-link": [
    [7, "s4", "uint"],
    [17, "s4", "uint"],
    [55, "s4", "uint"],
    [27, "s4", "uint"],
    [37, "s4", "uint"],
    [60, "s4", "pointer"]
  ],
  "ramdisk-load": [[[7, 12], "v1", "ramdisk-rpc-load"]],
  "sound-buffer-dump": [[[13, 39], "s3", "sound-rpc-play"]],
  "(method 10 engine-sound-pers)": [[[2, 17], "v1", "sound-rpc-set-param"]],
  "check-irx-version": [[[3, 51], "gp", "sound-rpc-get-irx-version"]],
  "sound-bank-iop-store": [[[7, 11], "v1", "sound-rpc-bank-cmd"]],
  "sound-bank-iop-free": [[[7, 12], "v1", "sound-rpc-bank-cmd"]],
  "sound-bank-load": [[[11, 16], "v1", "sound-rpc-load-bank"]],
  "sound-bank-load-from-iop": [[[7, 12], "v1", "sound-rpc-load-bank"]],
  "sound-bank-load-from-ee": [[[8, 14], "v1", "sound-rpc-load-bank"]],
  "sound-bank-unload": [[[6, 11], "v1", "sound-rpc-unload-bank"]],
  "sound-music-load": [[[6, 11], "v1", "sound-rpc-load-music"]],
  "sound-music-unload": [[[3, 8], "v1", "sound-rpc-unload-music"]],
  "set-language": [[[6, 9], "v1", "sound-rpc-set-language"]],
  "sound-set-stereo-mode": [[[4, 9], "v1", "sound-rpc-set-stereo-mode"]],
  "list-sounds": [[[3, 7], "v1", "sound-rpc-list-sounds"]],
  "string->sound-name": [[[2, 18], "a1", "(pointer uint8)"]],
  "sound-set-volume": [[[3, 16], "v1", "sound-rpc-set-master-volume"]],
  "sound-set-reverb": [[[5, 25], "v1", "sound-rpc-set-reverb"]],
  "sound-set-ear-trans": [[[7, 45], "gp", "sound-rpc-set-ear-trans"]],
  "sound-name->string": [[2, "a1", "(pointer sound-name)"]],
  "sound-play-by-name": [
    [[12, 45], "s5", "sound-rpc-play"],
    [[22, 39], "s3", "process-drawable"]
  ],
  "sound-play-by-spec": [
    [[4, 54], "s5", "sound-rpc-play"],
    [[31, 47], "s3", "process-drawable"]
  ],
  "sound-pause": [[[3, 8], "v1", "sound-rpc-pause-sound"]],
  "sound-stop": [[[3, 8], "v1", "sound-rpc-stop-sound"]],
  "sound-continue": [[[3, 8], "v1", "sound-rpc-continue-sound"]],
  "sound-group-pause": [[[3, 7], "v1", "sound-rpc-pause-group"]],
  "sound-group-stop": [[[3, 7], "v1", "sound-rpc-stop-group"]],
  "sound-group-continue": [[[3, 7], "v1", "sound-rpc-continue-group"]],
  "sound-set-flava": [[[3, 10], "v1", "sound-rpc-set-flava"]],
  "sound-set-midi-reg": [[[3, 10], "v1", "sound-rpc-set-midi-reg"]],
  "sound-set-fps": [[[3, 10], "v1", "sound-rpc-set-fps"]],
  "(method 0 ambient-sound)": [
    [143, "v1", "sound-spec"],
    [147, "v1", "sound-spec"],
    [150, "v1", "sound-spec"],
    [154, "v1", "sound-spec"],
    ["_stack_", 16, "sound-spec"],
    ["_stack_", 64, "res-tag"],
    ["_stack_", 48, "(pointer float)"],
    ["_stack_", 32, "sound-name"],
    [[117, 183], "s5", "ambient-sound"]
  ],
  "ear-trans": [[32, "s5", "process-focusable"]],
  "loader-test-command": [[[5, 10], "v1", "sound-rpc-test-cmd"]],
  "update-light-hash": [
    [[234, 239], "a1", "light-hash-bucket"],
    [[207, 211], "a0", "light-hash-bucket"]
  ],
  "desaturate-mood-colors": [[[20, 90], "a0", "(inline-array mood-color)"]],
  "(method 9 cloth-on-skeleton)": [
    [58, "a0", "process-focusable"],
    [80, "s5", "process-focusable"],
    [84, "s5", "process-focusable"],
    [95, "s5", "process-focusable"],
    [98, "s5", "process-focusable"],
    [123, "s5", "process-focusable"]
  ],
  "(method 13 cloth-system)": [
    [143, "a1", "vector"],
    [144, "a3", "vector"],
    [147, "a1", "vector"],
    [148, "a1", "vector"]
  ],
  "(method 37 cloth-system)": [
    [27, "s3", "pair"],
    [32, "s3", "pair"],
    [33, "s3", "pair"],
    [69, "v1", "pair"]
  ],
  "(method 11 cloth-on-skeleton)": [[17, "a1", "process-drawable"]],
  "(method 25 cloth-on-skeleton)": [
    [22, "v1", "process-drawable"],
    [25, "v1", "process-focusable"]
  ],
  "(method 16 cloth-system)": [[21, "v1", "int"]],
  "(method 33 cloth-on-skeleton)": [[11, "v1", "process-focusable"]],
  "(method 18 cloth-on-skeleton)": [[15, "a1", "process-focusable"]],
  "(method 35 cloth-on-skeleton)": [
    [27, "s5", "process-focusable"],
    [113, "s5", "process-focusable"],
    [193, "s5", "process-focusable"],
    [217, "s5", "process-focusable"]
  ],
  "(method 14 cloth-on-skeleton)": [
    [18, "s4", "process-focusable"],
    [39, "s4", "process-focusable"],
    [35, "s4", "process-focusable"]
  ],
  "(method 36 cloth-on-skeleton)": [
    [18, "s4", "process-focusable"],
    [35, "s4", "process-focusable"],
    [39, "s4", "process-focusable"]
  ],
  "(method 23 cloth-system)": [
    [120, "f1", "float"],
    ["_stack_", 152, "float"],
    ["_stack_", 156, "float"],
    ["_stack_", 164, "float"],
    ["_stack_", 168, "float"],
    ["_stack_", 212, "float"]
  ],
  "(method 22 cloth-system)": [
    ["_stack_", 104, "float"],
    ["_stack_", 108, "float"],
    ["_stack_", 116, "float"],
    ["_stack_", 120, "float"],
    ["_stack_", 160, "float"],
    ["_stack_", 164, "float"]
  ],
  "(method 10 cloth-on-skeleton)": [
    [30, "s4", "process-focusable"],
    [153, "s4", "process-focusable"],
    [160, "v0", "joint"],
    [122, "s4", "process-focusable"],
    [129, "v0", "joint"],
    [92, "s4", "process-focusable"],
    [99, "v0", "joint"]
  ],
  "emerc-vu1-init-buffer": [[[82, 84], "v1", "dma-packet"]],
  "emerc-vu1-initialize-chain": [
    [[19, 59], "s5", "emerc-vu1-low-mem"],
    [80, "gp", "(inline-array dma-packet)"],
    [[12, 18], "gp", "(pointer vif-tag)"]
  ],
  "merc-edge-stats": [[31, "v1", "merc-ctrl"]],
  "(method 8 merc-ctrl)": [
    [46, "s2", "pointer"], // was merc-fragment-control
    [[22, 45], "s2", "merc-fragment-control"],
    [[89, 93], "a1", "merc-blend-ctrl"],
    [103, "a1", "pointer"]
  ],
  "merc-vu1-initialize-chain": [
    [[13, 19], "gp", "(pointer vif-tag)"],
    [[19, 116], "s5", "merc-vu1-low-mem"],
    [127, "gp", "(inline-array dma-packet)"]
  ],
  "(method 9 merc-fragment)": [[[13, 265], "s1", "adgif-shader"]],
  "(method 9 merc-effect)": [
    [38, "v1", "merc-eye-ctrl"],
    [63, "s4", "pointer"],
    [64, "s5", "pointer"]
  ],
  "merc-vu1-init-buffer": [[[90, 92], "v1", "dma-packet"]],
  "texture-usage-init": [[27, "a1", "vector"]],
  "(method 9 art)": [[9, "v1", "pointer"]],
  "(code pov-camera-start-playing pov-camera)": [[24, "v0", "joint"]],
  "(method 9 art-mesh-geo)": [
    [20, "s4", "(pointer int16)"],
    [[14, 19], "a0", "drawable"],
    [10, "v1", "(pointer art)"],
    [14, "v1", "(pointer art)"]
  ],
  "(method 9 art-joint-anim)": [[9, "v1", "pointer"]],
  "joint-control-copy!": [
    [8, "a0", "uint"],
    [8, "v1", "uint"]
  ],
  "joint-control-remap!": [
    [127, "t9", "(function joint-control joint-control-channel int object)"],
    [181, "t9", "(function joint-control joint-control-channel int object)"],
    ["_stack_", 60, "basic"]
  ],
  "flatten-joint-control-to-spr": [
    [[201, 203], "a1", "terrain-context"],
    [[131, 133], "a0", "terrain-context"],
    [[182, 184], "a1", "terrain-context"],
    [[164, 166], "a0", "terrain-context"],
    [195, "v1", "terrain-context"],
    [65, "a3", "(pointer float)"],
    [67, "a3", "(pointer float)"],
    [[18, 47], "a2", "(inline-array vector)"],
    [47, "a2", "pointer"],
    [[48, 118], "a2", "(inline-array vector)"],
    [118, "a2", "pointer"],
    [24, "a3", "(pointer float)"],
    [17, "a2", "int"]
  ],
  "(method 12 art-joint-anim-manager)": [
    [15, "a0", "pointer"],
    [15, "v1", "pointer"],
    [21, "a0", "pointer"],
    [21, "v1", "pointer"]
  ],
  "(method 11 art-joint-anim-manager)": [
    [54, "v1", "uint"],
    [54, "s2", "uint"],
    [60, "s2", "uint"],
    [66, "s2", "uint"],
    [72, "s2", "uint"],
    [88, "a1", "uint"],
    [95, "a2", "uint"]
  ],
  "(method 2 art-joint-anim-manager-slot)": [
    [21, "s2", "uint"],
    [21, "v1", "uint"]
  ],
  "create-interpolated2-joint-animation-frame": [
    [[48, 125], "v1", "joint-anim-frame"],
    [[62, 67], "t2", "(inline-array vector)"],
    [[67, 71], "a2", "(inline-array vector)"]
  ],
  "joint-mod-ik-callback": [
    [6, "gp", "joint-mod-ik"],
    [9, "gp", "joint-mod-ik"],
    [[1, 35], "gp", "joint-mod-ik"],
    [[1, 422], "gp", "joint-mod-ik"]
  ],
  "real-joint-mod-gun-look-at-handler": [
    [1, "v1", "joint-mod"],
    [2, "v1", "joint-mod"]
  ],
  "joint-mod-foot-rot-handler": [
    [[0, 7], "s5", "joint-mod"],
    [[35, 152], "s5", "joint-mod"]
  ],
  "(method 11 joint-mod)": [
    [[0, 27], "s1", "process-drawable"],
    [[19, 62], "s2", "fact-info-enemy"]
  ],
  "joint-mod-look-at-handler": [
    [[2, 406], "gp", "joint-mod"],
    [409, "a3", "float"]
  ],
  "joint-mod-world-look-at-handler": [
    [[0, 217], "gp", "joint-mod"],
    [220, "a3", "float"]
  ],
  "joint-mod-rotate-handler": [[[2, 114], "s5", "joint-mod"]],
  "joint-mod-scale-handler": [[[1, 14], "s5", "joint-mod"]],
  "joint-mod-joint-set-handler": [[[2, 23], "s4", "joint-mod"]],
  "joint-mod-joint-set-world-handler": [[[6, 197], "s5", "joint-mod"]],
  "joint-mod-joint-set*-handler": [[[2, 39], "s5", "joint-mod"]],
  "joint-mod-joint-set*-world-handler": [[[4, 53], "s5", "joint-mod"]],
  "joint-mod-polar-look-at-callback": [
    [[0, 363], "s5", "joint-mod-polar-look-at"]
  ],
  "(method 10 bsp-header)": [
    [27, "a1", "terrain-context"],
    [31, "a0", "terrain-context"]
  ],
  "bsp-camera-asm": [
    [26, "v1", "pointer"],
    [[26, 63], "t1", "bsp-node"],
    [43, "t3", "uint"]
  ],
  "level-remap-texture": [
    [15, "t0", "(pointer uint32)"],
    [21, "t0", "(pointer uint32)"],
    [19, "t0", "(pointer uint64)"],
    [12, "v1", "int"],
    [12, "a3", "int"]
  ],
  "build-masks": [
    [[18, 22], "a1", "drawable-tree-tfrag"],
    [24, "a2", "drawable-inline-array-tfrag"],
    [[27, 31], "a2", "(inline-array tfragment)"],
    [[38, 42], "a1", "drawable-tree-tfrag-trans"],
    [44, "a2", "drawable-inline-array-tfrag"],
    [[47, 51], "a2", "(inline-array tfragment)"],
    [[58, 62], "a1", "drawable-tree-tfrag-water"],
    [64, "a2", "drawable-inline-array-tfrag"],
    [[67, 71], "a2", "(inline-array tfragment)"],
    [[78, 79], "a1", "drawable-tree-instance-tie"],
    [123, "a1", "drawable-tree-instance-shrub"],
    [[129, 133], "a2", "(inline-array prototype-bucket-shrub)"]
  ],
  "drawable-load": [[16, "v0", "drawable"]],
  "art-load": [[7, "v0", "art"]],
  "art-group-load-check": [[21, "v0", "art-group"]],
  "(method 9 external-art-control)": [
    [[170, 191], "s4", "external-art-buffer"]
  ],
  "(method 11 external-art-control)": [[19, "s5", "process-drawable"]],
  "(method 15 gui-control)": [
    [13, "s1", "gui-connection"],
    [36, "s1", "gui-connection"],
    [43, "s1", "gui-connection"],
    [8, "s1", "gui-connection"]
  ],
  "(method 14 gui-control)": [[[7, 41], "s2", "gui-connection"]],
  "(method 13 gui-control)": [
    [64, "s3", "gui-connection"],
    [71, "s3", "gui-connection"]
  ],
  "(method 17 gui-control)": [
    [[45, 262], "gp", "gui-connection"],
    [13, "v1", "gui-connection"]
  ],
  "(method 16 gui-control)": [[[19, 118], "s1", "gui-connection"]],
  "(method 9 gui-control)": [
    [131, "v1", "gui-connection"],
    [17, "v1", "gui-connection"],
    [24, "v1", "gui-connection"],
    [[115, 125], "v1", "gui-connection"],
    [129, "v1", "gui-connection"],
    [127, "a0", "gui-connection"]
  ],
  "(method 10 gui-control)": [[[9, 32], "s3", "gui-connection"]],
  "(method 12 gui-control)": [
    [128, "v1", "gui-connection"],
    [177, "v1", "process-drawable"],
    [214, "v1", "gui-connection"]
  ],
  "(method 22 gui-control)": [[54, "v1", "process-drawable"]],
  "(method 21 gui-control)": [
    [28, "v1", "process-drawable"],
    [31, "v1", "process-drawable"],
    [45, "s4", "process-drawable"],
    [48, "s4", "process-drawable"],
    [5, "v0", "sound-rpc-set-param"]
  ],
  "(method 23 gui-control)": [[285, "v0", "sound-rpc-set-param"]],
  "(method 10 continue-point)": [[24, "a1", "level-buffer-state-small"]],
  "print-continues": [
    [2, "gp", "pair"],
    [3, "v1", "symbol"],
    [4, "v1", "level-load-info"],
    [[7, 14], "v1", "continue-point"]
  ],
  "(method 10 fact-info-target)": [[74, "v1", "target"]],
  "(method 34 game-info)": [[[22, 208], "f0", "float"]],
  "(method 19 game-info)": [
    [[5, 29], "s5", "pair"],
    [8, "v1", "symbol"],
    [9, "v1", "level-load-info"],
    [[11, 18], "s3", "continue-point"],
    [[11, 24], "s4", "pair"]
  ],
  "(method 9 game-info)": [
    [
      617,
      "s0",
      "(function cpu-thread function symbol symbol continue-point game-save resetter-spec none)"
    ]
  ],
  "(method 9 lod-set)": [["_stack_", 16, "res-tag"]],
  "execute-math-engine": [
    [18, "v1", "process-drawable"],
    [21, "v1", "process-drawable"],
    [22, "v1", "process-drawable"]
  ],
  "execute-cloth-engine": [
    [30, "s3", "process-drawable"],
    [21, "s3", "process-drawable"]
  ],
  "ja-post": [
    [43, "a0", "collide-shape"],
    [45, "a0", "collide-shape"]
  ],
  "transform-and-sleep": [
    [10, "a0", "collide-shape"],
    [12, "a0", "collide-shape"]
  ],
  "transform-and-sleep-code": [
    [10, "a0", "collide-shape"],
    [12, "a0", "collide-shape"]
  ],
  "transform-post": [
    [3, "a0", "collide-shape"],
    [5, "a0", "collide-shape"]
  ],
  "rider-trans": [
    [1, "a0", "collide-shape"],
    [3, "a0", "collide-shape"]
  ],
  "rider-post": [
    [4, "a0", "collide-shape"],
    [9, "a0", "collide-shape"],
    [13, "gp", "collide-shape"],
    [15, "gp", "collide-shape"],
    [3, "gp", "collide-shape"],
    [8, "gp", "collide-shape"]
  ],
  "pusher-post": [
    [3, "gp", "collide-shape"],
    [8, "gp", "collide-shape"],
    [10, "gp", "collide-shape"]
  ],
  "(method 14 process-drawable)": [
    [124, "s4", "collide-shape"],
    [111, "v1", "vector"],
    [126, "s4", "collide-shape"]
  ],
  "(method 9 level-load-info)": [
    [3, "a2", "pair"],
    [5, "a2", "pair"],
    [7, "t0", "symbol"],
    [9, "t0", "symbol"],
    [25, "v1", "pair"],
    [24, "v1", "pair"]
  ],
  "skeleton-group->draw-control": [
    [283, "v1", "process-drawable"],
    [286, "v1", "process-drawable"],
    [289, "v1", "process-drawable"],
    [292, "v1", "process-drawable"]
  ],
  "(enter process-drawable-art-error)": [
    [32, "v1", "collide-shape"],
    [30, "gp", "collide-shape"]
  ],
  "(method 10 process-drawable)": [
    [32, "a0", "collide-shape"],
    [50, "t0", "int"]
  ],
  "(method 17 process-drawable)": [[7, "v1", "collide-shape"]],
  "(method 18 process-drawable)": [[1, "v1", "pointer"]],
  "ja-linear-vel": [["_stack_", 16, "res-tag"]],
  "joint-control-reset!": [
    [3, "a1", "int"],
    [7, "a1", "int"],
    [5, "a0", "int"],
    [[11, 34], "v1", "joint-control-channel"]
  ],
  "ja-channel-push!": [
    [35, "v1", "int"],
    [35, "a0", "int"]
  ],
  "ja-blend-eval": [[[3, 26], "s5", "joint-control-channel"]],
  "cspace-inspect-tree": [[[27, 85], "s2", "cspace"]],
  "(method 9 joint-control)": [
    [[15, 68], "s3", "joint-control-channel"],
    [[13, 70], "s5", "(pointer float)"]
  ],
  "(method 10 top-anim-joint-control)": [
    [5, "a0", "process-drawable"],
    [162, "s2", "art-joint-anim"]
  ],
  "(method 32 game-info)": [[45, "v1", "game-task-node-info"]],
  "(method 11 game-save)": [
    [[85, 272], "s4", "(inline-array game-save-tag)"],
    [272, "s4", "pointer"]
  ],
  "auto-save-post": [
    [228, "v1", "dma-packet"],
    [229, "v1", "dma-packet"],
    [230, "v1", "dma-packet"]
  ],
  "(method 23 game-info)": [
    [915, "s4", "pointer"],
    [527, "a1", "pointer"],
    [133, "v1", "pointer"],
    [[190, 912], "s4", "game-save-tag"],
    [[4, 133], "v1", "(inline-array game-save-tag)"],
    [780, "v1", "pointer"]
  ],
  "(method 22 game-info)": [
    [235, "s1", "int"],
    [1336, "a0", "pointer"],
    [64, "v1", "connection"],
    [66, "v0", "resetter-spec"],
    [383, "s2", "game-save-tag"],
    [1131, "s5", "game-save-tag"],
    [[237, 244], "a0", "(inline-array game-save-tag)"],
    [[255, 260], "a0", "(inline-array game-save-tag)"],
    [[271, 276], "a0", "(inline-array game-save-tag)"],
    [[287, 292], "a0", "(inline-array game-save-tag)"],
    [[303, 308], "a0", "(inline-array game-save-tag)"],
    [[319, 324], "a0", "(inline-array game-save-tag)"],
    [[335, 340], "a0", "(inline-array game-save-tag)"],
    [[351, 356], "a0", "(inline-array game-save-tag)"],
    [[368, 378], "s1", "(inline-array game-save-tag)"],
    [[391, 396], "a0", "(inline-array game-save-tag)"],
    [[398, 403], "a0", "(inline-array game-save-tag)"],
    [[237, 244], "a0", "(inline-array game-save-tag)"],
    [[405, 410], "a0", "(inline-array game-save-tag)"],
    [[412, 417], "a0", "(inline-array game-save-tag)"],
    [[419, 424], "a0", "(inline-array game-save-tag)"],
    [[426, 431], "a0", "(inline-array game-save-tag)"],
    [[434, 438], "a0", "(inline-array game-save-tag)"],
    [[441, 445], "a0", "(inline-array game-save-tag)"],
    [[448, 452], "a0", "(inline-array game-save-tag)"],
    [[455, 459], "a0", "(inline-array game-save-tag)"],
    [[462, 466], "a0", "(inline-array game-save-tag)"],
    [[469, 473], "a0", "(inline-array game-save-tag)"],
    [[476, 480], "a0", "(inline-array game-save-tag)"],
    [[483, 487], "a0", "(inline-array game-save-tag)"],
    [[490, 494], "a0", "(inline-array game-save-tag)"],
    [[497, 501], "a0", "(inline-array game-save-tag)"],
    [[504, 508], "a0", "(inline-array game-save-tag)"],
    [[511, 515], "a0", "(inline-array game-save-tag)"],
    [[518, 522], "a0", "(inline-array game-save-tag)"],
    [[525, 529], "a0", "(inline-array game-save-tag)"],
    [[532, 536], "a0", "(inline-array game-save-tag)"],
    [[539, 543], "a0", "(inline-array game-save-tag)"],
    [[546, 550], "a0", "(inline-array game-save-tag)"],
    [[553, 557], "a0", "(inline-array game-save-tag)"],
    [[560, 565], "a0", "(inline-array game-save-tag)"],
    [573, "a1", "(pointer float)"],
    [[581, 585], "a0", "(inline-array game-save-tag)"],
    [[588, 592], "a0", "(inline-array game-save-tag)"],
    [[595, 599], "a0", "(inline-array game-save-tag)"],
    [[602, 606], "a0", "(inline-array game-save-tag)"],
    [[609, 613], "a0", "(inline-array game-save-tag)"],
    [[616, 620], "a0", "(inline-array game-save-tag)"],
    [[623, 628], "a0", "(inline-array game-save-tag)"],
    [637, "a1", "(pointer float)"],
    [645, "a1", "(pointer float)"],
    [[653, 658], "a0", "(inline-array game-save-tag)"],
    [664, "a2", "(pointer uint8)"],
    [772, "a3", "(pointer uint16)"],
    [800, "a2", "(pointer float)"],
    [897, "a2", "(pointer time-frame)"],
    [919, "a2", "(pointer time-frame)"],
    [941, "a2", "(pointer time-frame)"],
    [963, "a2", "(pointer time-frame)"],
    [987, "a3", "(pointer uint16)"],
    [1013, "a3", "(pointer uint16)"],
    [1039, "a3", "(pointer uint16)"],
    [1065, "a3", "(pointer time-frame)"],
    [1098, "a3", "(pointer uint8)"],
    [[674, 678], "a0", "(inline-array game-save-tag)"],
    [[699, 703], "v1", "(inline-array game-save-tag)"],
    [[729, 734], "a0", "(inline-array game-save-tag)"],
    [[759, 764], "a1", "(inline-array game-save-tag)"],
    [[787, 791], "a1", "(inline-array game-save-tag)"],
    [[813, 817], "a0", "(inline-array game-save-tag)"],
    [[820, 824], "a0", "(inline-array game-save-tag)"],
    [[827, 831], "a0", "(inline-array game-save-tag)"],
    [[834, 838], "a0", "(inline-array game-save-tag)"],
    [[841, 845], "a0", "(inline-array game-save-tag)"],
    [[848, 852], "a0", "(inline-array game-save-tag)"],
    [[855, 859], "a0", "(inline-array game-save-tag)"],
    [[862, 866], "a0", "(inline-array game-save-tag)"],
    [[869, 873], "a0", "(inline-array game-save-tag)"],
    [[876, 880], "a0", "(inline-array game-save-tag)"],
    [[883, 888], "a0", "(inline-array game-save-tag)"],
    [[905, 910], "a0", "(inline-array game-save-tag)"],
    [[927, 932], "a0", "(inline-array game-save-tag)"],
    [[949, 954], "a0", "(inline-array game-save-tag)"],
    [[973, 977], "a1", "(inline-array game-save-tag)"],
    [[999, 1003], "a1", "(inline-array game-save-tag)"],
    [[1025, 1029], "a1", "(inline-array game-save-tag)"],
    [[1051, 1055], "a1", "(inline-array game-save-tag)"],
    [[1080, 1084], "a1", "(inline-array game-save-tag)"],
    [[1116, 1126], "s3", "(inline-array game-save-tag)"],
    [[1139, 1144], "a0", "(inline-array game-save-tag)"],
    [[1147, 1152], "a0", "(inline-array game-save-tag)"],
    [[1155, 1160], "a0", "(inline-array game-save-tag)"],
    [[1163, 1168], "a0", "(inline-array game-save-tag)"],
    [[1171, 1176], "a0", "(inline-array game-save-tag)"],
    [[1179, 1184], "a0", "(inline-array game-save-tag)"],
    [[1187, 1192], "a0", "(inline-array game-save-tag)"],
    [[1195, 1202], "a0", "(inline-array game-save-tag)"],
    [[1205, 1212], "a0", "(inline-array game-save-tag)"],
    [[1215, 1220], "a0", "(inline-array game-save-tag)"],
    [[1223, 1228], "a0", "(inline-array game-save-tag)"],
    [[1231, 1240], "a0", "(inline-array game-save-tag)"],
    [[1243, 1252], "a0", "(inline-array game-save-tag)"],
    [[1255, 1264], "a0", "(inline-array game-save-tag)"],
    [[1267, 1276], "a0", "(inline-array game-save-tag)"],
    [[1279, 1288], "a0", "(inline-array game-save-tag)"],
    [[1291, 1300], "a0", "(inline-array game-save-tag)"],
    [[1303, 1317], "a0", "(inline-array game-save-tag)"],
    [[1320, 1334], "a0", "(inline-array game-save-tag)"]
  ],
  "generic-vu1-init-buf-special": [
    [53, "v1", "dma-packet"],
    [54, "v1", "dma-packet"],
    [55, "v1", "dma-packet"]
  ],
  "generic-vu1-init-buf": [[[48, 51], "v1", "dma-packet"]],
  "generic-init-buf": [
    [[66, 69], "a0", "dma-packet"],
    [[75, 83], "v1", "(pointer uint32)"]
  ],
  "generic-add-constants": [
    [10, "a0", "dma-packet"],
    [15, "a0", "dma-packet"],
    [8, "a0", "dma-packet"]
  ],
  "generic-add-shrub-constants": [
    [28, "t0", "dma-packet"],
    [30, "t0", "dma-packet"],
    [35, "t0", "dma-packet"]
  ],
  "(method 9 user-setting-data)": [
    [[76, 80], "v1", "connection"],
    [[22, 66], "s3", "connection"]
  ],
  "(method 10 user-setting-data)": [
    [[184, 190], "v1", "(array uint8)"],
    [499, "v1", "handle"],
    [521, "v1", "handle"],
    [543, "v1", "handle"],
    [565, "v1", "handle"],
    [511, "v1", "handle"],
    [533, "v1", "handle"],
    [555, "v1", "handle"],
    [577, "v1", "handle"],
    [578, "v1", "handle"],
    [497, "a2", "(pointer process)"],
    [519, "a2", "(pointer process)"],
    [541, "a2", "(pointer process)"],
    [563, "a2", "(pointer process)"],
    [1206, "t0", "int"],
    [1270, "t0", "int"],
    [1252, "t0", "int"],
    [1224, "t0", "int"]
  ],
  "(method 9 cam-setting-data)": [
    [[76, 80], "v1", "connection"],
    [[22, 66], "s3", "connection"]
  ],
  "(method 10 cam-setting-data)": [
    [33, "v1", "handle"],
    [36, "v1", "handle"],
    [432, "a3", "vector"],
    [441, "a3", "vector"],
    [450, "a3", "vector"],
    [461, "a3", "vector"],
    [471, "v1", "handle"],
    [474, "v1", "handle"],
    [492, "v1", "handle"],
    [495, "v1", "handle"],
    [32, "a0", "handle"],
    [470, "a0", "handle"],
    [483, "a0", "handle"],
    [484, "a0", "handle"],
    [491, "a0", "handle"],
    [503, "a0", "handle"],
    [44, "a0", "handle"],
    [53, "a3", "vector"]
  ],
  "(method 12 setting-control)": [[[5, 27], "s4", "connection"]],
  "(method 15 setting-control)": [
    [3, "v1", "connection"],
    [6, "v1", "connection"]
  ],
  "(method 19 setting-control)": [
    [1136, "a0", "process-focusable"],
    [1139, "a0", "process-focusable"]
  ],
  "(method 18 setting-control)": [[522, "v1", "task-mask"]],
  "(exit active talker)": [[38, "v1", "process-drawable"]],
  "talker-spawn-func": [
    [76, "a0", "talker"],
    [79, "v1", "talker"],
    [82, "v1", "talker"]
  ],
  "(method 11 speech-channel)": [
    [70, "v1", "process-drawable"],
    [250, "s4", "process-drawable"],
    [264, "s4", "process-drawable"],
    [267, "s4", "process-drawable"],
    [232, "v0", "sound-rpc-set-param"]
  ],
  "(method 17 speech-control)": [[5, "v1", "speech-type-info"]],
  "(method 18 drawable-region-face)": [
    [58, "v1", "(inline-array vector)"],
    [60, "v1", "(inline-array vector)"],
    [62, "v1", "(inline-array vector)"],
    [70, "v1", "(inline-array vector)"],
    [72, "v1", "(inline-array vector)"],
    [74, "v1", "(inline-array vector)"],
    [83, "v1", "(inline-array vector)"],
    ["_stack_", 56, "(inline-array vector)"]
  ],
  "region-tree-execute": [
    [114, "v1", "region-prim-area"],
    [107, "v1", "region-prim-area"],
    [97, "v1", "region-prim-area"],
    [159, "v1", "region-prim-area"],
    [204, "v1", "region-prim-area"],
    [210, "v1", "region-prim-area"],
    [221, "v1", "region-prim-area"],
    [165, "v1", "region-prim-area"],
    [169, "v1", "region-prim-area"],
    [175, "a0", "region-prim-area"],
    [191, "v1", "region-prim-area"],
    [120, "v1", "region-prim-area"],
    [124, "v1", "region-prim-area"],
    [146, "v1", "region-prim-area"],
    [129, "a1", "region-prim-area"],
    [103, "v1", "region-prim-area"],
    [[19, 29], "v1", "region-prim-area"],
    [39, "a0", "region-prim-area"],
    [45, "a0", "region-prim-area"],
    [51, "a0", "region-prim-area"],
    [32, "a0", "region-prim-area"]
  ],
  "(method 16 drawable-inline-array-region-prim)": [
    [[1, 7], "v1", "drawable-region-prim"]
  ],
  "clone-anim-once": [
    [22, "gp", "process-drawable"],
    [31, "gp", "process-drawable"],
    [50, "gp", "process-drawable"],
    [48, "a0", "collide-shape"],
    [57, "gp", "process-drawable"],
    [64, "gp", "process-drawable"],
    [68, "gp", "process-drawable"],
    [107, "v1", "manipy"],
    [52, "a0", "collide-shape"]
  ],
  "birth-func-simple-prim": [
    [28, "a0", "simple-prim-particle-binding"],
    [25, "t0", "texture-id"],
    [33, "a0", "simple-prim-particle-binding"]
  ],
  "(method 11 sound-controller)": [[18, "v0", "string"]],
  "process-drawable-random-point!": [
    [29, "s4", "collide-shape"],
    [33, "s4", "collide-shape"]
  ],
  "(code explode explosion)": [
    [6, "a0", "collide-shape"],
    [17, "a0", "collide-shape"],
    [22, "v1", "collide-shape"],
    [19, "a0", "collide-shape"],
    [8, "a0", "collide-shape"]
  ],
  "(event explode explosion)": [
    [8, "a0", "collide-shape"],
    [35, "s3", "process-drawable"],
    [63, "s2", "process-focusable"],
    [55, "a0", "process-focusable"],
    [63, "s3", "process-focusable"],
    [78, "s3", "process-focusable"],
    [58, "a0", "process-focusable"]
  ],
  "find-closest-solid-sphere-prim": [[12, "v1", "collide-shape-prim-group"]],
  "explosion-init-by-other": [
    [82, "v1", "collide-shape"],
    [56, "a0", "collide-shape"]
  ],
  "(code active touch-tracker)": [
    [65, "v1", "collide-shape"],
    [22, "a0", "process-drawable"],
    [31, "v1", "collide-shape"],
    [32, "a0", "collide-shape"],
    [43, "a0", "collide-shape"],
    [55, "a0", "collide-shape"],
    [26, "a0", "collide-shape"],
    [45, "a0", "collide-shape"],
    [57, "a0", "collide-shape"]
  ],
  "(event active touch-tracker)": [
    [71, "a0", "process"],
    [98, "t9", "(function touch-tracker object)"]
  ],
  "launcher-init-by-other": [
    [85, "a0", "collide-shape"],
    [136, "v0", "vector"],
    [87, "a0", "collide-shape"]
  ],
  "(method 11 launcher)": [
    [55, "a0", "collide-shape"],
    [128, "v0", "vector"],
    [57, "a0", "collide-shape"]
  ],
  "(trans active launcher)": [[75, "v1", "collide-shape"]],
  "(exit active launcher)": [[2, "v0", "sound-rpc-set-param"]],
  "(event active launcher)": [
    [45, "a0", "collide-shape"],
    [48, "a0", "collide-shape"],
    [48, "a1", "vector"],
    [51, "a0", "collide-shape"],
    [53, "a0", "collide-shape"]
  ],
  "(event idle launcher)": [
    [12, "a0", "collide-shape"],
    [18, "a0", "collide-shape"],
    [20, "a0", "collide-shape"],
    [15, "a0", "collide-shape"]
  ],
  "camera-pov-from": [
    [9, "gp", "process-drawable"],
    [12, "gp", "process-drawable"],
    [19, "v0", "joint"]
  ],
  "ja-anim-done?": [[30, "gp", "process-drawable"]],
  "process-release?": [[13, "a0", "process-focusable"]],
  "(exit active lightning-tracker)": [[4, "v0", "sound-rpc-set-param"]],
  "(code active lightning-tracker)": [[67, "s4", "process-drawable"]],
  "(method 16 lightning-tracker)": [
    [109, "s5", "process-focusable"],
    [53, "a0", "process-drawable"],
    [66, "a0", "process-focusable"],
    [82, "a0", "process-focusable"],
    [69, "a0", "process-focusable"]
  ],
  "manipy-init": [
    [207, "v0", "joint"],
    [232, "v0", "joint"]
  ],
  "(code idle manipy)": [
    [61, "a1", "process-drawable"],
    [82, "gp", "process-drawable"],
    [88, "gp", "process-drawable"],
    [131, "a0", "process-drawable"],
    [193, "a0", "process-drawable"],
    [164, "a0", "process"],
    [[159, 190], "gp", "handle"]
  ],
  "(trans idle manipy)": [[62, "v1", "process-drawable"]],
  "(event idle manipy)": [
    [45, "v0", "joint"],
    [227, "v1", "process-drawable"],
    [354, "v1", "vector"],
    [362, "v1", "vector"],
    [396, "t9", "(function manipy none)"],
    [479, "a0", "process"],
    [502, "v1", "process-drawable"],
    [511, "a0", "process-drawable"],
    [539, "v1", "vector"],
    [547, "v1", "vector"],
    [202, "v1", "float"],
    [402, "v1", "float"],
    [431, "v1", "float"],
    [466, "v1", "float"],
    [698, "a0", "float"],
    [128, "v1", "float"],
    [131, "v1", "float"],
    [134, "v1", "float"],
    [145, "v1", "float"],
    [160, "v1", "float"],
    [163, "v1", "float"],
    [166, "v1", "float"],
    [169, "v1", "float"],
    [184, "v1", "float"],
    [187, "v1", "float"],
    [190, "v1", "float"],
    [193, "v1", "float"]
  ],
  "swingpole-init": [[56, "a0", "process-drawable"]],
  "(code idle swingpole)": [
    [6, "a0", "collide-shape"],
    [8, "a0", "collide-shape"]
  ],
  "(code active swingpole)": [[34, "a0", "process-focusable"]],
  "(method 22 swingpole)": [
    [37, "a0", "collide-shape"],
    [53, "v1", "process-drawable"],
    [66, "a0", "collide-shape"],
    [69, "a0", "collide-shape"],
    [40, "a0", "collide-shape"]
  ],
  "entity-lookup-part-group": [
    [29, "s3", "string"],
    ["_stack_", 16, "res-tag"],
    [39, "gp", "int"]
  ],
  "(event active part-spawner)": [[25, "v1", "vector"]],
  "(method 11 part-spawner)": [
    [148, "v0", "(pointer degrees)"],
    [238, "a2", "vector"]
  ],
  "(method 11 part-controller)": [["_stack_", 16, "res-tag"]],
  "(trans linger part-tracker)": [
    [37, "v1", "process-drawable"],
    [41, "v1", "process-drawable"],
    [50, "v1", "process-drawable"]
  ],
  "(trans active part-tracker)": [
    [41, "v1", "process-drawable"],
    [45, "v1", "process-drawable"],
    [54, "v1", "process-drawable"]
  ],
  "local-space-proc-joint": [
    [12, "a2", "process-drawable"],
    [14, "a1", "int"]
  ],
  "part-tracker-init": [
    [65, "s4", "particle-local-space-info"],
    [68, "s4", "particle-local-space-info"],
    [63, "s4", "particle-local-space-info"],
    [78, "s4", "particle-local-space-info"]
  ],
  "(trans active part-tracker-subsampler)": [
    [41, "v1", "process-drawable"],
    [45, "v1", "process-drawable"],
    [51, "v1", "process-drawable"]
  ],
  "(event active part-tracker)": [
    [9, "v1", "process"],
    [13, "a0", "process"],
    [16, "v1", "process"],
    [31, "v1", "vector"]
  ],
  "(method 0 carry-info)": [[42, "s5", "collide-shape"]],
  "(method 11 carry-info)": [
    [211, "a0", "process-drawable"],
    [212, "v1", "collide-shape"],
    [218, "a2", "process-drawable"],
    [225, "a1", "process-drawable"],
    [231, "a0", "process-drawable"],
    [232, "v1", "collide-shape"],
    [219, "a1", "collide-shape"],
    [226, "a0", "collide-shape"]
  ],
  "(method 12 carry-info)": [
    [46, "a0", "process-drawable"],
    [47, "v1", "collide-shape"],
    [52, "a1", "process-focusable"],
    [59, "a1", "process-focusable"]
  ],
  "(method 13 carry-info)": [[22, "v0", "carry-info"]],
  "(method 14 carry-info)": [
    [151, "a0", "process-focusable"],
    [158, "a2", "process-focusable"],
    [165, "a1", "process-focusable"],
    [171, "a0", "process-focusable"]
  ],
  "(method 16 carry-info)": [[22, "v0", "carry-info"]],
  "target-log-attack": [[47, "a3", "attack-info"]],
  "(method 11 attack-info)": [
    [114, "s2", "process-drawable"],
    [152, "s3", "process-drawable"]
  ],
  "(anon-function 3 target-util)": [
    [7, "a0", "process-drawable"],
    [16, "v1", "process-drawable"]
  ],
  "external-target-spawn": [[240, "v1", "process-drawable"]],
  "target-compute-pole": [
    [12, "s2", "swingpole"],
    [11, "s2", "swingpole"],
    [19, "s2", "swingpole"],
    [27, "s2", "swingpole"],
    [32, "s2", "swingpole"],
    [88, "s2", "swingpole"],
    [111, "s2", "swingpole"]
  ],
  "target-compute-edge-rider": [[48, "a0", "process-drawable"]],
  "target-compute-edge": [[48, "a0", "process-drawable"]],
  "history-draw": [
    [16, "a1", "int"],
    [151, "a0", "uint"]
  ],
  "history-print": [[20, "a1", "int"]],
  "target-collision-reaction": [
    [400, "a0", "process-focusable"],
    [579, "a0", "process-focusable"],
    [585, "a0", "process-focusable"],
    [633, "a0", "process-focusable"],
    ["_stack_", 96, "collide-status"],
    ["_stack_", 104, "cshape-reaction-flags"]
  ],
  "(post sidekick-clone)": [[930, "v1", "process-drawable"]],
  "(code enter remote)": [[16, "a0", "process-focusable"]],
  "(trans enter remote)": [
    [25, "a0", "process-focusable"],
    [28, "a0", "process-focusable"]
  ],
  "remote-track": [[94, "gp", "process-focusable"]],
  "(method 24 remote)": [
    [17, "a0", "process-focusable"],
    [20, "a0", "process-focusable"],
    [26, "s4", "process-focusable"],
    [29, "s4", "process-focusable"],
    [16, "s4", "process-focusable"]
  ],
  "(method 25 remote)": [[[8, 12], "a0", "collide-shape"]],
  "(code idle judge)": [[39, "v0", "float"]],
  "(event idle task-arrow)": [
    [6, "a0", "vector"],
    [52, "v1", "float"],
    [59, "v1", "float"]
  ],
  "projectile-update-velocity-space-wars": [
    [59, "a0", "process-drawable"],
    [60, "a0", "collide-shape"]
  ],
  "(method 35 projectile)": [[5, "a1", "process"]],
  "(event idle ragdoll-proc)": [
    [14, "gp", "attack-info"],
    [18, "gp", "attack-info"],
    [112, "gp", "attack-info"],
    [115, "gp", "attack-info"],
    [27, "a0", "process-drawable"],
    [32, "s2", "process-drawable"],
    [34, "a0", "process-drawable"],
    [44, "s2", "process-drawable"],
    [54, "s2", "process-drawable"],
    [61, "s2", "process-drawable"],
    [50, "a3", "touching-prims-entry"],
    [68, "gp", "attack-info"],
    [72, "gp", "attack-info"]
  ],
  "wings-post": [
    [4, "v1", "process-focusable"],
    [62, "v1", "process-drawable"],
    [68, "v1", "process-drawable"],
    [74, "v1", "process-drawable"],
    [90, "v1", "process-focusable"]
  ],
  "(exit idle wings)": [
    [12, "a0", "ragdoll-proc"],
    [15, "a0", "ragdoll-proc"]
  ],
  "wings-init": [[37, "v1", "process-drawable"]],
  "(trans idle wings)": [
    [88, "v1", "ragdoll-proc"],
    [21, "v1", "process-drawable"],
    [24, "v1", "process-drawable"],
    [29, "v1", "process-drawable"],
    [35, "v1", "process-drawable"],
    [41, "v1", "process-drawable"],
    [47, "v1", "process-drawable"],
    [53, "v1", "process-drawable"],
    [59, "v1", "process-drawable"],
    [65, "v1", "process-drawable"]
  ],
  "(code idle wings)": [
    [[179, 197], "a0", "ragdoll-proc"],
    [212, "v1", "art-joint-anim"],
    [117, "v1", "art-joint-anim"]
  ],
  "(code close wings)": [[29, "v1", "art-joint-anim"]],
  "(code use wings)": [[14, "v1", "art-joint-anim"]],
  "(method 16 ragdoll-edit-info)": [
    ["_stack_", 4368, "matrix"],
    [[8, 12], "a0", "matrix"],
    [47, "a0", "pointer"],
    [47, "a1", "pointer"],
    [[52, 56], "a3", "matrix"],
    [[216, 220], "a3", "matrix"],
    [[249, 253], "a3", "matrix"],
    [364, "a0", "matrix"],
    [380, "a0", "matrix"]
  ],
  "target-generic-event-handler": [
    [571, "a0", "vector"],
    [1022, "v1", "(state object object object object target)"],
    [1077, "a0", "process"],
    [12, "v1", "float"],
    [561, "v1", "float"]
  ],
  "target-send-attack": [
    [36, "s2", "process-focusable"],
    ["_stack_", 96, "symbol"],
    [168, "s4", "process"],
    [167, "v1", "process"]
  ],
  "target-standard-event-handler": [
    [44, "v1", "(pointer process)"],
    [92, "a0", "vector"],
    [111, "a0", "vector"],
    [130, "a0", "vector"],
    [257, "v1", "(pointer process)"],
    [295, "a0", "process"],
    [297, "v1", "(pointer process)"],
    [313, "a0", "process"],
    [315, "v1", "(pointer process)"],
    [348, "a0", "process"],
    [350, "v1", "(pointer process)"],
    [434, "s5", "process"],
    [436, "v1", "(pointer process)"],
    [453, "a0", "process"],
    [455, "v1", "(pointer process)"],
    [476, "a0", "process"],
    [478, "v1", "(pointer process)"],
    [534, "a0", "process"],
    [536, "v1", "(pointer process)"],
    [556, "a0", "process"],
    [558, "v1", "(pointer process)"],
    [715, "v1", "(pointer process)"],
    [973, "a0", "process"],
    [975, "v1", "(pointer process)"],
    [1031, "v1", "(pointer process)"],
    [1069, "v1", "(pointer process)"],
    [67, "a0", "vector"],
    [136, "v1", "float"]
  ],
  "(anon-function 10 target-handler)": [
    [32, "a0", "process-focusable"],
    [40, "a0", "process"],
    [47, "a0", "process"],
    [61, "a0", "process-focusable"]
  ],
  "target-attacked": [
    [259, "a0", "vector"],
    [313, "a0", "vector"]
  ],
  "target-edge-grab-anim": [
    [54, "v1", "art-joint-anim"],
    [111, "v1", "art-joint-anim"]
  ],
  "target-attack-air-anim": [
    [83, "v1", "art-joint-anim"],
    [251, "v1", "art-joint-anim"]
  ],
  "target-hit-ground-anim": [
    [108, "v1", "art-joint-anim"],
    [189, "v1", "art-joint-anim"],
    [306, "a1", "art-joint-anim"],
    [458, "v1", "art-joint-anim"],
    [510, "v1", "art-joint-anim"],
    [663, "v1", "art-joint-anim"],
    [723, "v1", "art-joint-anim"],
    [895, "v1", "art-joint-anim"],
    [1056, "v1", "art-joint-anim"],
    [1155, "v1", "art-joint-anim"]
  ],
  "(anon-function 4 target-anim)": [
    [104, "v1", "art-joint-anim"],
    [171, "v1", "art-joint-anim"],
    [238, "v1", "art-joint-anim"],
    [295, "v1", "art-joint-anim"]
  ],
  "(anon-function 3 target-anim)": [
    [105, "v1", "art-joint-anim"],
    [165, "v1", "art-joint-anim"],
    [239, "v1", "art-joint-anim"],
    [297, "v1", "art-joint-anim"]
  ],
  "target-hit-ground-flop-anim": [[39, "v1", "art-joint-anim"]],
  "(anon-function 8 target-anim)": [
    [84, "v1", "art-joint-anim"],
    [179, "v1", "art-joint-anim"]
  ],
  "target-falling-anim": [[61, "v1", "art-joint-anim"]],
  "target-stance-push": [
    [73, "v1", "art-joint-anim"],
    [125, "v1", "art-joint-anim"]
  ],
  "target-stance-anim": [
    [949, "v1", "art-joint-anim"],
    [170, "v1", "art-joint-anim"],
    [236, "v1", "art-joint-anim"],
    [422, "a1", "art-joint-anim"],
    [512, "a1", "art-joint-anim"],
    [817, "v1", "art-joint-anim"]
  ],
  "(anon-function 17 target-anim)": [
    [106, "gp", "art-joint-anim"],
    [164, "v1", "art-joint-anim"],
    [216, "v1", "art-joint-anim"]
  ],
  "(anon-function 13 target-anim)": [
    [31, "v1", "art-joint-anim"],
    [321, "v1", "art-joint-anim"]
  ],
  "(anon-function 14 target-anim)": [
    [28, "v1", "art-joint-anim"],
    [95, "v1", "art-joint-anim"]
  ],
  "(anon-function 15 target-anim)": [[158, "a1", "art-joint-anim"]],
  "(anon-function 16 target-anim)": [
    [84, "a1", "art-joint-anim"],
    [230, "v1", "art-joint-anim"]
  ],
  "(code target-slide-down)": [
    [30, "v1", "art-joint-anim"],
    [102, "v1", "art-joint-anim"]
  ],
  "(enter target-double-jump)": [[110, "v1", "vector"]],
  "(code target-flop)": [[33, "v1", "art-joint-anim"]],
  "mod-var-jump": [
    [156, "v0", "vector"],
    [76, "f1", "float"]
  ],
  "(code target-running-attack)": [
    [118, "gp", "art-joint-anim"],
    [437, "v1", "art-joint-anim"],
    [465, "v1", "art-joint-anim"],
    [493, "v1", "art-joint-anim"],
    [265, "f26", "float"],
    [348, "f26", "float"]
  ],
  "(event target-running-attack)": [[48, "v1", "process-focusable"]],
  "(code target-attack)": [
    [282, "s5", "art-joint-anim"],
    [359, "a0", "process-focusable"],
    [362, "a0", "process-focusable"]
  ],
  "(code target-falling)": [[67, "v1", "art-joint-anim"]],
  "(trans target-duck-high-jump-jump)": [[11, "v0", "sound-rpc-set-param"]],
  "(enter target-high-jump)": [[21, "v1", "vector"]],
  "(code target-double-jump)": [
    [95, "v1", "art-joint-anim"],
    [133, "v1", "art-joint-anim"]
  ],
  "(code target-jump-forward)": [[64, "v1", "art-joint-anim"]],
  "(enter target-jump)": [[42, "v1", "vector"]],
  "(code target-duck-stance)": [
    [59, "v1", "art-joint-anim"],
    [369, "v1", "art-joint-anim"],
    [422, "v1", "art-joint-anim"],
    [112, "v1", "art-joint-anim"],
    [238, "v1", "art-joint-anim"],
    [297, "v1", "art-joint-anim"]
  ],
  "(code target-blast-recover)": [
    [23, "v1", "art-joint-anim"],
    [77, "v1", "art-joint-anim"],
    [134, "v1", "art-joint-anim"]
  ],
  "(code target-hide)": [
    [14, "v1", "art-joint-anim"],
    [143, "v1", "art-joint-anim"],
    [258, "v1", "art-joint-anim"],
    [204, "v1", "art-joint-anim"],
    [317, "v1", "art-joint-anim"],
    [385, "v1", "art-joint-anim"],
    [431, "v1", "art-joint-anim"],
    [488, "v1", "art-joint-anim"]
  ],
  "(anon-function 15 target2)": [[26, "f0", "float"]],
  "(code target-eco-powerup)": [
    [74, "v1", "art-joint-anim"],
    [128, "v1", "art-joint-anim"],
    [191, "v1", "art-joint-anim"],
    [250, "v1", "art-joint-anim"]
  ],
  "(code target-edge-grab-jump)": [[83, "a1", "art-joint-anim"]],
  "(code target-edge-grab)": [
    [21, "v1", "process-focusable"],
    [25, "v1", "process-focusable"],
    [278, "f0", "float"]
  ],
  "(exit target-edge-grab)": [
    [17, "v1", "process-focusable"],
    [21, "v1", "process-focusable"]
  ],
  "(code target-pole-flip-forward-jump)": [[26, "t9", "(function none)"]],
  "(code target-pole-flip-up)": [[23, "v1", "art-joint-anim"]],
  "(code target-pole-cycle)": [
    [103, "v1", "art-joint-anim"],
    [163, "v1", "art-joint-anim"]
  ],
  "(code target-grab-ride)": [
    [30, "a0", "process-focusable"],
    [23, "a0", "process-focusable"],
    [33, "a0", "process-focusable"]
  ],
  "(code target-grab)": [
    [154, "v1", "art-joint-anim"],
    [242, "v1", "art-joint-anim"],
    [419, "v1", "art-joint-anim"],
    [616, "v1", "art-joint-anim"],
    [689, "v1", "art-joint-anim"],
    [756, "v1", "art-joint-anim"]
  ],
  "(event target-grab)": [[75, "a0", "process"]],
  "(code target-load-wait)": [
    [21, "v1", "art-joint-anim"],
    [134, "v1", "art-joint-anim"],
    [191, "v1", "art-joint-anim"]
  ],
  "(anon-function 12 target2)": [
    [19, "s4", "target"],
    [21, "s4", "target"],
    [29, "s4", "target"],
    [34, "s4", "target"],
    [44, "s4", "target"],
    [58, "s4", "target"],
    [70, "s4", "target"],
    [80, "s4", "target"],
    [83, "s4", "target"],
    [92, "s4", "target"],
    [94, "s4", "target"],
    [129, "s4", "target"],
    [139, "s4", "target"]
  ],
  "(trans target-float)": [[130, "v1", "(state target)"]],
  "(code target-look-around)": [[22, "v1", "float"]],
  "(code target-stance-look-around)": [[13, "v1", "float"]],
  "(code target-swim-up)": [[18, "v1", "art-joint-anim"]],
  "(code target-swim-down)": [[70, "v1", "art-joint-anim"]],
  "(exit target-swim-down)": [[56, "v0", "sound-rpc-set-param"]],
  "(event target-swim-down)": [[[12, 99], "v1", "attack-info"]],
  "(code target-swim-walk)": [
    [143, "v1", "art-joint-anim"],
    [58, "v1", "art-joint-anim"]
  ],
  "(code target-swim-stance)": [[33, "v1", "art-joint-anim"]],
  "(exit target-swim-stance)": [[42, "v0", "sound-rpc-set-param"]],
  "lightning-draw-all": [
    [42, "v1", "connection"],
    [43, "s1", "dma-buffer"]
  ],
  "lightning-draw": [
    [[407, 444], "v1", "(inline-array vector)"],
    ["_stack_", 20, "(inline-array gcf-vertex)"],
    ["_stack_", 176, "gcf-control"],
    [440, "a1", "pointer"],
    [441, "a0", "pointer"],
    [438, "a1", "(pointer uint128)"],
    [439, "a0", "(pointer uint128)"],
    [[472, 487], "a0", "dma-packet"],
    [[559, 576], "a0", "dma-packet"],
    [[597, 602], "a0", "dma-packet"],
    [436, "a1", "(pointer uint128)"],
    [437, "a0", "(pointer uint128)"],
    [[470, 472], "a0", "dma-packet"]
  ],
  "lightning-trail-fractal-gen": [
    [52, "v1", "float"],
    [71, "v1", "float"],
    [90, "v1", "float"]
  ],
  "lightning-trail-uniform-gen": [
    [21, "v1", "float"],
    [43, "v1", "float"],
    [65, "v1", "float"]
  ],
  "lightning-uniform-gen": [
    [38, "v1", "float"],
    [60, "v1", "float"],
    [82, "v1", "float"]
  ],
  "lightning-fractal-gen": [
    [37, "v1", "float"],
    [64, "v1", "float"],
    [91, "v1", "float"]
  ],
  "(method 19 light-trail-tracker)": [
    [17, "a1", "process-drawable"],
    [21, "a1", "process-drawable"],
    [30, "a1", "process-drawable"],
    [34, "a1", "process-drawable"]
  ],
  "(code target-powerjak-get-on)": [
    [86, "v1", "art-joint-anim"],
    [145, "v1", "art-joint-anim"]
  ],
  "(code target-lightjak-get-on)": [
    [222, "v1", "art-joint-anim"],
    [686, "v1", "art-joint-anim"],
    [770, "v1", "art-joint-anim"],
    [484, "v0", "sound-rpc-set-param"]
  ],
  "(code target-lightjak-get-off)": [[159, "v1", "art-joint-anim"]],
  "(code target-lightjak-swoop)": [[30, "v1", "art-joint-anim"]],
  "(code target-lightjak-swoop-again)": [
    [214, "v1", "art-joint-anim"],
    [112, "v1", "art-joint-anim"]
  ],
  "(code target-lightjak-swoop-falling)": [
    [14, "v1", "art-joint-anim"],
    [66, "v1", "art-joint-anim"]
  ],
  "(method 10 lightjak-shield)": [[7, "v0", "sound-rpc-set-param"]],
  "target-lightjak-end-mode": [[94, "v0", "sound-rpc-set-param"]],
  "(exit target-lightjak-get-on)": [[2, "v0", "sound-rpc-set-param"]],
  "(code hit lightjak-shield)": [
    [143, "v1", "art-joint-anim"],
    [198, "v1", "art-joint-anim"]
  ],
  "(code close lightjak-shield)": [[30, "v1", "art-joint-anim"]],
  "(code open lightjak-shield)": [[182, "v1", "art-joint-anim"]],
  "(code target-lightjak-regen)": [
    [126, "v1", "art-joint-anim"],
    [563, "v1", "art-joint-anim"],
    [378, "v1", "art-joint-anim"]
  ],
  "(code target-lightjak-shield)": [[194, "gp", "art-joint-anim"]],
  "(code idle freeze-control)": [[59, "a1", "process-focusable"]],
  "(enter idle freeze-control)": [[48, "v1", "float"]],
  "(code target-invisible-get-on)": [
    [72, "s5", "process-drawable"],
    [112, "v1", "art-joint-anim"],
    [304, "v1", "art-joint-anim"],
    [248, "v1", "art-joint-anim"]
  ],
  "(code target-launch-dir)": [[184, "v1", "art-joint-anim"]],
  "(trans target-launch-dir)": [
    [112, "f3", "float"],
    [129, "f2", "float"]
  ],
  "(enter target-launch-dir)": [[27, "f2", "float"]],
  "next-continue": [
    [4, "a2", "symbol"],
    [5, "a2", "level-load-info"],
    [12, "a3", "continue-point"]
  ],
  "(code target-hit)": [[915, "v1", "art-joint-anim"]],
  "target-hit-setup-anim": [
    [153, "v1", "art-joint-anim"],
    [225, "v1", "art-joint-anim"]
  ],
  "target-death-reset": [[21, "v1", "connection"]],
  "target-continue-init-art": [
    [141, "v1", "skeleton-group"],
    [159, "v1", "skeleton-group"]
  ],
  "(event target-continue)": [[18, "a0", "process"]],
  "target-hit-effect": [
    [16, "a0", "vector"],
    [70, "a0", "vector"]
  ],
  "arrive-at-continue": [
    [[265, 293], "s5", "handle"],
    [[343, 395], "gp", "handle"],
    [[422, 458], "gp", "handle"],
    [312, "s5", "handle"],
    [315, "s5", "handle"],
    [318, "s5", "handle"]
  ],
  "(anon-function 4 target-death)": [[273, "v1", "art-joint-anim"]],
  "(anon-function 3 target-death)": [
    [228, "v1", "art-joint-anim"],
    [312, "v1", "art-joint-anim"],
    [447, "v1", "art-joint-anim"],
    [391, "v1", "art-joint-anim"]
  ],
  "(anon-function 2 target-death)": [
    [58, "v1", "art-joint-anim"],
    [197, "v1", "art-joint-anim"],
    [141, "v1", "art-joint-anim"]
  ],
  "(anon-function 1 target-death)": [[73, "v1", "art-joint-anim"]],
  "(code target-death)": [
    [618, "v1", "art-joint-anim"],
    [745, "v1", "art-joint-anim"],
    [1003, "v1", "art-joint-anim"]
  ],
  "part-tracker-init-base": [
    [61, "s2", "matrix"],
    [70, "s2", "matrix"]
  ],
  "(exit idle freeze-control)": [[72, "v0", "float"]],
  "target-death-main": [
    ["_stack_", 96, "level"],
    [[346, 584], "s5", "handle"],
    [529, "v1", "float"],
    [506, "v1", "float"],
    [483, "v1", "float"]
  ],
  "target-gun-end-mode": [[59, "v0", "sound-rpc-set-param"]],
  "find-nearest-focusable": [
    [48, "s3", "process-focusable"],
    [56, "s3", "process-focusable"],
    [65, "s3", "process-focusable"]
  ],
  "target-gun-find-track": [
    [474, "s5", "process-focusable"],
    [481, "s5", "process-focusable"],
    [260, "s5", "process-focusable"],
    [372, "s5", "process-focusable"],
    [392, "s5", "process-focusable"],
    [419, "s5", "process-focusable"],
    [422, "s5", "process-focusable"],
    [430, "s5", "process-focusable"]
  ],
  "target-gun-joint-pre0": [
    [931, "a0", "process-focusable"],
    [932, "a0", "process-focusable"],
    [934, "a0", "process-focusable"]
  ],
  "target-gun-check": [[626, "v0", "sound-rpc-set-param"]],
  "gun-post": [
    [[12, 222], "gp", "target"],
    [5, "gp", "gun"]
  ],
  "(code idle gun)": [[16, "v1", "art-joint-anim"]],
  "(code use gun)": [
    [38, "v1", "art-joint-anim"],
    [406, "s2", "pair"],
    [542, "s2", "pair"],
    [98, "v1", "art-joint-anim"],
    [158, "v1", "art-joint-anim"],
    [218, "v1", "art-joint-anim"],
    [278, "v1", "art-joint-anim"]
  ],
  "(post use gun)": [[169, "gp", "gun"]],
  "(method 9 gun-info)": [[74, "s2", "collide-shape-prim"]],
  "get-remaining-player-ammo": [[32, "v0", "float"]],
  "target-gun-type-set!": [[6, "gp", "int"]],
  "target-gun-joint-points": [[858, "a0", "int"]],
  "(method 12 light-trail)": [
    ["_stack_", 88, "float"],
    ["_stack_", 92, "float"],
    ["_stack_", 96, "float"],
    ["_stack_", 140, "float"],
    ["_stack_", 144, "float"],
    ["_stack_", 148, "float"],
    ["_stack_", 152, "float"],
    ["_stack_", 156, "float"],
    [556, "a0", "vector"]
  ],
  "compute-trail-scaled-t": [[17, "v1", "float"]],
  "(code idle board)": [
    [19, "v1", "art-joint-anim"],
    [37, "v1", "art-joint-anim"]
  ],
  "(trans hidden board)": [[4, "a0", "target"]],
  "(trans idle board)": [[4, "a0", "target"]],
  "(trans use board)": [
    [8, "a0", "target"],
    [22, "a1", "target"]
  ],
  "(code use board)": [[17, "v1", "art-joint-anim"]],
  "target-board-handler": [[107, "a0", "process"]],
  "target-board-green-eco-attack": [[52, "v1", "collide-shape"]],
  "target-board-effect": [[334, "v0", "sound-rpc-set-param"]],
  "target-board-physics": [[167, "v0", "sound-rpc-set-param"]],
  "target-board-real-post": [[360, "v0", "sound-rpc-set-param"]],
  "(code target-board-stance)": [[49, "v1", "art-joint-anim"]],
  "(code target-board-halfpipe)": [[173, "t9", "(function none)"]],
  "(code target-board-jump)": [[16, "v1", "art-joint-anim"]],
  "(enter target-board-jump)": [
    [364, "v1", "process-drawable"],
    [421, "v1", "process-drawable"]
  ],
  "(code target-board-jump-kick)": [[15, "v1", "art-joint-anim"]],
  "(code target-board-wall-kick)": [
    [10, "v1", "art-joint-anim"],
    [59, "f0", "float"]
  ],
  "(exit target-board-flip)": [[31, "v0", "sound-rpc-set-param"]],
  "(enter target-board-flip)": [[78, "v0", "sound-rpc-set-param"]],
  "(code target-board-flip)": [
    [319, "v1", "art-joint-anim"],
    [385, "v1", "art-joint-anim"],
    [108, "v1", "art-joint-anim"],
    [218, "v1", "art-joint-anim"]
  ],
  "(exit target-board-hold)": [[9, "v0", "sound-rpc-set-param"]],
  "(code target-board-hit-ground)": [
    [77, "v1", "art-joint-anim"],
    [147, "v1", "art-joint-anim"]
  ],
  "(trans target-board-ride-edge)": [
    [107, "v0", "sound-rpc-set-param"],
    [235, "a0", "sound-name"]
  ],
  "(enter target-board-ride-edge)": [[6, "v0", "sound-rpc-set-param"]],
  "(exit target-board-ride-edge)": [[8, "v0", "sound-rpc-set-param"]],
  "(code target-board-trickx)": [
    [81, "v1", "art-joint-anim"],
    [149, "v1", "art-joint-anim"],
    [218, "v1", "art-joint-anim"],
    [301, "v1", "art-joint-anim"]
  ],
  "(code target-board-tricky)": [
    [514, "v1", "art-joint-anim"],
    [75, "v1", "art-joint-anim"],
    [143, "v1", "art-joint-anim"],
    [212, "v1", "art-joint-anim"],
    [326, "v1", "art-joint-anim"]
  ],
  "(exit target-board-tricky)": [[27, "v0", "sound-rpc-set-param"]],
  "(code target-board-hold)": [
    [615, "v1", "art-joint-anim"],
    [685, "v1", "art-joint-anim"],
    [755, "v1", "art-joint-anim"],
    [825, "v1", "art-joint-anim"],
    [131, "v1", "art-joint-anim"],
    [261, "v1", "art-joint-anim"],
    [391, "v1", "art-joint-anim"],
    [511, "v1", "art-joint-anim"]
  ],
  "target-board-anim-trans": [[192, "v0", "sound-rpc-set-param"]],
  "target-board-ground-check": [
    [259, "v1", "process-drawable"],
    [319, "v1", "process-drawable"]
  ],
  "(code target-board-hit)": [[14, "v0", "sound-rpc-set-param"]],
  "(enter target-board-grab)": [[21, "v0", "sound-rpc-set-param"]],
  "(event target-board-grab)": [[35, "a0", "process"]],
  "(code target-board-get-off)": [[78, "v1", "art-joint-anim"]],
  "(code target-board-get-on)": [[55, "v1", "art-joint-anim"]],
  "(event target-board-halfpipe)": [[82, "v1", "float"]],
  "(method 9 plane-volume)": [["_stack_", 148, "float"]],
  "(code vent-pickup)": [[27, "gp", "process-focusable"]],
  "(event open light-eco-vent)": [[22, "gp", "process-drawable"]],
  "(event open dark-eco-vent)": [[22, "gp", "process-drawable"]],
  "crate-standard-event-handler": [
    [5, "v1", "attack-info"],
    [6, "v1", "attack-info"],
    [10, "v1", "attack-info"],
    [66, "gp", "process-focusable"],
    [177, "v1", "attack-info"],
    [435, "v1", "attack-info"],
    [563, "v1", "impact-control"],
    [660, "a0", "vector"]
  ],
  "(event carry crate)": [[15, "a0", "vector"]],
  "(enter fall crate)": [
    [35, "v0", "carry-info"],
    [39, "a0", "carry-info"]
  ],
  "(code notice-blue crate)": [
    [19, "v1", "process-drawable"],
    [30, "v1", "collide-shape"],
    [78, "v1", "vector"]
  ],
  "(code die crate)": [[44, "v1", "process-focusable"]],
  "(method 42 crate)": [[60, "v0", "float"]],
  "(method 9 fact-info)": [
    ["_stack_", 16, "pickup-type"],
    [135, "a0", "process-drawable"],
    [183, "a0", "process-drawable"]
  ],
  "pickup-ammo-set!": [
    ["_stack_", 16, "float"],
    [140, "v1", "float"],
    [222, "v0", "float"],
    [21, "v1", "float"]
  ],
  "check-blue-suck": [[19, "v1", "collide-shape"]],
  "add-blue-motion": [[20, "gp", "process-focusable"]],
  "collectable-standard-event-handler": [
    [115, "a0", "vector"],
    [133, "a0", "vector"],
    [198, "a0", "process"],
    [323, "a0", "process"]
  ],
  "(event pickup collectable)": [
    [17, "a0", "vector"],
    [18, "v1", "vector"]
  ],
  "(code pickup eco)": [[41, "t9", "(function none)"]],
  "notify-gem-pickup": [
    [18, "f1", "float"],
    [39, "f1", "float"]
  ],
  "(method 32 collectable)": [
    [19, "v1", "int"],
    [19, "a0", "int"],
    [23, "a0", "int"],
    [159, "v1", "process-drawable"]
  ],
  "(anon-function 77 collectables)": [
    [2, "v1", "handle"],
    [5, "v1", "handle"],
    [13, "v1", "collectable"],
    [34, "a0", "process-focusable"],
    [8, "v1", "handle"],
    [37, "a0", "process-focusable"]
  ],
  "(anon-function 78 collectables)": [
    [2, "v1", "handle"],
    [5, "v1", "handle"],
    [8, "v1", "handle"],
    [13, "v1", "collectable"],
    [34, "a0", "process-focusable"],
    [27, "a0", "process-focusable"],
    [37, "a0", "process-focusable"]
  ],
  "(code die eco)": [[54, "v0", "float"]],
  "sprite-add-matrix-data": [
    [[3, 16], "a2", "dma-packet"],
    [[17, 28], "a1", "matrix"],
    [[46, 58], "a2", "dma-packet"],
    [[70, 97], "a2", "vector"],
    [[98, 113], "a1", "vector"],
    [[119, 133], "a1", "vector"]
  ],
  "sprite-add-frame-data": [[[3, 17], "a0", "dma-packet"]],
  "sprite-add-2d-chunk": [
    [[7, 21], "a0", "dma-packet"],
    [[33, 53], "a0", "dma-packet"],
    [[57, 77], "a0", "dma-packet"],
    [[78, 88], "v1", "dma-packet"],
    [65, "a3", "int"]
  ],
  "sprite-add-3d-chunk": [
    [[7, 21], "a0", "dma-packet"],
    [[33, 53], "a0", "dma-packet"],
    [[57, 77], "a0", "dma-packet"],
    [[78, 88], "v1", "dma-packet"],
    [65, "a3", "int"]
  ],
  "sprite-draw": [
    [[71, 83], "a0", "dma-packet"],
    [[85, 93], "a0", "dma-packet"],
    [[109, 116], "a0", "dma-packet"],
    [[127, 134], "a0", "dma-packet"],
    [[148, 155], "a0", "dma-packet"]
  ],
  "sprite-init-distorter": [
    [50, "a3", "uint"],
    [[46, 59], "a1", "dma-packet"]
  ],
  "sprite-draw-distorters": [
    [[73, 98], "a0", "vector"],
    ["_stack_", 32, "vector"],
    ["_stack_", 48, "vector"],
    [[174, 199], "a1", "dma-packet"],
    [[206, 213], "a0", "dma-packet"],
    [[215, 221], "a0", "vector4w"],
    [[223, 231], "a0", "dma-packet"],
    [[251, 276], "a1", "dma-packet"],
    [[281, 288], "a1", "dma-packet"],
    [[290, 296], "a1", "vector4w"],
    [[297, 305], "v1", "dma-packet"]
  ],
  "sprite-glow-init-engine": [
    [[8, 22], "a0", "dma-packet"],
    [[32, 50], "a1", "dma-packet"],
    [[52, 74], "a1", "dma-packet"],
    [[76, 84], "a0", "dma-packet"],
    [[85, 92], "v1", "dma-packet"]
  ],
  "sprite-glow-add-sprite": [[[0, 33], "v1", "sprite-glow-cnt-template"]],
  "sprite-glow-add-simple-sprite": [
    [[0, 33], "v1", "sprite-glow-ref-template"]
  ],
  "add-shader-to-dma": [[[6, 8], "v1", "(pointer uint32)"]],
  "add-debug-sphere-from-table": [
    [[38, 41], "v1", "vector"],
    [[55, 59], "s0", "(inline-array vector)"]
  ],
  "add-debug-point": [
    [[36, 43], "a3", "dma-packet"],
    [[45, 52], "a3", "gs-gif-tag"],
    [[65, 73], "a3", "vector4w-2"],
    [[85, 93], "a3", "vector4w-2"],
    [[102, 110], "a3", "vector4w-2"],
    [[122, 130], "a1", "vector4w-2"],
    [[129, 148], "a0", "(pointer uint64)"]
  ],
  "internal-draw-debug-line": [
    [[5, 224], "s5", "rgba"],
    [[27, 29], "v1", "rgba"],
    [[109, 115], "a3", "dma-packet"],
    [[118, 124], "a3", "gs-gif-tag"],
    [[232, 245], "a1", "(inline-array vector4w-2)"],
    [[107, 267], "a0", "(pointer uint64)"]
  ],
  "add-debug-flat-triangle": [
    [[73, 80], "a3", "dma-packet"],
    [[82, 89], "a3", "gs-gif-tag"],
    [[111, 131], "a3", "(inline-array vector)"],
    [[68, 149], "a0", "(pointer uint64)"]
  ],
  "add-debug-line2d": [
    [[61, 68], "a2", "dma-packet"],
    [[70, 77], "a2", "gs-gif-tag"],
    [[79, 85], "a2", "vector4w-2"],
    [[87, 93], "a2", "vector4w-2"],
    [[97, 111], "a0", "(pointer uint64)"]
  ],
  "drawable-frag-count": [[[14, 20], "s5", "drawable-group"]],
  "add-boundary-shader": [
    [[6, 12], "a0", "gs-gif-tag"],
    [[14, 31], "s5", "adgif-shader"]
  ],
  "add-debug-bound": [
    //[105, "v1", "dma-packet"],
    //[85, "a0", "dma-packet"],
    ["_stack_", 16, "dma-packet"],
    [91, "v1", "dma-packet"]
  ],
  "target-history-print": [["_stack_", 32, "collide-status"]],
  "(method 13 sync-linear)": [
    ["_stack_", 16, "res-tag"],
    [27, "v0", "(pointer float)"]
  ],
  "(method 13 sync-eased)": [
    ["_stack_", 16, "res-tag"],
    [31, "v0", "(pointer float)"]
  ],
  "(method 13 sync-paused)": [
    ["_stack_", 16, "res-tag"],
    [29, "v0", "(pointer float)"]
  ],
  "(method 11 impact-control)": [
    [58, "v1", "collide-shape-prim"],
    [66, "v1", "collide-shape-prim"]
  ],
  "cam-slave-get-vector-with-offset": [
    [59, "v0", "vector"],
    [24, "v0", "vector"],
    [69, "s3", "vector"]
  ],
  "cam-slave-get-interp-time": [[29, "f0", "float"]],
  "cam-standard-event-handler": [
    [13, "gp", "(state camera-slave)"],
    [19, "gp", "(state camera-slave)"],
    [22, "gp", "(state camera-slave)"]
  ],
  "cam-calc-follow!": [
    ["_stack_", 144, "float"],
    ["_stack_", 160, "float"]
  ],
  "(method 15 tracking-spline)": [
    [28, "a0", "int"],
    [38, "a0", "int"]
  ],
  "(code cam-pov)": [
    [15, "a1", "process-drawable"],
    [24, "a0", "process-drawable"]
  ],
  "(code cam-pov180)": [
    [15, "a1", "process-drawable"],
    [23, "v1", "process-drawable"],
    [45, "v1", "process-drawable"],
    [58, "v1", "process-drawable"],
    [80, "a1", "process-drawable"]
  ],
  "(code cam-pov-track)": [
    [19, "a1", "process-drawable"],
    [30, "a0", "process-drawable"]
  ],
  "(event cam-string)": [
    [11, "v1", "vector"],
    [44, "s5", "vector"],
    [51, "s5", "vector"],
    [53, "s5", "vector"],
    [62, "s5", "vector"],
    [69, "s5", "vector"],
    [71, "s5", "vector"],
    [80, "gp", "vector"],
    [87, "gp", "vector"],
    [89, "gp", "vector"],
    [98, "gp", "vector"],
    [105, "gp", "vector"],
    [107, "gp", "vector"],
    [141, "a0", "vector"],
    [145, "a0", "vector"],
    [174, "v1", "vector"],
    [184, "v1", "float"],
    [28, "v1", "float"],
    [31, "v1", "float"]
  ],
  "set-string-params": [[30, "v0", "entity-camera"]],
  "cam-string-joystick": [[842, "v1", "process-drawable"]],
  "cam-dist-analog-input": [[32, "f0", "float"]],
  "cam-los-collide": [
    [92, "s1", "(inline-array collide-cache-tri)"],
    [205, "s1", "(inline-array collide-cache-tri)"],
    [135, "s1", "(inline-array collide-cache-tri)"],
    [140, "s1", "(inline-array collide-cache-tri)"],
    [175, "s1", "(inline-array collide-cache-tri)"],
    [375, "v1", "(inline-array tracking-spline)"]
  ],
  "cam-los-spline-collide": [
    [70, "s3", "(inline-array collide-cache-tri)"],
    [88, "s3", "(inline-array collide-cache-tri)"]
  ],
  "cam-draw-collide-cache": [
    [[8, 14], "gp", "(inline-array collide-cache-tri)"]
  ],
  "(method 16 camera-master)": [
    [14, "a2", "process-focusable"],
    [16, "v1", "int"]
  ],
  "reset-follow": [
    [14, "a0", "process-focusable"],
    [17, "a0", "process-focusable"]
  ],
  "(event cam-master-active)": [
    [80, "gp", "matrix"],
    [170, "s5", "vector"],
    [275, "v1", "process"],
    [330, "a0", "camera-slave"],
    [448, "v1", "camera-slave"],
    [512, "v1", "camera-slave"],
    [542, "v1", "camera-slave"],
    [611, "a0", "vector"],
    [799, "v1", "float"],
    [784, "v1", "vector"],
    [589, "v1", "float"],
    [593, "v1", "float"],
    [602, "v1", "float"],
    [606, "v1", "float"],
    [796, "v1", "float"]
  ],
  "master-track-target": [
    [53, "gp", "process-focusable"],
    [100, "gp", "process-focusable"],
    [121, "gp", "process-focusable"],
    [132, "gp", "process-focusable"],
    [203, "gp", "process-focusable"],
    [273, "gp", "process-focusable"],
    [280, "gp", "process-focusable"],
    [286, "gp", "process-focusable"],
    [366, "gp", "process-focusable"],
    [480, "gp", "process-focusable"],
    [486, "gp", "process-focusable"],
    [490, "gp", "process-focusable"],
    [528, "gp", "process-focusable"],
    [531, "gp", "process-focusable"],
    [409, "gp", "process-focusable"],
    [415, "gp", "process-focusable"],
    [171, "gp", "process-focusable"],
    [195, "gp", "process-focusable"]
  ],
  "reset-target-tracking": [
    [14, "gp", "process-focusable"],
    [40, "gp", "process-focusable"],
    [51, "gp", "process-focusable"],
    [65, "gp", "process-focusable"],
    [86, "gp", "process-focusable"],
    [131, "gp", "process-focusable"]
  ],
  "cam-free-floating-input": [
    [179, "v1", "cpad-list"],
    [191, "v1", "cpad-list"],
    [203, "v1", "cpad-list"],
    [215, "v1", "cpad-list"],
    [229, "a0", "cpad-list"],
    [237, "v1", "cpad-list"]
  ],
  "(event cam-combiner-active)": [
    [103, "gp", "camera-slave"],
    [105, "gp", "camera-slave"],
    [189, "gp", "camera-slave"],
    [191, "gp", "camera-slave"],
    [206, "gp", "camera-slave"],
    [210, "gp", "camera-slave"],
    [214, "gp", "camera-slave"],
    [230, "gp", "camera-slave"],
    [234, "gp", "camera-slave"]
  ],
  "execute-cam-post-hook-engine": [
    [8, "s5", "connection"],
    [[14, 17], "s5", "connection"],
    [18, "t9", "(function object object object object object)"],
    [9, "s5", "connection"]
  ],
  "cam-layout-init": [[10, "v1", "connection"]],
  "cam-layout-function-call": [
    [15, "gp", "(function string int basic object)"]
  ],
  "cam-layout-do-action": [[99, "s5", "(function int symbol object)"]],
  "cam-layout-do-menu": [
    [[280, 363], "s4", "clm-list"],
    [374, "v1", "clm-item"],
    [[136, 182], "s3", "clm-list"],
    [209, "a0", "clm-item"],
    [219, "v1", "clm-item"],
    [234, "s3", "clm-item"],
    [239, "v1", "clm-item"],
    [244, "s3", "clm-item"]
  ],
  "clmf-save-all": [[18, "v1", "connection"]],
  "cam-layout-save-campointsoffset": [[12, "v0", "vector"]],
  "cam-layout-save-splineoffset": [
    [37, "v0", "vector"],
    [25, "v0", "vector"]
  ],
  "cam-layout-save-interesting": [
    [13, "v0", "vector"],
    [38, "v0", "vector"]
  ],
  "cam-layout-save-align": [
    [38, "v0", "vector"],
    [13, "v0", "vector"]
  ],
  "cam-layout-save-pivot": [
    [13, "v0", "vector"],
    [38, "v0", "vector"]
  ],
  "cam-layout-save-cam-trans": [
    [29, "v0", "vector"],
    [40, "v0", "vector"],
    [93, "s5", "symbol"],
    [95, "s2", "symbol"],
    [94, "s2", "symbol"]
  ],
  "cam-layout-save-cam-rot": [[13, "v0", "vector"]],
  "clmf-next-entity": [[38, "a0", "connection"]],
  "cam-layout-entity-info": [[202, "v1", "vector"]],
  "cam-layout-entity-volume-info-create": [
    ["_stack_", 16, "res-tag"],
    ["_stack_", 164, "float"],
    [16, "v0", "(inline-array vector)"]
  ],
  "cam-layout-print": [[[22, 25], "v1", "dma-packet"]],
  "(method 19 level-group)": [
    [237, "s2", "continue-point"],
    [191, "s0", "continue-point"],
    [196, "s2", "continue-point"],
    [207, "s0", "continue-point"],
    [213, "s0", "continue-point"],
    [222, "s0", "continue-point"]
  ],
  "master-choose-entity": [[162, "s0", "(pointer camera-slave)"]],
  "bones-mtx-calc-execute": [
    [[126, 154], "a0", "pris-mtx"],
    [[126, 154], "a1", "pris-mtx"],
    [67, "v1", "bone-memory"],
    [72, "a1", "bone-memory"],
    [76, "a1", "bone-memory"],
    [80, "a1", "bone-memory"],
    [84, "a1", "bone-memory"],
    [88, "a1", "bone-memory"],
    [92, "a1", "bone-memory"],
    [96, "a0", "dma-bank-control"],
    [159, "a0", "dma-bank-control"]
  ],
  "bones-set-sqwc": [[2, "v1", "dma-bank-control"]],
  "bones-reset-sqwc": [[2, "v1", "dma-bank-control"]],
  "bones-init": [
    [1, "v1", "bone-memory"],
    [6, "a1", "bone-memory"],
    [10, "a1", "bone-memory"],
    [14, "a1", "bone-memory"],
    [18, "a1", "bone-memory"],
    [22, "a1", "bone-memory"],
    [26, "a1", "bone-memory"],
    [44, "a0", "dma-packet"],
    [45, "a0", "(pointer uint64)"]
  ],
  "foreground-init": [
    [[0, 99], "gp", "foreground-work"],
    [[21, 23], "a0", "(pointer uint64)"]
  ],
  "texscroll-make-request": [[[5, 40], "a1", "mei-texture-scroll"]],
  "texscroll-execute": [
    [19, "t1", "pointer"],
    [15, "a2", "merc-fragment-control"],
    [[20, 24], "t1", "merc-fragment"],
    [40, "a2", "merc-fragment-control"],
    [45, "a2", "merc-fragment-control"],
    [48, "a2", "merc-fragment-control"],
    [51, "a2", "int"],
    [[10, 31], "a1", "mei-texture-scroll"],
    [39, "t1", "(pointer int8)"]
  ],
  "foreground-add-mtx-calc": [[1, "v1", "foreground-work"]],
  "foreground-wrapup": [
    [[1, 90], "gp", "foreground-work"],
    [[25, 31], "a0", "dma-packet"],
    [[55, 60], "a0", "dma-packet"]
  ],
  "foreground-shadow": [
    [2, "a3", "foreground-work"],
    [[13, 19], "t1", "vector"],
    [[44, 121], "t2", "shadow-dma-packet"],
    [[82, 87], "t7", "vector"]
  ],
  "foreground-generic-merc-add-fragments": [
    [[5, 54], "a3", "merc-fragment-control"],
    [[5, 57], "v1", "merc-fragment"],
    [28, "t4", "foreground-work"],
    [[16, 19], "a1", "dma-packet"],
    [21, "t3", "(pointer int32)"],
    [[38, 41], "a1", "dma-packet"],
    [[49, 52], "a1", "dma-packet"]
  ],
  "foreground-ripple": [
    [2, "v1", "foreground-work"],
    [25, "v1", "foreground-work"],
    [[27, 32], "a0", "foreground-work"]
  ],
  "foreground-draw": [
    [[1, 64], "at", "foreground-work"],
    [13, "t0", "foreground-work"],
    [27, "t1", "foreground-work"],
    [32, "a2", "foreground-work"],
    [37, "a1", "foreground-work"],
    [70, "a0", "foreground-work"],
    [114, "v1", "foreground-work"],
    [116, "v1", "foreground-work"],
    [118, "v1", "foreground-work"],
    [142, "v1", "foreground-work"],
    [187, "a0", "foreground-work"],
    [236, "a0", "foreground-work"],
    [249, "a0", "foreground-work"],
    [272, "a0", "foreground-work"],
    [389, "v1", "foreground-work"],
    [397, "a0", "foreground-work"],
    [437, "a0", "foreground-work"],
    [452, "a0", "foreground-work"],
    [465, "v1", "foreground-work"],
    [488, "v1", "foreground-work"],
    [495, "v1", "foreground-work"],
    [520, "v1", "foreground-work"],
    [538, "v1", "foreground-work"],
    [544, "v1", "foreground-work"],
    [573, "a0", "foreground-work"],
    [603, "v1", "foreground-work"],
    [614, "v1", "foreground-work"],
    [622, "v1", "foreground-work"],
    [632, "v1", "foreground-work"],
    [332, "a3", "(pointer uint8)"],
    [339, "v1", "(pointer uint8)"],
    [357, "t0", "(pointer uint8)"],
    [364, "v1", "(pointer uint8)"],
    [669, "s5", "int"],
    [675, "a0", "foreground-work"],
    [[38, 61], "a2", "bone-calculation"],
    [[185, 189], "v1", "mei-texture-scroll"],
    [[268, 297], "v1", "mei-envmap-tint"],
    [[300, 339], "v1", "(pointer uint8)"],
    [339, "v1", "(pointer uint8)"],
    [[340, 364], "v1", "(pointer uint8)"],
    [364, "v1", "(pointer uint8)"],
    [[365, 372], "v1", "(pointer uint8)"]
  ],
  "generic-work-init": [
    [4, "a0", "generic-work"],
    [[9, 19], "a0", "generic-work"],
    [23, "a1", "generic-work"]
  ],
  "generic-initialize-without-sync": [
    [8, "a0", "generic-work"],
    [21, "a0", "generic-work"]
  ],
  "generic-initialize": [
    [8, "a0", "generic-work"],
    [21, "a0", "generic-work"]
  ],
  "generic-wrapup": [
    [1, "v1", "generic-work"],
    [4, "v1", "generic-work"]
  ],
  "generic-warp-source": [[2, "at", "generic-work"]],
  "(method 9 font-work)": [
    [16, "t0", "(pointer uint32)"],
    [47, "a2", "(pointer uint32)"],
    [49, "a2", "(pointer uint32)"],
    [51, "a2", "(pointer uint32)"],
    [53, "a2", "(pointer uint32)"]
  ],
  "unpack-comp-rle": [[[10, 26], "a0", "(pointer int8)"]],
  "unpack-comp-huf": [[[21, 23], "t3", "(pointer uint16)"]],
  "(method 16 level)": [
    [222, "v1", "(pointer uint128)"],
    [223, "a1", "(pointer uint128)"],
    [225, "a0", "(pointer uint128)"],
    [[71, 168], "s1", "(pointer int8)"],
    [72, "v1", "(pointer int8)"],
    [[74, 169], "s0", "(pointer int8)"],
    [[170, 193], "s1", "(pointer uint8)"],
    [[171, 193], "s2", "(pointer uint8)"],
    [227, "v1", "(pointer uint8)"]
  ],
  "upload-vis-bits": [
    [14, "a1", "(pointer uint128)"],
    [[8, 35], "a2", "(pointer uint128)"]
  ],
  "finish-background": [
    [900, "t4", "(pointer int32)"],
    [963, "t4", "(pointer int32)"],
    [1026, "t4", "(pointer int32)"],
    [1089, "t3", "(pointer int32)"]
  ],
  "(method 16 drawable-inline-array-node)": [[[1, 7], "v1", "draw-node"]],
  "(method 9 shrubbery)": [
    [23, "a2", "(pointer int32)"],
    [28, "a3", "(pointer int32)"]
  ],
  "shrub-upload-view-data": [[[3, 17], "a0", "dma-packet"]],
  "shrub-do-init-frame": [
    [[12, 21], "a0", "dma-packet"],
    [[26, 29], "a0", "dma-packet"],
    [33, "v1", "(pointer vif-tag)"],
    [[35, 41], "v1", "(pointer uint32)"],
    [42, "v1", "(pointer vif-tag)"],
    [[44, 51], "v1", "(pointer uint32)"],
    [52, "v1", "(pointer vif-tag)"],
    [54, "v1", "(pointer uint32)"]
  ],
  "shrub-init-frame": [
    [[8, 12], "a0", "dma-packet"],
    [[18, 21], "a0", "gs-gif-tag"],
    [24, "v1", "(pointer gs-test)"],
    [26, "v1", "(pointer gs-reg64)"]
  ],
  "shrub-upload-model": [
    [[17, 26], "a3", "dma-packet"],
    [[33, 41], "a0", "dma-packet"],
    [[47, 55], "a0", "dma-packet"]
  ],
  "draw-prototype-inline-array-shrub": [
    [387, "a0", "prototype-shrubbery"],
    [481, "v1", "prototype-shrubbery"],
    [[637, 646], "a1", "prototype-bucket-shrub"],
    [[301, 392], "s1", "prototype-bucket-shrub"],
    [[470, 515], "s1", "prototype-bucket-shrub"],
    [[470, 658], "gp", "prototype-bucket-shrub"],
    [[13, 56], "v1", "prototype-bucket-shrub"]
    // [[102, 114], "a0", "shrub-near-packet"],
    // [[114, 117], "v1", "vector4w-3"],
    // [118, "a1", "vector4w"],
    // [123, "v1", "dma-packet"],
    // [[124, 126], "v1", "vector4w"],
    // [[334, 364], "s1", "prototype-bucket-shrub"],
    // [416, "a0", "drawable-group"],
    // [420, "s1", "prototype-bucket-shrub"],
    // [525, "v1", "drawable-group"],
    // [[518, 535], "s1", "prototype-bucket-shrub"],
    // [558, "s1", "prototype-bucket-shrub"],
    // [[677, 718], "gp", "prototype-bucket-shrub"],
    // [[696, 706], "a1", "prototype-bucket-shrub"]
  ],
  "(method 8 drawable-tree-instance-shrub)": [[51, "v1", "drawable-group"]],
  "(method 13 drawable-tree-instance-shrub)": [
    [[12, 151], "gp", "prototype-bucket-shrub"],
    [19, "a1", "drawable-group"],
    [45, "v1", "drawable-group"],
    [67, "s3", "shrubbery"],
    [93, "v1", "drawable-group"],
    [115, "s3", "shrubbery"],
    [161, "gp", "(inline-array prototype-bucket-shrub)"]
  ],
  "draw-drawable-tree-instance-shrub": [[86, "a0", "drawable-group"]],
  "(method 9 tfragment)": [
    [27, "a3", "(pointer int32)"],
    [32, "t0", "texture"]
  ],
  "add-tfrag-mtx-0": [[[3, 17], "a0", "dma-packet"]],
  "add-tfrag-mtx-1": [[[3, 17], "a0", "dma-packet"]],
  "add-tfrag-data": [
    [[3, 17], "a0", "dma-packet"],
    [[24, 31], "v1", "dma-packet"]
  ],
  "tfrag-init-buffer": [[[73, 81], "v1", "dma-packet"]],
  "tfrag-end-buffer": [
    [[21, 28], "a2", "dma-packet"],
    [[31, 38], "a0", "(pointer vif-tag)"],
    [[38, 42], "a0", "(pointer int32)"],
    [[43, 49], "a0", "(pointer vif-tag)"]
  ],
  "tfrag-vu1-init-buf": [
    [[47, 55], "v1", "dma-packet"],
    [[81, 86], "v1", "dma-packet"],
    [89, "v1", "(pointer int32)"]
  ],
  "draw-drawable-tree-tfrag-water": [
    [18, "v1", "drawable-inline-array-node"],
    [20, "a0", "drawable-inline-array-node"]
  ],
  "draw-drawable-tree-tfrag-trans": [
    [18, "v1", "drawable-inline-array-node"],
    [20, "a0", "drawable-inline-array-node"]
  ],
  "draw-drawable-tree-tfrag": [
    [17, "v1", "drawable-inline-array-node"],
    [19, "a0", "drawable-inline-array-node"]
  ],
  "(method 9 tie-fragment)": [
    [21, "a2", "(pointer int32)"],
    [26, "a3", "(pointer int32)"],
    [[1, 70], "s5", "adgif-shader"]
  ],
  "tie-init-engine": [
    [[37, 51], "a0", "dma-packet"],
    [[63, 71], "a0", "dma-packet"],
    [[73, 80], "a0", "dma-packet"],
    [[81, 90], "v1", "vector"],
    [[91, 98], "v1", "(pointer vif-tag)"]
  ],
  "tie-end-buffer": [
    [[47, 54], "a1", "dma-packet"],
    [[58, 69], "a0", "(pointer vif-tag)"]
  ],
  "tie-ints": [
    [17, "v1", "(pointer uint32)"],
    [21, "v1", "(pointer uint32)"]
  ],
  "tie-floats": [[[3, 73], "gp", "(pointer uint32)"]],
  "instance-tie-patch-buckets": [
    [39, "a0", "(pointer uint64)"],
    [137, "a0", "(pointer uint64)"],
    [235, "a0", "(pointer uint64)"],
    [333, "a0", "(pointer uint64)"],
    [431, "a0", "(pointer uint64)"],
    [530, "a0", "(pointer uint64)"],
    [629, "a0", "(pointer uint64)"],
    [728, "a0", "(pointer uint64)"],
    [827, "a0", "(pointer uint64)"],
    [926, "a0", "(pointer uint64)"],
    [1025, "a0", "(pointer uint64)"],
    [1124, "a0", "(pointer uint64)"],
    [1223, "a0", "(pointer uint64)"]
  ],
  "draw-drawable-tree-instance-tie": [
    [[23, 37], "v1", "drawable-inline-array-node"],
    [25, "a0", "drawable-inline-array-node"],
    [120, "s2", "drawable-inline-array-instance-tie"],
    [132, "v1", "int"],
    [132, "a0", "int"]
  ],
  "tie-init-buf": [
    [[44, 51], "a0", "dma-packet"],
    [[53, 60], "a0", "gs-gif-tag"],
    [64, "a0", "(pointer gs-zbuf)"],
    [66, "a0", "(pointer gs-reg64)"],
    [[71, 79], "v1", "dma-packet"],
    [[104, 110], "v1", "dma-packet"],
    [112, "v1", "(pointer uint32)"]
  ],
  "(method 13 drawable-tree-instance-tie)": [
    [[51, 70], "t1", "tie-fragment"],
    [[102, 120], "a3", "tie-fragment"],
    [[160, 178], "t1", "tie-fragment"],
    [[211, 229], "a3", "tie-fragment"],
    [[266, 286], "t1", "tie-fragment"],
    [[320, 340], "a1", "tie-fragment"],
    [[381, 400], "t1", "tie-fragment"],
    [[432, 450], "a3", "tie-fragment"],
    [[487, 507], "t1", "tie-fragment"],
    [[541, 561], "a1", "tie-fragment"],
    [[598, 616], "t1", "tie-fragment"],
    [[649, 667], "a3", "tie-fragment"],
    [[703, 723], "t1", "tie-fragment"],
    [[756, 776], "a1", "tie-fragment"]
  ],
  "(method 9 prim-strip)": [
    [224, "t2", "int"],
    [224, "t0", "int"],
    [226, "t1", "int"],
    [226, "a3", "int"],
    [[190, 231], "a1", "(inline-array prim-vertex)"]
  ],
  "prim-engine-execute": [
    [[15, 21], "v1", "connection"],
    [[21, 25], "a0", "prim-strip"]
  ],
  "(event tracking light-trail-tracker)": [[55, "v1", "float"]],
  "(method 21 light-trail)": [[50, "v1", "light-trail-breadcrumb"]],
  "(method 14 light-trail)": [[47, "a0", "uint"]],
  "debug-menu-item-var-update-display-str": [
    [48, "v1", "int"],
    [63, "v1", "int"],
    [68, "v1", "int"],
    [46, "v1", "int"],
    [45, "v1", "int"],
    [65, "v1", "int"],
    [66, "v1", "int"]
  ],
  "debug-menu-rebuild": [[7, "a0", "debug-menu-item"]],
  "debug-menu-func-decode": [[18, "a0", "symbol"]],
  "debug-menu-find-from-template": [
    [9, "s5", "string"],
    [10, "s4", "debug-menu-item"],
    [18, "s4", "debug-menu-item-submenu"],
    [3, "s5", "debug-menu"]
  ],
  "debug-menu-render": [[[118, 121], "v1", "dma-packet"]],
  "debug-menu-send-msg": [
    [17, "s2", "debug-menu-item-submenu"],
    [12, "s2", "debug-menu-item"]
  ],
  "debug-menu-item-var-joypad-handler": [
    [206, "a1", "int"],
    [207, "v1", "int"]
  ],
  "debug-menu-item-get-max-width": [
    [5, "a0", "debug-menu-item-submenu"],
    [20, "a0", "debug-menu-item-var"]
  ],
  "debug-menu-item-var-make-float": [[32, "f0", "int"]],
  "ragdoll-joint-callback": [[92, "t9", "(function cspace transformq none)"]],
  "(method 15 ragdoll)": [
    [78, "s4", "ragdoll-edit-info"],
    [92, "s4", "ragdoll-edit-info"],
    [202, "s4", "ragdoll-edit-info"],
    [216, "s4", "ragdoll-edit-info"],
    [221, "s4", "ragdoll-edit-info"],
    [362, "s4", "ragdoll-edit-info"],
    [110, "s4", "ragdoll-edit-info"],
    [115, "s4", "ragdoll-edit-info"]
  ],
  "(trans tracking weapon-trail-tracker)": [
    [36, "gp", "process-drawable"],
    [45, "gp", "process-drawable"]
  ],
  "(trans tracking tread-trail-tracker)": [
    [27, "gp", "process-drawable"],
    [30, "gp", "process-drawable"]
  ],
  "(method 23 weapon-trail)": [
    [62, "v1", "light-trail-breadcrumb"],
    [65, "v1", "light-trail-breadcrumb"]
  ],
  "(method 22 weapon-trail)": [[32, "v0", "light-trail-breadcrumb"]],
  "(method 22 tread-trail)": [[19, "v0", "light-trail-breadcrumb"]],
  "(method 23 tread-trail)": [
    [51, "v1", "light-trail-breadcrumb"],
    [67, "v0", "light-trail-breadcrumb"]
  ],
  "(trans idle fma-sphere)": [[39, "a2", "process-drawable"]],
  "part-water-splash-callback": [[3, "v1", "float"]],
  "(method 15 water-control)": [[48, "v1", "float"]],
  "(method 13 water-control)": [[158, "v1", "process-drawable"]],
  "find-water-2": [
    [8, "v1", "region-prim-area"],
    [15, "a1", "region-prim-area"]
  ],
  "find-water-1": [
    [62, "a0", "region-prim-area"],
    [40, "a1", "region-prim-area"],
    [6, "v1", "region-prim-area"],
    [8, "v1", "region-prim-area"],
    [11, "a1", "region-prim-area"]
  ],
  "water-info<-region": [
    [62, "v1", "pair"],
    [71, "v1", "pair"],
    [72, "v1", "pair"],
    [210, "v1", "pair"],
    [211, "v1", "pair"],
    [212, "v1", "pair"],
    [213, "s1", "pair"],
    [280, "s1", "pair"],
    [281, "s1", "pair"],
    [271, "a0", "process-focusable"],
    [111, "v1", "pair"],
    [112, "v1", "pair"],
    [144, "s0", "process-drawable"],
    [156, "v1", "pair"],
    [157, "v1", "pair"],
    [61, "s1", "pair"],
    [70, "s1", "pair"],
    [209, "s1", "pair"],
    [110, "s1", "pair"],
    [155, "s1", "pair"],
    [290, "a0", "region-prim-area"]
  ],
  "(method 10 flow-control)": [["_stack_", 48, "flow-section"]],
  "(method 12 flow-control)": [
    [23, "a0", "connection"],
    [24, "a0", "collide-shape"],
    [71, "a0", "connection"],
    [72, "a0", "collide-shape"],
    [148, "a1", "process-focusable"]
  ],
  "(event idle water-flow)": [[15, "a0", "process-focusable"]],
  "(method 9 menu-select-start-option)": [
    [393, "s3", "pair"],
    [394, "v1", "pair"]
  ],
  "(method 24 progress)": [
    [64, "v1", "menu-missions-option"],
    [69, "v1", "menu-missions-option"]
  ],
  "(method 31 progress)": [
    [64, "v1", "menu-missions-option"],
    [69, "v1", "menu-missions-option"]
  ],
  "(method 9 menu-slider-option)": [[10, "v1", "(pointer float)"]],
  "(method 33 progress)": [
    [18, "v1", "vector"],
    [17, "gp", "vector"]
  ],
  "(method 32 progress)": [
    [46, "v1", "paged-menu-option"],
    [50, "v1", "paged-menu-option"],
    [310, "v1", "menu-select-start-option"],
    [315, "v1", "menu-select-start-option"],
    [319, "v1", "menu-select-start-option"],
    [330, "v1", "menu-select-scene-option"],
    [335, "v1", "menu-select-scene-option"],
    [339, "v1", "menu-select-scene-option"],
    [405, "v1", "menu-missions-option"],
    [410, "v1", "menu-missions-option"]
  ],
  "(method 10 menu-memcard-slot-option)": [
    [215, "v1", "vector"],
    [[273, 276], "v1", "dma-packet"]
  ],
  "(method 10 menu-picture-slider-option)": [[36, "v1", "pointer"]],
  "(method 10 menu-sound-slider-option)": [[29, "v1", "pointer"]],
  "(method 10 menu-center-screen-graphic-option)": [["_stack_", 16, "float"]],
  "(method 52 progress)": [
    [[284, 287], "v1", "dma-packet"],
    [80, "v1", "texture"],
    [132, "v1", "texture"]
  ],
  "(method 9 progress-icon-array)": [[[108, 111], "v1", "dma-packet"]],
  "hide-hud": [
    [11, "v1", "connection"],
    [23, "v1", "connection"]
  ],
  "enable-hud": [[17, "v1", "connection"]],
  "(method 13 hud-box)": [
    [[84, 89], "t3", "(inline-array vector4w)"],
    [[116, 121], "t7", "(inline-array vector4w)"],
    [[122, 126], "t7", "(inline-array vector4w)"],
    [[126, 131], "t5", "(inline-array vector4w)"],
    [[131, 136], "t4", "(inline-array vector4w)"],
    [137, "t4", "(inline-array vector4w)"],
    [[177, 200], "t2", "(inline-array vector4w)"],
    [[116, 132], "t4", "(inline-array vector4w)"]
  ],
  "(method 9 hud-sprite)": [
    [34, "s3", "texture"],
    [63, "s3", "texture"],
    [78, "s3", "texture"],
    [96, "s3", "texture"],
    [85, "s3", "texture"],
    [[39, 42], "s2", "(inline-array vector4w)"],
    [51, "a0", "(pointer uint64)"],
    [58, "a0", "(pointer uint64)"],
    [[185, 196], "v1", "(inline-array vector4w)"],
    [[211, 218], "t5", "(inline-array vector)"],
    [[222, 229], "t5", "(inline-array vector)"],
    [[230, 240], "t5", "(inline-array vector)"],
    [[244, 254], "t5", "(inline-array vector)"],
    [[256, 262], "t5", "(inline-array vector4w)"],
    [[264, 270], "a2", "(inline-array vector4w)"],
    [[280, 286], "v1", "(inline-array vector4w)"],
    [[272, 278], "a2", "(inline-array vector4w)"]
  ],
  "(method 10 hud-box)": [[[31, 77], "v1", "(inline-array vector4w)"]],
  "(method 11 hud-box)": [[[31, 77], "v1", "(inline-array vector4w)"]],
  "(method 12 hud-box)": [[[31, 77], "v1", "(inline-array vector4w)"]],
  "hud-create-icon": [
    [33, "a0", "process-drawable"],
    [38, "a0", "manipy"]
  ],
  "hud-hidden?": [
    [9, "v1", "connection"],
    [10, "a0", "hud"],
    [12, "a0", "hud"]
  ],
  "ready-hud": [
    [23, "v1", "connection"],
    [37, "v1", "connection"]
  ],
  "show-hud": [
    [22, "v1", "connection"],
    [34, "v1", "connection"]
  ],
  "hide-hud-quick": [
    [11, "v1", "connection"],
    [23, "v1", "connection"]
  ],
  "(method 9 hud-box)": [[[53, 84], "v1", "(inline-array vector4w)"]],
  "(method 10 hud-sprite)": [
    [32, "s0", "texture"],
    [242, "s0", "texture"],
    [243, "s0", "texture"],
    [[39, 45], "v1", "(inline-array vector4w)"],
    [[230, 242], "v1", "(inline-array vector4w)"],
    [[275, 332], "v1", "(inline-array vector)"],
    [45, "s0", "texture"]
  ],
  "(method 50 progress)": [
    ["_stack_", 96, "float"],
    ["_stack_", 176, "float"]
  ],
  "find-mission-text-at-index": [[157, "v1", "symbol"]],
  "(method 11 controls-page-info)": [["_stack_", 64, "float"]],
  "(method 16 hud)": [
    [127, "v1", "int"],
    [147, "v1", "int"]
  ],
  "lookup-level-info": [
    [11, "v1", "basic"],
    [21, "a1", "symbol"],
    [[22, 34], "a1", "level-load-info"]
  ],
  "(method 29 level-group)": [[[2, 53], "v1", "pair"]],
  "level-find-borrow-slot": [[[204, 211], "a2", "level"]],
  "(method 19 level)": [
    [[40, 118], "a3", "symbol"],
    [[52, 56], "a0", "texture-anim-array"]
  ],
  "level-update-after-load": [
    [[25, 58], "s1", "drawable-tree-tfrag"],
    [142, "v1", "drawable-inline-array-tfrag"],
    [147, "v1", "drawable-inline-array-tfrag"],
    [152, "a0", "drawable-inline-array-tfrag"],
    [175, "v1", "drawable-tree-instance-tie"],
    [178, "v1", "drawable-tree-instance-tie"],
    [393, "a1", "(pointer int32)"],
    [398, "a2", "(pointer int32)"]
  ],
  "(method 25 level)": [
    [97, "s1", "(function object object)"],
    [171, "s0", "(function object object object)"]
  ],
  "(method 9 level)": [
    [51, "s5", "(function object object)"],
    [[143, 166], "v1", "task-mask"]
  ],
  "(method 10 level)": [
    [[214, 217], "v1", "symbol"],
    [[216, 220], "a0", "texture-anim-array"],
    [137, "s5", "(function level object)"],
    [[349, 358], "a1", "type"]
  ],
  "(method 30 level-group)": [[87, "v0", "level"]],
  "(method 10 load-state)": [
    [461, "v1", "level"],
    [468, "v1", "level"]
  ],
  "update-sound-banks": [[131, "a0", "pair"]],
  "borrow-city-expansion": [
    [23, "a0", "basic"],
    [52, "s5", "basic"]
  ],
  "find-instance-by-name-level": [
    [11, "v1", "drawable-tree-instance-shrub"],
    [38, "v1", "drawable-tree-instance-tie"]
  ],
  "dma-add-process-drawable": [
    [42, "a0", "foreground-work"],
    [45, "a0", "foreground-work"],
    [78, "a0", "foreground-work"],
    [198, "t0", "(pointer int128)"]
  ],
  "calc-shadow-masks": [[10, "v0", "(array float)"]],
  "dma-add-process-drawable-hud": [
    [[43, 59], "v1", "level"],
    [11, "a0", "foreground-work"]
  ],
  "default-init-buffer": [[[116, 126], "a1", "dma-packet"]],
  "default-end-buffer": [
    [[117, 123], "a1", "dma-packet"],
    [125, "a1", "(pointer uint32)"]
  ],
  "display-frame-start": [
    [4, "v1", "vif-bank"],
    [9, "a0", "vif-bank"]
  ],
  "display-frame-finish": [
    [[504, 513], "a0", "dma-packet"],
    [542, "a0", "(pointer uint64)"]
  ],
  "(method 15 drawable-tree)": [
    [[1, 4], "v1", "drawable-inline-array-node"],
    [[29, 34], "t0", "drawable-inline-array-node"],
    [[28, 32], "t2", "drawable-inline-array-node"],
    [[42, 46], "t2", "(pointer int8)"]
  ],
  "get-shadow-by-name": [[7, "v1", "process-drawable"]],
  "set-shadow-by-name": [[7, "v1", "process-drawable"]],
  "find-instance-by-index": [
    [26, "t1", "drawable-tree-instance-shrub"],
    [40, "t1", "drawable-tree-instance-tie"]
  ],
  "print-prototype-list": [
    [25, "v1", "drawable-tree-instance-shrub"],
    [104, "v1", "drawable-tree-instance-tie"]
  ],
  "draw-instance-info": [
    [[188, 203], "s5", "prototype-bucket-shrub"],
    [[192, 303], "s1", "prototype-shrubbery"],
    [[359, 400], "v1", "prototype-tie"],
    [[44, 64], "s1", "drawable-inline-array-instance-tie"],
    [[331, 450], "s5", "prototype-bucket-tie"],
    [[35, 41], "v1", "drawable-tree-instance-tie"]
  ],
  "set-graphics-mode": [[[0, 100], "gp", "gs-bank"]],
  "(method 9 screen-filter)": [[[118, 128], "t1", "rgba"]],
  "display-loop-main": [[231, "t9", "(function none)"]],
  "effect-param->sound-spec": [[178, "v1", "collide-shape-moving"]],
  "(method 10 effect-control)": [
    [149, "v1", "collide-shape-moving"],
    [427, "s3", "death-info"],
    [433, "s3", "death-info"],
    [435, "s3", "death-info"],
    [470, "s3", "death-info"],
    [476, "s3", "death-info"],
    [478, "s3", "death-info"],
    [483, "s3", "death-info"],
    [487, "s3", "death-info"],
    [507, "s3", "death-info"],
    [25, "v0", "string"],
    [48, "v0", "pair"]
  ],
  "(method 12 effect-control)": [
    [99, "gp", "(pointer int8)"],
    ["_stack_", 112, "res-tag"]
  ],
  "process-drawable-draw-subtitles": [[26, "v0", "(array subtitle-range)"]],
  "(method 25 scene-player)": [
    [102, "s1", "process-drawable"],
    [163, "s1", "process-drawable"],
    [166, "s1", "process-drawable"],
    [169, "s1", "process-drawable"],
    [172, "s1", "process-drawable"]
  ],
  "(method 9 scene-actor)": [
    [179, "s3", "skeleton-group"],
    [286, "a0", "process-drawable"],
    [290, "v1", "process-drawable"],
    [294, "a0", "process-drawable"],
    [370, "a0", "process-drawable"],
    [549, "v1", "manipy"],
    [557, "v1", "manipy"],
    [563, "v1", "manipy"],
    [578, "v1", "manipy"],
    [584, "v1", "manipy"],
    [528, "a0", "process-drawable"],
    [536, "v1", "process-drawable"],
    [543, "a0", "process-drawable"],
    [751, "a0", "process-drawable"],
    [755, "v1", "process-drawable"],
    [759, "a0", "process-drawable"]
  ],
  "(post play-anim scene-player)": [
    [210, "s4", "process-drawable"],
    [261, "s4", "process-drawable"],
    [324, "s5", "process-drawable"],
    [707, "v0", "sound-rpc-set-param"],
    [586, "v0", "sound-rpc-set-param"]
  ],
  "(trans play-anim scene-player)": [
    [71, "v1", "process-drawable"],
    [78, "v1", "process-drawable"]
  ],
  "(event play-anim scene-player)": [
    [11, "t9", "(function scene-player none)"]
  ],
  "(code othercam-running)": [
    [14, "s2", "process-drawable"],
    [18, "s2", "process-drawable"],
    [24, "s2", "process-drawable"],
    [38, "s2", "process-drawable"],
    [47, "s2", "process-drawable"],
    [64, "s2", "process-drawable"]
  ],
  "(enter othercam-running)": [
    [56, "gp", "process-drawable"],
    [59, "gp", "process-drawable"]
  ],
  "(event othercam-running)": [
    [17, "v1", "process-drawable"],
    [24, "v0", "joint"],
    [41, "a0", "process"]
  ],
  "(anon-function 7 pov-camera)": [
    [9, "v1", "float"],
    [16, "v1", "float"]
  ],
  "target-powerup-process": [[358, "v0", "sound-rpc-set-param"]],
  "cloud-track": [
    [[19, 83], "s1", "handle"],
    [[29, 116], "s2", "handle"]
  ],
  "(method 22 com-airlock)": [
    ["_stack_", 16, "res-tag"],
    ["_stack_", 32, "res-tag"],
    [104, "v0", "(pointer float)"],
    [143, "v0", "(pointer float)"],
    [46, "v0", "airlock-options"],
    [193, "v0", "pair"]
  ],
  "airlock-command-lookup": [
    [5, "s4", "pair"],
    [15, "s4", "pair"],
    [16, "v1", "pair"],
    [21, "s5", "pair"],
    [20, "s5", "pair"]
  ],
  "(anon-function 7 airlock)": [[14, "v0", "pair"]],
  "(code open com-airlock)": [
    [123, "v0", "sound-rpc-set-param"],
    [232, "v0", "sound-rpc-set-param"],
    [442, "v0", "sound-rpc-set-param"],
    [462, "v0", "sound-rpc-set-param"]
  ],
  "(anon-function 12 airlock)": [[14, "v0", "pair"]],
  "(method 25 com-airlock)": [[90, "v0", "pair"]],
  "(method 27 com-airlock)": [[108, "v0", "sound-rpc-set-param"]],
  "(exit close com-airlock)": [
    [10, "v0", "sound-rpc-set-param"],
    [30, "v0", "sound-rpc-set-param"]
  ],
  "(trans close com-airlock)": [[58, "v0", "sound-rpc-set-param"]],
  "(code close com-airlock)": [
    [196, "v0", "sound-rpc-set-param"],
    [303, "v0", "sound-rpc-set-param"],
    [394, "v0", "sound-rpc-set-param"]
  ],
  "(method 26 water-anim)": [
    [52, "v0", "(pointer float)"],
    ["_stack_", 16, "res-tag"]
  ],
  "(method 28 water-anim)": [
    [27, "v0", "vector"],
    ["_stack_", 16, "res-tag"]
  ],
  "water-anim-event-handler": [
    [50, "s5", "water-info"],
    [96, "gp", "process-focusable"],
    [146, "gp", "process-focusable"],
    [200, "s5", "water-info"],
    [23, "v1", "float"]
  ],
  "(event idle blocking-plane)": [[113, "gp", "process-drawable"]],
  "(method 15 proc-focusable-spawner)": [[26, "a0", "process-focusable"]],
  "(method 10 idle-control)": [
    [35, "v1", "pair"],
    [79, "v1", "art-joint-anim"]
  ],
  "(method 55 enemy)": [
    [27, "a0", "process-focusable"],
    [30, "a0", "process-focusable"]
  ],
  "(method 59 enemy)": [
    [57, "a0", "process-focusable"],
    [60, "a0", "process-focusable"]
  ],
  "(method 62 enemy)": [
    [2, "v1", "attack-info"],
    [5, "v1", "attack-info"]
  ],
  "enemy-setup-gem": [[46, "v1", "float"]],
  "(method 119 enemy)": [
    ["_stack_", 16, "res-tag"],
    [135, "v0", "(pointer actor-group)"]
  ],
  "(method 113 enemy)": [[17, "v0", "process-focusable"]],
  "(method 106 enemy)": [
    [16, "v1", "connection"],
    [17, "v1", "collide-shape"],
    [21, "v1", "collide-shape"],
    [33, "a1", "process-focusable"],
    [65, "v1", "connection"],
    [66, "v1", "collide-shape"],
    [70, "v1", "collide-shape"],
    [82, "a1", "process-focusable"],
    [112, "v1", "connection"],
    [113, "v1", "collide-shape"],
    [117, "v1", "collide-shape"],
    [129, "a1", "process-focusable"],
    [44, "a1", "process-focusable"],
    [93, "a1", "process-focusable"],
    [140, "a1", "process-focusable"]
  ],
  "(method 140 enemy)": [[18, "a1", "process-focusable"]],
  "get-penetrate-using-from-attack-event": [
    [2, "v1", "attack-info"],
    [5, "v1", "attack-info"],
    [25, "v1", "collide-shape"]
  ],
  "(method 83 enemy)": [
    [21, "s3", "process-focusable"],
    [67, "s3", "process-drawable"],
    [68, "a1", "collide-shape"]
  ],
  "(method 82 enemy)": [
    [80, "v1", "process-drawable"],
    [122, "v1", "attack-info"],
    [170, "s2", "attack-info"],
    [266, "s2", "attack-info"],
    [286, "s4", "rigid-body-impact"],
    [373, "s4", "rigid-body-impact"],
    [787, "a0", "vector"],
    [349, "s4", "rigid-body-impact"]
  ],
  "(method 147 enemy)": [[34, "a1", "process-focusable"]],
  "(method 98 enemy)": [[28, "a1", "art-joint-anim"]],
  "(method 96 enemy)": [[52, "s5", "art-joint-anim"]],
  "(method 97 enemy)": [[28, "a1", "art-joint-anim"]],
  "(method 85 enemy)": [[17, "a1", "art-joint-anim"]],
  "(method 86 enemy)": [[11, "v1", "art-joint-anim"]],
  "(method 124 enemy)": [
    [13, "s5", "ragdoll-proc"],
    [21, "s5", "ragdoll-proc"],
    [24, "s5", "ragdoll-proc"]
  ],
  "(method 125 enemy)": [
    [14, "s5", "ragdoll-proc"],
    [42, "s5", "ragdoll-proc"],
    [60, "s5", "ragdoll-proc"]
  ],
  "(method 126 enemy)": [
    [100, "s2", "ragdoll-proc"],
    [102, "s2", "ragdoll-proc"],
    [105, "s2", "ragdoll-proc"],
    [115, "s2", "ragdoll-proc"],
    [133, "s2", "ragdoll-proc"],
    [152, "s2", "ragdoll-proc"],
    [124, "s2", "ragdoll-proc"]
  ],
  "(method 105 enemy)": [
    [16, "a0", "process-focusable"],
    [19, "a0", "process-focusable"]
  ],
  "(method 11 enemy)": [[12, "v0", "symbol"]],
  "(code notice enemy)": [[31, "v1", "art-joint-anim"]],
  "(code stare enemy)": [[23, "gp", "art-joint-anim"]],
  "(code victory enemy)": [[30, "v1", "art-joint-anim"]],
  "(code die enemy)": [[71, "v1", "art-joint-anim"]],
  "(code die-falling enemy)": [[78, "gp", "art-joint-anim"]],
  "(code view-anims enemy)": [[20, "s4", "art-joint-anim"]],
  "(event gun-dark-2-stretch enemy)": [
    [8, "s5", "attack-info"],
    [32, "s5", "attack-info"],
    [71, "s5", "attack-info"]
  ],
  "(code knocked-recover enemy)": [
    [34, "v1", "art-joint-anim"],
    [67, "v1", "ragdoll-proc"]
  ],
  "(method 114 enemy)": [
    [39, "s4", "touching-shapes-entry"],
    [29, "s4", "touching-shapes-entry"],
    [15, "s4", "touching-shapes-entry"],
    [22, "s4", "touching-shapes-entry"],
    [50, "s4", "touching-shapes-entry"],
    [4, "s4", "touching-shapes-entry"],
    [3, "s4", "touching-shapes-entry"]
  ],
  "gun-dark-2-ragdoll-start": [
    [72, "s4", "ragdoll-proc"],
    [74, "s4", "ragdoll-proc"],
    [77, "s4", "ragdoll-proc"],
    [87, "s4", "ragdoll-proc"],
    [104, "s4", "ragdoll-proc"],
    [96, "s4", "ragdoll-proc"]
  ],
  "gun-dark-2-anim-code": [
    [127, "gp", "art-joint-anim"],
    [30, "v1", "float"],
    [53, "v1", "float"],
    [154, "v1", "float"]
  ],
  "(trans gun-dark-2-stretch enemy)": [
    [136, "v1", "collide-shape-prim-sphere"],
    [147, "a0", "process-focusable"],
    [153, "v1", "process-focusable"],
    [27, "v1", "float"]
  ],
  "(code hit enemy)": [[30, "v1", "art-joint-anim"]],
  "(code flee enemy)": [[22, "v1", "art-joint-anim"]],
  "(method 143 enemy)": [[81, "s5", "gem"]],
  "(method 141 enemy)": [[44, "t1", "int"]],
  "(method 56 enemy)": [
    [269, "v1", "float"],
    [268, "v0", "float"]
  ],
  "(code debug-control nav-enemy)": [[28, "v1", "art-joint-anim"]],
  "(event idle drop-plat)": [
    [23, "a0", "process-focusable"],
    [55, "a0", "process-focusable"],
    [58, "a0", "process-focusable"]
  ],
  "(event idle bouncer)": [
    [110, "v1", "attack-info"],
    [116, "v1", "attack-info"]
  ],
  "(method 11 elevator)": [
    [35, "v1", "collide-shape-prim-group"],
    ["_stack_", 32, "float"]
  ],
  "(method 48 elevator)": [["_stack_", 16, "float"]],
  "teleport-check": [["_stack_", 16, "float"]],
  "elevator-event": [
    [23, "v1", "focus"],
    [361, "v1", "float"],
    [133, "v1", "float"],
    [89, "v1", "float"]
  ],
  "(method 51 elevator)": [[10, "v1", "collide-shape-prim-group"]],
  "(method 63 collide-shape-moving)": [
    [298, "a0", "process-focusable"],
    [300, "a0", "process-focusable"]
  ],
  "(method 14 rigid-body-control)": [[18, "v1", "vector"]],
  "transform-rigid-body-prims": [[4, "v1", "collide-shape-prim-group"]],
  "(method 67 collide-shape-moving)": [
    [8, "v1", "collide-shape-prim-group"],
    [[30, 56], "s1", "collide-cache-prim"]
  ],
  "(method 49 rigid-body-object)": [
    [45, "s4", "process-focusable"],
    [82, "s4", "process-drawable"],
    [87, "s3", "attack-info"],
    [89, "s3", "attack-info"],
    [96, "s3", "attack-info"],
    [115, "s4", "process-focusable"],
    [129, "s5", "attack-info"],
    [148, "v1", "focus"],
    [172, "a0", "process-focusable"],
    [183, "a0", "process-focusable"],
    [191, "a0", "process-focusable"],
    [193, "a0", "process-focusable"],
    [230, "s4", "process-focusable"],
    [237, "v1", "float"],
    [241, "s4", "process-focusable"],
    [243, "s4", "process-focusable"]
  ],
  "(method 47 rigid-body-object)": [
    [18, "v1", "float"],
    [52, "v1", "float"],
    [26, "v1", "float"]
  ],
  "(method 10 rigid-body-queue)": [
    [134, "a0", "process-focusable"],
    [146, "a0", "rigid-body-object"],
    [148, "a0", "rigid-body-object"],
    [51, "s3", "process-focusable"],
    [72, "s3", "rigid-body-object"],
    [20, "a0", "process-focusable"]
  ],
  "scene-player-init": [
    [[37, 44], "s5", "(array scene)"],
    [83, "v0", "(array scene)"]
  ],
  "(method 34 process-taskable)": [
    [58, "v0", "joint"],
    [68, "v1", "collide-shape-prim-group"]
  ],
  "(code active process-taskable)": [
    [37, "gp", "handle"],
    [72, "gp", "handle"]
  ],
  "(code target-warp-in)": [
    [340, "v1", "art-joint-anim"],
    [13, "v0", "string"],
    [128, "gp", "process"]
  ],
  "(post idle air-train)": [[4, "t9", "(function none)"]],
  "(method 28 metalhead-shot)": [
    [29, "s5", "process-drawable"],
    [32, "s5", "process-drawable"],
    [10, "v0", "sound-rpc-set-param"]
  ],
  "(event impact metalhead-grenade-shot)": [[11, "s4", "process-focusable"]],
  "(method 9 los-control)": [
    [85, "s1", "process-focusable"],
    [96, "s2", "process-focusable"],
    [109, "s1", "process-focusable"]
  ],
  "(method 0 joint-exploder-tuning)": [
    [[7, 82], "v0", "joint-exploder-tuning"]
  ],
  "joint-exploder-joint-callback": [
    [3, "s4", "joint-exploder"],
    [24, "s4", "joint-exploder"]
  ],
  "(method 28 joint-exploder)": [[222, "s4", "joint-exploder-list"]],
  "(enter freefall ragdoll-test)": [
    [15, "a0", "ragdoll-proc"],
    [20, "a0", "ragdoll-proc"]
  ],
  "(trans freefall-reform ragdoll-test)": [
    [23, "gp", "ragdoll-proc"],
    [29, "gp", "ragdoll-proc"]
  ],
  "(trans idle ragdoll-test)": [
    [55, "v1", "ragdoll-proc"],
    [57, "v1", "ragdoll-proc"]
  ],
  "(trans freefall ragdoll-test)": [
    [32, "a0", "ragdoll-proc"],
    [35, "a0", "ragdoll-proc"]
  ],
  "(exit freefall ragdoll-test)": [
    [12, "a0", "ragdoll-proc"],
    [15, "a0", "ragdoll-proc"]
  ],
  "(exit tweak ragdoll-test)": [
    [12, "a0", "ragdoll-proc"],
    [15, "a0", "ragdoll-proc"]
  ],
  "(enter tweak ragdoll-test)": [
    [15, "a0", "ragdoll-proc"],
    [20, "a0", "ragdoll-proc"]
  ],
  "(trans reform ragdoll-test)": [
    [25, "gp", "ragdoll-proc"],
    [31, "gp", "ragdoll-proc"],
    [37, "gp", "ragdoll-proc"]
  ],
  "(trans tweak ragdoll-test)": [
    [34, "gp", "ragdoll-proc"],
    [48, "gp", "ragdoll-proc"],
    [40, "gp", "ragdoll-proc"],
    [43, "gp", "ragdoll-proc"],
    [46, "gp", "ragdoll-proc"],
    [51, "gp", "ragdoll-proc"]
  ],
  "(method 0 debris-tuning)": [[[7, 84], "v0", "debris-tuning"]],
  "(method 38 shield-sphere)": [[71, "v1", "rigid-body-impact"]],
  "(code distort shield-sphere-distort)": [[14, "v1", "art-joint-anim"]],
  "(trans distort shield-sphere-distort)": [
    [14, "v1", "process-drawable"],
    [21, "v1", "process-drawable"]
  ],
  "(method 39 shield-sphere)": [
    [2, "v1", "attack-info"],
    [5, "v1", "attack-info"]
  ],
  "(method 41 shield-sphere)": [
    [16, "v1", "attack-info"],
    [27, "v1", "attack-info"]
  ],
  "(method 33 shield-sphere)": [
    [44, "s5", "process-focusable"],
    [51, "s5", "process-focusable"]
  ],
  "(event time-of-day-tick)": [
    [9, "v1", "float"],
    [203, "v1", "float"]
  ],
  "load-game-text-info": [
    [34, "v1", "game-text-info"],
    [41, "v1", "game-text-info"]
  ],
  "gun-yellow-deflect-reaction": [
    [33, "a0", "collide-shape-prim"],
    [46, "v1", "collide-shape-prim"],
    [52, "v1", "collide-shape-prim"],
    [62, "s2", "gun-yellow-shot-2"],
    [58, "v1", "gun-yellow-shot-2"],
    [68, "s2", "gun-yellow-shot-2"],
    [[9, 66], "s3", "handle"]
  ],
  "gun-yellow-shot-do-deflect": [
    [134, "s1", "process-focusable"],
    [178, "s1", "process-focusable"],
    ["_stack_", 136, "handle"],
    ["_stack_", 1716, "float"],
    ["_stack_", 1748, "float"]
  ],
  "gun-fire-yellow-1": [[33, "v0", "process"]],
  "gun-fire-yellow-2": [[33, "v0", "process"]],
  "gun-fire-yellow-3": [[140, "v0", "process"]],
  "(method 35 gun-yellow-3-saucer)": [
    [[17, 22], "v1", "gun-yellow-3-event-msg"]
  ],
  "(code impact-explode gun-yellow-3-saucer)": [[34, "a0", "process"]],
  "(method 36 gun-yellow-shot-2)": [[66, "s4", "touching-shapes-entry"]],
  "(method 52 gun-yellow-3-saucer)": [
    [471, "a0", "process-focusable"],
    [474, "a0", "process-focusable"],
    [122, "s3", "process-focusable"],
    [146, "s3", "process-focusable"],
    ["_stack_", 1088, "float"],
    ["_stack_", 3808, "float"]
  ],
  "(method 53 gun-yellow-3-saucer)": [[88, "v0", "process"]],
  "red-2-ring-event-handler": [
    [6, "v1", "vector"],
    [12, "v1", "float"]
  ],
  "(code active red-3-sphere)": [
    [14, "v1", "art-joint-anim"],
    [66, "v1", "art-joint-anim"]
  ],
  "(code impact-tiny gun-red-3-grenade)": [[32, "a0", "process"]],
  "(method 45 gun-red-3-grenade)": [
    [59, "a0", "process-focusable"],
    [63, "a0", "process-focusable"],
    [82, "a0", "process-focusable"],
    [85, "a0", "process-focusable"],
    ["_stack_", 1688, "float"],
    ["_stack_", 1692, "float"],
    ["_stack_", 1752, "float"],
    ["_stack_", 1756, "float"]
  ],
  "(method 47 gun-red-3-grenade)": [
    [53, "s1", "process-focusable"],
    [63, "s1", "process-focusable"],
    [76, "s1", "process-focusable"]
  ],
  "(method 17 gun-red-2-shockwave)": [
    [43, "s3", "process-focusable"],
    [93, "s3", "process-focusable"],
    [122, "s3", "process-focusable"],
    ["_stack_", 32, "vector"]
  ],
  "gun-fire-red-3": [
    [216, "s1", "process-focusable"],
    [246, "s1", "process-focusable"],
    [436, "gp", "process-focusable"],
    [440, "a0", "process-focusable"],
    ["_stack_", 28, "float"],
    [168, "gp", "process-focusable"],
    [314, "s1", "process-focusable"]
  ],
  "gun-fire-red-1": [
    [147, "v1", "manipy"],
    [191, "v1", "manipy"],
    [194, "v1", "manipy"],
    [197, "v1", "manipy"]
  ],
  "(method 23 gun-red-shot)": [[10, "s4", "process-focusable"]],
  "(method 26 gun-red-shot)": [
    [43, "a0", "connection"],
    [44, "a0", "collide-shape"],
    [92, "a0", "connection"],
    [93, "a0", "collide-shape"]
  ],
  "(trans charging gun-red-2-shockwave)": [[6, "a1", "process-drawable"]],
  "gun-fire-dark-1": [[38, "v0", "process"]],
  "(event active gun-dark-3-sphere)": [
    [[3, 35], "v1", "gun-dark-3-sphere-init-params"]
  ],
  "gun-fire-dark-3": [[64, "v0", "process"]],
  "(exit startup gun-dark-shot)": [[20, "v0", "sound-rpc-set-param"]],
  "(code startup gun-dark-shot)": [[88, "a1", "process-focusable"]],
  "(enter moving gun-dark-shot)": [[22, "a1", "process-focusable"]],
  "(trans moving gun-dark-shot)": [
    [27, "s2", "process-focusable"],
    [39, "a0", "process-focusable"],
    [42, "a0", "process-focusable"]
  ],
  "(enter impact gun-dark-shot)": [
    [245, "s1", "process-focusable"],
    [256, "s1", "process-focusable"],
    [262, "s1", "process-focusable"],
    [201, "v0", "(array float)"]
  ],
  "(method 20 gravity-spinner)": [
    [19, "s5", "process-focusable"],
    [63, "s5", "process-focusable"]
  ],
  "(method 21 gravity-spinner)": [
    [19, "s5", "process-focusable"],
    [26, "s5", "process-focusable"]
  ],
  "(anon-function 34 gun-dark-shot)": [
    [134, "s5", "process-focusable"],
    [137, "s5", "process-focusable"],
    [141, "s5", "process-focusable"],
    [144, "s5", "process-focusable"],
    [162, "s5", "process-focusable"],
    [167, "s5", "process-focusable"],
    [170, "s5", "process-focusable"]
  ],
  "gravity-spinner-init-by-other": [
    [33, "gp", "process-focusable"],
    [39, "gp", "process-focusable"],
    [47, "gp", "process-focusable"],
    [54, "gp", "process-focusable"],
    [69, "gp", "process-focusable"],
    [73, "gp", "process-focusable"],
    [77, "gp", "process-focusable"],
    [94, "gp", "process-focusable"],
    [100, "gp", "process-focusable"],
    [113, "gp", "process-focusable"],
    [144, "v1", "float"],
    [182, "v1", "float"]
  ],
  "(code zero-g gravity-spinner)": [
    [71, "gp", "process-focusable"],
    [100, "gp", "process-focusable"],
    [104, "gp", "process-focusable"],
    [137, "gp", "process-focusable"],
    [144, "gp", "process-focusable"],
    [165, "gp", "process-focusable"],
    [174, "v1", "collide-shape-moving"],
    [262, "gp", "process-focusable"],
    [270, "gp", "process-focusable"],
    [285, "gp", "process-focusable"],
    [176, "v1", "collide-shape-moving"]
  ],
  "(enter zero-g gravity-spinner)": [[17, "v1", "float"]],
  "(event zero-g gravity-spinner)": [
    [105, "a0", "attack-info"],
    [109, "v1", "attack-info"],
    [168, "s4", "process-drawable"],
    [170, "s4", "process-drawable"],
    [182, "s4", "process-drawable"],
    [184, "s4", "process-drawable"],
    [177, "s4", "process-drawable"],
    ["_stack_", 36, "float"]
  ],
  "zero-g-wait-for-land": [
    [22, "s5", "process-focusable"],
    [26, "s5", "process-focusable"],
    [33, "s5", "process-focusable"],
    [42, "s5", "process-focusable"],
    [52, "s5", "process-focusable"],
    [53, "a0", "collide-shape-moving"],
    [61, "s5", "process-focusable"],
    [72, "s5", "process-focusable"],
    [84, "s5", "process-focusable"],
    [99, "s5", "process-focusable"],
    [108, "s5", "process-focusable"]
  ],
  "(enter zero-g-vehicle gravity-spinner)": [[17, "v1", "float"]],
  "(enter launch-0 gun-dark-3-nuke)": [[15, "t9", "(function none)"]],
  "(enter launch-1 gun-dark-3-nuke)": [[12, "t9", "(function none)"]],
  "(enter launch-2 gun-dark-3-nuke)": [[18, "t9", "(function none)"]],
  "(code impact-dud gun-dark-3-nuke)": [[39, "a0", "process"]],
  "(method 54 gun-dark-3-nuke)": [[47, "s1", "process-focusable"]],
  "(method 22 gravity-spinner)": [
    [18, "s3", "process-focusable"],
    [24, "s3", "process-focusable"],
    [29, "s3", "process-focusable"]
  ],
  "(method 23 gravity-spinner)": [
    [25, "gp", "process-focusable"],
    [29, "gp", "process-focusable"],
    [35, "gp", "process-focusable"],
    [44, "gp", "process-focusable"]
  ],
  "(method 19 gravity-spinner)": [
    [40, "s5", "process-focusable"],
    [68, "s5", "process-focusable"],
    [377, "s5", "process-focusable"],
    [435, "s5", "process-focusable"],
    [113, "a0", "process-focusable"],
    [124, "a0", "process-focusable"],
    [131, "a0", "process-focusable"],
    [134, "a0", "process-focusable"],
    [200, "s5", "process-focusable"],
    ["_stack_", 148, "process"],
    ["_stack_", 156, "float"],
    ["_stack_", 160, "float"],
    ["_stack_", 172, "float"],
    ["_stack_", 1736, "float"],
    ["_stack_", 2312, "float"]
  ],
  "(method 16 gravity-spinner)": [
    [22, "s4", "process-focusable"],
    [43, "s4", "process-focusable"]
  ],
  "(method 17 gravity-spinner)": [
    [101, "s4", "process-focusable"],
    [127, "s4", "process-focusable"],
    [149, "s4", "process-focusable"]
  ],
  "(method 24 gravity-spinner)": [
    [19, "s5", "process-focusable"],
    [26, "s5", "process-focusable"],
    [42, "s5", "process-focusable"],
    [47, "s5", "process-focusable"],
    [52, "s5", "process-focusable"],
    [55, "s5", "process-focusable"],
    [66, "s5", "process-focusable"],
    [59, "s5", "process-focusable"],
    [61, "s5", "process-focusable"]
  ],
  "(trans expand gun-gravity)": [
    [116, "v1", "float"],
    [149, "v1", "float"]
  ],
  "(method 22 gun-gravity)": [
    [14, "v0", "process"],
    [35, "v1", "gravity-ring"],
    [36, "v1", "gravity-ring"],
    [[51, 53], "v1", "gravity-ring"],
    [101, "s1", "process-focusable"],
    [113, "s1", "process-focusable"]
  ],
  "process-drawable-shock-effect-bullseye": [[85, "a0", "lightning-tracker"]],
  "(method 14 level-group)": [
    [62, "a0", "entity-actor"],
    [66, "a0", "entity-actor"]
  ],
  "(method 23 level-group)": [[28, "v0", "(inline-array vector)"]],
  "expand-bounding-box-from-nav-meshes": [["_stack_", 16, "res-tag"]],
  "expand-vis-box-with-point": [[10, "v0", "(inline-array vector)"]],
  "(method 25 level-group)": [
    [24, "s3", "entity-actor"],
    [112, "s3", "entity-actor"],
    [120, "s3", "entity-actor"],
    [143, "v0", "string"],
    [56, "v0", "string"],
    [99, "v0", "(inline-array vector)"]
  ],
  "process-drawable-scale-from-entity!": [[11, "v0", "vector"]],
  "reset-actors": [
    [174, "t9", "(function level none)"],
    [162, "v0", "(function level none)"]
  ],
  "process-status-bits": [[8, "s5", "process-drawable"]],
  "(method 24 level-group)": [
    [127, "v0", "(pointer actor-group)"],
    [28, "v0", "(inline-array vector)"],
    ["_stack_", 28, "float"],
    ["_stack_", 32, "float"],
    ["_stack_", 48, "res-tag"]
  ],
  "(method 15 level-group)": [
    [262, "s0", "process-drawable"],
    [268, "s0", "process-drawable"],
    [275, "s0", "process-drawable"],
    [277, "s0", "process-drawable"],
    [308, "s4", "process-drawable"],
    [663, "a0", "drawable-region-prim"],
    [666, "a0", "drawable-region-prim"],
    [726, "a0", "drawable-region-prim"],
    [729, "a0", "drawable-region-prim"]
  ],
  "check-for-rougue-process": [
    [133, "gp", "part-tracker"],
    [157, "gp", "part-spawner"],
    [184, "v1", "process-drawable"],
    [187, "v1", "process-drawable"],
    [192, "v1", "process-drawable"],
    [199, "v1", "process-drawable"],
    [209, "v1", "process-drawable"],
    [212, "v1", "process-drawable"],
    [217, "v1", "process-drawable"],
    [224, "v1", "process-drawable"]
  ],
  "draw-actor-marks": [
    [20, "gp", "process-drawable"],
    [29, "gp", "process-drawable"],
    [33, "gp", "process-drawable"],
    [40, "gp", "process-drawable"],
    [45, "gp", "process-drawable"],
    [47, "gp", "process-drawable"],
    [52, "gp", "process-drawable"],
    [54, "gp", "process-drawable"],
    [59, "gp", "process-drawable"],
    [67, "gp", "process-drawable"],
    [69, "gp", "process-drawable"],
    [78, "gp", "process-drawable"],
    [106, "gp", "process-drawable"],
    [105, "v0", "string"],
    [131, "v0", "(pointer int32)"],
    [155, "gp", "process-drawable"],
    [174, "v0", "string"],
    [187, "gp", "process-drawable"],
    [271, "gp", "process-drawable"],
    [250, "gp", "process-drawable"],
    [208, "v0", "(inline-array vector)"],
    [120, "a2", "string"]
  ],
  "(anon-function 57 entity)": [
    [6, "gp", "process-drawable"],
    [8, "gp", "process-drawable"],
    [13, "gp", "process-drawable"],
    [15, "gp", "process-drawable"]
  ],
  "draw-subtitle-image": [
    [[163, 194], "v1", "(pointer uint128)"],
    [[195, 199], "t0", "vector4w"],
    [[199, 206], "t0", "vector4w"],
    [[206, 213], "a2", "vector4w"],
    [[214, 220], "v1", "vector4w"],
    [[223, 254], "v1", "(pointer uint128)"],
    [[255, 266], "t0", "vector4w"],
    [[266, 273], "a1", "vector4w"],
    [[274, 280], "v1", "vector4w"]
  ],
  "darkjak-ball-move": [
    [52, "v1", "collide-shape-prim-group"],
    [56, "a0", "collide-shape-prim-group"]
  ],
  "(code target-darkjak-get-on)": [[280, "v1", "art-joint-anim"]],
  "(code target-darkjak-bomb0)": [
    ["_stack_", 16, "float"],
    ["_stack_", 20, "float"],
    [37, "v1", "art-joint-anim"],
    [133, "v1", "art-joint-anim"],
    [213, "v1", "art-joint-anim"],
    [692, "v1", "process-drawable"],
    [793, "v1", "manipy"]
  ],
  "darkjak-ball-slide-reaction": [[23, "v1", "darkjak-ball"]],
  "(code target-darkjak-smack-charge)": [[95, "v1", "art-joint-anim"]],
  "(exit target-darkjak-smack-charge)": [[61, "v0", "sound-rpc-set-param"]],
  "(anon-function 21 target-darkjak)": [[62, "gp", "art-joint-anim"]],
  "(code target-darkjak-running-attack)": [
    [258, "gp", "process-focusable"],
    ["_stack_", 16, "float"],
    ["_stack_", 20, "float"],
    ["_stack_", 48, "float"],
    ["_stack_", 56, "handle"],
    [577, "v1", "art-joint-anim"],
    [605, "v1", "art-joint-anim"],
    [633, "v1", "art-joint-anim"],
    [673, "v1", "art-joint-anim"],
    [701, "v1", "art-joint-anim"],
    [897, "v1", "art-joint-anim"]
  ],
  "(code target-darkjak-get-off)": [
    [174, "v1", "art-joint-anim"],
    [332, "v1", "art-joint-anim"],
    [424, "v1", "art-joint-anim"]
  ],
  "(anon-function 20 target-darkjak)": [
    [120, "v1", "art-joint-anim"],
    [151, "v1", "art-joint-anim"]
  ],
  "(code target-darkjak-bomb1)": [
    [419, "v1", "art-joint-anim"],
    ["_stack_", 160, "float"],
    ["_stack_", 164, "float"]
  ],
  "target-bomb1-fire-shot": [[21, "s5", "process-focusable"]],
  "(code target-darkjak-smack)": [
    [70, "gp", "art-joint-anim"],
    [314, "v1", "art-joint-anim"],
    [173, "f28", "float"],
    [206, "f28", "float"],
    [211, "f28", "float"],
    [285, "f0", "float"]
  ],
  "(method 37 darkjak-ball)": [
    [72, "s0", "process-focusable"],
    [81, "s0", "process-focusable"]
  ],
  "(method 9 lightning-bolt)": [[132, "v1", "float"]],
  "(method 9 darkjak-info)": [[71, "v0", "sound-rpc-set-param"]],
  "(event target-darkjak-bomb0)": [[51, "v1", "process"]],
  "sparticle-track-hadouken": [[[1, 8], "a3", "darkjak-ball"]],
  "gun-fire-blue-1": [[76, "v0", "process"]],
  "(event inactive gun-blue-2-lightning-tracker)": [
    [4, "v1", "gun-blue-lightning-command"]
  ],
  "(event active gun-blue-2-lightning-tracker)": [
    [15, "v1", "gun-blue-lightning-command"]
  ],
  "cshape-reaction-blue-shot": [[15, "v1", "gun-blue-shot"]],
  "(method 24 gun-blue-shot)": [[26, "v0", "vector"]],
  "gun-fire-blue-2-old": [
    [182, "s3", "process-focusable"],
    [261, "s5", "process-focusable"],
    [265, "a0", "process-focusable"],
    [419, "v0", "process"],
    [264, "s5", "process-focusable"]
  ],
  "find-gun-blue-2-target-old": [[54, "s1", "process-focusable"]],
  "find-gun-blue-2-target": [[49, "s2", "process-focusable"]],
  "is-valid-blue-2-target": [
    [17, "v0", "process"],
    [22, "s5", "process-focusable"]
  ],
  "(method 31 gun-blue-shot-3)": [[51, "v1", "float"]],
  "gun-blue-shot-3-move": [
    [43, "a0", "process-focusable"],
    [46, "a0", "process-focusable"]
  ],
  "gun-fire-blue-3": [
    [570, "a0", "process-focusable"],
    [573, "a0", "process-focusable"],
    [696, "s5", "process"],
    [722, "v0", "process"],
    [80, "s4", "process-focusable"],
    [112, "s4", "process-focusable"],
    [143, "s4", "process-focusable"],
    [194, "s4", "process-focusable"],
    ["_stack_", 1296, "float"],
    [444, "v1", "float"],
    [499, "v1", "float"],
    [519, "v1", "float"],
    [539, "v1", "float"],
    [633, "v1", "float"],
    [657, "v1", "float"]
  ],
  "(method 25 gun-blue-2-lightning-tracker)": [
    [183, "s2", "process-focusable"],
    [358, "v0", "process"]
  ],
  "(method 26 gun-blue-2-lightning-tracker)": [[101, "v0", "process"]],
  "(method 9 rope-constraint)": [["_stack_", 64, "vector"]],
  "(top-level-login target-darkjak)": [
    [255, "a0", "(function none :behavior target)"],
    [254, "a0", "(state target)"]
  ],
  "collide-list-fill-bg-using-line-sphere": [
    [261, "a0", "collide-hash-scratch"],
    [[279, 285], "v1", "collide-hash-scratch"],
    [[246, 251], "v1", "collide-hash-scratch"],
    [293, "a0", "collide-hash-scratch"],
    [102, "v1", "float"]
  ],
  "collide-list-fill-bg-using-box": [
    [223, "a0", "collide-hash-scratch"],
    [255, "a0", "collide-hash-scratch"],
    [208, "v1", "collide-hash-scratch"],
    [210, "v1", "collide-hash-scratch"],
    [212, "v1", "collide-hash-scratch"],
    [241, "v1", "collide-hash-scratch"],
    [243, "v1", "collide-hash-scratch"],
    [246, "v1", "collide-hash-scratch"]
  ],
  "(method 8 collide-hash)": [
    [47, "a2", "collide-hash-scratch"],
    [59, "a2", "collide-hash-scratch"],
    [31, "a1", "collide-hash-scratch"],
    [70, "a1", "collide-hash-scratch"],
    [63, "a0", "int"],
    [51, "a3", "int"]
  ],
  "(method 9 collide-mesh)": [
    [17, "s5", "collide-mesh-tri"],
    [22, "s5", "collide-mesh-tri"],
    [27, "s5", "collide-mesh-tri"],
    [32, "s5", "collide-mesh-tri"],
    [62, "s5", "collide-mesh-tri"]
  ],
  "(method 10 collide-mesh)": [[[13, 51], "s4", "collide-mesh-cache-tri"]],
  "(method 13 collide-mesh)": [
    [21, "a3", "(inline-array vector)"],
    [[22, 61], "a3", "vector"],
    [[20, 61], "t0", "(inline-array vector)"],
    [[76, 123], "v1", "collide-mesh-tri"]
  ],
  "(method 13 touching-list)": [[[0, 77], "v0", "touching-shapes-entry"]],
  "(method 11 touching-list)": [
    [8, "s5", "touching-shapes-entry"],
    [11, "s5", "touching-shapes-entry"],
    [13, "s5", "touching-shapes-entry"],
    [48, "s5", "touching-shapes-entry"],
    [52, "s5", "touching-shapes-entry"],
    [10, "s5", "touching-shapes-entry"],
    [33, "s5", "touching-shapes-entry"],
    [50, "s5", "touching-shapes-entry"]
  ],
  "(method 10 touching-list)": [[[5, 11], "s5", "touching-shapes-entry"]],
  "(method 12 touching-list)": [
    [4, "gp", "touching-shapes-entry"],
    [6, "gp", "touching-shapes-entry"],
    [17, "gp", "touching-shapes-entry"],
    [32, "gp", "touching-shapes-entry"],
    [103, "gp", "touching-shapes-entry"]
  ],
  "(method 9 collide-edge-work)": [
    [[5, 47], "s4", "collide-edge-hold-item"],
    [[6, 49], "s3", "collide-edge-edge"]
  ],
  "(method 9 collide-edge-edge)": [[20, "a0", "collide-shape-moving"]],
  "(method 13 collide-edge-work)": [[[8, 119], "s1", "collide-edge-edge"]],
  "(method 20 collide-edge-work)": [
    [100, "a0", "collide-shape-moving"],
    [179, "v1", "int"],
    [179, "a1", "int"]
  ],
  "collide-shape-draw-debug-marks": [
    [24, "v1", "connection"],
    [[24, 41], "a0", "collide-shape"],
    [56, "v1", "connection"],
    [[56, 70], "a0", "collide-shape"],
    [88, "v1", "connection"],
    [[88, 104], "a0", "collide-shape"],
    [71, "a0", "collide-shape"]
  ],
  "(method 50 collide-shape)": [
    [30, "gp", "process-drawable"],
    [32, "a1", "collide-shape"],
    [66, "gp", "process-focusable"],
    [70, "gp", "process-focusable"],
    [78, "gp", "process-focusable"],
    [82, "gp", "process-focusable"],
    [99, "gp", "process-focusable"]
  ],
  "(method 36 collide-shape)": [[[1, 40], "v1", "collide-shape-prim"]],
  "(method 38 collide-shape)": [
    [[42, 80], "s5", "collide-shape-prim-mesh"],
    [34, "v0", "(array collide-mesh)"]
  ],
  "(method 40 collide-shape)": [
    [30, "a0", "connection"],
    [31, "a0", "collide-shape"],
    [79, "a0", "connection"],
    [80, "a0", "collide-shape-moving"],
    [156, "s4", "(pointer uint64)"]
  ],
  "(method 45 collide-shape)": [
    [28, "a0", "connection"],
    [29, "a0", "collide-shape"],
    [79, "a0", "connection"],
    [80, "a0", "collide-shape-moving"],
    [[224, 235], "s1", "collide-shape-moving"]
  ],
  "(method 12 collide-shape-prim-sphere)": [
    [17, "gp", "collide-shape-prim-mesh"]
  ],
  "(method 13 collide-shape-prim)": [[[12, 43], "s4", "collide-shape-prim"]],
  "(method 12 collide-shape-prim-group)": [
    [[12, 43], "s4", "collide-shape-prim"]
  ],
  "cshape-reaction-update-state": [["_stack_", 56, "collide-status"]],
  "(method 17 collide-shape-prim-mesh)": [
    [[6, 11], "s2", "collide-shape-prim-group"]
  ],
  "(method 19 collide-shape-prim)": [[[3, 32], "s4", "collide-shape-prim"]],
  "(method 18 collide-shape-prim-sphere)": [
    [79, "s4", "collide-shape-prim-mesh"]
  ],
  "(method 66 collide-shape-moving)": [[[29, 58], "s0", "collide-cache-prim"]],
  "(method 56 collide-shape-moving)": [
    [73, "a0", "process-focusable"],
    [176, "a0", "process-focusable"]
  ],
  "(method 18 collide-shape-prim-group)": [
    [[3, 32], "s4", "collide-shape-prim"]
  ],
  "(method 35 collide-shape)": [
    [27, "a0", "connection"],
    [28, "a0", "collide-shape"],
    [76, "a0", "connection"],
    [77, "a0", "collide-shape"]
  ],
  "(method 44 collide-shape)": [[25, "a0", "process-drawable"]],
  "(method 11 grid-hash)": [
    [[141, 147], "t6", "pointer"],
    [128, "t1", "pointer"],
    [149, "t4", "pointer"],
    [152, "t1", "pointer"]
  ],
  "(method 9 actor-hash-buckets)": [
    [20, "a0", "connection"],
    [22, "a0", "collide-shape"],
    [121, "v1", "connection"],
    [124, "s4", "collide-shape"],
    [[16, 160], "s4", "collide-shape"],
    [89, "a0", "collide-shape"]
  ],
  "(method 10 grid-hash)": [[12, "a0", "(pointer uint128)"]],
  "(method 27 sphere-hash)": [[44, "s2", "(pointer int8)"]],
  "(method 24 grid-hash)": [
    [78, "a0", "(pointer uint128)"],
    [191, "a3", "(pointer int8)"],
    [195, "a1", "(pointer uint8)"],
    [237, "v1", "(pointer uint128)"]
  ],
  "(method 16 collide-cache)": [
    [47, "a0", "collide-shape-prim-sphere"],
    [17, "s4", "collide-cache-prim"],
    [23, "s4", "collide-cache-prim"],
    [27, "s4", "collide-cache-prim"],
    [46, "s4", "collide-cache-prim"],
    [65, "s4", "(inline-array collide-cache-prim)"]
  ],
  "(method 20 collide-cache)": [
    [50, "v1", "connection"],
    [51, "s1", "collide-shape"],
    [114, "v1", "connection"],
    [115, "s1", "collide-shape"]
  ],
  "(method 19 collide-cache)": [
    [26, "a0", "connection"],
    [27, "a0", "collide-shape"],
    [105, "a0", "connection"],
    [106, "a0", "collide-shape"]
  ],
  "(method 12 collide-cache)": [
    [114, "v1", "process-drawable"],
    [74, "a0", "hfragment"],
    [78, "a0", "hfragment"]
  ],
  "(method 21 collide-cache)": [
    [[81, 105], "a3", "(inline-array collide-cache-tri)"]
  ],
  "(method 13 collide-cache)": [
    [305, "a0", "hfragment"],
    [341, "v1", "process-drawable"],
    [309, "a0", "hfragment"]
  ],
  "col-rend-draw": [
    [[161, 217], "s5", "collide-cache-prim"],
    [164, "v1", "collide-shape-prim-sphere"],
    [[14, 152], "s3", "collide-cache-tri"],
    [68, "a3", "int"],
    [191, "a3", "int"]
  ],
  "(method 9 collide-cache)": [
    //[[28, 56], "gp", "collide-shape-prim"],
    [33, "gp", "collide-cache-prim"],
    [35, "gp", "collide-shape-prim"],
    [[50, 56], "gp", "collide-cache-prim"],
    [36, "v1", "collide-shape-prim-sphere"],
    [[4, 26], "gp", "collide-cache-tri"]
  ],
  "(method 9 collide-mesh-cache)": [
    [[10, 83], "s4", "collide-mesh-cache-entry"],
    [58, "a1", "int"]
  ],
  "command-get-float": [[20, "gp", "bfloat"]],
  "command-get-int": [[17, "gp", "bfloat"]],
  "(anon-function 2 memory-usage)": [[211, "v1", "collide-shape-moving"]],
  "(method 8 process-tree)": [
    [33, "v1", "symbol"]
    // [6, "a3", "symbol"]
  ],
  "(method 11 memory-usage-block)": [[112, "v1", "int"]],
  "(method 14 draw-control)": [
    [38, "t9", "(function object object object none)"]
  ],
  "build-instance-list": [
    [33, "v1", "drawable-tree-instance-shrub"],
    [85, "v1", "drawable-tree-instance-tie"]
  ],
  "debug-menu-make-continue-sub-menu": [
    [5, "v1", "symbol"],
    [10, "v1", "level-load-info"],
    [13, "v1", "level-load-info"],
    [21, "v1", "continue-point"],
    [47, "v1", "continue-point"],
    [56, "v1", "continue-point"]
  ],
  "(anon-function 218 default-menu)": [
    [[2, 13], "v1", "texture-id"],
    [[18, 29], "a1", "adgif-shader"],
    [34, "v1", "texture-id"],
    [[42, 44], "v1", "adgif-shader"]
  ],
  "(anon-function 219 default-menu)": [
    [[2, 13], "v1", "texture-id"],
    [[18, 29], "a1", "adgif-shader"],
    [34, "v1", "texture-id"],
    [[42, 44], "v1", "adgif-shader"]
  ],
  "(anon-function 220 default-menu)": [
    [[3, 13], "v1", "texture-id"],
    [[20, 28], "a1", "adgif-shader"],
    [33, "v1", "texture-id"],
    [41, "v1", "adgif-shader"]
  ],
  "(anon-function 221 default-menu)": [
    [[3, 13], "v1", "texture-id"],
    [[20, 28], "a1", "adgif-shader"],
    [33, "v1", "texture-id"],
    [41, "v1", "adgif-shader"]
  ],
  "(anon-function 222 default-menu)": [
    [[3, 13], "v1", "texture-id"],
    [[20, 28], "a1", "adgif-shader"],
    [33, "v1", "texture-id"],
    [41, "v1", "adgif-shader"]
  ],
  "(anon-function 223 default-menu)": [
    [[3, 13], "v1", "texture-id"],
    [[20, 28], "a1", "adgif-shader"],
    [33, "v1", "texture-id"],
    [41, "v1", "adgif-shader"]
  ],
  "(anon-function 224 default-menu)": [
    [[3, 13], "v1", "texture-id"],
    [[20, 28], "a1", "adgif-shader"],
    [33, "v1", "texture-id"],
    [41, "v1", "adgif-shader"]
  ],
  "(anon-function 225 default-menu)": [
    [[2, 13], "v1", "texture-id"],
    [[18, 29], "a1", "adgif-shader"],
    [34, "v1", "texture-id"],
    [[42, 44], "v1", "adgif-shader"]
  ],
  "(anon-function 226 default-menu)": [
    [[3, 13], "v1", "texture-id"],
    [[20, 28], "a1", "adgif-shader"],
    [33, "v1", "texture-id"],
    [41, "v1", "adgif-shader"]
  ],
  "(anon-function 227 default-menu)": [
    [[3, 13], "v1", "texture-id"],
    [[20, 28], "a1", "adgif-shader"],
    [33, "v1", "texture-id"],
    [41, "v1", "adgif-shader"]
  ],
  "(anon-function 228 default-menu)": [
    [[3, 13], "v1", "texture-id"],
    [[20, 28], "a1", "adgif-shader"],
    [33, "v1", "texture-id"],
    [41, "v1", "adgif-shader"]
  ],
  "(anon-function 229 default-menu)": [
    [[2, 13], "v1", "texture-id"],
    [[18, 29], "a1", "adgif-shader"],
    [34, "v1", "texture-id"],
    [[42, 44], "v1", "adgif-shader"]
  ],
  "(anon-function 230 default-menu)": [
    [[3, 13], "v1", "texture-id"],
    [[20, 28], "a1", "adgif-shader"],
    [33, "v1", "texture-id"],
    [41, "v1", "adgif-shader"]
  ],
  "(anon-function 231 default-menu)": [
    [[3, 13], "v1", "texture-id"],
    [[20, 28], "a1", "adgif-shader"],
    [33, "v1", "texture-id"],
    [41, "v1", "adgif-shader"]
  ],
  "(anon-function 232 default-menu)": [
    [[3, 13], "v1", "texture-id"],
    [[20, 28], "a1", "adgif-shader"],
    [33, "v1", "texture-id"],
    [41, "v1", "adgif-shader"]
  ],
  "(anon-function 233 default-menu)": [
    [[2, 13], "v1", "texture-id"],
    [[18, 29], "a1", "adgif-shader"],
    [34, "v1", "texture-id"],
    [[42, 44], "v1", "adgif-shader"]
  ],
  "(anon-function 234 default-menu)": [
    [[3, 13], "v1", "texture-id"],
    [[20, 28], "a1", "adgif-shader"],
    [33, "v1", "texture-id"],
    [41, "v1", "adgif-shader"]
  ],
  "(anon-function 237 default-menu)": [
    [[30, 37], "s5", "adgif-shader"],
    [[5, 25], "s4", "texture-id"]
  ],
  "dm-float-field-tie-vanish-far-func": [
    [25, "s2", "prototype-bucket-tie"],
    [31, "s2", "prototype-bucket-tie"],
    [28, "s2", "prototype-bucket-tie"],
    [54, "s2", "prototype-bucket-tie"],
    [55, "s2", "prototype-bucket-tie"]
  ],
  "dm-float-field-tie-rvanish-func": [[[25, 56], "s2", "prototype-bucket-tie"]],
  "all-texture-tweak-adjust": [[[35, 44], "s0", "adgif-shader"]],
  "dm-debug-actor-lod-dist": [
    [7, "v1", "process-drawable"],
    [13, "v1", "process-drawable"],
    [40, "v1", "process-drawable"],
    [50, "v0", "(pointer float)"],
    ["_stack_", 16, "res-tag"]
  ],
  "debug-create-cam-restore": [
    [232, "a0", "level"],
    [235, "a0", "level"]
  ],
  "(anon-function 107 default-menu)": [[7, "v1", "target-flags"]],
  "glst-length-of-longest-name": [[5, "s5", "glst-named-node"]],
  "glst-find-node-by-name": [[6, "s5", "glst-named-node"]],
  "(code target-gun-stance)": [
    [870, "v1", "art-joint-anim"],
    [184, "v1", "art-joint-anim"],
    [280, "v1", "art-joint-anim"],
    [377, "v1", "art-joint-anim"],
    [485, "v1", "art-joint-anim"],
    [573, "v1", "art-joint-anim"],
    [633, "v1", "art-joint-anim"],
    [693, "v1", "art-joint-anim"]
  ],
  "execute-part-engine": [
    [11, "v1", "connection"],
    [12, "a0", "process-drawable"],
    [13, "v1", "connection"],
    [[19, 53], "s0", "vector"],
    [23, "v1", "connection"],
    [28, "v1", "connection"],
    [29, "v1", "int"],
    [137, "a3", "vector"],
    [35, "a0", "process-drawable"]
  ],
  "sparticle-track-root-prim": [[3, "v1", "collide-shape"]],
  "sparticle-mode-animate": [
    [5, "v1", "(array symbol)"],
    [[7, 16], "a1", "(array uint32)"],
    [18, "a1", "vector4w"],
    [21, "a1", "(pointer int32)"],
    [26, "a1", "(array int32)"],
    [28, "v1", "(array int32)"],
    [32, "a0", "(pointer int64)"],
    // [33, "a0", "(pointer int64)"],
    [44, "v1", "(pointer int32)"],
    [46, "v1", "(pointer int32)"]
  ],
  "birth-func-texture-group": [[[2, 12], "s5", "(array int32)"]],
  "(method 10 sparticle-launcher)": [[[28, 72], "gp", "(array int32)"]],
  "sparticle-texture-animate": [[[0, 48], "v1", "(array int32)"]],
  "sparticle-respawn-timer": [[[4, 35], "gp", "(array int32)"]],
  "sparticle-respawn-heights": [[[2, 59], "gp", "(array int32)"]],
  "sparticle-texture-day-night": [[[2, 78], "s2", "(array int32)"]],
  "execute-particle-local-space-engine": [
    [6, "v1", "connection"],
    [9, "v1", "connection"],
    [10, "v1", "connection"],
    [11, "t9", "(function object)"],
    [15, "s5", "connection"],
    [[29, 34], "a1", "particle-local-space-info"]
  ],
  "birth-func-flip-based-on-scale": [
    [4, "v1", "int"],
    [16, "v1", "int"]
  ],
  "forall-particles-runner": [
    [[19, 28], "s4", "sparticle-cpuinfo"],
    [34, "s4", "pointer"],
    [35, "s3", "pointer"]
  ],
  "(method 2 sparticle-cpuinfo)": [[14, "f0", "float"]],
  "sp-orbiter": [[[78, 89], "v1", "sprite-vec-data-2d"]],
  "forall-particles-with-key-runner": [
    [32, "s3", "(inline-array sparticle-cpuinfo)"],
    [42, "s3", "(inline-array sparticle-cpuinfo)"]
  ],
  "sp-process-particle-system": [[14, "a1", "vector"]],
  "(method 3 sparticle-launch-control)": [[40, "f0", "float"]],
  "sp-kill-particle": [
    [7, "a1", "uint"],
    [7, "v1", "uint"]
  ],
  "sp-relaunch-setup-fields": [
    ["_stack_", 80, "(inline-array sp-field-init-spec)"]
  ],
  "eco-track-root-prim-fadeout": [[3, "a0", "collide-shape"]],
  "process-drawable-burn-effect": [
    [28, "a0", "process-drawable"],
    [108, "v1", "process-drawable"],
    [49, "a0", "process-drawable"],
    [64, "a0", "process-drawable"]
  ],
  "birth-func-vector-orient": [[[6, 23], "s3", "sprite-vec-data-2d"]],
  "process-drawable-shock-skel-effect": [
    [87, "v0", "(array cspace)"],
    [248, "v1", "lightning-tracker"],
    [250, "v1", "lightning-tracker"]
  ],
  "process-drawable2-shock-effect": [[94, "a0", "lightning-tracker"]],
  "process-drawable-shock-effect": [
    [211, "a0", "lightning-tracker"],
    [200, "v1", "lightning-tracker"]
  ],
  "process-drawable-shock-effect-replace": [
    [208, "a0", "lightning-tracker"],
    [197, "v1", "lightning-tracker"]
  ],
  "board-zap-track": [[14, "v1", "process-drawable"]],
  "(event active ladder)": [
    [21, "v1", "float"],
    [43, "v1", "vector"]
  ],
  "(event idle ladder)": [
    [32, "s2", "process-focusable"],
    [14, "a0", "process-focusable"],
    [35, "s2", "process-focusable"]
  ],
  "(code target-ladder-stance)": [
    [180, "v1", "art-joint-anim"],
    [80, "v1", "art-joint-anim"]
  ],
  "(code target-ladder-walk-down)": [
    [88, "v0", "float"],
    [89, "v1", "float"]
  ],
  "(code target-ladder-switch)": [[16, "v1", "art-joint-anim"]],
  "(code target-ladder-jump-off)": [[17, "v1", "art-joint-anim"]],
  "(code target-ladder-slide-down)": [[73, "v1", "art-joint-anim"]],
  "(exit target-ladder-slide-down)": [[2, "v0", "sound-rpc-set-param"]],
  "(code target-ladder-walk-up)": [
    [123, "v0", "float"],
    [124, "v1", "float"]
  ],
  "(trans target-ladder-walk-up)": [
    [45, "v0", "float"],
    [119, "v0", "float"],
    [[46, 56], "v1", "float"]
  ],
  "(post target-ladder-start)": [[28, "t9", "(function none)"]],
  "(code target-ladder-start)": [
    [20, "v1", "art-joint-anim"],
    [77, "v1", "art-joint-anim"]
  ],
  "(post target-ladder-slide-down)": [
    [65, "t9", "(function none)"],
    [3, "f0", "float"],
    [34, "f0", "float"],
    [51, "v0", "float"],
    [52, "v1", "float"]
  ],
  "(trans target-ladder-walk-down)": [
    [45, "v0", "float"],
    [[45, 56], "v1", "float"],
    [118, "v0", "float"],
    [119, "v1", "float"]
  ],
  "(post target-ladder)": [[41, "v0", "matrix"]],
  "(trans target-ladder)": [[100, "v0", "float"]],
  "region-prim-lookup-by-id": [[45, "t6", "drawable-region-prim"]],
  "(method 18 drawable-tree-region-prim)": [
    [[22, 49], "s2", "drawable-region-prim"],
    [5, "a0", "region-prim-area"]
  ],
  "(method 9 region)": [
    [[55, 60], "a0", "drawable-region-prim"],
    [58, "v1", "region-prim-area"],
    [4, "a0", "region-prim-area"],
    [50, "v1", "drawable-region-prim"]
  ],
  "(method 17 drawable-tree-region-prim)": [
    [[23, 28], "a0", "drawable-region-prim"],
    [4, "a0", "region-prim-area"]
  ],
  "command-get-trans": [
    [40, "v1", "process-drawable"],
    [43, "v1", "process-drawable"],
    [63, "s4", "process-drawable"],
    [67, "s4", "process-drawable"],
    [70, "s4", "process-drawable"],
    [76, "v0", "joint"],
    [78, "s4", "process-drawable"]
  ],
  "command-get-entity": [[10, "gp", "process"]],
  "command-get-param": [[122, "gp", "bfloat"]],
  "command-get-time": [[119, "gp", "bfloat"]],
  "(anon-function 0 script)": [
    [48, "s0", "process-drawable"],
    [53, "s0", "process-drawable"],
    [55, "s0", "process-drawable"],
    [61, "v0", "joint"],
    [69, "s2", "process-drawable"],
    [74, "s2", "process-drawable"],
    [76, "s2", "process-drawable"],
    [82, "v0", "joint"]
  ],
  "(anon-function 29 script)": [
    [12, "v1", "symbol"],
    [10, "s4", "game-task-node-info"]
  ],
  "(anon-function 38 script)": [
    [16, "a0", "entity-actor"],
    [20, "a0", "entity-actor"]
  ],
  "(anon-function 42 script)": [[5, "v1", "symbol"]],
  "(anon-function 47 script)": [
    [44, "s4", "process-drawable"],
    [48, "s4", "process-drawable"],
    [53, "s4", "process-drawable"],
    [59, "v0", "joint"],
    [65, "s4", "process-drawable"],
    [79, "s4", "process-drawable"],
    [81, "s4", "process-drawable"],
    [84, "s4", "process-drawable"],
    [86, "s4", "process-drawable"],
    [94, "gp", "(function process-drawable cspace none)"]
  ],
  "(anon-function 48 script)": [
    [94, "gp", "process-drawable"],
    [101, "v0", "joint"],
    [109, "gp", "process-drawable"],
    [134, "s4", "process-drawable"],
    [141, "v0", "joint"],
    [149, "s4", "process-drawable"],
    [169, "s4", "process-drawable"],
    [163, "s4", "process-drawable"],
    [123, "gp", "process-drawable"],
    [129, "gp", "process-drawable"]
  ],
  "(anon-function 49 script)": [
    [131, "a0", "process-drawable"],
    [137, "v1", "process-drawable"],
    [140, "v1", "process-drawable"],
    [146, "v0", "joint"],
    [155, "a0", "process-drawable"],
    [183, "a0", "process-drawable"],
    [191, "a0", "process-drawable"],
    [91, "s3", "drawable-region-prim"]
  ],
  "(anon-function 62 script)": [[24, "v0", "float"]],
  "(anon-function 65 script)": [
    [10, "s4", "pair"],
    [16, "s5", "entity-actor"],
    [42, "s4", "pair"],
    [43, "s4", "pair"]
  ],
  "(anon-function 66 script)": [
    [10, "gp", "pair"],
    [55, "gp", "pair"],
    [56, "gp", "pair"]
  ],
  "(anon-function 69 script)": [
    [14, "s5", "pair"],
    [11, "s4", "process-focusable"],
    [180, "s5", "pair"],
    [181, "s5", "pair"]
  ],
  "(anon-function 70 script)": [[49, "v1", "process"]],
  "(anon-function 71 script)": [[66, "v1", "process"]],
  "(anon-function 15 script)": [
    [17, "v1", "pair"],
    [30, "v1", "pair"],
    [31, "v1", "pair"]
  ],
  "(anon-function 9 script)": [
    [35, "s5", "pair"],
    [37, "a2", "symbol"],
    [78, "v1", "process-drawable"],
    [83, "a0", "process-drawable"],
    [89, "v1", "process-drawable"],
    [95, "v0", "joint"],
    [67, "s5", "pair"],
    [68, "s5", "pair"]
  ],
  "(anon-function 84 script)": [[21, "v1", "bfloat"]],
  "(method 9 script-context)": [[138, "a0", "symbol"]],
  "(anon-function 101 script)": [
    [3, "s5", "pair"],
    [9, "s5", "pair"],
    [10, "s5", "pair"]
  ],
  "(anon-function 97 script)": [
    [3, "s5", "pair"],
    [13, "s5", "pair"],
    [14, "s5", "pair"]
  ],
  "(anon-function 96 script)": [
    [3, "s5", "pair"],
    [14, "s5", "pair"],
    [15, "s5", "pair"]
  ],
  "(anon-function 95 script)": [
    [5, "s5", "pair"],
    [11, "s5", "pair"],
    [12, "s5", "pair"]
  ],
  "(anon-function 94 script)": [
    [5, "s5", "pair"],
    [11, "s5", "pair"],
    [12, "s5", "pair"]
  ],
  "(anon-function 93 script)": [
    [3, "s4", "pair"],
    [6, "s3", "pair"],
    [17, "s3", "pair"],
    [18, "s4", "pair"],
    [25, "s4", "pair"],
    [26, "s4", "pair"],
    [35, "s4", "pair"],
    [36, "s4", "pair"]
  ],
  "(anon-function 92 script)": [
    [4, "s3", "pair"],
    [7, "s2", "pair"],
    [25, "s2", "pair"],
    [26, "s4", "pair"],
    [33, "s4", "pair"],
    [34, "s4", "pair"],
    [43, "s3", "pair"],
    [44, "s3", "pair"]
  ],
  "(anon-function 89 script)": [[3, "t9", "(function none)"]],
  "(anon-function 91 script)": [[4, "v1", "symbol"]],
  "(method 10 script-context)": [[22, "s3", "symbol"]],
  "command-get-process": [
    [37, "gp", "entity-actor"],
    [83, "v1", "connection"],
    [84, "a2", "game-task-node-info"],
    [86, "v1", "connection"],
    [104, "v1", "connection"],
    [197, "s4", "process-drawable"],
    [200, "s4", "process-drawable"],
    [206, "s4", "process-drawable"],
    [213, "s4", "process-drawable"],
    [218, "s4", "process-drawable"]
  ],
  "(anon-function 7 relocate)": [
    [3, "a0", "int"],
    [8, "a0", "int"]
  ],
  "(method 7 process)": [
    [[47, 88], "v1", "connection"],
    [[120, 124], "a0", "basic"],
    [[127, 130], "a0", "basic"]
  ],
  "(method 9 mood-control)": [[695, "v0", "sound-rpc-set-param"]],
  "update-mood-pulse": [[[5, 45], "gp", "pulse-state"]],
  "update-mood-electricity": [[[3, 19], "gp", "electricity-state"]],
  "update-mood-florescent": [[[1, 48], "gp", "florescent-state"]],
  "update-mood-flicker": [[[1, 58], "gp", "flicker-state"]],
  "update-mood-light": [[[7, 175], "gp", "light-state"]],
  "update-mood-flames": [[[5, 102], "gp", "flames-state"]],
  "(method 23 mood-control)": [
    [121, "a1", "vector"],
    [125, "a1", "vector"],
    [129, "a1", "vector"],
    [133, "a1", "vector"],
    [137, "v1", "vector"],
    [122, "a0", "vector"],
    [126, "a0", "vector"],
    [130, "a0", "vector"],
    [134, "a0", "vector"],
    [138, "a0", "vector"]
  ],
  "copy-mood-exterior": [
    [[16, 20], "a1", "mood-context"],
    [30, "a0", "(inline-array vector)"],
    [33, "a0", "(inline-array vector)"],
    [31, "v1", "(inline-array vector)"],
    [32, "v1", "(inline-array vector)"],
    [[17, 19], "v1", "(inline-array vector)"]
  ],
  "copy-mood-exterior-ambi": [
    [[12, 17], "a2", "mood-context"],
    [[13, 16], "v1", "mood-context"]
  ],
  "overide-mood-color": [
    [40, "a2", "(inline-array vector)"],
    [44, "a0", "(inline-array vector)"],
    [107, "a0", "mood-context"],
    [[91, 107], "s3", "mood-context"]
  ],
  "(method 11 sky-work)": [[[7, 63], "s3", "mood-context"]],
  "sky-make-sun-data": [[[7, 58], "s3", "sky-sun-data"]],
  "update-mood-ctysluma": [[[23, 72], "s5", "ctysluma-states"]],
  "sparticle-track-sun": [[148, "s4", "vector"]],
  "foreground-draw-hud": [
    [26, "t2", "foreground-work"],
    [36, "a1", "foreground-work"],
    [79, "t2", "foreground-work"],
    [[85, 102], "t2", "(pointer uint128)"],
    [166, "a1", "int"],
    [172, "a0", "foreground-work"],
    [12, "t0", "foreground-work"],
    [31, "t1", "foreground-work"],
    [103, "t1", "vu-lights"],
    [164, "a0", "(pointer uint128)"],
    [90, "t1", "vu-lights"],
    [[93, 99], "t1", "(pointer uint128)"],
    [101, "t1", "(pointer uint128)"],
    [[42, 49], "t6", "bone-calculation"],
    [[0, 200], "at", "foreground-work"]
  ],
  "free-eye-index": [[30, "a2", "eye-control"]],
  "update-eyes": [
    [23, "v1", "process-drawable"],
    [29, "v1", "process-drawable"]
  ],
  "render-eyes-64": [
    [[77, 82], "v1", "dma-gif-packet"],
    [[88, 93], "s0", "adgif-shader"],
    [[132, 164], "v1", "(inline-array vector4w)"],
    [[244, 274], "a1", "(inline-array vector4w)"],
    [[284, 292], "v1", "dma-gif-packet"],
    [[298, 303], "s0", "adgif-shader"],
    [[376, 406], "a1", "(inline-array vector4w)"],
    [[442, 450], "v1", "dma-gif-packet"],
    [[456, 461], "s0", "adgif-shader"],
    [[535, 562], "a1", "(inline-array vector4w)"],
    [[575, 580], "v1", "dma-gif-packet"],
    [[586, 591], "s0", "adgif-shader"],
    [[664, 694], "a1", "(inline-array vector4w)"],
    [[733, 738], "v1", "dma-gif-packet"],
    [[744, 749], "s0", "adgif-shader"],
    [[845, 874], "a1", "(inline-array vector4w)"],
    [[887, 892], "v1", "dma-gif-packet"],
    [[898, 903], "s0", "adgif-shader"],
    [[1003, 1029], "a1", "(inline-array vector4w)"],
    [180, "a0", "int"],
    [188, "a1", "int"],
    [310, "a0", "int"],
    [318, "a1", "int"],
    [468, "a0", "int"],
    [476, "a1", "int"],
    [598, "a0", "int"],
    [606, "a1", "int"],
    [756, "a0", "int"],
    [764, "a1", "int"],
    [910, "a0", "int"],
    [918, "a1", "int"]
  ],
  "render-eyes-32": [
    [[77, 82], "v1", "dma-gif-packet"],
    [[88, 93], "s0", "adgif-shader"],
    [[132, 164], "v1", "(inline-array vector4w)"],
    [[244, 274], "a1", "(inline-array vector4w)"],
    [[287, 292], "v1", "dma-gif-packet"],
    [[298, 303], "s0", "adgif-shader"],
    [[376, 406], "a1", "(inline-array vector4w)"],
    [[445, 450], "v1", "dma-gif-packet"],
    [[456, 461], "s0", "adgif-shader"],
    [[532, 562], "a1", "(inline-array vector4w)"],
    [[575, 580], "v1", "dma-gif-packet"],
    [[586, 591], "s0", "adgif-shader"],
    [[664, 694], "a1", "(inline-array vector4w)"],
    [[733, 738], "v1", "dma-gif-packet"],
    [[744, 749], "s0", "adgif-shader"],
    [[845, 874], "a1", "(inline-array vector4w)"],
    [[887, 892], "v1", "dma-gif-packet"],
    [[898, 903], "s0", "adgif-shader"],
    [[1000, 1029], "a1", "(inline-array vector4w)"],
    [180, "a0", "int"],
    [188, "a1", "int"],
    [910, "a0", "int"],
    [918, "a1", "int"],
    [310, "a0", "int"],
    [318, "a1", "int"],
    [468, "a0", "int"],
    [476, "a1", "int"],
    [598, "a0", "int"],
    [606, "a1", "int"],
    [756, "a0", "int"],
    [764, "a1", "int"]
  ],
  "(method 28 path-control)": [["_stack_", 124, "float"]],
  "collision-edit-get-prim": [[11, "v1", "collide-shape"]],
  "collision-edit-get-max-prim": [[11, "v1", "collide-shape"]],
  "print-actual-collision": [
    [12, "v1", "collide-shape"],
    [182, "v1", "collide-shape"],
    [83, "v1", "collide-shape-prim-mesh"],
    [87, "v1", "(array string)"]
  ],
  "print-default-collision": [
    [23, "v1", "process-drawable"],
    [27, "v1", "process-drawable"],
    [55, "v1", "process-drawable"],
    [66, "v1", "process-drawable"],
    [76, "v0", "(array collide-mesh)"],
    [138, "v1", "process-drawable"],
    [157, "v1", "process-drawable"],
    [267, "a1", "process-drawable"],
    [277, "v1", "process-drawable"],
    [375, "v1", "process-drawable"],
    [[190, 250], "a0", "(inline-array collide-cache-tri)"]
  ],
  "(method 10 collision-edit-info)": [[[495, 538], "s4", "collide-cache-tri"]],
  "(event slide-control-ride slide-control)": [
    [21, "gp", "process-drawable"],
    [32, "v1", "vector"],
    [36, "v1", "vector"],
    [28, "v1", "vector"]
  ],
  "(code target-tube-walk)": [
    [44, "v1", "art-joint-anim"],
    [129, "v1", "art-joint-anim"]
  ],
  "(code target-tube-start)": [[163, "v1", "float"]],
  "(trans active simple-nav-sphere)": [
    [10, "v1", "process-drawable"],
    [14, "a0", "collide-shape"],
    [17, "a0", "collide-shape"]
  ],
  "simple-nav-sphere-event-handler": [
    [11, "a0", "collide-shape"],
    [14, "a0", "collide-shape"],
    [24, "a0", "collide-shape"],
    [26, "a0", "collide-shape"],
    [28, "a0", "collide-shape"],
    [21, "v1", "float"]
  ],
  "target-mech-handler": [
    [94, "a0", "process"],
    [[198, 380], "s3", "attack-info"]
  ],
  "mech-update-ik": [
    [3, "v1", "process-drawable"],
    [36, "s5", "collide-shape"],
    [41, "s5", "collide-shape"],
    [85, "s5", "collide-shape-moving"]
  ],
  "target-mech-collision": [[108, "v0", "carry-info"]],
  "(anon-function 8 target-mech)": [
    [4, "gp", "target"],
    [10, "gp", "target"],
    [14, "gp", "target"]
  ],
  "(anon-function 9 target-mech)": [
    [6, "v1", "target"],
    [10, "v1", "target"],
    [16, "v1", "target"],
    [20, "v1", "target"],
    [24, "v1", "target"],
    [28, "v1", "target"],
    [32, "v1", "target"]
  ],
  "(event target-mech-grab)": [[27, "a0", "process"]],
  "(code target-mech-get-off)": [[67, "v1", "art-joint-anim"]],
  "(code target-mech-get-up)": [
    [74, "v1", "process-drawable"],
    [80, "v1", "process-drawable"],
    [115, "v1", "art-joint-anim"]
  ],
  "(code target-mech-get-on)": [
    [74, "v1", "process-drawable"],
    [80, "v1", "process-drawable"],
    [115, "v1", "art-joint-anim"]
  ],
  "(code target-mech-carry-throw)": [
    [51, "v0", "carry-info"],
    [112, "v0", "carry-info"]
  ],
  "(enter target-mech-carry-hit-ground)": [[3, "v0", "sound-rpc-set-param"]],
  "(exit target-mech-carry-drag)": [
    [28, "v0", "sound-rpc-set-param"],
    [11, "v0", "sound-rpc-set-param"]
  ],
  "(code target-mech-carry-walk)": [[80, "f0", "float"]],
  "(code target-mech-carry-drop)": [
    [42, "v0", "carry-info"],
    [110, "v1", "art-joint-anim"],
    [176, "v0", "carry-info"],
    [283, "v0", "sound-rpc-set-param"],
    [316, "v0", "sound-rpc-set-param"]
  ],
  "(code target-mech-carry-pickup)": [
    [137, "v0", "carry-info"],
    [377, "v1", "art-joint-anim"],
    [541, "v0", "carry-info"],
    [574, "f0", "float"]
  ],
  "(code target-mech-death)": [
    [410, "gp", "art-joint-anim"],
    [731, "v1", "art-joint-anim"]
  ],
  "(code target-mech-walk)": [[91, "f0", "float"]],
  "(code target-mech-punch)": [
    [107, "v1", "art-joint-anim"],
    [135, "v1", "art-joint-anim"],
    [163, "v1", "art-joint-anim"],
    [191, "v1", "art-joint-anim"],
    [231, "v1", "art-joint-anim"],
    [259, "v1", "art-joint-anim"],
    [287, "v1", "art-joint-anim"],
    [315, "v1", "art-joint-anim"]
  ],
  "(event target-mech-punch)": [
    [45, "gp", "collide-query"],
    [53, "s4", "collide-shape-prim"],
    [68, "s5", "process-focusable"],
    [104, "gp", "collide-query"],
    [109, "s4", "collide-shape-prim"],
    [137, "s5", "process-focusable"],
    [166, "gp", "collide-query"],
    [213, "gp", "collide-query"]
  ],
  "target-mech-punch-pick": [
    [227, "s5", "art-joint-anim"],
    [246, "s5", "art-joint-anim"]
  ],
  "(code target-mech-jump)": [[26, "t9", "(function none)"]],
  "(enter target-mech-hit-ground)": [[3, "v0", "sound-rpc-set-param"]],
  "(method 33 flut)": [[8, "v0", "(array collide-shape)"]],
  "(event target-flut-grab)": [[35, "a0", "process"]],
  "(post target-flut-kanga-catch)": [[21, "s5", "process-focusable"]],
  "(code target-flut-kanga-catch)": [
    [62, "s5", "art-joint-anim"],
    [127, "s5", "process-focusable"],
    [137, "s5", "process-focusable"],
    [187, "s5", "process-focusable"]
  ],
  "target-flut-standard-event-handler": [[305, "a0", "process"]],
  "target-flut-hit-ground-anim": [
    [137, "v1", "art-joint-anim"],
    [212, "v1", "art-joint-anim"]
  ],
  "(code target-flut-run-wild)": [[72, "v1", "art-joint-anim"]],
  "(code target-flut-double-jump)": [[14, "v1", "art-joint-anim"]],
  "(code target-flut-stance)": [
    [87, "v1", "art-joint-anim"],
    [153, "v1", "art-joint-anim"],
    [219, "v1", "art-joint-anim"]
  ],
  "(trans target-flut-walk)": [
    [144, "f0", "float"],
    [149, "f1", "float"]
  ],
  "(code target-flut-walk)": [[65, "v1", "art-joint-anim"]],
  "(event target-flut-running-attack)": [
    [40, "v1", "process-drawable"],
    [46, "s5", "collide-shape"]
  ],
  "(code target-flut-air-attack-hit-ground)": [[81, "v1", "art-joint-anim"]],
  "(code target-flut-air-attack)": [[78, "v1", "art-joint-anim"]],
  "flut-update-ik": [
    [3, "v1", "process-drawable"],
    [36, "s5", "collide-shape"],
    [41, "s5", "collide-shape"],
    [96, "s5", "collide-shape-moving"]
  ],
  "(anon-function 74 target-flut)": [
    [6, "gp", "target"],
    [10, "gp", "target"],
    [16, "gp", "target"],
    [24, "gp", "target"],
    [33, "gp", "target"],
    [42, "a0", "target"],
    [49, "gp", "target"],
    [56, "gp", "target"]
  ],
  "(anon-function 21 target-flut)": [[58, "v1", "art-joint-anim"]],
  "(code target-flut-death)": [
    [609, "a1", "art-joint-anim"],
    [698, "a1", "art-joint-anim"]
  ],
  "(code target-flut-get-on)": [
    [75, "s3", "process-drawable"],
    [72, "s2", "process-drawable"],
    [204, "v1", "process-drawable"],
    [201, "s3", "process-drawable"]
  ],
  "(code target-flut-running-attack)": [
    [129, "a0", "uint"],
    [298, "v1", "art-joint-anim"]
  ],
  "(trans target-flut-running-attack)": [[87, "v1", "int"]],
  "(anon-function 20 target-flut)": [
    [119, "v1", "art-joint-anim"],
    [284, "v1", "art-joint-anim"]
  ],
  "(method 14 minimap)": [
    [84, "v1", "process-drawable"],
    [99, "v1", "entity-actor"],
    [108, "v1", "process-drawable"],
    [112, "s2", "entity-actor"],
    [93, "s2", "basic"]
  ],
  "(method 12 minimap)": [[18, "v0", "connection-minimap"]],
  "(method 15 minimap)": [
    [48, "s2", "(pointer uint128)"],
    [[85, 90], "s1", "(pointer uint128)"],
    [[282, 287], "s3", "(pointer uint128)"],
    [[290, 293], "s3", "(pointer uint128)"],
    [[294, 301], "v1", "(inline-array vector4w)"],
    [[302, 307], "v1", "(inline-array vector4w)"],
    [[313, 322], "v1", "(inline-array vector4w)"],
    [[324, 329], "v1", "(inline-array vector4w)"],
    [[335, 344], "v1", "(inline-array vector4w)"],
    [[345, 351], "v1", "(inline-array vector4w)"],
    [[357, 366], "v1", "(inline-array vector4w)"],
    [[368, 374], "v1", "(inline-array vector4w)"],
    [[380, 389], "v1", "(inline-array vector4w)"]
  ],
  "(method 19 minimap)": [
    [[114, 144], "s3", "(inline-array vector4w)"],
    [[151, 155], "v1", "(inline-array vector4w)"],
    [[157, 161], "a0", "(inline-array vector4w)"],
    [[163, 168], "v1", "(inline-array vector4w)"],
    [[170, 174], "v1", "(inline-array vector4w)"]
  ],
  "(method 18 level)": [[[13, 961], "s5", "level-memory-mode"]],
  "(method 24 minimap)": [
    [[16, 21], "v1", "adgif-shader"],
    [[90, 98], "v1", "(inline-array vector)"],
    [[107, 116], "v1", "(inline-array vector)"],
    [[125, 133], "v1", "(inline-array vector)"],
    [[142, 151], "v1", "(inline-array vector)"],
    [77, "s3", "(pointer uint128)"],
    [79, "s3", "(pointer uint128)"],
    [[100, 104], "a0", "(inline-array vector4w)"],
    [[118, 122], "v1", "(inline-array vector4w)"],
    [[135, 139], "a0", "(inline-array vector4w)"],
    [[153, 157], "v1", "(inline-array vector4w)"],
    [[172, 175], "s2", "adgif-shader"]
  ],
  "(method 23 minimap)": [
    [28, "a0", "process-drawable"],
    [62, "v1", "process-drawable"],
    [81, "a0", "process-drawable"],
    [319, "a1", "(pointer uint128)"],
    [321, "a0", "(inline-array vector4w)"],
    [[336, 344], "v1", "(inline-array vector)"],
    [[351, 361], "v1", "(inline-array vector4w)"],
    [[365, 373], "v1", "(inline-array vector)"],
    [[380, 390], "v1", "(inline-array vector4w)"],
    [[393, 402], "v1", "(inline-array vector)"],
    [[409, 419], "v1", "(inline-array vector4w)"],
    [[423, 432], "v1", "(inline-array vector)"],
    [[439, 449], "v1", "(inline-array vector4w)"]
  ],
  "(method 26 minimap)": [
    [34, "a0", "process-drawable"],
    [49, "v1", "process-drawable"],
    [64, "a0", "process-drawable"],
    [305, "a1", "(pointer uint128)"],
    [[310, 319], "a0", "(inline-array vector4w)"],
    [[322, 330], "v1", "(inline-array vector)"],
    [[337, 347], "v1", "(inline-array vector4w)"],
    [[351, 359], "v1", "(inline-array vector)"],
    [[366, 376], "v1", "(inline-array vector4w)"],
    [[379, 388], "v1", "(inline-array vector)"],
    [[395, 405], "v1", "(inline-array vector4w)"],
    [[409, 418], "v1", "(inline-array vector)"],
    [[425, 435], "v1", "(inline-array vector4w)"]
  ],
  "(method 17 minimap)": [
    [28, "a0", "process-drawable"],
    [68, "v1", "process-drawable"],
    [87, "a0", "process-drawable"],
    [[353, 360], "a0", "(pointer uint128)"],
    [364, "a0", "(pointer uint128)"],
    [367, "a0", "(pointer uint128)"],
    [[372, 381], "v1", "(inline-array vector4w)"],
    [[384, 392], "v1", "(inline-array vector)"],
    [[399, 408], "v1", "(inline-array vector4w)"],
    [[412, 420], "v1", "(inline-array vector)"],
    [[427, 436], "v1", "(inline-array vector4w)"],
    [[439, 448], "v1", "(inline-array vector)"],
    [[455, 464], "v1", "(inline-array vector4w)"],
    [[468, 477], "v1", "(inline-array vector)"],
    [[484, 493], "v1", "(inline-array vector4w)"]
  ],
  "(method 18 minimap)": [
    [28, "a0", "process-drawable"],
    [68, "v1", "process-drawable"],
    [87, "a0", "process-drawable"],
    [360, "t1", "(pointer uint128)"],
    [363, "t1", "(pointer uint128)"],
    [365, "t0", "(pointer uint128)"],
    [[368, 377], "t0", "(inline-array vector4w)"],
    [[379, 383], "a3", "(inline-array vector4w)"],
    [[390, 399], "a3", "(inline-array vector4w)"],
    [[401, 405], "a3", "(inline-array vector4w)"],
    [[412, 421], "a2", "(inline-array vector4w)"],
    [[423, 427], "a2", "(inline-array vector4w)"],
    [[434, 443], "a1", "(inline-array vector4w)"],
    [[445, 449], "a1", "(inline-array vector4w)"],
    [[456, 465], "v1", "(inline-array vector4w)"]
  ],
  "(method 21 minimap)": [
    [[14, 17], "s3", "(pointer uint128)"],
    [71, "s3", "(pointer uint128)"],
    [73, "s3", "(pointer uint128)"],
    [[217, 224], "v1", "(inline-array vector4w)"],
    [[226, 235], "v1", "(inline-array vector)"],
    [[236, 241], "v1", "(inline-array vector4w)"],
    [[243, 252], "v1", "(inline-array vector)"],
    [[254, 259], "v1", "(inline-array vector4w)"],
    [[261, 270], "v1", "(inline-array vector)"],
    [[271, 277], "v1", "(inline-array vector4w)"],
    [[279, 288], "v1", "(inline-array vector)"],
    [[290, 296], "v1", "(inline-array vector4w)"],
    [[380, 385], "s2", "(pointer uint128)"],
    [[425, 430], "s3", "(pointer uint128)"],
    [[498, 503], "s3", "(pointer uint128)"],
    [[511, 514], "s3", "(pointer uint128)"],
    [[516, 523], "v1", "(inline-array vector4w)"],
    [[524, 528], "v1", "(inline-array vector4w)"],
    [[529, 534], "v1", "(inline-array vector4w)"],
    [[536, 541], "v1", "(inline-array vector4w)"],
    [[543, 549], "v1", "(inline-array vector4w)"]
  ],
  "(method 16 minimap)": [
    [30, "v1", "process-drawable"],
    [34, "v1", "process-drawable"],
    [56, "v1", "entity-actor"],
    [66, "a0", "process-drawable"],
    [77, "a0", "entity-actor"],
    [50, "v1", "entity-actor"],
    [[542, 545], "v1", "(pointer uint128)"],
    [[548, 557], "t1", "(inline-array vector4w)"],
    [[558, 562], "a0", "(inline-array vector4w)"],
    [[568, 578], "a0", "(inline-array vector4w)"],
    [[579, 583], "a0", "(inline-array vector4w)"],
    [[589, 599], "v1", "(inline-array vector4w)"]
  ],
  "(method 10 engine-minimap)": [[6, "s5", "connection-minimap"]],
  "(method 14 engine-minimap)": [
    [159, "a0", "entity-actor"],
    [152, "v1", "entity-actor"]
  ],
  "(method 12 lightning-bolt)": [
    ["_stack_", 56, "float"],
    ["_stack_", 236, "float"]
  ],
  "(method 15 lightning-bolt)": [
    [47, "v1", "float"],
    [64, "v1", "float"]
  ],
  "(method 21 lightning-bolt)": [
    [49, "v1", "float"],
    [77, "v1", "float"],
    ["_stack_", 32, "float"]
  ],
  "(method 20 lightning-bolt)": [
    [15, "v1", "float"],
    [32, "v1", "float"]
  ],
  "(method 17 lightning-bolt)": [[36, "v1", "float"]],
  "(method 11 lightning-bolt)": [
    ["_stack_", 24, "float"],
    ["_stack_", 40, "float"],
    ["_stack_", 68, "float"],
    ["_stack_", 72, "float"]
  ],
  "(method 16 lightning-bolt)": [["_stack_", 176, "rgba"]],
  "(method 28 nav-mesh)": [[[22, 78], "s4", "nav-engine"]],
  "(method 12 nav-engine)": [
    [[22, 28], "v1", "connection"],
    [[29, 31], "a0", "process-focusable"],
    [[34, 86], "s2", "collide-shape"],
    [90, "v1", "collide-shape-prim-group"],
    [110, "s2", "collide-shape-prim-sphere"]
  ],
  "(method 13 nav-engine)": [
    [[53, 65], "s4", "nav-mesh"],
    [[38, 50], "s3", "nav-mesh"]
  ],
  "nav-control-validate": [
    [29, "s5", "int"],
    [29, "v1", "int"]
  ],
  "connection-list-validate": [[5, "gp", "connection"]],
  "(method 25 nav-mesh)": [
    [16, "v0", "(inline-array sphere)"],
    ["_stack_", 16, "res-tag"]
  ],
  "(method 46 nav-mesh)": [["_stack_", 28, "float"]],
  "(method 48 nav-mesh)": [
    [15, "v1", "entity-nav-mesh"],
    [[34, 43], "v1", "nav-mesh-link"]
  ],
  "compute-dir-parm": [
    [18, "f0", "float"],
    [8, "a2", "uint"],
    [10, "v1", "float"]
  ],
  "(method 18 nav-control)": [
    [252, "a2", "float"],
    [250, "a3", "uint"],
    [250, "t0", "uint"]
  ],
  "(code hit nav-enemy)": [[30, "v1", "art-joint-anim"]],
  "(code active nav-enemy)": [
    [30, "v1", "art-joint-anim"],
    [127, "v1", "art-joint-anim"],
    [189, "v1", "art-joint-anim"],
    [298, "v1", "art-joint-anim"]
  ],
  "(code notice nav-enemy)": [[31, "v1", "art-joint-anim"]],
  "(enter notice nav-enemy)": [
    [21, "a0", "process-focusable"],
    [24, "a0", "process-focusable"]
  ],
  "(code taunt nav-enemy)": [[84, "v1", "art-joint-anim"]],
  "(code pacing nav-enemy)": [[34, "gp", "art-joint-anim"]],
  "(trans pacing nav-enemy)": [
    [14, "a0", "process-focusable"],
    [17, "a0", "process-focusable"]
  ],
  "(enter circling nav-enemy)": [
    [69, "gp", "process-focusable"],
    [73, "a0", "process-focusable"],
    [72, "gp", "process-focusable"]
  ],
  "(code circling nav-enemy)": [[34, "gp", "art-joint-anim"]],
  "(trans circling nav-enemy)": [
    [14, "a0", "process-focusable"],
    [17, "a0", "process-focusable"]
  ],
  "(enter pacing nav-enemy)": [
    [103, "gp", "process-focusable"],
    [107, "a0", "process-focusable"],
    [106, "gp", "process-focusable"]
  ],
  "(enter taunt nav-enemy)": [
    [37, "gp", "process-focusable"],
    [41, "a0", "process-focusable"],
    [40, "gp", "process-focusable"]
  ],
  "(code stare nav-enemy)": [[23, "gp", "art-joint-anim"]],
  "nav-enemy-stare-post": [
    [24, "a0", "process-focusable"],
    [27, "a0", "process-focusable"]
  ],
  "nav-enemy-face-focus-post": [
    [24, "a0", "process-focusable"],
    [27, "a0", "process-focusable"]
  ],
  "nav-enemy-flee-post": [
    [18, "a0", "process-focusable"],
    [21, "a0", "process-focusable"]
  ],
  "nav-enemy-chase-post": [
    [15, "a0", "process-focusable"],
    [18, "a0", "process-focusable"]
  ],
  "(method 119 nav-enemy)": [
    [78, "s5", "nav-enemy-info"],
    ["_stack_", 16, "res-tag"]
  ],
  "(method 118 nav-enemy)": [[3, "a1", "nav-enemy-info"]],
  "(method 59 nav-enemy)": [
    [57, "a0", "process-focusable"],
    [60, "a0", "process-focusable"]
  ],
  "(method 167 nav-enemy)": [
    [17, "v1", "process-focusable"],
    [21, "a0", "process-focusable"],
    [20, "v1", "process-focusable"]
  ],
  "(method 171 nav-enemy)": [
    [18, "s5", "process-focusable"],
    [35, "s5", "process-focusable"],
    [39, "a0", "process-focusable"],
    [38, "s5", "process-focusable"]
  ],
  "(method 172 nav-enemy)": [
    [22, "v1", "process-focusable"],
    [26, "a0", "process-focusable"],
    [25, "v1", "process-focusable"]
  ],
  "(method 16 nav-mesh)": [
    [27, "v1", "int"],
    [22, "v1", "int"],
    [24, "a0", "int"],
    [26, "a0", "int"]
  ],
  "(method 15 nav-mesh)": [
    [18, "v1", "int"],
    [20, "a2", "int"],
    [22, "a2", "int"]
  ],
  "(code active monster-frog)": [
    [27, "v1", "art-joint-anim"],
    [80, "v1", "art-joint-anim"],
    [172, "v1", "art-joint-anim"],
    [234, "v1", "art-joint-anim"],
    [343, "v1", "art-joint-anim"]
  ],
  "(code attack-recover monster-frog)": [
    [10, "v1", "art-joint-anim"],
    [87, "v1", "art-joint-anim"],
    [158, "v1", "art-joint-anim"]
  ],
  "(code attack monster-frog)": [[19, "v1", "art-joint-anim"]],
  "(method 85 monster-frog)": [
    [19, "v1", "art-joint-anim"],
    [54, "v1", "art-joint-anim"],
    [89, "v1", "art-joint-anim"],
    [121, "v1", "art-joint-anim"]
  ],
  "(method 86 monster-frog)": [
    [19, "v1", "art-joint-anim"],
    [54, "v1", "art-joint-anim"],
    [89, "v1", "art-joint-anim"],
    [121, "v1", "art-joint-anim"]
  ],
  "(post turn monster-frog)": [
    [24, "a0", "process-focusable"],
    [27, "a0", "process-focusable"]
  ],
  "(code turn monster-frog)": [
    [21, "v1", "art-joint-anim"],
    [79, "v1", "art-joint-anim"]
  ],
  "(code hostile monster-frog)": [
    [16, "gp", "process-focusable"],
    [117, "v1", "art-joint-anim"],
    [202, "v1", "art-joint-anim"]
  ],
  "(code notice monster-frog)": [
    [23, "v1", "art-joint-anim"],
    [71, "v1", "art-joint-anim"],
    [103, "a0", "process-focusable"],
    [106, "a0", "process-focusable"],
    [149, "v1", "art-joint-anim"]
  ],
  "(code ambush monster-frog)": [
    [21, "a0", "process-focusable"],
    [24, "a0", "process-focusable"],
    [68, "v1", "art-joint-anim"]
  ],
  "monster-frog-hop-fast-code": [
    [15, "v1", "art-joint-anim"],
    [72, "v1", "art-joint-anim"]
  ],
  "monster-frog-hop-slow-code": [
    [231, "v1", "art-joint-anim"],
    [288, "v1", "art-joint-anim"],
    [46, "v1", "art-joint-anim"],
    [117, "v1", "art-joint-anim"]
  ],
  "update-mood-mineb": [
    [41, "f0", "float"],
    [45, "f0", "float"]
  ],
  "(code extended min-bridge)": [[10, "v1", "art-joint-anim"]],
  "(code extend min-bridge)": [[49, "v1", "art-joint-anim"]],
  "(code extended min-folding-plat)": [[15, "v1", "art-joint-anim"]],
  "(code extend min-folding-plat)": [[44, "v1", "art-joint-anim"]],
  "(method 11 min-falling-step)": [["_stack_", 16, "res-tag"]],
  "(method 11 rat-spawner)": [["_stack_", 16, "res-tag"]],
  "(method 0 flow-control)": [["_stack_", 16, "res-tag"]],
  "(code lowered min-falling-step)": [[18, "v1", "art-joint-anim"]],
  "(code lowering min-falling-step)": [[65, "v1", "art-joint-anim"]],
  "(code idle min-falling-step)": [[28, "v1", "art-joint-anim"]],
  "(code resetting min-falling-elevator)": [[25, "v1", "art-joint-anim"]],
  "(code falling min-falling-elevator)": [[10, "v1", "art-joint-anim"]],
  "(code unstable min-falling-elevator)": [
    [36, "v1", "art-joint-anim"],
    [88, "v1", "art-joint-anim"]
  ],
  "(trans active min-moving-plat-spooler)": [[12, "v0", "sound-rpc-set-param"]],
  "min-ramp-callback": [[6, "v1", "min-ramp"]],
  "(post arrived min-falling-elevator)": [[4, "t9", "(function none)"]],
  "(post running min-falling-elevator)": [[4, "t9", "(function none)"]],
  "min-falling-elevator-callback": [[[3, 31], "v1", "min-falling-elevator"]],
  "(post running min-boss-elev)": [[50, "t9", "(function none)"]],
  "(code open min-elev-doors)": [[25, "v1", "art-joint-anim"]],
  "(post waiting min-bomb-elevator)": [[4, "t9", "(function none)"]],
  "(post running min-bomb-elevator)": [
    [4, "t9", "(function none)"],
    [15, "v1", "process-drawable"]
  ],
  "(code lowering min-target-sign)": [[15, "v1", "art-joint-anim"]],
  "(code running min-rat-engine)": [
    [10, "v1", "art-joint-anim"],
    [139, "v1", "art-joint-anim"],
    [114, "a0", "entity-actor"],
    [118, "a0", "entity-actor"]
  ],
  "(code shutdown min-rat-engine)": [[14, "v1", "art-joint-anim"]],
  "(enter shutdown min-rat-engine)": [[2, "v1", "collide-shape-prim-group"]],
  "(event idle min-target-sign)": [[[6, 42], "gp", "touching-shapes-entry"]],
  "(method 11 min-target-sign)": [
    [62, "v1", "collide-shape-prim-group"],
    [[65, 71], "v1", "collide-shape-prim-group"]
  ],
  "(method 11 min-rat-engine)": [["_stack_", 16, "res-tag"]],
  "(method 21 min-target-sign)": [[[21, 25], "gp", "collide-shape-prim-group"]],
  "min-bomb-elevator-callback": [[[3, 31], "v1", "min-bomb-elevator"]],
  "(enter running min-rat-engine)": [[68, "v1", "collide-shape-prim-group"]],
  "mineb-activate": [
    ["_stack_", 16, "res-tag"],
    [17, "v0", "(pointer actor-group)"],
    [41, "a0", "entity-actor"],
    [45, "a0", "entity-actor"]
  ],
  "(event up-idle basebutton)": [
    [4, "v1", "attack-info"],
    [32, "v1", "attack-info"],
    [37, "v1", "attack-info"]
  ],
  "(method 34 basebutton)": [[35, "v1", "art-joint-anim"]],
  "(method 34 min-crane-switch)": [[35, "v1", "art-joint-anim"]],
  "joint-mod-rat-engine-callback": [[6, "v1", "min-rat-engine"]],
  "(method 27 min-rat-engine)": [[14, "a2", "process-focusable"]],
  "(method 11 rat-light-manager)": [["_stack_", 16, "res-tag"]],
  "(code idle manta)": [
    [100, "v1", "art-joint-anim"],
    [46, "v1", "art-joint-anim"]
  ],
  "manta-fly-code": [
    [168, "v1", "art-joint-anim"],
    [196, "v1", "art-joint-anim"]
  ],
  "(code ambush manta)": [
    [30, "v1", "art-joint-anim"],
    [82, "v1", "art-joint-anim"]
  ],
  "(code notice-to-fly manta)": [
    [14, "v1", "art-joint-anim"],
    [95, "v1", "art-joint-anim"]
  ],
  "(code attack manta)": [
    [17, "v1", "art-joint-anim"],
    [113, "v1", "art-joint-anim"],
    [173, "v1", "art-joint-anim"],
    [225, "v1", "art-joint-anim"]
  ],
  "(code knocked-recover manta)": [[16, "v1", "art-joint-anim"]],
  "(exit attack-end manta)": [[2, "v1", "collide-shape-prim-group"]],
  "(code attack-end manta)": [[16, "v1", "art-joint-anim"]],
  "(enter attack-end manta)": [[3, "a0", "collide-shape-prim-group"]],
  "(code land manta)": [
    [105, "v1", "art-joint-anim"],
    [161, "v1", "art-joint-anim"],
    [41, "v1", "art-joint-anim"]
  ],
  "(method 50 manta)": [
    [10, "v1", "collide-shape-prim-group"],
    [34, "v1", "collide-shape-prim-group"]
  ],
  "(method 87 manta)": [[43, "v1", "art-joint-anim"]],
  "(method 85 manta)": [
    [22, "v1", "art-joint-anim"],
    [58, "v1", "art-joint-anim"],
    [91, "v1", "art-joint-anim"]
  ],
  "(method 86 manta)": [[19, "v1", "art-joint-anim"]],
  "(method 200 manta)": [
    [34, "a0", "connection"],
    [35, "a0", "collide-shape"],
    [83, "a0", "connection"],
    [84, "a0", "collide-shape"]
  ],
  "(method 205 manta)": [
    [15, "a0", "process-focusable"],
    [18, "a0", "process-focusable"]
  ],
  "(method 121 manta)": [["_stack_", 16, "res-tag"]],
  "(code wheel-die rat)": [[14, "v1", "art-joint-anim"]],
  "rat-joint-mod-roll": [[9, "gp", "rat"]],
  "(code running-in-wheel rat)": [
    [14, "v1", "art-joint-anim"],
    [72, "v1", "art-joint-anim"]
  ],
  "(enter running-in-wheel rat)": [
    [47, "v1", "collide-shape-prim-group"],
    [53, "v1", "collide-shape-prim-group"]
  ],
  "(code knocked-recover rat)": [
    [38, "v1", "art-joint-anim"],
    [59, "v1", "ragdoll-proc"],
    [137, "v1", "art-joint-anim"],
    [233, "v1", "art-joint-anim"]
  ],
  "(code stare rat)": [[91, "v1", "art-joint-anim"]],
  "(code flee-stare rat)": [[91, "v1", "art-joint-anim"]],
  "(code attack rat)": [[14, "v1", "art-joint-anim"]],
  "(code wait-by-wheel-wait rat)": [[91, "v1", "art-joint-anim"]],
  "(code notice rat)": [
    [22, "v1", "art-joint-anim"],
    [80, "v1", "art-joint-anim"],
    [203, "v1", "art-joint-anim"],
    [140, "v1", "art-joint-anim"]
  ],
  "(code active-turn rat)": [
    [30, "v1", "art-joint-anim"],
    [83, "v1", "art-joint-anim"]
  ],
  "(code active rat)": [[29, "v1", "art-joint-anim"]],
  "rat-run-code": [[14, "v1", "art-joint-anim"]],
  "(code ambush rat)": [
    [14, "v1", "art-joint-anim"],
    [86, "v1", "art-joint-anim"],
    [189, "v1", "art-joint-anim"]
  ],
  "(post idle rat-spawner)": [[103, "v0", "vector"]],
  "(method 59 rat)": [
    [15, "a0", "process-focusable"],
    [18, "a0", "process-focusable"]
  ],
  "(method 50 rat)": [
    [5, "v1", "collide-shape-prim-group"],
    [20, "v1", "collide-shape-prim-group"]
  ],
  "(method 82 rat)": [[93, "v0", "vector"]],
  "min-bomb-train-callback": [[[3, 31], "v1", "min-bomb-train"]],
  "(code active min-bomb-train)": [
    [18, "gp", "task-manager"],
    [21, "gp", "task-manager"],
    [16, "s5", "task-manager"]
  ],
  "(event active min-bomb-train)": [
    [18, "v1", "collide-shape-prim-group"],
    [[10, 29], "s4", "touching-shapes-entry"],
    [37, "gp", "process-focusable"],
    [49, "s3", "attack-info"],
    [68, "v1", "touching-shapes-entry"],
    [163, "v1", "task-manager"]
  ],
  "(trans wait min-bomb-train)": [
    [11, "v0", "string"],
    [13, "a0", "string"]
  ],
  "(method 38 min-bomb-train)": [
    [105, "v1", "task-manager"],
    [118, "v1", "task-manager"],
    [121, "v1", "task-manager"],
    [132, "v1", "task-manager"],
    [211, "v1", "task-manager"],
    [234, "v1", "task-manager"]
  ],
  "(code resolution task-manager)": [[40, "gp", "handle"]],
  "(method 31 task-manager)": [[[15, 259], "v0", "resetter-spec"]],
  "(anon-function 67 task-control)": [
    [3, "s4", "pair"],
    [4, "s4", "pair"],
    [5, "a0", "pair"],
    [6, "s4", "pair"],
    [7, "a0", "pair"],
    [8, "a0", "pair"],
    [9, "s4", "pair"],
    [10, "a0", "pair"],
    [11, "a0", "pair"],
    [12, "a0", "pair"],
    [13, "v1", "symbol"],
    [20, "s4", "pair"],
    [21, "a0", "pair"],
    [24, "v1", "level-load-info"],
    [29, "a0", "pair"],
    [33, "v1", "level-load-info"],
    [38, "v1", "level-load-info"],
    [43, "gp", "pair"],
    [42, "gp", "pair"]
  ],
  "play-task": [[89, "v1", "pair"]],
  "fail-mission": [
    [149, "s4", "game-task-node-info"],
    [152, "s4", "game-task-node-info"],
    [158, "s4", "game-task-node-info"],
    [198, "s4", "game-task-node-info"],
    [196, "s4", "game-task-node-info"],
    [197, "s4", "game-task-node-info"],
    [13, "v1", "connection"],
    [17, "a0", "task-manager"],
    [20, "a0", "task-manager"]
  ],
  "restart-mission": [
    [144, "s5", "game-task-node-info"],
    [150, "s5", "game-task-node-info"],
    [153, "s5", "game-task-node-info"],
    [159, "s5", "game-task-node-info"],
    [13, "v1", "connection"],
    [17, "a0", "task-manager"],
    [20, "a0", "task-manager"]
  ],
  "(method 11 min-bomb-train)": [["_stack_", 16, "res-tag"]],
  "(code hostile-wall gekko)": [
    [20, "v1", "art-joint-anim"],
    [70, "v1", "art-joint-anim"]
  ],
  "(code active-wall gekko)": [[14, "v1", "art-joint-anim"]],
  "(code attack-wall gekko)": [
    [126, "v1", "art-joint-anim"],
    [191, "v1", "art-joint-anim"]
  ],
  "(code jump-off-wall-falling gekko)": [[14, "v1", "art-joint-anim"]],
  "gekko-stare-code": [[76, "v1", "art-joint-anim"]],
  "(code flee gekko)": [
    [24, "v1", "art-joint-anim"],
    [72, "v1", "art-joint-anim"]
  ],
  "(code attack gekko)": [
    [14, "v1", "art-joint-anim"],
    [106, "v1", "art-joint-anim"],
    [180, "v1", "art-joint-anim"]
  ],
  "(exit attack gekko)": [[31, "v1", "collide-shape-prim-group"]],
  "(code turn gekko)": [
    [34, "v1", "art-joint-anim"],
    [83, "v1", "art-joint-anim"]
  ],
  "(code turn-quick gekko)": [
    [14, "v1", "art-joint-anim"],
    [82, "v1", "art-joint-anim"]
  ],
  "(enter knocked gekko)": [[42, "v1", "ragdoll-proc"]],
  "(post knocked gekko)": [[4, "t9", "(function none)"]],
  "(post knocked-recover gekko)": [[4, "t9", "(function none)"]],
  "gekko-postbind": [
    [[3, 476], "gp", "gekko"],
    ["_stack_", 560, "float"],
    ["_stack_", 980, "gekko-foot-info"]
  ],
  "gekko-foot-rot-handler": [[2, "v1", "gekko"]],
  "(code knocked-recover gekko)": [
    [19, "v1", "art-joint-anim"],
    [48, "v1", "ragdoll-proc"]
  ],
  "(enter attack gekko)": [[30, "v1", "collide-shape-prim-group"]],
  "(code hostile gekko)": [
    [22, "v1", "art-joint-anim"],
    [75, "v1", "art-joint-anim"]
  ],
  "(code active gekko)": [
    [328, "v1", "art-joint-anim"],
    [382, "v1", "art-joint-anim"],
    [77, "v1", "art-joint-anim"]
  ],
  "(code jump-off-wall gekko)": [[14, "v1", "art-joint-anim"]],
  "(post knocked-wall gekko)": [[3, "t9", "(function none)"]],
  "(code turn-wall gekko)": [[46, "v1", "art-joint-anim"]],
  "(code jump-off-wall-recover gekko)": [
    [13, "v1", "art-joint-anim"],
    [71, "v1", "art-joint-anim"]
  ],
  "(method 50 gekko)": [
    [8, "v1", "collide-shape-prim-group"],
    [12, "a0", "collide-shape-prim-group"],
    [24, "v1", "collide-shape-prim-group"],
    [35, "v1", "collide-shape-prim-group"],
    [39, "a0", "collide-shape-prim-group"]
  ],
  "(method 59 gekko)": [
    [15, "a0", "process-focusable"],
    [18, "a0", "process-focusable"]
  ],
  "(method 125 gekko)": [
    [15, "a0", "ragdoll-proc"],
    [17, "a0", "ragdoll-proc"],
    [28, "s5", "ragdoll-proc"],
    [50, "s5", "ragdoll-proc"],
    [11, "s5", "ragdoll-proc"],
    [14, "s5", "ragdoll-proc"]
  ],
  "(method 86 gekko)": [
    [23, "a2", "art-joint-anim"],
    [55, "a2", "art-joint-anim"],
    [84, "a2", "art-joint-anim"]
  ],
  "(method 85 gekko)": [
    [19, "v1", "art-joint-anim"],
    [47, "v1", "art-joint-anim"]
  ],
  "(method 108 gekko)": [[19, "v1", "process-focusable"]],
  "(method 11 basebutton)": [["_stack_", 16, "res-tag"]],
  "clmf-cam-string": [["_stack_", 16, "res-tag"]],
  "(code knocked-recover grunt)": [
    [15, "v1", "ragdoll-proc"],
    [40, "v1", "art-joint-anim"],
    [69, "v1", "art-joint-anim"],
    [130, "a0", "ragdoll-proc"],
    [132, "a0", "ragdoll-proc"]
  ],
  "(trans wait-for-focus grunt)": [
    [13, "s5", "process-focusable"],
    [40, "s5", "process-focusable"]
  ],
  "(code stop-chase grunt)": [[77, "gp", "art-joint-anim"]],
  "(code pacing grunt)": [[145, "gp", "art-joint-anim"]],
  "(code circling grunt)": [
    [260, "v1", "art-joint-anim"],
    [308, "v1", "art-joint-anim"],
    [153, "gp", "art-joint-anim"]
  ],
  "(code spin-attack grunt)": [
    [45, "gp", "art-joint-anim"],
    [73, "a0", "process-focusable"],
    [76, "a0", "process-focusable"]
  ],
  "(enter spin-attack grunt)": [
    [43, "gp", "process-focusable"],
    [47, "a0", "process-focusable"],
    [46, "gp", "process-focusable"]
  ],
  "(code attack grunt)": [
    [55, "gp", "art-joint-anim"],
    [155, "a0", "grunt-global-info"]
  ],
  "(code hostile grunt)": [[122, "gp", "art-joint-anim"]],
  "(code active grunt)": [
    [143, "gp", "art-joint-anim"],
    [227, "gp", "art-joint-anim"],
    [271, "gp", "art-joint-anim"],
    [354, "v1", "art-joint-anim"],
    [414, "v1", "art-joint-anim"]
  ],
  "(code falling-ambush grunt)": [[53, "v1", "art-joint-anim"]],
  "setup-blerc-chains": [
    [43, "v1", "int"],
    [80, "s0", "int"],
    [83, "a0", "int"],
    [[30, 40], "s1", "merc-fragment-control"],
    [41, "v1", "merc-fragment"],
    [46, "v1", "(pointer uint8)"],
    [59, "a0", "merc-blend-ctrl"],
    [[64, 76], "s1", "merc-fragment-control"],
    [77, "a1", "merc-blend-ctrl"],
    [106, "v1", "(pointer uint32)"],
    [108, "v1", "(pointer uint32)"]
  ],
  "(method 26 battle)": [
    [35, "a0", "connection"],
    [36, "a0", "collide-shape"],
    [84, "a0", "connection"],
    [85, "a0", "collide-shape"]
  ],
  "(method 30 battle)": [
    [7, "s5", "nav-enemy"],
    [32, "a2", "nav-enemy"]
  ],
  "(method 51 battle)": [
    [38, "s4", "nav-enemy"],
    [53, "s4", "nav-enemy"]
  ],
  "(method 28 battle)": [
    [21, "v0", "(pointer actor-group)"],
    ["_stack_", 16, "res-tag"]
  ],
  "(method 29 battle)": [
    ["_stack_", 16, "res-tag"],
    ["_stack_", 32, "res-tag"]
  ],
  "part-wascityb-bird1-path": [
    [13, "v1", "int"],
    [90, "a0", "part-spawner"]
  ],
  "part-wascityb-bird2-path": [
    [13, "v1", "int"],
    [86, "a0", "part-spawner"]
  ],
  "part-wascityb-bird3-path": [
    [13, "v1", "int"],
    [90, "a0", "part-spawner"]
  ],
  "part-wascityb-bird4-path": [
    [13, "v1", "int"],
    [90, "a0", "part-spawner"]
  ],
  "part-wascityb-bird5-path": [
    [13, "v1", "int"],
    [86, "a0", "part-spawner"]
  ],
  "part-wascityb-bird6-path": [
    [13, "v1", "int"],
    [90, "a0", "part-spawner"]
  ],
  "part-wascityb-bird7-path": [
    [13, "v1", "int"],
    [86, "a0", "part-spawner"]
  ],
  "part-wascityb-bird8-path": [
    [13, "v1", "int"],
    [90, "a0", "part-spawner"]
  ],
  "part-wascityb-bird9-path": [
    [13, "v1", "int"],
    [90, "a0", "part-spawner"]
  ],
  "part-wascityb-bird10-path": [
    [13, "v1", "int"],
    [86, "a0", "part-spawner"]
  ],
  "part-wascitya-fly1-path": [
    [13, "v1", "int"],
    [90, "a0", "part-spawner"]
  ],
  "part-wascitya-fly2-path": [
    [13, "v1", "int"],
    [86, "a0", "part-spawner"]
  ],
  "part-wascitya-fly3-path": [
    [13, "v1", "int"],
    [90, "a0", "part-spawner"]
  ],
  "(event idle market-object)": [
    [[6, 10], "a1", "attack-info"],
    [16, "a1", "attack-info"]
  ],
  "fruit-stand-event-handler": [
    [4, "gp", "attack-info"],
    [32, "gp", "attack-info"]
  ],
  "fruit-check-ground-bounce": [
    [5, "v1", "fruit-stand"],
    [[9, 40], "v1", "fruit-stand"],
    [8, "a0", "fruit-stand"]
  ],
  "(event idle wascity-cactus)": [[[7, 17], "a1", "attack-info"]],
  "wascity-cactus-callback": [
    [[9, 39], "s4", "wascity-cactus"],
    [10, "s3", "int"],
    [12, "s3", "int"],
    [25, "s3", "int"],
    [30, "s3", "int"],
    [37, "s3", "int"]
  ],
  "(method 35 monk-npc)": [
    [23, "v1", "int"],
    [23, "a0", "int"],
    [27, "a0", "int"]
  ],
  "(method 37 monk-npc)": [
    [6, "v1", "int"],
    [6, "a1", "int"],
    [10, "a1", "int"]
  ],
  "(enter die market-object)": [
    [118, "v0", "(state symbol int market-object)"]
  ],
  "(method 50 dogat)": [
    [5, "v1", "collide-shape-prim-group"],
    [18, "v1", "collide-shape-prim-group"]
  ],
  "(code active dogat)": [[14, "v1", "art-joint-anim"]],
  "(code sit-idle dogat)": [
    [155, "v1", "art-joint-anim"],
    [88, "v1", "art-joint-anim"],
    [21, "v1", "art-joint-anim"]
  ],
  "(method 62 vehicle)": [[8, "v1", "collide-shape-prim-group"]],
  "(method 115 vehicle)": [
    [19, "s4", "process-focusable"],
    [26, "s4", "process-focusable"],
    [31, "s4", "process-focusable"],
    [44, "s4", "process-focusable"]
  ],
  "(trans fly-to-dest prebot-large-eco-creature)": [[300, "v1", "float"]],
  "(event fly-to-dest prebot-large-eco-creature)": [
    [5, "v1", "attack-info"],
    [10, "v1", "attack-info"],
    [128, "s5", "vector"],
    [129, "gp", "vector"],
    [131, "gp", "vector"],
    [132, "s5", "vector"],
    [125, "v1", "float"],
    [127, "v1", "float"],
    [156, "gp", "vector"],
    [157, "s5", "vector"],
    [201, "s5", "vector"],
    [205, "s5", "vector"],
    [209, "s5", "vector"],
    [214, "gp", "vector"]
  ],
  "(code victory prebot-large-eco-creature)": [[42, "v1", "art-joint-anim"]],
  "(trans hostile prebot-large-eco-creature)": [
    [27, "a0", "process-focusable"],
    [30, "a0", "process-focusable"]
  ],
  "(method 82 prebot-large-eco-creature)": [
    [10, "s4", "attack-info"],
    [15, "s4", "attack-info"],
    [63, "s4", "attack-info"],
    [67, "s4", "attack-info"],
    [71, "s4", "attack-info"]
  ],
  "large-eco-creature-split": [
    [83, "a0", "prebot-large-eco-creature"],
    [86, "a0", "prebot-medium-eco-creature"],
    [95, "a0", "prebot-medium-eco-creature"],
    [97, "a0", "prebot-medium-eco-creature"],
    [90, "a1", "prebot-medium-eco-creature"],
    [93, "a0", "prebot-medium-eco-creature"],
    [142, "a0", "prebot-medium-eco-creature"],
    [145, "a0", "prebot-medium-eco-creature"],
    [154, "a0", "prebot-medium-eco-creature"],
    [156, "a0", "prebot-medium-eco-creature"],
    [149, "a1", "prebot-medium-eco-creature"],
    [152, "a0", "prebot-medium-eco-creature"],
    [[77, 95], "v1", "(pointer prebot-medium-eco-creature)"],
    [64, "v1", "(pointer prebot-medium-eco-creature)"],
    [[123, 154], "v1", "(pointer prebot-medium-eco-creature)"]
  ],
  "prebot-eco-creature-joint-callback": [
    [1, "v1", "float"],
    [[17, 27], "a2", "float"]
  ],
  "(code knocked-recover prebot-medium-eco-creature)": [
    [34, "gp", "art-joint-anim"],
    [61, "v1", "ragdoll-proc"],
    [102, "gp", "art-joint-anim"],
    [166, "t9", "(function none)"]
  ],
  "prebot-tentacle-init-by-other": [[121, "a0", "prebot"]],
  "prebot-gun-init-by-other": [[120, "a0", "prebot"]],
  "prebot-sword-init-by-other": [
    [103, "a0", "prebot"],
    [202, "s5", "weapon-trail-tracker"],
    [205, "s5", "weapon-trail-tracker"]
  ],
  "prebot-eco-pillar-init-by-other": [[346, "v1", "float"]],
  "(code impact prebot-gun-shot)": [[39, "a0", "process"]],
  "(trans idle prebot-sword)": [[94, "a1", "prebot"]],
  "(event idle prebot-sword)": [
    [67, "gp", "process-drawable"],
    [76, "v1", "float"],
    [88, "v1", "float"]
  ],
  "(method 11 cav-railblocker)": [
    [97, "v0", "(pointer actor-group)"],
    ["_stack_", 16, "res-tag"]
  ],
  "(enter fall cav-railblocker)": [[74, "a0", "process"]],
  "(event idle cav-railblocker)": [
    [29, "v1", "attack-info"],
    [34, "v1", "attack-info"],
    [43, "v1", "attack-info"],
    [46, "v1", "attack-info"],
    [49, "v1", "attack-info"],
    [52, "v1", "attack-info"]
  ],
  "(method 30 cav-railblocker)": [[21, "v1", "float"]],
  "prebot-spawn-shockwave": [[42, "v1", "process-drawable"]],
  "prebot-handler": [[202, "a1", "vector"]],
  "prebot-go-next-stage": [
    [27, "v0", "(pointer actor-group)"],
    ["_stack_", 16, "res-tag"]
  ],
  "(trans play-hit-movie prebot)": [[86, "v0", "entity-actor"]],
  "(trans destroy-pillars prebot)": [[241, "gp", "process-drawable"]],
  "prebot-setup-shot-offsets": [
    [13, "v1", "float"],
    [33, "v1", "float"],
    [49, "v1", "float"]
  ],
  "prebot-fire-tentacle": [[21, "v1", "prebot-tentacle"]],
  "(trans watch-critters prebot)": [[47, "a0", "process-drawable"]],
  "prebot-launch-critter": [
    [27, "s3", "process-drawable"],
    [67, "s3", "process-drawable"],
    [112, "s3", "process-drawable"]
  ],
  "set-mined-filter!": [[12, "v1", "mined-states"]],
  "update-mood-mined": [[[15, 45], "s5", "mined-states"]],
  "(code attacking-0 tentacle)": [[14, "v1", "art-joint-anim"]],
  "(code kill-player tentacle)": [[14, "v1", "art-joint-anim"]],
  "(code stop-chase kg-grunt)": [[77, "gp", "art-joint-anim"]],
  "(code pacing kg-grunt)": [[145, "gp", "art-joint-anim"]],
  "(method 86 kg-grunt)": [[22, "v1", "art-joint-anim"]],
  "(trans wait-for-focus kg-grunt)": [
    [13, "s5", "process-focusable"],
    [40, "s5", "process-focusable"]
  ],
  "(method 85 kg-grunt)": [
    [87, "s4", "art-joint-anim"],
    [233, "a1", "art-joint-anim"],
    [323, "s4", "art-joint-anim"]
  ],
  "(code circling kg-grunt)": [
    [260, "v1", "art-joint-anim"],
    [308, "v1", "art-joint-anim"],
    [153, "gp", "art-joint-anim"]
  ],
  "(code spin-attack kg-grunt)": [
    [45, "gp", "art-joint-anim"],
    [73, "a0", "process-focusable"],
    [76, "a0", "process-focusable"]
  ],
  "(enter spin-attack kg-grunt)": [
    [43, "gp", "process-focusable"],
    [46, "gp", "process-focusable"]
  ],
  "(code attack kg-grunt)": [
    [55, "gp", "art-joint-anim"],
    [[150, 156], "a0", "kg-grunt-anim-info"]
  ],
  "(code hostile kg-grunt)": [[122, "gp", "art-joint-anim"]],
  "(code active kg-grunt)": [
    [227, "gp", "art-joint-anim"],
    [271, "gp", "art-joint-anim"],
    [354, "v1", "art-joint-anim"],
    [414, "v1", "art-joint-anim"],
    [143, "gp", "art-joint-anim"]
  ],
  "(method 82 kg-grunt)": [[144, "v1", "rigid-body-impact"]],
  "(code falling-ambush kg-grunt)": [[53, "v1", "art-joint-anim"]],
  "(method 38 sew-laser-shot)": [
    [33, "a0", "process-focusable"],
    [36, "a0", "process-focusable"]
  ],
  "(code idle sew-gas-step)": [[14, "v1", "art-joint-anim"]],
  "(event idle jump-pad)": [[[18, 25], "v1", "attack-info"]],
  "jump-pad-joint-fan": [[[4, 15], "gp", "jump-pad"]],
  "(post fire jump-pad)": [[28, "t9", "(function none)"]],
  "(code going-down sew-floor-switch)": [
    [26, "v1", "art-joint-anim"],
    [83, "v0", "pair"]
  ],
  "(event idle-up sew-floor-switch)": [[4, "v1", "attack-info"]],
  "sew-fan-joint-floor": [[[7, 12], "s1", "sew-fan"]],
  "sew-fan-joint-fan": [[[3, 20], "v1", "sew-fan"]],
  "(method 82 sew-fan)": [[[46, 63], "v1", "attack-info"]],
  "(method 11 sew-wall-switch)": [["_stack_", 16, "res-tag"]],
  "(method 11 sew-pipe)": [["_stack_", 16, "res-tag"]],
  "(enter down sew-pipe)": [[13, "v1", "art-joint-anim"]],
  "(code lower sew-pipe)": [[83, "v1", "art-joint-anim"]],
  "(enter raised sew-m-gate)": [[13, "v1", "art-joint-anim"]],
  "(code open sew-m-gate)": [[80, "v1", "art-joint-anim"]],
  "(code open sew-gate)": [[15, "v1", "art-joint-anim"]],
  "(event idle sew-wall-switch)": [[4, "v1", "attack-info"]],
  "(code open sew-wall-switch)": [[10, "v1", "art-joint-anim"]],
  "(code closing sew-fence-gate)": [[19, "v1", "art-joint-anim"]],
  "(code opening sew-fence-gate)": [[18, "v1", "art-joint-anim"]],
  "(code open sew-fence-gate)": [[10, "v1", "art-joint-anim"]],
  "(code active sew-move-turret)": [[109, "v1", "art-joint-anim"]],
  "(method 162 sew-laser-turret)": [
    [41, "v1", "process-focusable"],
    [45, "v1", "process-focusable"],
    [49, "v1", "process-focusable"]
  ],
  "(trans alert sew-laser-turret)": [
    [181, "a2", "process-focusable"],
    [185, "a2", "process-focusable"],
    [189, "a2", "process-focusable"]
  ],
  "check-enemy": [
    [19, "a0", "collide-shape-moving"],
    [17, "a0", "collide-shape-moving"]
  ],
  "(code saberfish-sitting-on-land saberfish)": [[10, "v1", "art-joint-anim"]],
  "(code saberfish-crawl-out-of-tube saberfish)": [
    [37, "v1", "art-joint-anim"]
  ],
  "(code stare-idle saberfish)": [[22, "v1", "art-joint-anim"]],
  "(code attack saberfish)": [
    [17, "v1", "art-joint-anim"],
    [190, "v1", "art-joint-anim"],
    [130, "v1", "art-joint-anim"]
  ],
  "(code water-land saberfish)": [[16, "v1", "art-joint-anim"]],
  "(code active saberfish)": [[40, "v1", "art-joint-anim"]],
  "(code water-impact saberfish)": [[16, "v1", "art-joint-anim"]],
  "(enter water-impact saberfish)": [[5, "t9", "(function none)"]],
  "(code knocked-recover saberfish)": [
    [23, "v1", "ragdoll-proc"],
    [43, "v1", "art-joint-anim"],
    [83, "v1", "art-joint-anim"]
  ],
  "(code knocked-recover-water saberfish)": [
    [23, "v1", "ragdoll-proc"],
    [49, "v1", "art-joint-anim"]
  ],
  "(method 50 saberfish)": [
    [5, "v1", "collide-shape-prim-group"],
    [20, "v1", "collide-shape-prim-group"]
  ],
  "(code diving-into-water saberfish)": [
    [15, "gp", "art-joint-anim"],
    [30, "gp", "art-joint-anim"]
  ],
  "(code transition-terrain-jump-from-water)": [[14, "v1", "art-joint-anim"]],
  "(code transition-terrain-jump-from-land)": [[43, "v1", "art-joint-anim"]],
  "saberfish-chase-post": [
    [13, "a0", "process-focusable"],
    [16, "a0", "process-focusable"]
  ],
  "(trans hostile saberfish)": [
    [14, "a0", "process-focusable"],
    [17, "a0", "process-focusable"]
  ],
  "(enter swimming-hostile saberfish)": [
    [8, "t9", "(function none)"],
    [24, "a0", "process-focusable"],
    [27, "a0", "process-focusable"]
  ],
  "turbo-swim": [[14, "v1", "art-joint-anim"]],
  "(code transition-terrain-move-towards-initial-jump saberfish)": [
    [14, "t9", "(function none)"]
  ],
  "(method 241 saberfish)": [[11, "v1", "ragdoll-proc"]],
  "(method 240 saberfish)": [
    [13, "s5", "ragdoll-proc"],
    [19, "s5", "ragdoll-proc"],
    [22, "s5", "ragdoll-proc"]
  ],
  "(method 125 saberfish)": [
    [14, "s5", "ragdoll-proc"],
    [35, "s5", "ragdoll-proc"],
    [57, "s5", "ragdoll-proc"]
  ],
  "(method 242 saberfish)": [[43, "a2", "ragdoll-proc"]],
  "(trans swimming-hostile saberfish)": [
    [20, "s5", "process-focusable"],
    [118, "a0", "process-focusable"],
    [144, "v1", "float"]
  ],
  "(method 231 saberfish)": [
    ["_stack_", 72, "float"],
    ["_stack_", 76, "float"],
    ["_stack_", 84, "float"]
  ],
  "(method 97 saberfish)": [[20, "a1", "art-joint-anim"]],
  "(method 96 saberfish)": [[16, "a1", "art-joint-anim"]],
  "(method 98 saberfish)": [[22, "a1", "art-joint-anim"]],
  "(method 237 saberfish)": [[21, "v0", "saberfish-spawner-query-msg"]],
  "(method 238 saberfish)": [
    ["_stack_", 196, "float"],
    ["_stack_", 252, "float"],
    ["_stack_", 256, "float"],
    ["_stack_", 528, "float"],
    ["_stack_", 532, "float"]
  ],
  "(method 82 saberfish)": [[[8, 29], "s5", "saberfish-spawner-query-msg"]],
  "(method 225 saberfish)": [[6, "v1", "vector"]],
  "(method 220 saberfish)": [
    [17, "s4", "process-focusable"],
    [21, "s4", "process-focusable"],
    [26, "s4", "process-focusable"],
    [45, "s4", "process-focusable"],
    [48, "s4", "process-focusable"]
  ],
  "(method 216 saberfish)": [[154, "v1", "process-focusable"]],
  "(method 214 saberfish)": [[18, "v1", "collide-shape-prim-group"]],
  "(method 215 saberfish)": [
    [14, "a0", "process-focusable"],
    [17, "a0", "process-focusable"]
  ],
  "(method 24 saberfish-spawner)": [["_stack_", 48, "float"]],
  "(method 11 saberfish-spawner)": [
    [194, "v0", "vector"],
    ["_stack_", 16, "res-tag"]
  ],
  "(method 11 saberfish-spawn-manager-base)": [["_stack_", 16, "res-tag"]],
  "(method 26 saberfish-spawner)": [
    [[9, 49], "gp", "saberfish-spawner-query-msg"],
    [[77, 85], "v1", "saberfish-spawner-command"],
    [161, "v1", "saberfish-spawn-query"],
    [[111, 164], "v1", "saberfish-spawn-query"],
    [[105, 108], "v1", "saberfish-spawn-query"],
    [[139, 149], "a2", "saberfish"]
  ],
  "saberfish-mgr-event-handler": [
    [[19, 28], "gp", "saberfish-spawner-query-msg"]
  ],
  "(method 97 kg-hopper)": [[16, "a1", "art-joint-anim"]],
  "(method 96 kg-hopper)": [[16, "a1", "art-joint-anim"]],
  "(method 98 kg-hopper)": [[16, "a1", "art-joint-anim"]],
  "(method 85 kg-hopper)": [
    [33, "a1", "art-joint-anim"],
    [86, "a1", "art-joint-anim"]
  ],
  "(method 86 kg-hopper)": [[27, "v1", "art-joint-anim"]],
  "(trans hostile kg-hopper)": [
    [24, "gp", "process-focusable"],
    [153, "gp", "process-focusable"],
    [156, "gp", "process-focusable"]
  ],
  "set-sewg-electricity-scale!": [[[10, 14], "v1", "sewg-states"]],
  "set-sewh-electricity-scale!": [[[12, 15], "v1", "sewh-states"]],
  "update-mood-sewc": [[[17, 86], "gp", "sewc-states"]],
  "update-mood-sewd": [[[17, 86], "gp", "sewd-states"]],
  "update-mood-sewg": [[[17, 79], "gp", "sewg-states"]],
  "update-mood-sewj": [[[17, 71], "gp", "sewj-states"]],
  "update-mood-sewh": [[[17, 64], "gp", "sewh-states"]],
  "(method 18 hfragment)": [["_stack_", 76, "float"]],
  "(method 19 hfragment)": [
    //[14, "a1", "hfrag-vertex"],
    [[19, 35], "v1", "(inline-array hfrag-vertex)"]
   ],
  "(code attack neo-juicer)": [
    [14, "v1", "art-joint-anim"],
    [87, "v1", "art-joint-anim"],
    [123, "s3", "process-focusable"],
    [281, "a0", "process-focusable"],
    [284, "a0", "process-focusable"]
  ],
  "(code victory neo-juicer)": [[31, "gp", "art-joint-anim"]],
  "(code notice neo-juicer)": [
    [24, "a0", "process-focusable"],
    [27, "a0", "process-focusable"],
    [83, "a1", "art-joint-anim"]
  ],
  "(code active neo-juicer)": [
    [118, "gp", "art-joint-anim"],
    [201, "a1", "art-joint-anim"]
  ],
  "(method 194 neo-juicer)": [
    [21, "s3", "process-focusable"],
    [24, "s3", "process-focusable"]
  ],
  "neo-juicer-proj-move": [[15, "s5", "process-focusable"]],
  "(method 38 neo-juicer-shot)": [
    [33, "a0", "process-focusable"],
    [36, "a0", "process-focusable"]
  ],
  "(method 35 neo-juicer-shot)": [
    [7, "v1", "(inline-array vector)"],
    [11, "v1", "(inline-array vector)"],
    [16, "v1", "(inline-array vector)"],
    [20, "v1", "(inline-array vector)"]
  ],
  "(post hostile neo-juicer)": [
    [13, "a0", "process-focusable"],
    [16, "a0", "process-focusable"]
  ],
  "neo-juicer-face-player-post": [
    [29, "gp", "process-focusable"],
    [66, "gp", "process-focusable"],
    [69, "gp", "process-focusable"]
  ],
  "(code circling neo-juicer)": [
    [205, "gp", "art-joint-anim"],
    [113, "gp", "art-joint-anim"]
  ],
  "(code hit neo-juicer)": [[30, "v1", "art-joint-anim"]],
  "(code taunt neo-juicer)": [[84, "v1", "art-joint-anim"]],
  "(code stare neo-juicer)": [[23, "gp", "art-joint-anim"]],
  "(method 196 neo-juicer)": [[4, "v1", "collide-shape-prim-group"]],
  "(method 85 neo-juicer)": [
    [37, "a1", "art-joint-anim"],
    [113, "s5", "art-joint-anim"],
    [153, "s4", "art-joint-anim"]
  ],
  "(method 86 neo-juicer)": [
    [18, "s4", "art-joint-anim"],
    [66, "s4", "art-joint-anim"]
  ],
  "(code victory neo-grenadier)": [
    [27, "v1", "art-joint-anim"],
    [76, "v1", "art-joint-anim"]
  ],
  "(code hit neo-grenadier)": [
    [87, "gp", "art-joint-anim"],
    [208, "a0", "process-focusable"]
  ],
  "(post attack neo-grenadier)": [
    [22, "a0", "process-focusable"],
    [25, "a0", "process-focusable"]
  ],
  "(method 78 neo-grenadier)": [[41, "a0", "process-focusable"]],
  "(code attack neo-grenadier)": [
    [74, "v1", "art-joint-anim"],
    [159, "v1", "art-joint-anim"],
    [287, "a0", "process-focusable"],
    [290, "a0", "process-focusable"],
    [309, "v1", "art-joint-anim"],
    [358, "v1", "art-joint-anim"]
  ],
  "(event attack neo-grenadier)": [
    [23, "s4", "process-focusable"],
    [26, "s4", "process-focusable"],
    [129, "v1", "metalhead-grenade-shot"]
  ],
  "(exit spin-kick neo-grenadier)": [[2, "v1", "collide-shape-prim-group"]],
  "(post spin-kick neo-grenadier)": [
    [22, "a0", "process-focusable"],
    [25, "a0", "process-focusable"]
  ],
  "(method 86 neo-grenadier)": [
    [18, "s4", "art-joint-anim"],
    [64, "a1", "art-joint-anim"],
    [94, "v1", "art-joint-anim"]
  ],
  "(method 85 neo-grenadier)": [
    [76, "s4", "art-joint-anim"],
    [160, "s5", "art-joint-anim"]
  ],
  "(code spin-kick neo-grenadier)": [[14, "v1", "art-joint-anim"]],
  "(enter spin-kick neo-grenadier)": [[23, "v1", "collide-shape-prim-group"]],
  "(code backup neo-grenadier)": [[10, "v1", "art-joint-anim"]],
  "(code hostile neo-grenadier)": [[45, "gp", "art-joint-anim"]],
  "(trans hostile neo-grenadier)": [
    [19, "a0", "process-focusable"],
    [22, "a0", "process-focusable"],
    [156, "a0", "process-focusable"]
  ],
  "(code active neo-grenadier)": [
    [136, "v1", "art-joint-anim"],
    [198, "v1", "art-joint-anim"],
    [51, "v1", "art-joint-anim"],
    [291, "v1", "art-joint-anim"]
  ],
  "(method 193 neo-grenadier)": [
    [20, "s5", "process-focusable"],
    [78, "s5", "process-focusable"]
  ],
  "sewer-frog-turn-to-face": [
    [62, "v1", "art-joint-anim"],
    [123, "v1", "art-joint-anim"],
    [199, "v1", "art-joint-anim"],
    [264, "v1", "art-joint-anim"]
  ],
  "sewer-frog-hop": [
    [63, "v1", "art-joint-anim"],
    [153, "v1", "art-joint-anim"]
  ],
  "(code attack sewer-frog)": [
    [20, "v1", "art-joint-anim"],
    [77, "a0", "collide-shape-prim-group"],
    [101, "v1", "art-joint-anim"],
    [160, "v1", "collide-shape-prim-group"],
    [196, "v1", "art-joint-anim"]
  ],
  "(post knocked sewer-frog)": [
    [16, "v1", "ragdoll-proc"],
    [19, "v1", "ragdoll-proc"],
    [23, "v1", "ragdoll-proc"],
    [31, "t9", "(function none)"]
  ],
  "(method 167 sewer-frog)": [
    [20, "a0", "process-focusable"],
    [23, "a0", "process-focusable"]
  ],
  "(method 59 sewer-frog)": [
    [18, "a0", "process-focusable"],
    [21, "a0", "process-focusable"]
  ],
  "(method 108 sewer-frog)": [[19, "v1", "process-focusable"]],
  "(method 125 sewer-frog)": [
    [14, "a0", "ragdoll-proc"],
    [16, "a0", "ragdoll-proc"]
  ],
  "(trans hostile spydroid-orig)": [
    [29, "a0", "process-focusable"],
    [32, "a0", "process-focusable"]
  ],
  "(method 82 spydroid-orig)": [
    [65, "s0", "process-drawable"],
    [90, "s0", "process-drawable"],
    [113, "s0", "process-drawable"],
    [208, "v1", "attack-info"],
    [214, "v1", "attack-info"],
    [239, "v1", "vector"],
    [308, "v1", "rigid-body-impact"],
    [34, "v0", "vector"]
  ],
  "(code close-attack roboguard)": [
    [30, "v1", "art-joint-anim"],
    [58, "v1", "art-joint-anim"],
    [144, "a0", "collide-shape-prim-group"],
    [168, "v1", "art-joint-anim"],
    [196, "v1", "art-joint-anim"],
    [271, "v1", "art-joint-anim"],
    [299, "v1", "art-joint-anim"],
    [355, "v1", "collide-shape-prim-group"]
  ],
  "(post knocked roboguard)": [[30, "t9", "(function none)"]],
  "(post knocked-recover roboguard)": [[30, "t9", "(function none)"]],
  "(post die roboguard)": [[30, "t9", "(function none)"]],
  "(code notice roboguard)": [
    [23, "v1", "art-joint-anim"],
    [87, "v1", "art-joint-anim"]
  ],
  "roboguard-turret-code": [
    [75, "a1", "art-joint-anim"],
    [168, "a1", "art-joint-anim"]
  ],
  "(method 86 roboguard)": [
    [24, "a2", "art-joint-anim"],
    [53, "a2", "art-joint-anim"]
  ],
  "(method 82 roboguard)": [[109, "v1", "rigid-body-impact"]],
  "(method 59 roboguard)": [[41, "s5", "process-focusable"]],
  "(method 85 roboguard)": [
    [30, "v1", "art-joint-anim"],
    [58, "v1", "art-joint-anim"]
  ],
  "(anon-function 1 roboguard)": [
    [[10, 16], "s3", "roboguard"],
    [11, "s2", "int"],
    [14, "s2", "int"]
  ],
  "(anon-function 2 roboguard)": [[[2, 79], "s3", "roboguard"]],
  "(method 33 vehicle)": [[1, "a1", "rigid-body-vehicle-constants"]],
  "(method 49 vehicle)": [
    [67, "s3", "attack-info"],
    [86, "s3", "attack-info"],
    [249, "v1", "float"],
    [275, "v1", "float"]
  ],
  "(method 33 squad-control)": [[34, "s2", "process-focusable"]],
  "(method 32 squad-control)": [
    [21, "a0", "process-focusable"],
    [24, "a0", "process-focusable"]
  ],
  "(method 26 squad-control)": [
    [20, "s5", "process-focusable"],
    [29, "s5", "process-focusable"],
    [31, "s5", "process-focusable"]
  ],
  "(method 24 squad-control)": [
    [36, "s4", "process-focusable"],
    [45, "s4", "process-focusable"],
    [47, "s4", "process-focusable"]
  ],
  "(method 50 vehicle)": [
    [31, "s1", "process-focusable"],
    [35, "a0", "process-focusable"],
    [34, "s1", "process-focusable"]
  ],
  "(method 13 was-squad-control)": [
    [42, "v1", "process-focusable"],
    [47, "v1", "process-focusable"],
    [127, "s3", "process-focusable"],
    [133, "s3", "process-focusable"],
    [138, "s3", "process-focusable"],
    [142, "s3", "process-focusable"],
    [69, "v1", "process-focusable"],
    [265, "a1", "process-focusable"],
    [233, "v1", "process-focusable"]
  ],
  "(method 35 was-squad-control)": [
    [37, "s4", "process-focusable"],
    [62, "s4", "process-focusable"],
    [93, "s4", "process-focusable"],
    [121, "s4", "process-drawable"],
    [112, "s4", "process-drawable"]
  ],
  "(method 34 vehicle-wheel)": [[1, "a1", "vehicle-wheel-init-params"]],
  "(method 38 wvehicle)": [
    [635, "v1", "vector"],
    [637, "v1", "vector"],
    [638, "v1", "vector"],
    [540, "v1", "vector"],
    [[542, 547], "v1", "vector"],
    [452, "v1", "vector"],
    [[454, 459], "v1", "vector"],
    [[418, 426], "a2", "vector"],
    [[394, 402], "a2", "vector"]
  ],
  "(method 33 wvehicle)": [[1, "a1", "rigid-body-vehicle-constants"]],
  "(enter explode wvehicle)": [
    [233, "a0", "process"],
    [328, "v1", "process-drawable"]
  ],
  "(enter explode-into-nothing wvehicle)": [[48, "a0", "process"]],
  "(post sink wvehicle)": [[40, "a1", "process-drawable"]],
  "(method 49 wvehicle)": [
    [34, "a1", "process-drawable"],
    [173, "v1", "race-decision-point"],
    [175, "v1", "race-decision-point"],
    [203, "v1", "race-decision-point"],
    [217, "v1", "race-decision-point"],
    [493, "a0", "process"],
    [513, "v1", "vector"],
    [[525, 529], "v1", "wvehicle-ai-drop-off-params"],
    [21, "v1", "float"],
    [477, "v1", "float"]
  ],
  "(method 77 wvehicle)": [
    [179, "s4", "process-focusable"],
    [186, "s4", "process-focusable"],
    [194, "s4", "process-focusable"]
  ],
  "(method 165 wvehicle)": [
    [102, "s2", "process-focusable"],
    [126, "s2", "process-focusable"],
    [150, "s2", "process-focusable"],
    [164, "s2", "process-focusable"]
  ],
  "(trans idle kill-player-process)": [
    [24, "gp", "process-focusable"],
    [33, "gp", "process-focusable"]
  ],
  "cshape-reaction-scorp-shot": [[15, "v1", "v-scorp-shot"]],
  "(method 78 wvehicle)": [
    [262, "s1", "process-focusable"],
    [271, "s1", "process-focusable"],
    [287, "s1", "process-focusable"],
    [309, "s1", "process-focusable"],
    [322, "s1", "process-focusable"],
    [358, "v1", "collide-shape-prim-group"]
  ],
  "(method 97 wvehicle)": [
    [[509, 528], "s4", "wvehicle-physics-work"],
    [[133, 139], "s0", "wvehicle-physics-work"],
    [[157, 169], "s0", "wvehicle-physics-work"],
    [18, "v1", "wvehicle-physics-work"],
    [[160, 174], "s4", "wvehicle-physics-work"]
  ],
  "(method 162 wvehicle)": [[268, "a0", "uint"]],
  "(method 96 vehicle)": [[14, "v1", "collide-shape-prim-group"]],
  "(method 93 wvehicle)": [
    [297, "a0", "uint"],
    [304, "a0", "uint"],
    [440, "a0", "uint"],
    [447, "a0", "uint"],
    [479, "a0", "uint"]
  ],
  "(method 62 wcar-snake-base)": [
    [4, "s5", "collide-shape-prim-group"],
    [10, "s5", "collide-shape-prim-group"],
    [16, "s5", "collide-shape-prim-group"],
    [[22, 48], "s5", "collide-shape-prim-group"]
  ],
  "(method 62 v-turtle)": [
    [4, "s5", "collide-shape-prim-group"],
    [[10, 35], "s5", "collide-shape-prim-group"]
  ],
  "(method 14 squad-control)": [
    [6, "a2", "int"],
    [13, "a2", "int"],
    [20, "v1", "int"]
  ],
  "target-pilot-init": [
    [73, "s4", "vehicle"],
    [80, "s4", "vehicle"],
    [[84, 99], "s4", "vehicle"],
    [117, "s4", "vehicle"],
    [[122, 266], "s4", "vehicle"]
  ],
  "target-pilot-exit": [
    [85, "s5", "vehicle"],
    [92, "s5", "vehicle"]
  ],
  "target-pilot-post": [
    [96, "s5", "vehicle"],
    [106, "s5", "vehicle"],
    [113, "s5", "vehicle"],
    [290, "s5", "vehicle"],
    [298, "s5", "vehicle"],
    [303, "s5", "vehicle"]
  ],
  "target-pilot-handler": [
    [31, "a0", "vehicle"],
    [35, "a0", "vehicle"],
    [94, "a0", "process"],
    [182, "a0", "process"]
  ],
  "(enter target-pilot-edge-grab)": [
    [42, "a0", "process-focusable"],
    [45, "a0", "process-focusable"]
  ],
  "(code target-pilot-impact)": [
    [102, "v1", "art-joint-anim"],
    [157, "v1", "art-joint-anim"],
    [220, "v1", "art-joint-anim"],
    [275, "v1", "art-joint-anim"],
    [329, "v1", "art-joint-anim"],
    [389, "v1", "art-joint-anim"],
    [447, "v1", "art-joint-anim"],
    [517, "v1", "art-joint-anim"],
    [572, "v1", "art-joint-anim"],
    [626, "v1", "art-joint-anim"],
    [686, "v1", "art-joint-anim"],
    [744, "v1", "art-joint-anim"]
  ],
  "(code target-pilot-daxter-perch)": [
    [16, "v1", "art-joint-anim"],
    [130, "v1", "art-joint-anim"],
    [69, "v1", "art-joint-anim"]
  ],
  "(code target-pilot-get-on)": [
    [79, "gp", "art-joint-anim"],
    [187, "a1", "vehicle"]
  ],
  "(trans target-pilot-get-on)": [
    [28, "gp", "process-focusable"],
    [36, "gp", "vehicle"],
    [47, "gp", "vehicle"]
  ],
  "(event target-pilot-grab)": [[33, "a0", "process"]],
  "target-pilot-signal-ready": [
    [20, "gp", "vehicle"],
    [35, "gp", "vehicle"]
  ],
  "target-daxter-pilot-car-anim-loop": [[70, "v1", "art-joint-anim"]],
  "target-pilot-trans": [[14, "a0", "vehicle"]],
  "(method 14 race-mesh)": [
    [21, "v1", "race-mesh-slice"],
    [26, "v1", "race-mesh-slice"]
  ],
  "(method 11 race-mesh)": [
    [5, "v1", "race-mesh-slice"],
    [9, "v1", "race-mesh-slice"]
  ],
  "(method 12 race-mesh)": [[13, "v1", "race-mesh-slice"]],
  "(method 15 race-mesh)": [[10, "v1", "race-mesh-slice"]],
  "(method 17 race-mesh)": [[35, "s3", "race-mesh-hash-cell"]],
  "(method 19 race-mesh)": [[12, "v1", "race-mesh-slice"]],
  "(method 18 race-mesh)": [
    [15, "a2", "race-mesh-hash-search"],
    [31, "v1", "race-mesh-hash-cell"],
    [45, "a2", "int"]
  ],
  "(trans tracking tire-trail-tracker)": [
    [15, "v1", "process-drawable"],
    [22, "v1", "process-drawable"]
  ],
  "(method 19 tire-trail)": [],
  "vehicle-spawn": [[93, "gp", "vehicle"]],
  "vehicle-spawn-hack": [[41, "gp", "vehicle"]],
  "(method 11 w-parking-spot)": [[42, "v0", "vector"]],
  "(method 21 w-parking-spot)": [
    [20, "s5", "vehicle"],
    [22, "s5", "vehicle"]
  ],
  "(method 25 w-parking-spot)": [
    [13, "v1", "vehicle"],
    [18, "v1", "vehicle"],
    [27, "v1", "vehicle"]
  ],
  "(method 26 w-parking-spot)": [[15, "v1", "int"]],
  "(method 62 v-snake)": [[[4, 48], "s5", "collide-shape-prim-group"]],
  "(method 62 v-scorpion)": [[[4, 41], "s5", "collide-shape-prim-group"]],
  "(method 62 v-toad)": [[[4, 41], "s5", "collide-shape-prim-group"]],
  "(method 62 v-fox)": [[[4, 48], "s5", "collide-shape-prim-group"]],
  "(method 62 v-rhino)": [[[4, 41], "s5", "collide-shape-prim-group"]],
  "(method 62 v-mirage)": [[[4, 48], "s5", "collide-shape-prim-group"]],
  "(method 62 v-x-ride)": [[[4, 48], "s5", "collide-shape-prim-group"]],
<<<<<<< HEAD
  "hfrag-add-constants": [
    [[3, 17], "a0", "dma-packet"]
  ],
  "hfrag-vu1-end-buffer": [
    [[1, 8], "a1", "dma-packet"],
    [[10, 28], "a1", "(pointer vif-tag)"]
  ],
  "hfrag-vu1-init-buf": [
    [[53, 60], "a0", "dma-packet"],
    [[63, 67], "a0", "(pointer uint32)"],
    [[68, 79], "a0", "(pointer vif-tag)"],
    [[81, 91], "v1", "dma-packet"],
    [[135, 141], "v1", "dma-packet"],
    [143, "v1", "(pointer uint32)"]
  ],
  "real-wang-texture-anim-func": [
    [[3, 31], "v1", "mood-context"]
  ]

=======
  "(code part-tester-idle)": [[[6, 22], "s5", "process-drawable"]],
  "(code down des-beast)": [[22, "v1", "art-joint-anim"]],
  "des-beast-gun-swivel-callback": [[[19, 83], "s3", "des-beast"]],
  "(code idle beast-rider)": [[10, "v1", "art-joint-anim"]],
  "(trans idle beast-rider)": [[25, "v1", "process-drawable"]],
  "(code impact beast-grenade)": [[33, "a0", "process"]],
  "des-beast-gun-callback": [[[13, 76], "s4", "des-beast"]],
  "(method 84 des-beast)": [
    [99, "s1", "process-drawable"],
    [115, "s1", "process-drawable"],
    [121, "s1", "process-drawable"],
    [128, "s1", "process-drawable"],
    [300, "s4", "touching-shapes-entry"],
    [309, "s5", "process-drawable"]
  ],
  "(method 82 des-beast)": [[[25, 89], "s5", "attack-info"]],
  "(method 26 task-manager-highlight-vehicle)": [
    [40, "a0", "process-focusable"]
  ],
  "(code active task-manager-highlight-vehicle-wait)": [
    [69, "t9", "(function none)"]
  ],
  "(method 26 task-manager-nest-hunt)": [[358, "v1", "process-focusable"]],
  "(method 26 task-manager-highlight-vehicle-wait)": [
    [40, "a0", "process-focusable"]
  ],
  "(method 26 task-manager-temple-climb)": [
    [126, "s5", "process-focusable"],
    [130, "s5", "process-focusable"]
  ],
  "(method 26 task-manager-desert-beast-battle)": [
    [39, "a0", "process-focusable"]
  ],
  "(method 26 task-manager-desert-hover)": [[58, "a0", "process-focusable"]],
  "(trans idle sig-rider)": [
    [24, "a0", "vehicle"],
    [26, "a0", "vehicle"]
  ],
  "(method 32 task-manager-temple)": [
    [129, "s5", "process-focusable"],
    [167, "s5", "process-focusable"]
  ],
  "set-nstb-lights!": [[[19, 29], "v1", "nstb-states"]],
  "update-mood-nsta": [[17, "v1", "nsta-states"]],
  "update-mood-nstb": [[17, "v1", "nstb-states"]],
  "(enter fail task-manager-desert-interceptors-attack)": [
    [
      12,
      "v0",
      "(state resetter-params task-manager-desert-interceptors-attack)"
    ]
  ],
  "(code retracting nst-cocoon-b)": [[10, "v1", "art-joint-anim"]],
  "(code hit nst-cocoon-a)": [[115, "t9", "(function none)"]],
  "(code notice nst-cocoon-a)": [[33, "v1", "art-joint-anim"]],
  "(code falling nst-falling-stone-bridge)": [[75, "v1", "art-joint-anim"]],
  "(event idle nst-light-barrier)": [
    [5, "v1", "attack-info"],
    [7, "v1", "attack-info"],
    [28, "v1", "process-focusable"]
  ],
  "(method 22 nst-collapsing-stone-bridge)": [
    [62, "s2", "pair"],
    [81, "s2", "pair"],
    [82, "v1", "pair"],
    [95, "s2", "pair"],
    [96, "v1", "pair"],
    [97, "v1", "pair"],
    [103, "s3", "pair"],
    [102, "s3", "pair"],
    [105, "s3", "pair"]
  ],
  "(method 26 task-manager-nest-cocoon-gas)": [
    [223, "a0", "process-focusable"]
  ],
  "birth-func-set-fog-num": [[21, "v1", "task-manager-nest-cocoon-gas"]],
  "part-nest-bat1-path": [
    [13, "v1", "int"],
    [86, "v1", "part-tracker"],
    [90, "a0", "part-tracker"]
  ],
  "part-nest-bat2-path": [
    [13, "v1", "int"],
    [86, "a0", "part-tracker"]
  ],
  "part-nest-bat3-path": [
    [13, "v1", "int"],
    [90, "a0", "part-tracker"]
  ],
  "part-nest-bat4-path": [
    [13, "v1", "int"],
    [90, "a0", "part-tracker"]
  ],
  "part-nest-bat5-path": [
    [13, "v1", "int"],
    [86, "a0", "part-tracker"]
  ],
  "part-nest-bat6-path": [
    [13, "v1", "int"],
    [90, "a0", "part-tracker"]
  ],
  "part-nest-bat7-path": [
    [13, "v1", "int"],
    [86, "a0", "part-tracker"]
  ],
  "part-nest-bat8-path": [
    [13, "v1", "int"],
    [90, "a0", "part-tracker"]
  ],
  "part-nest-bat9-path": [
    [13, "v1", "int"],
    [90, "a0", "part-tracker"]
  ],
  "part-nest-bat10-path": [
    [13, "v1", "int"],
    [86, "a0", "part-tracker"]
  ],
  "(method 32 task-manager-nest-cocoons)": [["_stack_", 16, "res-tag"]],
  "(code active task-manager-nest-cocoons)": [
    [155, "v1", "(pointer process)"],
    [168, "gp", "handle"]
  ],
  "(method 26 task-manager-nest-cocoons)": [[156, "a0", "process-focusable"]],
  "(method 33 task-manager-nest-cocoons)": [
    [77, "v1", "process"],
    [80, "v1", "process"]
  ],
  "(code resolution task-manager-nest-cocoons)": [
    [102, "t9", "(function none)"]
  ],
  "(code attack egg-spider)": [
    [14, "v1", "art-joint-anim"],
    [88, "v1", "art-joint-anim"]
  ],
  "(method 82 egg-spider)": [
    [[8, 40], "s1", "attack-info"],
    [54, "v1", "rigid-body-impact"],
    ["_stack_", 16, "float"],
    ["_stack_", 32, "float"]
  ],
  "(post idle egg-spider)": [[4, "t9", "(function none)"]],
  "(method 194 egg-spider)": [
    [26, "s2", "process-focusable"],
    [33, "s2", "process-focusable"],
    [39, "s2", "process-focusable"],
    [78, "s2", "process-focusable"],
    [108, "s2", "process-focusable"],
    [111, "s2", "process-focusable"]
  ],
  "(code on-vehicle egg-spider)": [
    [10, "v1", "art-joint-anim"],
    [62, "v1", "art-joint-anim"]
  ],
  "(exit on-vehicle egg-spider)": [
    [12, "a0", "wvehicle"],
    [15, "a0", "wvehicle"]
  ],
  "(code ambush egg-spider)": [
    [143, "a0", "process-focusable"],
    [146, "a0", "process-focusable"],
    [209, "v1", "art-joint-anim"]
  ],
  "(code jump-on-vehicle egg-spider)": [[10, "v1", "art-joint-anim"]],
  "(trans attack egg-spider)": [
    [29, "a0", "process-focusable"],
    [35, "a0", "process-focusable"],
    [38, "a0", "process-focusable"]
  ],
  "(trans jump-on-vehicle egg-spider)": [
    [17, "s4", "wvehicle"],
    [24, "s4", "wvehicle"],
    [28, "s4", "wvehicle"]
  ],
  "(trans on-vehicle egg-spider)": [
    [17, "s5", "process-focusable"],
    [26, "s5", "wvehicle"],
    [33, "s5", "wvehicle"],
    [40, "s5", "wvehicle"]
  ],
  "(trans hostile egg-spider)": [
    [66, "gp", "wvehicle"],
    [77, "gp", "wvehicle"],
    [88, "gp", "wvehicle"],
    [103, "gp", "wvehicle"],
    [125, "gp", "wvehicle"],
    [142, "gp", "wvehicle"],
    [151, "gp", "wvehicle"],
    [169, "gp", "wvehicle"],
    [172, "gp", "wvehicle"]
  ],
  "(trans idle spider-manager)": [
    [252, "gp", "process-focusable"],
    [255, "gp", "process-focusable"],
    [265, "gp", "process-focusable"]
  ],
  "(method 119 egg-spider)": [[2, "a1", "nav-enemy-info"]],
  "(method 23 spider-manager)": [
    [18, "v1", "egg-spider"],
    [24, "v1", "egg-spider"],
    [34, "s3", "int"]
  ],
  "(method 11 spider-manager)": [
    ["_stack_", 16, "res-tag"],
    ["_stack_", 32, "res-tag"]
  ],
  "ripple-find-height": [[[31, 82], "s4", "mei-ripple"]],
  "(method 21 task-manager-desert-hover)": [["_stack_", 16, "res-tag"]],
  "(method 11 nst-metalhead-eggs)": [["_stack_", 16, "res-tag"]],
  "(method 11 nst-falling-stone-bridge)": [["_stack_", 16, "res-tag"]],
  "(method 11 sew-m-gate)": [["_stack_", 16, "res-tag"]],
  "(method 9 turret-control)": [[344, "a0", "collide-shape-prim"]],
  "(method 62 v-marauder)": [[[4, 53], "s5", "collide-shape-prim-group"]],
  "(method 62 v-marauder-b)": [[[4, 53], "s5", "collide-shape-prim-group"]],
  "(method 15 wasdoors-manager)": [
    [29, "s5", "process-focusable"],
    [34, "s5", "process-focusable"]
  ],
  "wasdoors-cleanup": [[25, "s5", "process-focusable"]],
  "update-mood-wascityb": [[[39, 51], "s4", "wascityb-states"]],
  "set-wascityb-turret-flash!": [[10, "v1", "wascityb-states"]],
  "tizard-tilt-jmod-func": [
    [11, "v1", "tizard"],
    [16, "v1", "tizard"],
    ["_stack_", 32, "tizard"],
    ["_stack_", 36, "int"],
    [25, "a1", "tizard"]
  ],
  "(code die tizard)": [[41, "v1", "art-joint-anim"]],
  "(code turning tizard)": [
    [57, "v1", "art-joint-anim"],
    [115, "v1", "art-joint-anim"]
  ],
  "(code walk tizard)": [[14, "v1", "art-joint-anim"]],
  "(method 34 tizard)": [["_stack_", 608, "pat-surface"]],
  "(method 168 wvehicle)": [
    [52, "s5", "process-focusable"],
    [61, "s5", "process-focusable"],
    [63, "s5", "process-focusable"]
  ],
  "(method 90 wvehicle)": [
    [58, "a0", "uint"],
    [65, "a0", "uint"],
    [146, "a0", "process-focusable"],
    [89, "v1", "uint"]
  ],
  "(event idle des-plant)": [[[12, 22], "s4", "attack-info"]],
  "(method 31 des-plant)": [[[10, 23], "s5", "collide-shape-prim-group"]],
  "(event idle des-cactus-obstacle)": [
    [21, "s2", "process-focusable"],
    [[142, 144], "v1", "touching-shapes-entry"],
    [142, "a2", "touching-shapes-entry"],
    [147, "a2", "touching-shapes-entry"]
  ],
  "(code up des-jump-bridge)": [
    [23, "v1", "art-joint-anim"],
    [44, "v1", "art-joint-anim"]
  ],
  "(code lower des-draw-bridge)": [[25, "v1", "art-joint-anim"]],
  "(code raise des-draw-bridge)": [[15, "v1", "art-joint-anim"]],
  "(code down des-draw-bridge)": [[18, "v1", "art-joint-anim"]],
  "(code raise des-jump-bridge)": [
    [15, "v1", "art-joint-anim"],
    [68, "v1", "art-joint-anim"]
  ],
  "sparticle-duststorm-move": [[27, "v1", "float"]],
  "(event track desert-dust-storm)": [
    [52, "a0", "vector"],
    [4, "v1", "float"],
    [55, "v1", "float"],
    [16, "v1", "float"]
  ],
  "(event hold-pos desert-dust-storm)": [
    [37, "a0", "vector"],
    [40, "v1", "float"],
    [9, "v1", "float"]
  ],
  "(method 17 desert-dust-storm)": [
    [27, "v1", "float"],
    [65, "v1", "float"],
    [82, "v1", "float"]
  ],
  "(method 20 desert-dust-storm)": [
    [129, "v1", "float"],
    [153, "v1", "float"]
  ],
  "(method 18 desert-dust-storm)": [
    [54, "v1", "float"],
    [87, "v1", "float"],
    [106, "v1", "float"]
  ],
  "(method 19 desert-dust-storm)": [
    [70, "v1", "float"],
    [96, "v1", "float"],
    [123, "v1", "float"]
  ],
  "update-mood-desertg": [[38, "s5", "desert-states"]],
  "(code complete task-manager-desert-artifact-race)": [
    [66, "t9", "(function none)"]
  ],
  "(method 24 was-artifact)": [
    [29, "a1", "process-drawable"],
    [30, "a0", "collide-shape"]
  ],
  "(method 21 task-manager-desert-artifact-race)": [
    [182, "v0", "(pointer actor-group)"],
    ["_stack_", 16, "res-tag"]
  ],
  "(code active task-manager-desert-artifact-race)": [
    [352, "v1", "(pointer process)"],
    [434, "s5", "process-drawable"],
    [442, "s5", "process-drawable"],
    [448, "s5", "process-drawable"],
    [466, "s5", "process-drawable"],
    [544, "s5", "process-drawable"],
    [257, "v1", "(pointer process)"]
  ],
  "(enter fail task-manager-desert-artifact-race)": [
    [12, "v0", "(state resetter-params task-manager)"]
  ],
  "(method 21 task-manager-desert-turtle-training)": [
    [36, "v0", "(pointer actor-group)"],
    ["_stack_", 16, "res-tag"]
  ],
  "(method 26 task-manager-desert-turtle-training)": [
    [30, "a0", "process-drawable"],
    [35, "a0", "process-drawable"],
    [39, "a0", "wvehicle"],
    [42, "a0", "wvehicle"]
  ],
  "(code active task-manager-desert-turtle-training)": [
    [554, "v1", "wvehicle"],
    [1064, "v0", "(state task-manager)"],
    [1066, "t9", "(function none)"]
  ],
  "(method 9 race-info)": [[4, "v0", "entity-race-mesh"]],
  "(method 20 race-manager)": [[23, "v0", "entity-race-mesh"]],
  "(method 9 racer-state)": [
    [16, "v1", "process-focusable"],
    [23, "v1", "process-focusable"]
  ],
  "(method 11 race-state)": [
    [[94, 103], "s5", "process-drawable"],
    [[156, 162], "s5", "process-drawable"]
  ],
  "(method 19 race-state)": [[78, "a3", "process-drawable"]],
  "(post active race-manager)": [[71, "v1", "rigid-body-object"]],
  "(method 177 wvehicle)": [
    [64, "a0", "uint"],
    [71, "a0", "uint"],
    [[185, 196], "v1", "process-drawable"]
  ],
  "wland-driver-pilot-trans": [[[14, 19], "a0", "wvehicle"]],
  "(trans idle kleever-rider)": [[25, "v1", "process-drawable"]],
  "kleever-pilot-trans": [[[14, 19], "a0", "wvehicle"]],
  "(code finished task-manager-desert-course-race)": [
    [83, "t9", "(function none)"]
  ],
  "(code active task-manager-desert-course-race)": [
    [18, "t9", "(function none)"]
  ],
  "(code complete task-manager-race)": [[11, "t9", "(function none)"]],
  "(code active task-manager-bbush-rally)": [[59, "t9", "(function none)"]],
  "(code active task-manager-bbush-time-trial-1)": [
    [70, "t9", "(function none)"]
  ],
  "(method 33 task-manager-bbush-rally)": [[32, "s3", "vehicle"]],
  "(method 33 task-manager-desert-course-race)": [[27, "s3", "vehicle"]],
  "task-manager-desert-course-race-pre-race-sequence": [
    [58, "v1", "process-focusable"],
    [64, "v1", "process-focusable"],
    [199, "a0", "process-focusable"],
    [320, "v1", "process-focusable"],
    [375, "v1", "process-focusable"]
  ],
  "(code active task-manager-race)": [
    [109, "a1", "process-focusable"],
    [263, "t9", "(function none)"]
  ],
  "(event closed tpl-break-door-a)": [[[9, 22], "v1", "attack-info"]],
  "(event closed tpl-break-alcove)": [[[4, 17], "v1", "attack-info"]],
  "(method 11 tpl-fan-three)": [[99, "v0", "(pointer float)"]],
  "(method 11 tpl-spindle)": [[131, "v0", "(pointer float)"]],
  "(method 11 tpl-fan-two)": [[99, "v0", "(pointer float)"]],
  "(event idle-up tpl-spike-trap)": [
    [42, "gp", "process-drawable"],
    [83, "gp", "process-focusable"]
  ],
  "(code idle-down tpl-spike-trap)": [[29, "v1", "art-joint-anim"]],
  "(code idle-up tpl-spike-trap)": [[29, "v1", "art-joint-anim"]],
  "(code alert tpl-holo-eye)": [[27, "v1", "art-joint-anim"]],
  "(code idle tpl-holo-eye)": [
    [10, "v1", "art-joint-anim"],
    [92, "v1", "art-joint-anim"],
    [158, "v1", "art-joint-anim"]
  ],
  "(event idle tpl-bouncer)": [[[120, 127], "v1", "attack-info"]],
  "(trans active task-manager-temple-oracle-powerup)": [
    [14, "gp", "process-drawable"]
  ],
  "(code flip tpl-spinning-plat)": [[18, "v0", "sound-rpc-set-param"]],
  "(trans flip tpl-spinning-plat)": [
    [2, "v1", "collide-shape-prim-group"],
    [26, "v0", "sound-rpc-set-param"]
  ],
  "(event idle tpl-door-switch)": [[5, "v1", "attack-info"]],
  "(method 11 tpl-watcher)": [
    [51, "v0", "(pointer actor-group)"],
    [156, "s3", "particle-local-space-info"],
    [159, "s3", "particle-local-space-info"],
    [154, "s3", "particle-local-space-info"],
    [161, "s3", "particle-local-space-info"],
    ["_stack_", 16, "res-tag"]
  ],
  "(code down tpl-door-switch)": [
    [26, "v1", "art-joint-anim"],
    [99, "v0", "(pointer actor-group)"],
    ["_stack_", 96, "res-tag"]
  ],
  "(method 11 tpl-watcher-manager)": [["_stack_", 16, "res-tag"]],
  "(method 11 hover-training-manager)": [["_stack_", 16, "res-tag"]],
  "(method 11 tpl-token)": [["_stack_", 16, "res-tag"]],
  "(method 11 tpl-holo-eye)": [["_stack_", 16, "res-tag"]],
  "(code firing tpl-watcher)": [[143, "a1", "process-drawable"]],
  "(event firing tpl-watcher)": [[[4, 13], "v1", "attack-info"]],
  "(event idle tpl-watcher)": [[[12, 21], "v1", "attack-info"]],
  "(code open tpl-gate)": [[26, "v1", "art-joint-anim"]],
  "(code close tpl-gate)": [[59, "v1", "art-joint-anim"]],
  "(code until-watchers-dead tpl-watcher-manager)": [
    [73, "a0", "process-focusable"]
  ],
  "(event standing-down tpl-watcher)": [[[12, 21], "v1", "attack-info"]],
  "(event flip tpl-spinning-plat)": [
    [29, "gp", "process-focusable"],
    [71, "gp", "process-focusable"]
  ],
  "shoot-at-jak": [[61, "s3", "process-focusable"]],
  "update-mood-templea": [[[34, 69], "s5", "templea-states"]],
  "(code attack tomb-baby-spider)": [[30, "v1", "art-joint-anim"]],
  "(exit attack tomb-baby-spider)": [[2, "v1", "collide-shape-prim-group"]],
  "(code attack-stop tomb-baby-spider)": [[10, "v1", "art-joint-anim"]],
  "(method 87 tomb-baby-spider)": [
    [49, "v1", "art-joint-anim"],
    [77, "v1", "art-joint-anim"],
    [[127, 140], "v1", "collide-shape-prim-group"]
  ],
  "(method 86 tomb-baby-spider)": [
    [13, "a2", "art-joint-anim"],
    [50, "a2", "art-joint-anim"]
  ],
  "(method 85 tomb-baby-spider)": [
    [[2, 11], "a2", "collide-shape-prim-group"],
    [36, "a2", "art-joint-anim"],
    [73, "a2", "art-joint-anim"]
  ],
  "(enter attack tomb-baby-spider)": [[14, "v1", "collide-shape-prim-group"]],
  "(code notice tomb-baby-spider)": [
    [32, "a0", "process-focusable"],
    [35, "a0", "process-focusable"],
    [57, "v1", "art-joint-anim"],
    [120, "v1", "art-joint-anim"]
  ],
  "(code active tomb-baby-spider)": [
    [30, "v1", "art-joint-anim"],
    [126, "v1", "art-joint-anim"],
    [188, "v1", "art-joint-anim"],
    [297, "v1", "art-joint-anim"]
  ],
  "(code collapsing tpl-break-bridge)": [
    [27, "a2", "collide-shape-prim-group"]
  ],
  "(event idle tpl-break-bridge)": [[12, "v1", "attack-info"]],
  "(code drop tpl-stone-break)": [[14, "v1", "art-joint-anim"]],
  "(trans drop tpl-stone-break)": [[34, "v0", "sound-rpc-set-param"]],
  "(code hostile des-beast-2)": [
    [14, "v1", "art-joint-anim"],
    [42, "v1", "art-joint-anim"]
  ],
  "(event hidden quantum-reflector)": [[[12, 34], "v1", "vector"]],
  "(enter impact beast-grenade-2)": [[59, "a0", "process"]],
  "(method 82 des-beast-2)": [[54, "v1", "float"]],
  "(trans die-run des-beast-2)": [
    [102, "v1", "(pointer process)"],
    [94, "v1", "handle"]
  ],
  "(post hostile des-beast-2)": [
    ["_stack_", 500, "float"],
    ["_stack_", 336, "float"]
  ],
  "(anon-function 23 des-beast-2)": [
    [24, "a0", "process-focusable"],
    [27, "a0", "process-focusable"]
  ],
  "(method 140 des-beast-2)": [
    [22, "s4", "process-focusable"],
    [31, "s4", "process-focusable"],
    [33, "s4", "process-focusable"]
  ],
  "(anon-function 2 des-beast-2)": [[[13, 38], "s4", "des-beast-2"]],
  "(anon-function 1 des-beast-2)": [[[13, 46], "s4", "des-beast-2"]],
  "(event idle scorpion-gun-aim)": [[7, "a0", "vector"]],
  "(post active scorpion-gun-manager)": [[25, "v1", "vehicle"]],
  "(enter active scorpion-gun-manager)": [[76, "gp", "vehicle"]],
  "(method 24 scorpion-gun)": [
    [14, "gp", "process-drawable"],
    [20, "gp", "process-drawable"],
    [26, "gp", "process-focusable"]
  ],
  "scorpion-gun-handler": [[110, "v1", "vector"]],
  "(code cam-scorpion-gun)": [[26, "v0", "handle"]],
  "(method 21 scorpion-gun-manager)": [
    [13, "v1", "process-drawable"],
    [19, "v1", "process-drawable"]
  ],
  "(method 31 mh-flyer-shot)": [
    [85, "s3", "process-focusable"],
    [91, "s3", "process-focusable"],
    [93, "s3", "process-focusable"],
    ["_stack_", 96, "float"],
    ["_stack_", 112, "float"]
  ],
  "mh-flyer-shot-move": [
    [21, "s2", "process-focusable"],
    [27, "s2", "process-focusable"],
    [29, "s2", "process-focusable"]
  ],
  "(enter impact mh-flyer-shot)": [[51, "a0", "process"]],
  "(code orbiting mh-flyer)": [[14, "v1", "art-joint-anim"]],
  "scorpion-gun-manager-handler": [
    [23, "v0", "vector"],
    [42, "v1", "vector"]
  ],
  "(anon-function 33 scorpion-gun)": [[2, "v1", "scorpion-gun"]],
  "(anon-function 34 scorpion-gun)": [[6, "v1", "scorpion-gun"]],
  "aim-post": [
    [180, "s4", "process-drawable"],
    [189, "s4", "process-focusable"],
    [140, "s4", "process"],
    [34, "v0", "(array collide-shape)"],
    [291, "a1", "collide-shape-prim"],
    ["_stack_", 1312, "rgba"]
  ],
  "(code impact turret-shot)": [[4, "v1", "collide-shape-prim-group"]],
  "(event impact turret-shot)": [[13, "v1", "process-drawable"]],
  "target-turret-stance-handler": [[102, "gp", "attack-info"]],
  "(code target-turret-get-on)": [[169, "v1", "art-joint-anim"]],
  "target-for-turret-get-off-play": [[14, "v1", "art-joint-anim"]],
  "target-turret-get-off-play": [[14, "v1", "art-joint-anim"]],
  "target-for-turret-get-on-play": [[74, "a0", "process-drawable"]],
  "(code cam-turret)": [
    [19, "a0", "target"],
    [22, "a0", "target"],
    [35, "gp", "target-turret"],
    [39, "gp", "target-turret"]
  ],
  "target-turret-get-on-play": [
    [13, "v1", "art-joint-anim"],
    [102, "a0", "process-drawable"]
  ],
  "target-for-turret-stance-play": [
    [80, "v0", "float"],
    [81, "v1", "float"]
  ],
  "(post shutdown target-turret)": [[33, "t9", "(function none)"]],
  "(post active target-turret)": [[54, "t9", "(function none)"]],
  "(method 56 target-turret)": [
    [[9, 16], "v0", "vector"],
    [28, "v0", "vector"]
  ],
  "(method 14 nav-network)": [[[4, 8], "a3", "list-node"]],
  "(method 11 hover-formation)": [[68, "v0", "vector"]],
  "(method 14 hover-formation-control)": [
    [18, "v0", "path-control"],
    [131, "a0", "process-focusable"],
    [35, "a0", "process-focusable"],
    [134, "a0", "process-focusable"]
  ],
  "(method 13 hover-formation-control)": [
    [16, "v0", "path-control"],
    [46, "s1", "process-focusable"],
    [39, "s1", "process-focusable"],
    [33, "a0", "process-focusable"],
    [49, "s1", "process-focusable"]
  ],
  "(method 16 hover-formation-control)": [
    [32, "s4", "process-focusable"],
    [52, "s4", "process-focusable"],
    [55, "s4", "process-focusable"]
  ],
  "(method 11 hover-formation-control)": [
    [43, "a0", "process-focusable"],
    [46, "a0", "process-focusable"]
  ],
  "(method 15 nav-network)": [
    [64, "a2", "nav-network-path-node"],
    [[69, 87], "a2", "nav-network-path-node"],
    [[109, 120], "a2", "nav-network-path-node"],
    [[37, 40], "v1", "nav-network-path-node"]
  ],
  "(method 13 nav-network)": [
    [47, "a0", "nav-network-path-node"],
    [44, "a0", "nav-network-path-node"]
  ],
  "(method 25 nav-network)": [[[59, 117], "s2", "nav-network-path-node"]],
  "(method 26 nav-network)": [
    [[13, 15], "v1", "hover-nav-sphere"],
    [[91, 102], "a3", "hover-nav-sphere"]
  ],
  "(method 27 nav-network)": [
    [[21, 23], "v1", "hover-nav-sphere"],
    [24, "v1", "hover-nav-sphere"]
  ],
  "(method 28 nav-network)": [
    [81, "v1", "hover-nav-sphere"],
    [5, "v1", "hover-nav-sphere"],
    [[12, 14], "v1", "hover-nav-sphere"]
  ],
  "(method 17 hover-nav-control)": [[7, "a0", "collide-shape-prim-group"]],
  "(method 32 hover-nav-control)": [
    [[4, 61], "v1", "hover-nav-path-segment"],
    [5, "a2", "hover-nav-path-segment"],
    [28, "a2", "hover-nav-path-segment"]
  ],
  "(method 37 nav-network)": [[36, "v0", "string"]],
  "(method 11 hover-nav-control)": [["_stack_", 144, "float"]],
  "(method 59 hover-enemy)": [
    [24, "a0", "process-focusable"],
    [27, "a0", "process-focusable"],
    [35, "s5", "process-focusable"],
    [38, "s5", "process-focusable"],
    [23, "s5", "process-focusable"]
  ],
  "hover-enemy-fly-code": [
    [21, "gp", "art-joint-anim"],
    [43, "gp", "art-joint-anim"],
    [65, "gp", "art-joint-anim"]
  ],
  "(method 169 hover-enemy)": [["_stack_", 608, "float"]],
  "(method 176 hover-enemy)": [[[93, 95], "v1", "vector"]],
  "(enter ambush hover-enemy)": [[71, "a0", "collide-shape-prim-group"]],
  "(code flying-death hover-enemy)": [[20, "v1", "art-joint-anim"]],
  "(enter flying-death hover-enemy)": [[46, "a1", "process-drawable"]],
  "(method 159 hover-enemy)": [[[6, 11], "a0", "collide-shape-prim-group"]],
  "hover-enemy-hostile-post": [[14, "v0", "hover-formation"]],
  "(method 82 hover-enemy)": [
    [122, "v1", "vector"],
    [147, "a0", "collide-shape-prim-group"]
  ],
  "(code flying-death-explode flamer-hover)": [[14, "v1", "art-joint-anim"]],
  "(code knocked-recover flamer-hover)": [[14, "v1", "art-joint-anim"]],
  "(code attack flamer-hover)": [
    [19, "v1", "art-joint-anim"],
    [72, "v1", "art-joint-anim"]
  ],
  "(event attack flamer-hover)": [
    [22, "s5", "process-focusable"],
    [25, "s5", "process-focusable"]
  ],
  "(method 50 flamer-hover)": [
    [10, "v1", "collide-shape-prim-group"],
    [30, "v1", "collide-shape-prim-group"]
  ],
  "(method 85 flamer-hover)": [
    [100, "a1", "art-joint-anim"],
    [70, "s4", "art-joint-anim"]
  ],
  "(method 30 hover-nav-control)": [[205, "a1", "pointer"]],
  "(method 0 hover-formation-control)": [[136, "v0", "int"]],
  "(method 121 robo-hover)": [
    ["_stack_", 16, "res-tag"],
    ["_stack_", 32, "res-tag"],
    ["_stack_", 48, "res-tag"],
    ["_stack_", 64, "res-tag"],
    [176, "v0", "(pointer float)"],
    [114, "v0", "(pointer float)"],
    [88, "v0", "(pointer actor-group)"]
  ],
  "robo-hover-arm-jmod": [
    [[13, 55], "s4", "robo-hover"],
    [52, "s2", "int"]
  ],
  "(code ambush-attack robo-hover)": [[37, "v1", "art-joint-anim"]],
  "(method 183 robo-hover)": [
    [31, "a0", "process-focusable"],
    [34, "a0", "process-focusable"]
  ],
  "(post hostile robo-hover)": [[4, "t9", "(function none)"]],
  "(post kick-attack robo-hover)": [
    [34, "a0", "process-focusable"],
    [37, "a0", "process-focusable"]
  ],
  "(code attack robo-hover)": [[37, "v1", "art-joint-anim"]],
  "(post ambush-attack robo-hover)": [[3, "t9", "(function none)"]],
  "(post notice robo-hover)": [[4, "t9", "(function none)"]],
  "(code knocked-recover robo-hover)": [
    [26, "v1", "art-joint-anim"],
    [55, "v1", "ragdoll-proc"]
  ],
  "(post knocked robo-hover)": [[6, "t9", "(function none)"]],
  "(method 82 robo-hover)": [
    [9, "v1", "attack-info"],
    [96, "v1", "attack-info"],
    [117, "v1", "rigid-body-impact"]
  ],
  "(method 56 robo-hover)": [[21, "a1", "process-drawable"]],
  "(code wait-to-trigger-movie tow-large-plat)": [[10, "v1", "art-joint-anim"]],
  "(code lower tow-large-plat)": [[10, "v1", "art-joint-anim"]],
  "(code idle tow-large-plat)": [[10, "v1", "art-joint-anim"]],
  "(code lowered tow-large-plat)": [[10, "v1", "art-joint-anim"]],
  "(code idle tow-tentacle)": [[13, "v1", "art-joint-anim"]],
  "(method 26 tow-spawner)": [
    [98, "s3", "prebot-small-eco-creature"],
    [[101, 111], "s3", "prebot-small-eco-creature"]
  ],
  "(method 25 tow-spawner)": [[28, "v0", "(array collide-shape)"]],
  "(code spawning tow-spawner)": [
    [14, "v1", "art-joint-anim"],
    [152, "v1", "art-joint-anim"],
    [209, "v1", "art-joint-anim"]
  ],
  "(code active tow-spawner)": [[14, "v1", "art-joint-anim"]],
  "(method 11 actor-group-watcher)": [["_stack_", 16, "res-tag"]],
  "(method 11 tow-large-plat)": [["_stack_", 16, "res-tag"]],
  "update-mood-forest": [[[23, 71], "gp", "forest-states"]],
  "set-forest-gun-flash!": [[13, "v1", "forest-states"]],
  "set-forest-fog-interp!": [
    [21, "v1", "forest-states"],
    [10, "v1", "forest-states"]
  ],
  "(method 23 for-log)": [[53, "v1", "process-drawable"]],
  "(method 24 for-log)": [
    [8, "a0", "water-anim"],
    [10, "a0", "water-anim"]
  ],
  "for-pillar-event-handler": [[27, "v1", "focus"]],
  "for-log-callback": [
    [[9, 39], "s4", "for-log"],
    [[10, 38], "s3", "int"]
  ],
  "(event idle for-break-bridge-board)": [
    [18, "a0", "touching-shapes-entry"],
    [21, "a0", "collide-shape-prim-group"],
    [25, "a0", "collide-shape-prim-group"],
    [27, "v1", "attack-info"],
    [17, "gp", "touching-shapes-entry"],
    [62, "gp", "touching-shapes-entry"],
    [44, "gp", "touching-shapes-entry"]
  ],
  "(method 26 task-manager-forest-plants)": [
    [93, "s5", "hud"],
    [131, "s5", "hud"]
  ],
  "(anon-function 7 forest-kill-plants)": [[10, "a1", "connection-minimap"]],
  "(code active task-manager-forest-plants)": [
    [764, "v1", "(pointer process)"],
    [766, "s5", "handle"],
    [760, "s5", "handle"],
    [763, "s5", "handle"],
    [761, "v1", "handle"]
  ],
  "(method 32 task-manager-forest-machine)": [["_stack_", 16, "res-tag"]],
  "(method 32 task-manager-forest-plants)": [["_stack_", 16, "res-tag"]],
  "(code active task-manager-forest-machine-resolution)": [
    [78, "v1", "int"],
    ["_stack_", 16, "res-tag"]
  ],
  "set-railx-light-brightness-fora!": [
    [[30, 35], "v1", "railx-states-fora"],
    [[13, 18], "v1", "railx-states-fora"]
  ],
  "(anon-function 21 forest-tasks)": [
    [13, "t9", "(function mood-context symbol)"]
  ],
  "(anon-function 4 forest-tasks)": [
    [13, "t9", "(function mood-context symbol)"]
  ],
  "(anon-function 10 forest-tasks)": [
    [13, "t9", "(function mood-context symbol)"]
  ],
  "(anon-function 11 forest-tasks)": [
    [13, "t9", "(function mood-context symbol)"]
  ],
  "(code die mh-plant)": [[10, "v1", "art-joint-anim"]],
  "(trans repopulate mh-plant)": [
    [21, "v1", "art-joint-anim"],
    [175, "v1", "art-joint-anim"],
    [229, "v1", "art-joint-anim"],
    [267, "v1", "art-joint-anim"]
  ],
  "(code idle mh-plant)": [[10, "v1", "art-joint-anim"]],
  "(trans pop-up mh-plant)": [[22, "v1", "art-joint-anim"]],
  "mh-plant-event-handler": [
    [22, "v1", "attack-info"],
    [74, "a0", "process-focusable"]
  ],
  "(method 34 mh-plant)": [
    [70, "s5", "collide-shape-prim-group"],
    [76, "s5", "collide-shape-prim-group"]
  ],
  "(event active for-statue)": [[[13, 52], "gp", "touching-shapes-entry"]],
  "(code open-eyes for-statue)": [[10, "v1", "art-joint-anim"]],
  "(code complete for-statue)": [[18, "v1", "art-joint-anim"]],
  "(trans idle for-race-ring)": [
    [32, "a2", "process-drawable"],
    [33, "a0", "collide-shape"]
  ],
  "(code active task-manager-forest-ring-chase)": [
    [36, "v0", "path-control"],
    [39, "a0", "path-control"]
  ],
  "for-race-ring-finder-init-by-other": [[37, "v0", "path-control"]],
  "(method 22 for-race-ring-finder)": [
    [15, "v0", "path-control"],
    [111, "v0", "entity-actor"]
  ],
  "(method 32 task-manager-forest-ring-chase)": [["_stack_", 16, "res-tag"]],
  "(enter impact dp-bipedal-grenade-shot)": [
    [13, "v1", "collide-shape-prim-group"]
  ],
  "(event impact dp-bipedal-grenade-shot)": [
    [13, "v1", "process-drawable"],
    [28, "s4", "collide-shape"]
  ],
  "(code turret-active-shoot dp-bipedal)": [[14, "v1", "art-joint-anim"]],
  "(code turret-get-off dp-bipedal)": [
    [14, "v1", "art-joint-anim"],
    [79, "v1", "art-joint-anim"]
  ],
  "(code turret-get-on dp-bipedal)": [
    [25, "v1", "art-joint-anim"],
    [102, "v1", "art-joint-anim"]
  ],
  "(code turret-seek dp-bipedal)": [
    [14, "v1", "art-joint-anim"],
    [72, "v1", "(state dp-bipedal)"]
  ],
  "(post die dp-bipedal)": [[17, "t9", "(function none)"]],
  "(post active dp-bipedal)": [[17, "t9", "(function none)"]],
  "(code knocked-recover dp-bipedal)": [
    [26, "v1", "art-joint-anim"],
    [55, "v1", "ragdoll-proc"],
    [98, "a0", "ragdoll-proc"],
    [100, "a0", "ragdoll-proc"],
    [118, "v1", "art-joint-anim"]
  ],
  "(code knocked dp-bipedal)": [[4, "t9", "(function none)"]],
  "(post knocked dp-bipedal)": [[14, "t9", "(function none)"]],
  "(code attack-throw dp-bipedal)": [[14, "v1", "art-joint-anim"]],
  "(code attack-close dp-bipedal)": [
    [21, "v1", "art-joint-anim"],
    [88, "v1", "art-joint-anim"],
    [149, "v1", "art-joint-anim"]
  ],
  "(code shield-explode dp-bipedal)": [[14, "v1", "art-joint-anim"]],
  "(code shield-in dp-bipedal)": [[14, "v1", "art-joint-anim"]],
  "(code shield-idle dp-bipedal)": [
    [14, "v1", "art-joint-anim"],
    [96, "v1", "(state dp-bipedal)"],
    [80, "v1", "float"]
  ],
  "(code shield-out dp-bipedal)": [[14, "v1", "art-joint-anim"]],
  "(code hostile-stand dp-bipedal)": [
    [14, "v1", "art-joint-anim"],
    [72, "v1", "(state dp-bipedal)"]
  ],
  "(code hostile dp-bipedal)": [[14, "v1", "art-joint-anim"]],
  "(code de-ambush dp-bipedal)": [
    [84, "v1", "art-joint-anim"],
    [23, "v1", "art-joint-anim"]
  ],
  "(code ambush dp-bipedal)": [
    [28, "v1", "art-joint-anim"],
    [96, "v1", "art-joint-anim"]
  ],
  "dp-bipedal-turret-code": [[86, "v1", "float"]],
  "(method 82 dp-bipedal)": [[98, "v1", "rigid-body-impact"]],
  "(method 59 dp-bipedal)": [
    [112, "s5", "process-focusable"],
    [121, "s5", "process-focusable"],
    [140, "s5", "process-focusable"],
    [155, "s5", "process-focusable"],
    [185, "s5", "process-focusable"],
    [186, "s5", "process-focusable"],
    [189, "s5", "process-focusable"]
  ],
  "(method 207 dp-bipedal)": [[[2, 5], "a2", "collide-shape-prim-group"]],
  "(method 85 dp-bipedal)": [
    [35, "v1", "art-joint-anim"],
    [63, "v1", "art-joint-anim"],
    [98, "v1", "art-joint-anim"]
  ],
  "(method 86 dp-bipedal)": [
    [32, "v1", "art-joint-anim"],
    [60, "v1", "art-joint-anim"],
    [95, "v1", "art-joint-anim"]
  ],
  "(method 126 dp-bipedal)": [
    [17, "v1", "ragdoll-proc"],
    [29, "v1", "ragdoll-proc"],
    [31, "v1", "ragdoll-proc"],
    [37, "v1", "ragdoll-proc"]
  ],
  "region-check-has-los": [
    [129, "v1", "region-prim-area"],
    [134, "a0", "region-prim-area"],
    [[48, 58], "v1", "region-prim-area"],
    [61, "a0", "region-prim-area"],
    [153, "a1", "region-prim-area"],
    [156, "a2", "region-prim-area"],
    [68, "a0", "region-prim-area"],
    [74, "a0", "region-prim-area"],
    [80, "a0", "region-prim-area"]
  ],
  "(method 33 dp-bipedal-shield)": [
    [38, "s5", "process-focusable"],
    [50, "s5", "process-focusable"],
    [68, "s5", "process-focusable"],
    [71, "s5", "process-focusable"]
  ],
  "(method 41 dp-bipedal-shield)": [[9, "v1", "attack-info"]],
  "(method 121 dp-bipedal)": [["_stack_", 16, "res-tag"]],
  "(method 121 neo-wasp)": [
    [211, "v0", "(pointer float)"],
    ["_stack_", 16, "res-tag"],
    ["_stack_", 32, "res-tag"],
    ["_stack_", 48, "res-tag"],
    ["_stack_", 64, "res-tag"],
    [161, "v0", "(pointer float)"],
    [240, "v0", "(pointer float)"],
    [135, "v0", "(pointer actor-group)"]
  ],
  "(code knocked-recover neo-wasp)": [[20, "v1", "art-joint-anim"]],
  "(post ambush-attack neo-wasp)": [[59, "t9", "(function none)"]],
  "(code ambush-attack neo-wasp)": [[38, "v1", "art-joint-anim"]],
  "(code attack neo-wasp)": [[38, "v1", "art-joint-anim"]],
  "(post notice neo-wasp)": [[4, "t9", "(function none)"]],
  "(trans hostile neo-wasp)": [[42, "v1", "art-joint-anim"]],
  "(method 56 neo-wasp)": [[21, "a1", "process-drawable"]],
  "(method 85 neo-wasp)": [[32, "a1", "art-joint-anim"]],
  "(method 182 neo-wasp)": [
    [25, "s5", "process-focusable"],
    [44, "s5", "process-focusable"]
  ],
  "(method 86 neo-wasp)": [[11, "v1", "art-joint-anim"]],
  "(method 159 neo-wasp)": [[[6, 9], "a0", "collide-shape-prim-group"]],
  "(code spawn-enemy neo-spawner)": [
    [14, "v1", "art-joint-anim"],
    [187, "v1", "art-joint-anim"]
  ],
  "(code open neo-spawner)": [
    [14, "v1", "art-joint-anim"],
    [115, "v0", "handle"]
  ],
  "(code opening neo-spawner)": [[15, "v1", "art-joint-anim"]],
  "(code closed neo-spawner)": [[13, "v1", "art-joint-anim"]],
  "neo-spawner-handler": [[[71, 119], "gp", "attack-info"]],
  "(code vulnerable neo-spawner)": [[14, "v1", "art-joint-anim"]],
  "(enter dead neo-spawner)": [[27, "v1", "art-joint-anim"]],
  "(method 11 neo-spawner-manager)": [["_stack_", 16, "res-tag"]],
  "(method 11 neo-spawner)": [["_stack_", 16, "res-tag"]],
  "(method 28 for-turret-shot)": [
    [29, "s5", "process-drawable"],
    [32, "s5", "process-drawable"],
    [10, "v0", "sound-rpc-set-param"]
  ],
  "(post active for-turret)": [[90, "t9", "(function none)"]],
  "(post idle for-turret)": [[4, "t9", "(function none)"]],
  "(post setup for-turret)": [[14, "t9", "(function none)"]],
  "(method 18 hud-for-turret-health)": [
    [21, "a0", "vector"],
    [25, "a0", "vector"],
    [11, "v1", "float"]
  ],
  "(method 15 hud-for-turret-health)": [
    [517, "s2", "process-focusable"],
    ["_stack_", 352, "float"],
    ["_stack_", 368, "float"]
  ],
  "(post shutdown for-turret)": [[32, "t9", "(function none)"]],
  "(post gunner-active for-turret)": [
    [24, "gp", "process-focusable"],
    [47, "gp", "process-focusable"],
    [70, "gp", "process-focusable"]
  ],
  "(method 56 for-turret)": [
    [[18, 36], "s4", "vector"],
    [74, "s4", "vector"]
  ],
  "(anon-function 1 for-turret)": [
    [12, "a3", "int"],
    [13, "a2", "for-turret"]
  ],
  "(anon-function 2 for-turret)": [[[6, 13], "v1", "for-turret"]],
  "(anon-function 3 for-turret)": [[[3, 13], "s4", "for-turret"]],
  "(anon-function 4 for-turret)": [[6, "v1", "for-turret"]],
  "(method 37 for-turret)": [["_stack_", 16, "res-tag"]],
  "(code idle vol-holo-eye)": [
    [14, "v1", "art-joint-anim"],
    [80, "v1", "art-joint-anim"]
  ],
  "(code alert vol-holo-eye)": [[10, "v1", "art-joint-anim"]],
  "(code close vol-holo-eye)": [[14, "v1", "art-joint-anim"]],
  "(code closed dm-spines)": [[10, "v1", "art-joint-anim"]],
  "(code attack flitter)": [
    [20, "v1", "art-joint-anim"],
    [147, "v1", "art-joint-anim"]
  ],
  "(code circling flitter)": [[27, "v1", "art-joint-anim"]],
  "(trans circling flitter)": [[14, "gp", "process-focusable"]],
  "(code stare flitter)": [[126, "v1", "art-joint-anim"]],
  "(post stare flitter)": [[9, "t9", "(function none)"]],
  "(post active flitter)": [[9, "t9", "(function none)"]],
  "(method 192 flitter)": [[19, "s3", "process-focusable"]],
  "(code ambush-jumping flitter)": [
    [14, "v1", "art-joint-anim"],
    [251, "v1", "art-joint-anim"]
  ],
  "(code ambush flitter)": [
    [132, "a0", "process-focusable"],
    [135, "a0", "process-focusable"]
  ],
  "(method 86 flitter)": [[15, "a1", "art-joint-anim"]],
  "(method 85 flitter)": [
    [14, "v1", "art-joint-anim"],
    [69, "v1", "art-joint-anim"]
  ],
  "(trans attack flitter)": [
    [29, "gp", "process-focusable"],
    [35, "gp", "process-focusable"],
    [53, "gp", "process-focusable"],
    [56, "gp", "process-focusable"]
  ],
  "(method 49 rigid-body-platform)": [
    [13, "v1", "rigid-body-control-point"],
    [30, "v1", "collide-rider"],
    [54, "v1", "process-focusable"],
    [65, "v1", "process-focusable"],
    [132, "v1", "process-focusable"],
    [139, "v1", "float"]
  ],
  "(code falling vol-collapsing-rock)": [[11, "v1", "art-joint-anim"]],
  "(code target-indax-hit)": [[351, "v1", "art-joint-anim"]],
  "(code target-indax-get-off)": [[51, "gp", "art-joint-anim"]],
  "(code target-indax-attack-air)": [[11, "gp", "art-joint-anim"]],
  "(code target-indax-running-attack)": [
    [21, "gp", "art-joint-anim"],
    [120, "f26", "float"],
    [203, "f26", "float"]
  ],
  "(trans target-indax-get-off)": [
    [20, "v1", "process-drawable"],
    [26, "v1", "process-drawable"],
    [32, "v1", "process-drawable"]
  ],
  "(code target-indax-attack)": [[18, "gp", "art-joint-anim"]],
  "(code target-indax-trip)": [
    [17, "v1", "art-joint-anim"],
    [90, "v1", "art-joint-anim"]
  ],
  "(code target-indax-hit-ground)": [[14, "v1", "art-joint-anim"]],
  "(code target-indax-double-jump)": [
    [50, "v1", "art-joint-anim"],
    [104, "v1", "art-joint-anim"]
  ],
  "(code target-indax-walk)": [[89, "v1", "art-joint-anim"]],
  "(code target-indax-stance)": [
    [23, "v1", "art-joint-anim"],
    [240, "v1", "art-joint-anim"],
    [94, "v1", "art-joint-anim"],
    [182, "v1", "art-joint-anim"]
  ],
  "(code target-indax-start)": [[54, "v1", "art-joint-anim"]],
  "target-indax-handler": [
    [97, "a0", "process"],
    [147, "a0", "process"]
  ],
  "(code target-indax-death)": [
    [161, "v1", "art-joint-anim"],
    [279, "v1", "art-joint-anim"],
    [370, "v1", "art-joint-anim"],
    [423, "v1", "art-joint-anim"],
    [510, "v1", "art-joint-anim"],
    [599, "v1", "art-joint-anim"],
    [844, "v1", "art-joint-anim"]
  ],
  "(event target-indax-grab)": [[35, "a0", "process"]],
  "(code target-indax-grab)": [[14, "v1", "art-joint-anim"]],
  "(code target-indax-hang-attack)": [[14, "v1", "art-joint-anim"]],
  "(enter target-indax-hang-attack)": [[5, "t9", "(function none)"]],
  "(code target-indax-hang-dodge)": [
    [15, "v1", "art-joint-anim"],
    [104, "v1", "art-joint-anim"]
  ],
  "(code target-indax-hang-walk)": [[34, "v1", "art-joint-anim"]],
  "(code target-indax-hang-stance)": [
    [27, "v1", "art-joint-anim"],
    [148, "v1", "art-joint-anim"],
    [90, "v1", "art-joint-anim"]
  ],
  "(enter target-indax-hang-dodge)": [[5, "t9", "(function none)"]],
  "(post target-indax-hang-stance)": [[10, "t9", "(function none)"]],
  "(enter target-indax-hang-stance)": [[5, "t9", "(function none)"]],
  "(enter target-indax-hang-turn-around)": [[5, "t9", "(function none)"]],
  "(event idle vol-lava-ball)": [
    [47, "gp", "process-drawable"],
    [90, "gp", "process-focusable"],
    [12, "v1", "float"]
  ],
  "(event idle vol-bouncer)": [[[119, 126], "v1", "attack-info"]],
  "(enter active vol-steam-explosion)": [
    [[18, 22], "v1", "collide-shape-prim-group"]
  ],
  "(enter stopped-up vol-steam-explosion)": [
    [[2, 5], "v1", "collide-shape-prim-group"]
  ],
  "(post idle lava-shoot)": [[[51, 97], "v1", "collide-shape-prim-group"]],
  "(event idle lava-shoot)": [
    [18, "gp", "process-focusable"],
    [38, "gp", "process-focusable"],
    [87, "gp", "process-focusable"]
  ],
  "(post active vol-steam-explosion)": [
    [[66, 129], "v1", "collide-shape-prim-group"]
  ],
  "(event active vol-steam-explosion)": [
    [17, "gp", "process-focusable"],
    [30, "gp", "process-focusable"],
    [150, "v1", "float"],
    [112, "v1", "float"],
    [120, "v1", "float"]
  ],
  "(post active vol-lava-ball-spout)": [[86, "v0", "vector"]],
  "(anon-function 38 volcano-obs)": [[7, "gp", "vol-balance-plat"]],
  "(code collapse vol-break-ground)": [[10, "v1", "art-joint-anim"]],
  "(post active vol-stone-lid)": [
    [6, "gp", "process-drawable"],
    [15, "gp", "process-drawable"],
    [35, "gp", "process-drawable"],
    [86, "gp", "process-drawable"],
    [94, "gp", "process-drawable"],
    [32, "v1", "float"]
  ],
  "(method 49 vol-stone-lid)": [
    [6, "s5", "attack-info"],
    [15, "s5", "attack-info"],
    [17, "s5", "attack-info"],
    [37, "a0", "process-focusable"],
    [40, "a0", "process-focusable"],
    [140, "s5", "attack-info"]
  ],
  "(method 59 spiky-frog)": [
    [18, "a0", "process-focusable"],
    [21, "a0", "process-focusable"]
  ],
  "(method 125 spiky-frog)": [[[4, 51], "s5", "ragdoll-proc"]],
  "(code knocked-recover spiky-frog)": [
    [25, "v1", "art-joint-anim"],
    [49, "v1", "ragdoll-proc"],
    [109, "v1", "art-joint-anim"]
  ],
  "(code attack-recover spiky-frog)": [
    [10, "v1", "art-joint-anim"],
    [87, "v1", "art-joint-anim"],
    [158, "v1", "art-joint-anim"]
  ],
  "(code attack spiky-frog)": [[19, "v1", "art-joint-anim"]],
  "(code turn spiky-frog)": [
    [21, "v1", "art-joint-anim"],
    [79, "v1", "art-joint-anim"]
  ],
  "(code rolling-stop spiky-frog)": [[14, "v1", "art-joint-anim"]],
  "(code rolling-start spiky-frog)": [
    [16, "v1", "art-joint-anim"],
    [64, "v1", "art-joint-anim"]
  ],
  "(code hostile spiky-frog)": [[14, "v1", "art-joint-anim"]],
  "(code notice spiky-frog)": [
    [23, "v1", "art-joint-anim"],
    [71, "v1", "art-joint-anim"],
    [130, "v1", "art-joint-anim"]
  ],
  "spiky-frog-hop-slow-code": [
    [231, "v1", "art-joint-anim"],
    [288, "v1", "art-joint-anim"],
    [46, "v1", "art-joint-anim"],
    [117, "v1", "art-joint-anim"]
  ],
  "(anon-function 9 spiky-frog)": [[[5, 11], "v1", "spiky-frog"]],
  "(code flee-path flut-wild)": [[14, "v1", "art-joint-anim"]],
  "(method 82 flut-wild)": [[79, "v0", "vector"]],
  "(code notice flut-wild)": [[33, "v1", "art-joint-anim"]],
  "(enter notice flut-wild)": [[90, "v1", "int"]],
  "(method 121 flamer-lava)": [[159, "v1", "vector"]],
  "(post knocked flamer-lava)": [[22, "t9", "(function none)"]],
  "(method 50 flamer-lava)": [
    [10, "v1", "collide-shape-prim-group"],
    [30, "v1", "collide-shape-prim-group"]
  ],
  "(code attack flamer-lava)": [
    [19, "v1", "art-joint-anim"],
    [72, "v1", "art-joint-anim"]
  ],
  "(event attack flamer-lava)": [
    [22, "gp", "process-focusable"],
    [25, "gp", "process-focusable"]
  ],
  "(method 85 flamer-lava)": [
    [70, "s4", "art-joint-anim"],
    [100, "a1", "art-joint-anim"]
  ],
  "(trans hostile flamer-lava)": [
    [20, "a0", "process-focusable"],
    [23, "a0", "process-focusable"]
  ],
  "(method 82 flamer-lava)": [[81, "v1", "vector"]],
  "(method 196 flamer-lava)": [[15, "v0", "hover-formation-control"]],
  "flamer-lava-fly-code": [
    [33, "v1", "art-joint-anim"],
    [64, "v1", "art-joint-anim"],
    [95, "v1", "art-joint-anim"]
  ],
  "(method 195 flamer-lava)": [[36, "v0", "hover-formation-control"]],
  "(event stopped-up vol-steam-explosion)": [
    [24, "v1", "float"],
    [16, "v1", "float"]
  ],
  "(method 97 mantis)": [[20, "a1", "art-joint-anim"]],
  "(method 96 mantis)": [[16, "a1", "art-joint-anim"]],
  "(method 98 mantis)": [[16, "a1", "art-joint-anim"]],
  "(code crawl mantis)": [
    [256, "v1", "art-joint-anim"],
    [25, "v1", "art-joint-anim"]
  ],
  "(code attack1 mantis)": [
    [19, "v1", "art-joint-anim"],
    [53, "a0", "process-focusable"],
    [56, "a0", "process-focusable"],
    [129, "v1", "art-joint-anim"],
    [201, "v1", "art-joint-anim"]
  ],
  "(code attack0 mantis)": [
    [18, "v1", "art-joint-anim"],
    [90, "v1", "art-joint-anim"]
  ],
  "(code ambush-jumping mantis)": [
    [14, "v1", "art-joint-anim"],
    [174, "v1", "art-joint-anim"]
  ],
  "(code roll-right mantis)": [
    [14, "v1", "art-joint-anim"],
    [77, "v1", "art-joint-anim"]
  ],
  "(code roll-left mantis)": [
    [14, "v1", "art-joint-anim"],
    [77, "v1", "art-joint-anim"]
  ],
  "(trans hostile mantis)": [
    [27, "gp", "process-focusable"],
    [41, "gp", "process-focusable"],
    [100, "gp", "process-focusable"]
  ],
  "(code ambush-crawling mantis)": [[23, "v1", "art-joint-anim"]],
  "(code active mantis)": [
    [79, "v1", "art-joint-anim"],
    [195, "v1", "art-joint-anim"],
    [139, "v1", "art-joint-anim"],
    [23, "v1", "art-joint-anim"]
  ],
  "(code hop-away mantis)": [
    [24, "gp", "process-focusable"],
    [59, "gp", "process-focusable"],
    [133, "v1", "art-joint-anim"]
  ],
  "(method 75 mantis)": [
    [20, "a0", "process-focusable"],
    [23, "a0", "process-focusable"]
  ],
  "(method 200 mantis)": [
    [21, "s5", "process-focusable"],
    [35, "s5", "process-focusable"]
  ],
  "(method 59 mantis)": [
    [23, "a0", "process-focusable"],
    [26, "a0", "process-focusable"]
  ],
  "(code idle mhcity-vein-writhing-large)": [[14, "v1", "art-joint-anim"]],
  "(trans idle mhcity-claw-finger-small)": [
    [67, "v1", "float"],
    [88, "v1", "float"],
    [112, "v1", "float"],
    [134, "v1", "float"],
    [159, "v1", "float"],
    [181, "v1", "float"],
    [211, "v1", "float"]
  ],
  "(code idle mhcity-vein-writhing-small)": [[14, "v1", "art-joint-anim"]],
  "(code idle mhcity-dark-eco-nodule)": [[14, "v1", "art-joint-anim"]],
  "(event cracked-idle mhcity-dark-eco-door)": [[5, "a0", "attack-info"]],
  "(code crack mhcity-dark-eco-door-broken)": [[10, "v1", "art-joint-anim"]],
  "(code shatter mhcity-dark-eco-door-broken)": [[112, "v1", "art-joint-anim"]],
  "mhcity-ambient-killable-event-handler": [[[3, 18], "v1", "attack-info"]],
  "(code active mhcity-puffer-large)": [[14, "v1", "art-joint-anim"]],
  "(code blowing mhcity-puffer-large)": [[14, "v1", "art-joint-anim"]],
  "(code active mhcity-puffer)": [[14, "v1", "art-joint-anim"]],
  "(code blowing mhcity-puffer)": [[14, "v1", "art-joint-anim"]],
  "(event puffer-active-base-state mhcity-puffer)": [[6, "a0", "vector"]],
  "(code idle mhcity-dark-eco-door)": [[16, "v1", "float"]],
  "(code ambush dm-mine-spider)": [
    [62, "v1", "art-joint-anim"],
    [134, "v1", "art-joint-anim"],
    [207, "v1", "art-joint-anim"]
  ],
  "(code run-stop dm-mine-spider)": [
    [14, "v1", "art-joint-anim"],
    [71, "v1", "art-joint-anim"]
  ],
  "(code attack dm-mine-spider)": [[19, "v1", "art-joint-anim"]],
  "(trans idle dm-mine-spider-spawner)": [[142, "gp", "process-drawable"]],
  "(event idle dm-mine-spider-spawner)": [[[22, 28], "v1", "attack-info"]],
  "(method 31 dm-mine-spider-spawner)": [
    [17, "v1", "dm-mine-spider"],
    [23, "v1", "dm-mine-spider"],
    [33, "s3", "int"]
  ],
  "(method 119 dm-mine-spider)": [[2, "a1", "nav-enemy-info"]],
  "(method 82 dm-mine-spider)": [
    [14, "v1", "process-drawable"],
    [29, "s3", "collide-shape"]
  ],
  "(method 192 dm-mine-spider)": [
    [19, "a0", "process-focusable"],
    [22, "a0", "process-focusable"]
  ],
  "(code attack spyder)": [
    [116, "a0", "process-focusable"],
    [119, "a0", "process-focusable"],
    [242, "a0", "process-focusable"],
    [245, "a0", "process-focusable"]
  ],
  "(code backup spyder)": [[22, "v1", "art-joint-anim"]],
  "(trans hostile spyder)": [
    [20, "a0", "process-focusable"],
    [23, "a0", "process-focusable"]
  ],
  "(method 59 spyder)": [
    [36, "s5", "process-focusable"],
    [47, "s5", "process-focusable"],
    [48, "s5", "process-focusable"],
    [51, "s5", "process-focusable"]
  ],
  "(method 85 spyder)": [
    [14, "v1", "art-joint-anim"],
    [132, "v1", "art-joint-anim"],
    [100, "s5", "art-joint-anim"]
  ],
  "(method 96 spyder)": [[52, "s5", "art-joint-anim"]],
  "spyder-face-player-post": [
    [21, "gp", "process-focusable"],
    [40, "gp", "process-focusable"],
    [43, "gp", "process-focusable"]
  ],
  "(method 86 spyder)": [[16, "a1", "art-joint-anim"]],
  "(method 193 spyder)": [
    [17, "a0", "process-focusable"],
    [20, "a0", "process-focusable"]
  ],
  "(code knocked-recover rapid-gunner)": [
    [27, "v1", "ragdoll-proc"],
    [50, "v1", "art-joint-anim"],
    [79, "v1", "art-joint-anim"],
    [163, "v1", "art-joint-anim"]
  ],
  "(code attack rapid-gunner)": [
    [24, "v1", "art-joint-anim"],
    [78, "v1", "art-joint-anim"],
    [132, "v1", "art-joint-anim"]
  ],
  "(code turret-get-off rapid-gunner)": [
    [14, "v1", "art-joint-anim"],
    [79, "v1", "art-joint-anim"]
  ],
  "(code turret-active-shoot rapid-gunner)": [[14, "v1", "art-joint-anim"]],
  "(code turret-get-on rapid-gunner)": [
    [14, "v1", "art-joint-anim"],
    [77, "v1", "art-joint-anim"],
    [154, "v1", "art-joint-anim"]
  ],
  "(code turret-seek rapid-gunner)": [[14, "v1", "art-joint-anim"]],
  "rapid-gunner-turret-code": [[86, "v1", "float"]],
  "(method 140 rapid-gunner)": [
    [37, "a0", "process-focusable"],
    [40, "a0", "process-focusable"]
  ],
  "(code die-eaten kanga-lizard)": [[22, "v1", "art-joint-anim"]],
  "(method 11 dm-mine-spider-spawner)": [["_stack_", 16, "res-tag"]],
  "(method 11 vol-holo-eye)": [["_stack_", 16, "res-tag"]],
  "(method 32 task-manager-kanga-lizard)": [["_stack_", 16, "res-tag"]],
  "(code explode rub-dark-jak-door)": [[129, "v1", "art-joint-anim"]],
  "(event idle rub-dark-jak-door)": [[4, "v1", "attack-info"]],
  "(code drop rub-falling-step)": [[14, "v1", "art-joint-anim"]],
  "set-stadiuma-electricity-scale!": [
    [[93, 95], "v1", "stadiuma-states"],
    [[70, 72], "v1", "stadiuma-states"],
    [[51, 53], "v1", "stadiuma-states"],
    [[32, 34], "v1", "stadiuma-states"],
    [[13, 15], "v1", "stadiuma-states"]
  ],
  "(method 62 v-faccar)": [[[4, 53], "s5", "collide-shape-prim-group"]],
  "(event idle task-manager-arena-training)": [
    [23, "a0", "entity-actor"],
    [24, "s4", "entity-actor"],
    [88, "gp", "entity-actor"]
  ],
  "(trans hide arena-token)": [[24, "v0", "string"]],
  "(event idle wstd-trapdoor)": [[4, "v1", "attack-info"]],
  "(trans idle crowd-manager)": [[328, "v0", "sound-rpc-set-param"]],
  "crowd-dude-func": [
    [6, "a1", "int"],
    [8, "v1", "wasstada-crowd"]
  ],
  "part-wasstada-bird2-path": [
    [13, "v1", "int"],
    [86, "a0", "part-tracker"]
  ],
  "part-wasstada-bird1-path": [
    [13, "v1", "int"],
    [90, "a0", "part-tracker"]
  ],
  "part-wasstada-bird3-path": [
    [13, "v1", "int"],
    [90, "a0", "part-tracker"]
  ],
  "part-wasstada-bird4-path": [
    [13, "v1", "int"],
    [90, "a0", "part-tracker"]
  ],
  "part-wasstada-bird5-path": [
    [13, "v1", "int"],
    [86, "a0", "part-tracker"]
  ],
  "(method 119 marauder)": [[2, "a1", "nav-enemy-info"]],
  "(code lava-die marauder)": [[34, "v1", "art-joint-anim"]],
  "(code attack-run marauder)": [
    [21, "v1", "art-joint-anim"],
    [88, "v1", "art-joint-anim"]
  ],
  "(code ambush marauder)": [[101, "v1", "art-joint-anim"]],
  "(code victory marauder)": [
    [26, "v1", "art-joint-anim"],
    [81, "v1", "art-joint-anim"]
  ],
  "(method 62 marauder)": [[13, "v1", "attack-info"]],
  "(code jump-out marauder)": [
    [29, "v1", "art-joint-anim"],
    [172, "v1", "art-joint-anim"]
  ],
  "(code gun-shoot marauder)": [
    [21, "v1", "art-joint-anim"],
    [83, "v1", "art-joint-anim"],
    [135, "v1", "art-joint-anim"]
  ],
  "(enter gun-shoot marauder)": [
    [26, "a0", "process-focusable"],
    [29, "a0", "process-focusable"]
  ],
  "(trans hostile marauder)": [
    [48, "gp", "process-focusable"],
    [61, "gp", "process-focusable"],
    [64, "gp", "process-focusable"]
  ],
  "(trans save-wait marauder)": [
    [18, "a0", "process-focusable"],
    [21, "a0", "process-focusable"]
  ],
  "(method 97 marauder)": [
    [18, "v1", "art-joint-anim"],
    [46, "v1", "art-joint-anim"]
  ],
  "(method 96 marauder)": [
    [55, "v1", "art-joint-anim"],
    [83, "v1", "art-joint-anim"]
  ],
  "(method 98 marauder)": [
    [37, "v1", "art-joint-anim"],
    [67, "v1", "art-joint-anim"]
  ],
  "(method 86 marauder)": [
    [15, "a2", "art-joint-anim"],
    [44, "a2", "art-joint-anim"],
    [75, "a2", "art-joint-anim"],
    [104, "a2", "art-joint-anim"]
  ],
  "(method 85 marauder)": [
    [21, "v1", "art-joint-anim"],
    [49, "v1", "art-joint-anim"],
    [79, "v1", "art-joint-anim"],
    [107, "v1", "art-joint-anim"]
  ],
  "(method 84 marauder)": [[26, "v1", "process-focusable"]],
  "(method 82 marauder)": [
    [81, "v1", "rigid-body-impact"],
    [101, "a0", "vector"],
    [122, "v1", "vector"],
    [137, "a0", "vector"],
    [[132, 167], "s4", "vector"],
    [[134, 168], "s5", "vector"]
  ],
  "(method 196 marauder)": [[4, "v1", "collide-shape-prim-group"]],
  "(method 197 marauder)": [
    [23, "s4", "process-focusable"],
    [42, "s4", "process-focusable"],
    [56, "s4", "process-focusable"],
    [59, "s4", "process-focusable"],
    [[66, 70], "v1", "float"]
  ],
  "(method 147 marauder)": [[34, "a1", "process-focusable"]],
  "(method 42 wstd-fight-plat-smlplat)": [
    [[12, 27], "s5", "wstd-fight-plat-box"]
  ],
  "(code go-down wstd-fight-plat-smlplat)": [
    [[61, 77], "v1", "wstd-fight-plat-box"],
    [78, "v1", "(pointer crate)"]
  ],
  "(code go-down wstd-fight-plat)": [
    [[156, 172], "v1", "wstd-fight-plat-box"],
    [173, "v1", "(pointer crate)"]
  ],
  "(code open wstd-fight-house-a)": [[48, "v1", "art-joint-anim"]],
  "(method 40 wstd-fight-plat)": [
    [[13, 25], "s4", "wstd-fight-plat-box"],
    [[41, 53], "s4", "wstd-fight-plat-box"],
    [[69, 81], "s4", "wstd-fight-plat-box"],
    [[97, 109], "s4", "wstd-fight-plat-box"],
    [[127, 136], "s4", "wstd-door"],
    [[154, 163], "s4", "wstd-door"],
    [[181, 190], "s4", "wstd-door"],
    [[208, 226], "s4", "wstd-door"]
  ],
  "(code open wstd-fight-plat-box)": [
    [27, "v1", "art-joint-anim"],
    [108, "v1", "art-joint-anim"]
  ],
  "(trans open wstd-fight-plat-box)": [
    [21, "a0", "(pointer process)"],
    [45, "gp", "process-focusable"]
  ],
  "(method 40 wstd-fight-plat-box)": [[177, "v1", "process-drawable"]],
  "(method 38 wstd-fight-plat-box)": [[62, "s5", "process-drawable"]],
  "(trans active task-manager-throne-rog)": [[14, "gp", "process-drawable"]],
  "(enter end wstd-fight-plat-large)": [
    [[38, 62], "s4", "wstd-fight-plat-smlplat"]
  ],
  "(enter go-down wstd-fight-plat-large)": [
    [[38, 94], "s4", "wstd-fight-plat-smlplat"]
  ],
  "(method 41 wstd-fight-plat-large)": [[[28, 59], "s4", "wstd-door"]],
  "(enter go-down task-manager-arena-fight)": [
    [53, "gp", "process-drawable"],
    [63, "gp", "process-drawable"],
    [73, "gp", "process-drawable"],
    [83, "gp", "process-drawable"],
    [33, "v1", "float"]
  ],
  "(method 26 task-manager-arena-fight)": [
    [[90, 149], "s3", "wstd-fight-plat"]
  ],
  "(code wait-start task-manager-arena-fight-2)": [
    [63, "gp", "process-drawable"]
  ],
  "(method 26 task-manager-arena-fight-2)": [
    [437, "v1", "(pointer crate)"],
    [[373, 493], "s3", "wstd-fight-plat"],
    [514, "s3", "process-drawable"],
    [519, "s3", "process-drawable"],
    [524, "s3", "process-drawable"],
    [[299, 335], "s3", "wstd-fight-plat"],
    [412, "v1", "float"]
  ],
  "(method 21 task-manager-arena-fight-2)": [
    [[378, 383], "a0", "crate"],
    ["_stack_", 16, "res-tag"]
  ],
  "(method 21 task-manager-arena-fight)": [["_stack_", 16, "res-tag"]],
  "(method 21 task-manager-arena-fight-3)": [
    ["_stack_", 16, "res-tag"],
    [106, "t0", "float"]
  ],
  "wstd-fight-plat-large-init-by-other": [
    [[169, 193], "s3", "wstd-fight-plat-smlplat"]
  ],
  "(method 36 task-manager-arena-fight-base)": [
    [43, "s5", "process-focusable"],
    [57, "v1", "handle"]
  ],
  "(method 32 task-manager-arena-fight-base)": [[95, "s5", "process-drawable"]],
  "(enter go-down task-manager-arena-fight-2)": [
    [[16, 81], "gp", "wstd-fight-plat"]
  ],
  "(method 26 task-manager-arena-fight-3)": [
    [110, "v1", "(pointer crate)"],
    [[46, 180], "s3", "wstd-fight-plat-large"],
    [[196, 212], "s3", "process-drawable"],
    [85, "v1", "float"]
  ],
  "(enter active wstd-fight-plat-large)": [[16, "v1", "float"]],
  "(event idle crowd-manager)": [[4, "v1", "float"]],
  "(event active wstd-fight-plat-large)": [
    [15, "v1", "float"],
    [4, "v1", "float"]
  ],
  "(event active wstd-fight-plat)": [[4, "v1", "float"]],
  "(event active wstd-fight-plat-smlplat)": [[12, "v1", "float"]],
  "(method 21 task-manager-arena-training)": [["_stack_", 16, "res-tag"]],
  "(anon-function 3 arena-scenes)": [[6, "v1", "process-drawable"]],
  "(anon-function 6 arena-scenes)": [
    [13, "t9", "(function mood-context none)"]
  ],
  "(anon-function 7 arena-scenes)": [
    [13, "t9", "(function mood-context none)"]
  ],
  "(anon-function 8 arena-scenes)": [
    [13, "t9", "(function mood-context none)"]
  ],
  "(anon-function 9 arena-scenes)": [
    [13, "t9", "(function mood-context none)"]
  ],
  "(method 18 hud-wasgun)": [
    [43, "t2", "vector"],
    [46, "t1", "float"]
  ],
  "(method 15 hud-wasgun)": [
    [[148, 158], "s3", "(pointer uint32)"],
    [[449, 452], "v1", "dma-packet"]
  ],
  "(enter impact wascity-turret-shot)": [
    [15, "v1", "collide-shape-prim-group"]
  ],
  "(event impact wascity-turret-shot)": [[13, "v1", "process-drawable"]],
  "dm-flyer-shot-move": [
    [35, "s2", "process-focusable"],
    [41, "s2", "process-focusable"],
    [43, "s2", "process-focusable"]
  ],
  "(method 31 dm-flyer-shot)": [
    [120, "s3", "process-focusable"],
    [126, "s3", "process-focusable"],
    [128, "s3", "process-focusable"],
    ["_stack_", 96, "float"],
    ["_stack_", 112, "float"]
  ],
  "(enter impact dm-flyer-shot)": [[50, "a0", "process"]],
  "(code impact maker-grenade)": [[32, "a0", "process"]],
  "(method 36 maker-grenade)": [[14, "s5", "wascity-turret-shot"]],
  "(code flying skeet)": [[[182, 187], "v1", "task-manager-wascity-gungame"]],
  "joint-mod-recoil": [
    [[0, 39], "gp", "wascity-turret"],
    [[1, 38], "s5", "int"]
  ],
  "(post flying skeet)": [
    [13, "a0", "task-manager-wascity-gungame"],
    [[76, 99], "gp", "task-manager-wascity-gungame"],
    [175, "gp", "task-manager-wascity-gungame"],
    [201, "gp", "task-manager-wascity-gungame"],
    [15, "a0", "task-manager-wascity-gungame"]
  ],
  "wasgun-manager-shot-missed": [
    [[17, 22], "v1", "task-manager-wascity-gungame"]
  ],
  "skeet-standard-event-handler": [
    [[29, 145], "gp", "task-manager-wascity-gungame"]
  ],
  "(method 37 task-manager-wascity-gungame)": [
    [[26, 31], "v1", "hud"],
    [[15, 61], "gp", "hud"],
    [101, "gp", "hud"],
    [139, "gp", "hud"],
    [177, "gp", "hud"],
    [209, "gp", "hud"],
    [250, "gp", "hud"],
    [288, "gp", "hud"],
    [320, "gp", "hud"],
    [361, "gp", "hud"],
    [393, "gp", "hud"],
    [428, "gp", "hud"]
  ],
  "spawn-skeet": [[141, "s1", "skeet"]],
  "(enter explode skeet)": [
    [22, "a0", "task-manager-wascity-gungame"],
    [35, "a0", "hud-wasgun"],
    [41, "a0", "hud-wasgun"]
  ],
  "wct-show-flut": [[6, "v0", "flut"]],
  "(method 56 wascity-turret)": [
    [133, "a1", "vector"],
    [[76, 85], "v0", "vector"],
    [[88, 97], "v0", "vector"],
    [6, "v1", "float"]
  ],
  "(method 62 wascity-turret)": [
    [224, "s3", "process"],
    [257, "s2", "process-drawable"],
    [273, "s2", "process-drawable"],
    [274, "v1", "collide-shape"],
    [357, "a0", "collide-shape-prim-group"],
    [385, "a0", "collide-shape-prim-group"],
    [403, "a1", "collide-shape-prim-group"],
    [429, "a0", "collide-shape-prim-group"],
    [10, "v0", "(array collide-shape)"],
    [309, "a1", "skeet"]
  ],
  "(method 33 task-manager-wascity-gungame)": [["_stack_", 16, "res-tag"]],
  "city-sound-expand-want-list": [[63, "s4", "int"]],
  "(method 10 xz-height-map)": [[121, "s0", "pointer"]],
  "(method 9 xz-height-map)": [
    [36, "a2", "pointer"],
    [[37, 49], "a1", "(pointer int8)"]
  ],
  "(enter explode hvehicle)": [
    [143, "a0", "process"],
    [238, "v1", "joint-exploder"]
  ],
  "(method 49 hvehicle)": [
    [[40, 60], "s5", "traffic-object-spawn-params"],
    [65, "v1", "float"]
  ],
  "(method 51 hvehicle)": [
    [155, "v1", "(pointer process)"],
    [110, "v1", "uint"]
  ],
  "(method 33 hvehicle)": [[39, "s5", "rigid-body-vehicle-constants"]],
  "(method 94 hvehicle)": [[42, "f0", "float"]],
  "(method 18 vehicle-controller)": [[[231, 316], "v1", "hvehicle"]],
  "(method 31 hvehicle)": [
    [69, "v1", "float"],
    [164, "v1", "float"],
    [67, "a0", "int"],
    [162, "a0", "int"]
  ],
  "(method 97 hvehicle)": [[159, "a0", "vector"]],
  "(post idle glider-ring)": [
    [203, "v1", "art-joint-anim"],
    [[413, 424], "v1", "glider-prim"]
  ],
  "(method 25 glider-ring)": [[15, "v1", "glider-prim"]],
  "glider-ring-standard-event-handler": [
    [47, "s5", "process-drawable"],
    [[53, 62], "gp", "collide-shape-moving"],
    [295, "gp", "collide-shape-moving"]
  ],
  "glider-ring-init-by-other": [[55, "v1", "art-joint-anim"]],
  "(method 49 h-glider)": [
    [10, "a2", "vector"],
    [21, "a1", "vector"],
    [25, "a1", "vector"]
  ],
  "(method 97 h-glider)": [[159, "a0", "vector"]],
  "glider-thermal-updraft-velocity": [
    [20, "v1", "task-manager-desert-glide"],
    [23, "v1", "task-manager-desert-glide"]
  ],
  "(method 36 task-manager-desert-glide)": [
    [[64, 147], "s4", "hvehicle"],
    [[216, 232], "v1", "hvehicle"],
    [[296, 339], "s3", "hvehicle"]
  ],
  "(method 37 task-manager-desert-glide)": [[158, "a0", "glider-thermal"]],
  "(method 26 task-manager-desert-glide)": [
    [75, "s5", "hvehicle"],
    [171, "s5", "hvehicle"]
  ],
  "pre-populate-clouds": [
    [22, "v1", "float"],
    [44, "v1", "float"],
    [66, "v1", "float"]
  ],
  "(method 15 hud-glider-altitude)": [[18, "v1", "float"]],
  "(code idle was-pre-beam)": [[28, "v1", "art-joint-anim"]],
  "(code active was-pre-game)": [[21, "v1", "art-joint-anim"]],
  "(code idle was-pre-game)": [
    [25, "v1", "art-joint-anim"],
    [78, "v1", "art-joint-anim"]
  ],
  "(code attack was-pre-beam)": [[26, "v1", "art-joint-anim"]],
  "(enter active was-pre-game)": [[[337, 343], "v1", "hud"]],
  "(method 26 was-pre-game)": [[[104, 157], "s1", "pre-game-bubble"]],
  "(method 30 was-pre-game)": [
    [[161, 167], "v1", "hud"],
    [[253, 259], "v1", "hud"]
  ],
  "(code idle was-pre-heart)": [
    [15, "v1", "art-joint-anim"],
    [76, "v1", "art-joint-anim"],
    [131, "v1", "art-joint-anim"],
    [192, "v1", "art-joint-anim"],
    [247, "v1", "art-joint-anim"],
    [308, "v1", "art-joint-anim"],
    [363, "v1", "art-joint-anim"],
    [422, "v1", "art-joint-anim"],
    [477, "v1", "art-joint-anim"]
  ],
  "(post fall pre-game-bubble)": [[17, "t9", "(function none)"]],
  "(post race flut-racer)": [[21, "v0", "entity-actor"]],
  "ring-hit-logic": [
    [30, "v0", "entity"],
    [[40, 51], "v1", "process-drawable"]
  ],
  "(code race flut-racer)": [[53, "v1", "art-joint-anim"]],
  "(method 33 task-manager-wascity-leaper-race)": [
    [63, "a0", "entity-actor"],
    [67, "a0", "entity-actor"],
    [45, "a0", "entity-actor"],
    [49, "a0", "entity-actor"],
    ["_stack_", 16, "res-tag"]
  ],
  "(method 26 task-manager-wascity-leaper-race)": [
    [75, "v1", "process-drawable"]
  ],
  "(trans race flut-racer)": [
    [43, "v0", "int"],
    [21, "v0", "int"]
  ],
  "(post jump flut-racer)": [[6, "t9", "(function none)"]],
  "(method 33 task-manager-desert-glide)": [["_stack_", 16, "res-tag"]],
  "(code idle kleever-catch-lizards)": [[10, "v1", "art-joint-anim"]],
  "(code active task-manager-desert-catch-lizards)": [
    [858, "gp", "handle"],
    [[904, 910], "v1", "wvehicle"]
  ],
  "(code resolution task-manager-desert-catch-lizards)": [
    [28, "t9", "(function none)"]
  ],
  "(method 30 task-manager-desert-catch-lizards)": [
    [40, "v1", "float"],
    [43, "v1", "float"]
  ],
  "(method 26 task-manager-desert-catch-lizards)": [
    [275, "v0", "(array collide-shape)"],
    ["_stack_", 192, "res-tag"]
  ],
  "(method 82 desert-lizard)": [[96, "v0", "vector"]],
  "(code notice desert-lizard)": [[31, "v1", "art-joint-anim"]],
  "(trans flee desert-lizard)": [[[232, 257], "gp", "wvehicle"]],
  "desert-lizard-flee-post": [[[10, 30], "s4", "process-focusable"]],
  "(anon-function 33 desert-scenes)": [
    [39, "gp", "process-drawable"],
    [71, "v1", "float"]
  ],
  "(anon-function 34 desert-scenes)": [[54, "v1", "float"]],
  "(code active task-manager-throne-gun-training)": [[126, "v1", "float"]],
  "(enter idle dm-tentacle)": [[11, "v1", "float"]],
  "(trans moving desw-snake-stump)": [["_stack_", 16, "float"]],
  "desw-snake-stump-handler": [[8, "v1", "focus"]],
  "dm-tentacle-handler": [
    [[116, 140], "v1", "attack-info"],
    [[179, 199], "s5", "dm-tentacle-ragdoll-proc"]
  ],
  "(event idle desw-eco-tank)": [[[109, 130], "v1", "attack-info"]],
  "(event idle dm-urchin)": [[[109, 130], "v1", "attack-info"]],
  "(enter strike dm-tentacle)": [
    [[9, 13], "a0", "dm-tentacle-ragdoll-proc"],
    [15, "a0", "dm-tentacle-ragdoll-proc"]
  ],
  "(enter sweep dm-tentacle)": [
    [[9, 13], "a0", "dm-tentacle-ragdoll-proc"],
    [15, "a0", "dm-tentacle-ragdoll-proc"]
  ],
  "(enter whip dm-tentacle)": [
    [[9, 13], "a0", "dm-tentacle-ragdoll-proc"],
    [15, "a0", "dm-tentacle-ragdoll-proc"]
  ],
  "(enter spit dm-tentacle)": [
    [[9, 13], "a0", "dm-tentacle-ragdoll-proc"],
    [15, "a0", "dm-tentacle-ragdoll-proc"]
  ],
  "(trans idle dm-tentacle)": [[57, "v1", "float"]],
  "dm-tentacle-start-ragdoll": [[[55, 106], "gp", "dm-tentacle-ragdoll-proc"]],
  "foot-impact": [
    [320, "v0", "manipy"],
    [403, "v1", "process-drawable"],
    [524, "v1", "process-drawable"]
  ],
  "(event idle terraformer-leg)": [
    [57, "s5", "process-drawable"],
    [99, "gp", "vehicle"],
    [202, "a0", "nav-mesh"],
    [205, "a0", "nav-mesh"]
  ],
  "(post attack terraformer-drone)": [
    [14, "a0", "process-focusable"],
    [17, "a0", "process-focusable"]
  ],
  "(enter explode terraformer-drone)": [[93, "a0", "process"]],
  "(method 82 terraformer-drone)": [[29, "v1", "vector"]],
  "(method 59 terraformer-drone)": [
    [51, "a0", "process-focusable"],
    [54, "a0", "process-focusable"]
  ],
  "terraformer-handler": [
    [50, "a0", "terraformer-drone"],
    [[69, 76], "s5", "terraformer-leg"],
    [52, "a0", "terraformer-drone"]
  ],
  "terraformer-always": [[[97, 104], "a1", "terraformer-leg"]],
  "terraformer-update-mine-vars": [
    [[97, 142], "s4", "terraformer-mine"],
    [[113, 121], "s2", "terraformer-mine"]
  ],
  "(event idle terraformer-target)": [[53, "a0", "process"]],
  "terraformer-mine-explode": [[50, "a0", "process-drawable"]],
  "(method 11 terraformer-head)": [["_stack_", 16, "res-tag"]],
  "joint-mod-disc-look-at-callback": [
    [[3, 46], "s4", "joint-mod-disc-look-at"]
  ],
  "terraformer-head-check-launch-script": [[93, "v1", "float"]],
  "(trans swing-laser terraformer-head)": [
    [80, "v1", "float"],
    [346, "v1", "float"]
  ],
  "(event moving terraformer-head-laser-projectile)": [
    [7, "a1", "vector"],
    [51, "v0", "vector"]
  ],
  "terraformer-head-always-handler": [
    [5, "a0", "terraformer-drone"],
    [7, "a0", "terraformer-drone"],
    [45, "a1", "vector"]
  ],
  "(method 11 desw-snake-stump)": [["_stack_", 16, "res-tag"]],
  "(method 13 ocean)": [
    [[249, 252], "v1", "dma-packet"],
    [[321, 324], "v1", "dma-packet"]
  ],
  "(method 22 ocean)": [[[3, 11], "a0", "dma-packet"]],
  "(method 23 ocean)": [[[3, 11], "a0", "dma-packet"]],
  "(method 25 ocean)": [[[8, 16], "a1", "dma-packet"]],
  "(method 26 ocean)": [
    [[11, 19], "a3", "dma-packet"],
    [[30, 38], "a2", "dma-packet"]
  ],
  "(method 27 ocean)": [
    [[19, 27], "a0", "dma-packet"],
    [30, "s3", "matrix"],
    [[49, 54], "s2", "vector"]
  ],
  "(method 28 ocean)": [
    [[43, 51], "a0", "dma-packet"],
    [66, "a2", "(pointer int16)"],
    [[81, 89], "a1", "vector4w"],
    [[90, 98], "v1", "vector4w"],
    [[111, 127], "t0", "vector4w"],
    [[130, 268], "a1", "(inline-array vector4w)"]
  ],
  "(method 29 ocean)": [
    [[36, 41], "a0", "dma-packet"],
    [91, "a1", "(pointer int16)"]
  ],
  "(method 30 ocean)": [
    [29, "a0", "(pointer uint8)"],
    [31, "v1", "int"]
  ],
  "(method 31 ocean)": [[32, "a0", "(pointer int32)"]],
  "(method 32 ocean)": [
    [31, "t0", "(pointer int32)"],
    [47, "a2", "(pointer uint8)"],
    [55, "v1", "(pointer int8)"],
    [49, "a1", "int"],
    [33, "a1", "int"]
  ],
  "(method 33 ocean)": [
    [[52, 60], "a0", "dma-packet"],
    [[63, 67], "v1", "vector4w"],
    [[93, 232], "v1", "(inline-array vector4w)"],
    [[245, 253], "a0", "dma-packet"]
  ],
  "(method 34 ocean)": [
    [[44, 52], "a0", "dma-packet"],
    [[61, 65], "v1", "vector4w"],
    [[68, 147], "v1", "(inline-array vector4w)"],
    [[166, 174], "a0", "dma-packet"]
  ],
  "(method 36 ocean)": [["_stack_", 48, "ocean-trans-mask"]],
  "(method 38 ocean)": [
    [104, "a1", "(pointer int32)"],
    [108, "a3", "(pointer uint8)"],
    [110, "a1", "(pointer int32)"]
  ],
  "(method 39 ocean)": [
    [[7, 15], "a0", "dma-packet"],
    [[17, 51], "v1", "matrix"]
  ],
  "(method 40 ocean)": [["_stack_", 40, "ocean-trans-mask"]],
  "(method 41 ocean)": [[[3, 11], "a0", "dma-packet"]],
  "(method 42 ocean)": [[[3, 11], "a0", "dma-packet"]],
  "(method 45 ocean)": [
    [[19, 27], "a1", "dma-packet"],
    [30, "s3", "matrix"],
    [[47, 52], "s2", "vector"]
  ],
  "(method 48 ocean)": [[[8, 16], "a1", "dma-packet"]],
  "(method 49 ocean)": [
    [24, "a0", "(pointer uint8)"],
    [26, "v1", "int"]
  ],
  "(method 51 ocean)": [
    [39, "a0", "(pointer uint8)"],
    [47, "v1", "(pointer uint8)"],
    [41, "a1", "int"],
    [30, "a1", "int"]
  ],
  "(method 52 ocean)": [
    [[54, 68], "a2", "dma-packet"],
    [[82, 87], "a0", "dma-packet"],
    [99, "v1", "(pointer uint64)"]
  ],
  "(method 53 ocean)": [
    [[52, 60], "a0", "dma-packet"],
    [[62, 67], "v1", "vector4w"],
    [[70, 149], "v1", "(inline-array vector4w)"],
    [[162, 170], "a0", "dma-packet"]
  ],
  "(method 57 ocean)": [
    [[7, 15], "a0", "dma-packet"],
    [[18, 28], "a0", "vector"],
    [[28, 39], "a0", "vector"],
    [[39, 50], "a0", "vector"],
    [[51, 62], "v1", "vector"]
  ],
  "(method 59 ocean)": [
    [[22, 27], "a0", "dma-packet"],
    [227, "t3", "(pointer uint8)"]
  ],
  "(method 60 ocean)": [[[3, 191], "s4", "(inline-array ocean-vertex)"]],
  "(method 61 ocean)": [[[3, 194], "s4", "(inline-array ocean-vertex)"]],
  "(method 62 ocean)": [[[3, 193], "s4", "(inline-array ocean-vertex)"]],
  "(method 63 ocean)": [[[3, 200], "s4", "(inline-array ocean-vertex)"]],
  "(method 64 ocean)": [[[3, 228], "gp", "(inline-array ocean-vertex)"]],
  "(method 65 ocean)": [[[3, 234], "gp", "(inline-array ocean-vertex)"]],
  "(method 66 ocean)": [[[3, 234], "gp", "(inline-array ocean-vertex)"]],
  "(method 67 ocean)": [[[3, 240], "gp", "(inline-array ocean-vertex)"]],
  "(method 68 ocean)": [[[4, 179], "s3", "(inline-array ocean-vertex)"]],
  "(method 69 ocean)": [[[114, 121], "gp", "dma-packet"]],
  "(method 71 ocean)": [[[8, 16], "a1", "dma-packet"]],
  "(method 72 ocean)": [[[2, 6], "v1", "(inline-array vector4w)"]],
  "(method 73 ocean)": [[[6, 11], "a0", "dma-packet"]],
  "(method 74 ocean)": [
    [[6, 11], "a0", "dma-packet"],
    [[19, 24], "a0", "dma-packet"]
  ],
  "(method 75 ocean)": [[[3, 8], "a0", "dma-packet"]],
  "(method 76 ocean)": [[[3, 8], "a0", "dma-packet"]],
  "(method 77 ocean)": [[[3, 8], "a0", "dma-packet"]],
  "(method 78 ocean)": [[[58, 63], "a0", "dma-packet"]],
  "(method 80 ocean)": [
    [[66, 81], "v1", "(inline-array vector4w)"],
    [[121, 126], "v1", "(inline-array vector4w)"],
    [[193, 215], "v1", "(inline-array vector4w)"],
    [[251, 273], "v1", "(inline-array vector4w)"],
    [[332, 354], "v1", "(inline-array vector4w)"]
  ],
  "(method 81 ocean)": [
    [[68, 90], "v1", "(inline-array vector4w)"],
    [[157, 179], "v1", "(inline-array vector4w)"]
  ],
  "(method 82 ocean)": [
    [69, "v1", "(pointer uint128)"],
    [[97, 115], "s1", "(inline-array vector4w)"]
  ],
  "(method 83 ocean)": [[[66, 92], "t1", "(inline-array vector4w)"]],
  "(method 84 ocean)": [
    [32, "v1", "(pointer uint128)"],
    [[89, 118], "s0", "(inline-array vector4w)"],
    [[128, 137], "s4", "(pointer uint128)"],
    [[128, 137], "v1", "(pointer uint128)"]
  ],
  "(method 87 ocean)": [
    [[227, 232], "a0", "(inline-array vector4w)"],
    [[244, 270], "a1", "(inline-array vector4w)"],
    [[282, 288], "a0", "(inline-array vector4w)"],
    [[299, 324], "a1", "(inline-array vector4w)"]
  ],
  "(method 88 ocean)": [
    [[69, 87], "v1", "(inline-array vector4w)"],
    [[88, 93], "a0", "(inline-array vector4w)"],
    [[93, 101], "v1", "(inline-array vector4w)"],
    [[138, 144], "v1", "adgif-shader"],
    [[234, 240], "v1", "adgif-shader"],
    [[382, 421], "v1", "(inline-array vector4w)"]
  ],
  "(method 89 ocean)": [
    [[68, 81], "v1", "(inline-array vector4w)"],
    [[137, 148], "v1", "(inline-array vector4w)"],
    [[202, 215], "v1", "(inline-array vector4w)"],
    [[269, 282], "v1", "(inline-array vector4w)"],
    [[336, 349], "v1", "(inline-array vector4w)"],
    [[405, 416], "v1", "(inline-array vector4w)"]
  ],
  "(method 90 ocean)": [[0, "a2", "(pointer int32)"]],
  "(method 50 ocean)": [[31, "v1", "int"]],
  "(anon-function 7 mined-scenes)": [[33, "a0", "process"]],
  "(anon-function 8 mined-scenes)": [[31, "a0", "process"]],
  "(code flying maker)": [[10, "v1", "art-joint-anim"]],
  "(method 30 task-manager-wascity-defend)": [
    [28, "v1", "handle"],
    [55, "v1", "handle"],
    [82, "v1", "handle"],
    [25, "v1", "handle"],
    [52, "v1", "handle"],
    [79, "v1", "handle"]
  ],
  "(code walking maker)": [[[123, 126], "v1", "task-manager-wascity-defend"]],
  "(post flying maker)": [[[260, 275], "v1", "task-manager-wascity-defend"]],
  "(post walking maker)": [[[740, 755], "v1", "task-manager-wascity-defend"]],
  "(post standup maker)": [[[26, 41], "v1", "task-manager-wascity-defend"]],
  "(code standup maker)": [
    [13, "v1", "art-joint-anim"],
    [97, "v1", "art-joint-anim"]
  ],
  "maker-standard-event-handler": [
    [148, "v1", "touching-shapes-entry"],
    [153, "s5", "touching-shapes-entry"],
    [147, "s5", "touching-shapes-entry"],
    [260, "gp", "attack-info"],
    [332, "gp", "attack-info"],
    [379, "gp", "attack-info"]
  ],
  "maker-init-by-other": [[237, "v1", "vector"]],
  "(code resolution task-manager-bbush-spirit-drop)": [[40, "gp", "handle"]],
  "(event dormant score-drop)": [[5, "a0", "vector"]],
  "(code resolution task-manager-desert-bbush-ring)": [[40, "gp", "handle"]],
  "(trans idle desert-chase-ring)": [[20, "a2", "vehicle"]],
  "(event dormant spirit)": [[6, "v1", "vector"]],
  "(event idle spirit)": [[6, "v1", "vector"]],
  "(code resolution task-manager-bbush-egg-spider)": [[40, "gp", "handle"]],
  "(trans active task-manager-bbush-egg-spider)": [[18, "v1", "int"]],
  "(code resolution task-manager-bbush-spirit-chase)": [[40, "gp", "handle"]],
  "(method 36 task-manager-bbush-spirit-drop)": [[23, "s4", "spirit"]],
  "(method 21 task-manager-bbush-spirit-drop)": [["_stack_", 16, "res-tag"]],
  "(trans idle des-burning-bush)": [
    [179, "v1", "vehicle"],
    [151, "a1", "int"]
  ],
  "(method 35 des-burning-bush)": [[48, "v1", "float"]],
  "(code menu des-burning-bush)": [[[29, 54], "v1", "game-task-event"]],
  "(event dormant trail-effect)": [[6, "v1", "vector"]],
  "(event idle trail-effect)": [[6, "v1", "vector"]],
  "(code resolution task-manager-bbush-timer-chase)": [[40, "gp", "handle"]],
  "(event active task-manager-bbush-timer-chase)": [
    [4, "v1", "float"],
    [[30, 33], "a0", "freeze-time-hud"],
    [[43, 46], "a0", "freeze-time-hud"],
    [[56, 59], "a0", "freeze-time-hud"],
    [[69, 72], "a0", "freeze-time-hud"],
    [[85, 88], "a0", "freeze-time-hud"],
    [[98, 101], "a0", "freeze-time-hud"],
    [[111, 114], "a0", "freeze-time-hud"],
    [[124, 127], "a0", "freeze-time-hud"],
    [[140, 143], "a0", "freeze-time-hud"],
    [[166, 169], "a0", "freeze-time-hud"],
    [[179, 182], "a0", "freeze-time-hud"],
    [[153, 156], "a0", "freeze-time-hud"]
  ],
  "(trans active task-manager-bbush-timer-chase)": [
    [[25, 28], "a0", "freeze-time-hud"],
    [[38, 41], "a0", "freeze-time-hud"],
    [[51, 54], "a0", "freeze-time-hud"],
    [[64, 67], "a0", "freeze-time-hud"]
  ],
  "(method 26 task-manager-bbush-roll-count)": [[17, "v1", "vehicle"]],
  "(method 26 task-manager-vehicle-bbush)": [
    [37, "v1", "process-focusable"],
    [[83, 134], "v1", "vehicle"]
  ],
  "(method 21 task-manager-bbush-timer-chase)": [["_stack_", 96, "res-tag"]],
  "(method 21 task-manager-bbush-egg-spider)": [["_stack_", 16, "res-tag"]],
  "(method 21 task-manager-bbush-spirit-chase)": [["_stack_", 16, "res-tag"]],
  "(method 21 task-manager-desert-bbush-ring)": [["_stack_", 16, "res-tag"]],
  "(code attack needle-fish)": [
    [14, "v1", "art-joint-anim"],
    [66, "v1", "art-joint-anim"]
  ],
  "(code stare needle-fish)": [[14, "v1", "art-joint-anim"]],
  "needle-fish-joint-mod-tail": [[[8, 42], "s4", "needle-fish"]],
  "(method 28 needle-fish-shot)": [
    [10, "v0", "sound-rpc-set-param"],
    [29, "s5", "process-drawable"],
    [32, "s5", "process-drawable"]
  ],
  "(enter explode needle-fish)": [[95, "a0", "process"]],
  "(method 59 needle-fish)": [
    [30, "a0", "process-focusable"],
    [33, "a0", "process-focusable"]
  ],
  "(method 56 mh-wasp)": [[21, "a1", "process-drawable"]],
  "(post notice mh-wasp)": [[4, "t9", "(function none)"]],
  "(trans hostile mh-wasp)": [[36, "v1", "art-joint-anim"]],
  "(code attack mh-wasp)": [[38, "v1", "art-joint-anim"]],
  "(code knocked-recover mh-wasp)": [[20, "v1", "art-joint-anim"]],
  "(method 86 mh-wasp)": [[11, "v1", "art-joint-anim"]],
  "(method 113 mh-wasp)": [[[11, 89], "s5", "process-focusable"]],
  "(method 85 mh-wasp)": [[32, "a1", "art-joint-anim"]],
  "(method 121 mh-wasp)": [
    [116, "v0", "(pointer float)"],
    [181, "v0", "(pointer float)"],
    ["_stack_", 16, "res-tag"],
    ["_stack_", 32, "res-tag"],
    ["_stack_", 48, "res-tag"],
    ["_stack_", 64, "res-tag"]
  ],
  "(method 11 mh-centipede)": [
    [433, "v0", "(pointer actor-group)"],
    ["_stack_", 16, "res-tag"]
  ],
  "(method 26 task-manager-mh-centipede)": [[[113, 118], "a0", "vehicle"]],
  "(method 30 task-manager-mh-centipede)": [[5, "a1", "vector"]],
  "(method 26 task-manager-nstb-crystal)": [[[31, 36], "a0", "vehicle"]],
  "(method 42 mh-centipede)": [
    [70, "v1", "float"],
    [93, "v1", "float"]
  ],
  "(method 38 mh-centipede)": [[171, "v1", "float"]],
  "(method 39 mh-centipede)": [
    [70, "v1", "float"],
    [185, "v1", "float"],
    [208, "v1", "float"]
  ],
  "(trans die mh-centipede)": [[16, "v0", "vehicle"]],
  "mh-centipede-active-handler": [
    [[5, 119], "s4", "touching-shapes-entry"],
    [91, "gp", "vehicle"],
    [[208, 227], "v1", "attack-info"]
  ],
  "(enter impact mh-centipede-shot)": [[71, "a0", "process"]],
  "(event hidden rod-spawner)": [
    [[13, 21], "a1", "vector"],
    [[27, 35], "a0", "vector"]
  ],
  "(method 32 task-manager-mh-centipede)": [["_stack_", 16, "res-tag"]],
  "(method 59 mh-bat)": [[[26, 43], "s5", "process-focusable"]],
  "(method 126 mh-bat)": [[[20, 24], "v1", "ragdoll-proc"]],
  "(method 50 mh-bat)": [
    [8, "v1", "collide-shape-prim-group"],
    [18, "v1", "collide-shape-prim-group"]
  ],
  "(code knocked-recover mh-bat)": [
    [26, "v1", "art-joint-anim"],
    [55, "v1", "ragdoll-proc"],
    [108, "v1", "art-joint-anim"]
  ],
  "(code attack-1 mh-bat)": [
    [14, "v1", "art-joint-anim"],
    [160, "v1", "art-joint-anim"]
  ],
  "mh-bat-fly-code": [[15, "v1", "art-joint-anim"]],
  "set-factoryc-light!": [[[12, 14], "v1", "factoryc-states"]],
  "(method 24 conveyor)": [
    ["_stack_", 16, "res-tag"],
    [23, "v0", "(pointer float)"]
  ],
  "(method 21 conveyor)": [["_stack_", 32, "conveyor-section"]],
  "(method 28 conveyor)": [
    [23, "a0", "connection"],
    [24, "a0", "collide-shape"],
    [71, "a0", "connection"],
    [72, "a0", "collide-shape"]
  ],
  "fac-robopod-base-handler": [[6, "v1", "rigid-body-impact"]],
  "(method 11 fac-zapper)": [
    [[183, 213], "s4", "(pointer generic-spot-shadow-effect)"]
  ],
  "(method 11 fac-fire-torch)": [[99, "v0", "particle-local-space-info"]],
  "(code generate fac-robopod)": [
    [28, "v1", "art-joint-anim"],
    [95, "v1", "art-joint-anim"]
  ],
  "(code die fac-punch-wall)": [
    [17, "v1", "collide-shape-prim-group"],
    [89, "v1", "art-joint-anim"],
    [112, "v0", "sound-rpc-set-param"]
  ],
  "(method 24 factory-conveyor)": [
    [40, "v0", "float"],
    [39, "t0", "float"],
    ["_stack_", 16, "res-tag"]
  ],
  "(enter perish-immediately)": [
    [13, "v1", "art-joint-anim"],
    [29, "v1", "collide-shape-prim-group"]
  ],
  "(code plat-idle fac-move-plat-a)": [[6, "t9", "(function none)"]],
  "(event idle fac-switch)": [[[5, 15], "gp", "attack-info"]],
  "(event idle fac-break-floor)": [[4, "v1", "attack-info"]],
  "(event idle fac-break-fence)": [[[7, 13], "gp", "rigid-body-impact"]],
  "(code plat-idle fac-move-plat-b)": [[6, "t9", "(function none)"]],
  "(event idle fac-rotfan)": [[87, "gp", "process-focusable"]],
  "(enter out fac-rotfan)": [
    [2, "v1", "collide-shape-prim-group"],
    [6, "v1", "collide-shape-prim-group"],
    [10, "v1", "collide-shape-prim-group"]
  ],
  "(code spindown fac-rotfan)": [
    [201, "v1", "collide-shape-prim-group"],
    [205, "v1", "collide-shape-prim-group"],
    [209, "v1", "collide-shape-prim-group"],
    [147, "v0", "sound-rpc-set-param"]
  ],
  "(method 22 fac-switch)": [[16, "v0", "string"]],
  "(anon-function 1 mh-bat)": [[1, "v1", "float"]],
  "(code flickering factory-elec-gate)": [[83, "s5", "int"]],
  "(anon-function 0 factory-scenes)": [[13, "t9", "(function level none)"]],
  "(anon-function 1 factory-scenes)": [
    [13, "t9", "(function mood-context none)"]
  ],
  "(anon-function 2 factory-scenes)": [
    [13, "t9", "(function mood-context none)"]
  ],
  "(anon-function 3 factory-scenes)": [
    [13, "t9", "(function mood-context none)"]
  ],
  "(anon-function 4 factory-scenes)": [
    [13, "t9", "(function mood-context none)"]
  ],
  "(anon-function 5 factory-scenes)": [
    [13, "t9", "(function mood-context none)"]
  ],
  "(anon-function 7 factory-scenes)": [
    [13, "t9", "(function mood-context none)"]
  ],
  "(anon-function 8 factory-scenes)": [
    [13, "t9", "(function mood-context none)"]
  ],
  "(anon-function 9 factory-scenes)": [
    [13, "t9", "(function mood-context none)"]
  ],
  "(anon-function 6 factory-scenes)": [
    [13, "t9", "(function mood-context none)"]
  ],
  "update-mood-lfacrm1": [[[24, 105], "gp", "lfacrm1-states"]],
  "update-lfacrm1-lights": [[81, "v1", "lfacrm1-states"]],
  "(code dormant fac-elevator-a)": [[19, "v1", "art-joint-anim"]],
  "(code waiting fac-elevator-a)": [[44, "v1", "art-joint-anim"]],
  "(code running fac-elevator-a)": [
    [23, "v1", "art-joint-anim"],
    [71, "t9", "(function none)"]
  ],
  "(trans running fac-elevator-a)": [[4, "v0", "sound-rpc-set-param"]],
  "set-lfacrm1-door!": [[[26, 32], "v1", "lfacrm1-states"]],
  "(method 11 fac-switch)": [["_stack_", 16, "res-tag"]],
  "(method 11 factory-elec-gate)": [
    ["_stack_", 16, "res-tag"],
    [88, "v0", "(pointer actor-group)"]
  ],
  "(enter impact factory-boss-shot)": [[60, "a0", "process"]],
  "(event idle fac-drop-plat)": [
    [10, "s5", "factory-boss-floorbuster-bomb"],
    [18, "s5", "floorbuster-bomb-explosion"]
  ],
  "(method 11 fac-drop-plat)": [
    [100, "v0", "(pointer actor-group)"],
    ["_stack_", 16, "res-tag"]
  ],
  "fac-drop-plat-rot-once": [
    ["_stack_", 48, "float"],
    ["_stack_", 64, "float"]
  ],
  "(enter impact factory-boss-floorbuster-bomb)": [
    [60, "a0", "process"],
    [84, "v1", "floorbuster-bomb-explosion"]
  ],
  "(enter impact factory-boss-shockwave-bomb)": [
    [59, "a0", "process"],
    [213, "s4", "(pointer manipy)"],
    [332, "s4", "(pointer manipy)"]
  ],
  "(method 9 factory-boss-lightning-gate)": [[173, "a3", "float"]],
  "update-mood-factory": [[[30, 102], "gp", "factory-states"]],
  "set-factoryd-light!": [[10, "v1", "factoryd-states"]],
  "(code notice missile-bot)": [[10, "v1", "art-joint-anim"]],
  "(trans knocked missile-bot)": [[44, "v1", "float"]],
  "(post knocked missile-bot)": [[12, "t9", "(function none)"]],
  "(trans fizzle missile-bot)": [
    [53, "v1", "float"],
    [92, "v1", "float"]
  ],
  "factory-boss-launch-critter-pick-anim": [[10, "v1", "float"]],
  "(method 50 missile-bot)": [
    [2, "v1", "collide-shape-prim-group"],
    [6, "a0", "collide-shape-prim-group"]
  ],
  "(enter knocked missile-bot)": [[9, "v1", "float"]],
  "(anon-function 1 factory-boss-scenes)": [
    [13, "t9", "(function mood-context none)"]
  ],
  "(anon-function 2 factory-boss-scenes)": [
    [13, "t9", "(function mood-context none)"]
  ],
  "factory-boss-check-launch-script": [[100, "v1", "float"]],
  "(enter beaten factory-boss)": [[44, "gp", "(pointer process)"]],
  "factory-boss-handler": [[[12, 15], "v1", "nav-enemy"]],
  "factory-boss-drop-bomb": [[75, "v1", "factory-boss-floorbuster-bomb"]],
  "(method 11 factory-boss)": [["_stack_", 16, "res-tag"]],
  "(method 26 factory-boss)": [[16, "v1", "float"]],
  "factory-boss-always": [
    [632, "s4", "process-drawable"],
    [663, "s4", "process-drawable"],
    [741, "s4", "process-drawable"],
    [268, "v1", "float"],
    [308, "v1", "float"],
    [362, "v1", "float"],
    [406, "v1", "float"],
    [456, "v1", "float"],
    [496, "v1", "float"],
    [693, "v1", "float"],
    ["_stack_", 272, "float"],
    ["_stack_", 288, "float"],
    ["_stack_", 320, "float"],
    ["_stack_", 336, "float"],
    ["_stack_", 352, "float"],
    ["_stack_", 368, "float"],
    ["_stack_", 384, "float"],
    ["_stack_", 400, "float"]
  ],
  "(method 26 task-manager-factory-assault)": [
    [[21, 34], "s5", "process-focusable"],
    [114, "v0", "vehicle"]
  ],
  "generic-merc-execute-all": [
    [145, "v1", "generic-work"],
    [147, "v1", "generic-work"],
    [149, "v1", "generic-work"],
    [78, "v1", "generic-work"],
    [80, "v1", "generic-work"],
    [82, "v1", "generic-work"],
    [97, "a0", "generic-work"]
  ],
  "(event idle simple-focus)": [[6, "v1", "vector"]],
  "(code die-falling bot)": [[32, "gp", "art-joint-anim"]],
  "(code failed bot)": [
    [23, "gp", "art-joint-anim"],
    [70, "v0", "string"]
  ],
  "(code hit bot)": [[30, "v1", "art-joint-anim"]],
  "(method 201 bot)": [
    [41, "a0", "connection"],
    [42, "a0", "collide-shape"],
    [90, "a0", "connection"],
    [91, "a0", "collide-shape"],
    [153, "a1", "process-focusable"]
  ],
  "(method 140 bot)": [
    [70, "s5", "process-focusable"],
    [[34, 74], "s5", "process-focusable"]
  ],
  "(method 82 bot)": [
    [105, "a0", "bot"],
    [107, "v1", "process"],
    [222, "a0", "vector"]
  ],
  "(method 236 bot)": [
    [28, "t9", "(function bot int)"],
    [46, "t9", "(function bot int)"]
  ],
  "(method 84 bot)": [[45, "v1", "process-focusable"]],
  "(method 235 bot)": [[[15, 39], "s3", "process-focusable"]],
  "(method 202 bot)": [
    [10, "v1", "sphere"],
    [40, "a0", "connection"],
    [41, "a0", "collide-shape"],
    [49, "a3", "sphere"],
    [58, "f2", "float"],
    [89, "a0", "connection"],
    [90, "a0", "collide-shape"],
    [98, "a3", "sphere"],
    [107, "f2", "float"]
  ],
  "(code standing-turn ashelin)": [[47, "s4", "art-joint-anim"]],
  "(code tumble-right ashelin)": [
    [35, "v1", "art-joint-anim"],
    [168, "v1", "art-joint-anim"],
    [280, "v1", "art-joint-anim"]
  ],
  "(code cartwheel-left ashelin)": [
    [35, "v1", "art-joint-anim"],
    [168, "v1", "art-joint-anim"],
    [280, "v1", "art-joint-anim"]
  ],
  "(code back-spring ashelin)": [
    [30, "v1", "art-joint-anim"],
    [309, "v1", "art-joint-anim"],
    [171, "v1", "art-joint-anim"]
  ],
  "(post chase ashelin)": [
    [14, "a0", "process-focusable"],
    [17, "a0", "process-focusable"]
  ],
  "(code standing-blast ashelin)": [[68, "v1", "art-joint-anim"]],
  "(code standing-idle ashelin)": [
    [189, "v1", "art-joint-anim"],
    [126, "v1", "art-joint-anim"]
  ],
  "(code waiting-idle ashelin)": [
    [204, "v1", "art-joint-anim"],
    [95, "v1", "art-joint-anim"]
  ],
  "(code die-falling ashelin)": [[85, "gp", "art-joint-anim"]],
  "(method 55 ashelin)": [
    [[19, 23], "a0", "process-focusable"],
    [25, "a0", "process-focusable"]
  ],
  "(method 85 ashelin)": [[129, "s5", "art-joint-anim"]],
  "(method 86 ashelin)": [
    [22, "s5", "art-joint-anim"],
    [77, "v1", "art-joint-anim"],
    [111, "v1", "art-joint-anim"],
    [165, "v1", "art-joint-anim"],
    [199, "v1", "art-joint-anim"]
  ],
  "(method 87 ashelin)": [[67, "v1", "art-joint-anim"]],
  "(code active task-manager-desert-oasis-defense)": [
    [363, "a0", "collide-shape-moving"],
    [426, "v1", "float"],
    [366, "a0", "collide-shape-moving"],
    [685, "v1", "float"]
  ],
  "(method 32 task-manager-desert-oasis-defense)": [
    [98, "a0", "collide-shape-moving"],
    [116, "v1", "float"],
    [130, "v1", "float"],
    [101, "a0", "collide-shape-moving"]
  ],
  "(method 33 task-manager-desert-oasis-defense)": [
    [[107, 168], "s1", "marauder"]
  ],
  "(method 26 task-manager-desert-oasis-defense)": [
    [298, "s4", "process-drawable"],
    [308, "s4", "process-drawable"],
    [331, "s4", "process-drawable"],
    [55, "s3", "process-drawable"],
    [106, "v1", "float"],
    [146, "v1", "float"],
    [163, "v1", "float"]
  ],
  "(method 82 ashelin-oasis)": [[11, "v1", "rigid-body-impact"]],
  "(method 263 ashelin-oasis)": [
    [85, "gp", "process-drawable"],
    [88, "gp", "process-drawable"],
    [67, "v0", "sound-rpc-set-param"]
  ],
  "(anon-function 1 ash-oasis-course)": [[82, "v1", "asht-wait-spot"]],
  "(method 198 bot)": [
    [18, "a0", "uint"],
    [8, "v1", "uint"]
  ],
  "(code active dark-eco-orb)": [
    [33, "v1", "art-joint-anim"],
    [17, "v1", "float"]
  ],
  "dark-eco-tower-init-by-other": [[93, "v1", "vector"]],
  "(code hit dark-eco-orb)": [[14, "v1", "art-joint-anim"]],
  "(trans idle grind-electricity)": [
    ["_stack_", 48, "(pointer lightning-tracker)"]
  ],
  "dark-eco-orb-init-by-other": [[100, "v1", "vector"]],
  "dark-eco-orb-event-handler": [[[29, 71], "gp", "attack-info"]],
  "spawn-shock-effect": [["_stack_", 640, "(pointer lightning-tracker)"]],
  "(method 21 task-manager-destroy-darkeco)": [["_stack_", 16, "res-tag"]],
  "(code explode comb-block)": [[50, "a0", "process"]],
  "(method 29 comb-energy-ring)": [
    [52, "v1", "collide-shape-prim-group"],
    [54, "v1", "collide-shape-prim-group"]
  ],
  "(method 30 comb-energy-ring)": [
    [10, "s5", "collide-shape-prim-group"],
    [16, "s5", "collide-shape-prim-group"]
  ],
  "(event idle comb-block)": [
    [20, "s4", "attack-info"],
    [22, "s4", "attack-info"]
  ],
  "(event idle comb-pillar)": [[[20, 30], "s4", "attack-info"]],
  "(event path-follow comb-sentry)": [[[13, 30], "s4", "attack-info"]],
  "(method 33 comb-sentry)": [[10, "v1", "collide-shape-prim-group"]],
  "(method 32 comb-sentry)": [[[28, 75], "s5", "process-focusable"]],
  "(event idle-close comb-field)": [
    [[22, 27], "v1", "attack-info"],
    [55, "s4", "process-drawable"],
    [132, "v1", "process-drawable"],
    [148, "v1", "process-drawable"],
    [155, "v1", "process-drawable"],
    [158, "a0", "process-drawable"],
    [172, "v1", "process-drawable"],
    [179, "v1", "process-drawable"],
    [182, "a0", "process-drawable"],
    [195, "v1", "process-drawable"],
    [198, "a0", "process-drawable"],
    [267, "v1", "process-drawable"],
    [275, "gp", "collide-shape"],
    [284, "gp", "collide-shape"],
    [[203, 207], "a2", "float"]
  ],
  "(method 62 h-sled)": [[[4, 41], "s5", "collide-shape-prim-group"]],
  "(method 33 h-sled)": [[1, "a1", "rigid-body-vehicle-constants"]],
  "(method 49 h-sled)": [
    [72, "v1", "vector"],
    [64, "v1", "float"],
    [41, "v1", "float"]
  ],
  "(enter explode h-sled)": [
    [107, "a0", "process"],
    [202, "v1", "joint-exploder"]
  ],
  "(method 97 h-sled)": [[2, "a2", "h-sled-physics-work"]],
  "(method 26 task-manager-tube-ride)": [[[21, 51], "s5", "process-focusable"]],
  "(code complete task-manager-tube-ride)": [[23, "t9", "(function none)"]],
  "(code active task-manager-tube-ride)": [
    [[244, 259], "gp", "process-focusable"],
    [418, "v1", "process-focusable"],
    [494, "v1", "process-focusable"],
    [[569, 584], "gp", "process-focusable"],
    [611, "t9", "(function none)"]
  ],
  "(code complete task-manager-comb-travel)": [[51, "t9", "(function none)"]],
  "(method 15 hud-factory-damage)": [[26, "v1", "float"]],
  "(method 43 warf-projectile)": [[35, "a1", "process-focusable"]],
  "(method 91 h-warf)": [
    [126, "v0", "vehicle"],
    [354, "v0", "vehicle"]
  ],
  "(method 54 h-warf)": [[[15, 21], "a0", "process-focusable"]],
  "(method 97 h-warf)": [[159, "a0", "vector"]],
  "(method 156 fac-gunturret)": [[[11, 19], "a0", "process-focusable"]],
  "(method 155 fac-gunturret)": [[[15, 23], "a0", "process-focusable"]],
  "(code fire fac-robotank-turret)": [
    [65, "v1", "art-joint-anim"],
    [122, "v1", "art-joint-anim"]
  ],
  "(code ready fac-robotank-turret)": [[10, "v1", "art-joint-anim"]],
  "(method 31 fac-robotank-turret)": [[76, "s3", "collide-shape-prim"]],
  "fac-robotank-reticle-handler": [
    [6, "v1", "vector"],
    [[11, 34], "s5", "vector"],
    [[12, 34], "gp", "vector"],
    [56, "v1", "float"]
  ],
  "robotank-turret-handler": [
    [52, "v1", "collide-shape-prim-group"],
    [66, "v1", "collide-shape-prim-group"],
    [[96, 106], "s4", "cspace"],
    [18, "v1", "float"]
  ],
  "(enter die fac-gun-tower)": [[13, "v1", "art-joint-anim"]],
  "(event idle fac-gun-tower)": [
    [19, "gp", "projectile"],
    [24, "gp", "projectile"],
    [35, "gp", "projectile"],
    [83, "gp", "projectile"]
  ],
  "fac-gun-tower-standard-event-handler": [
    [[3, 11], "gp", "attack-info"],
    [[4, 22], "a2", "touching-shapes-entry"]
  ],
  "(event idle fac-gun-tower-base)": [[[18, 86], "s4", "projectile"]],
  "(code idle fac-gun-tower-base)": [[10, "v1", "art-joint-anim"]],
  "(method 36 fac-gun-tower)": [[46, "s2", "process-focusable"]],
  "(method 35 fac-gun-tower)": [[79, "v0", "vehicle"]],
  "fac-robotank-init-by-other": [
    [182, "gp", "factory-manager"],
    [208, "gp", "factory-manager"],
    [224, "gp", "factory-manager"],
    [293, "t1", "float"],
    [[346, 518], "gp", "fac-robotank-tread-info"]
  ],
  "(method 7 fac-robotank)": [
    [21, "a1", "fac-robotank"],
    [28, "a1", "fac-robotank"],
    [35, "a2", "fac-robotank"]
  ],
  "(post moving fac-robotank)": [[[33, 87], "s5", "factory-manager"]],
  "fac-robotank-handler": [[[98, 105], "v1", "attack-info"]],
  "fac-robotank-post": [
    [[365, 368], "v1", "fac-robotank-turret"],
    [394, "v1", "float"]
  ],
  "(code idle factory-fighter)": [[10, "v1", "art-joint-anim"]],
  "fac-target-standard-event-handler": [[[48, 54], "v1", "attack-info"]],
  "(enter idle fac-target)": [[63, "v1", "art-joint-anim"]],
  "(enter retracted fac-target)": [[33, "v1", "art-joint-anim"]],
  "(method 60 factory-fighter)": [[52, "v0", "vehicle"]],
  "(code die factory-fighter)": [[11, "v1", "art-joint-anim"]],
  "(method 32 task-manager-factory-sky-battle)": [["_stack_", 16, "res-tag"]],
  "update-railx-lights": [[[33, 88], "s3", "railx-states"]],
  "update-mood-railx": [[[64, 109], "gp", "railx-states"]],
  "set-railx-light-brightness!": [
    [[30, 36], "v1", "railx-states"],
    [[13, 19], "v1", "railx-states"]
  ],
  "(code idle rail-warp-gate)": [[10, "v1", "art-joint-anim"]]
>>>>>>> e2e52897
}<|MERGE_RESOLUTION|>--- conflicted
+++ resolved
@@ -6574,27 +6574,6 @@
   "(method 62 v-rhino)": [[[4, 41], "s5", "collide-shape-prim-group"]],
   "(method 62 v-mirage)": [[[4, 48], "s5", "collide-shape-prim-group"]],
   "(method 62 v-x-ride)": [[[4, 48], "s5", "collide-shape-prim-group"]],
-<<<<<<< HEAD
-  "hfrag-add-constants": [
-    [[3, 17], "a0", "dma-packet"]
-  ],
-  "hfrag-vu1-end-buffer": [
-    [[1, 8], "a1", "dma-packet"],
-    [[10, 28], "a1", "(pointer vif-tag)"]
-  ],
-  "hfrag-vu1-init-buf": [
-    [[53, 60], "a0", "dma-packet"],
-    [[63, 67], "a0", "(pointer uint32)"],
-    [[68, 79], "a0", "(pointer vif-tag)"],
-    [[81, 91], "v1", "dma-packet"],
-    [[135, 141], "v1", "dma-packet"],
-    [143, "v1", "(pointer uint32)"]
-  ],
-  "real-wang-texture-anim-func": [
-    [[3, 31], "v1", "mood-context"]
-  ]
-
-=======
   "(code part-tester-idle)": [[[6, 22], "s5", "process-drawable"]],
   "(code down des-beast)": [[22, "v1", "art-joint-anim"]],
   "des-beast-gun-swivel-callback": [[[19, 83], "s3", "des-beast"]],
@@ -9289,6 +9268,23 @@
     [[30, 36], "v1", "railx-states"],
     [[13, 19], "v1", "railx-states"]
   ],
-  "(code idle rail-warp-gate)": [[10, "v1", "art-joint-anim"]]
->>>>>>> e2e52897
+  "(code idle rail-warp-gate)": [[10, "v1", "art-joint-anim"]],
+  "hfrag-add-constants": [
+    [[3, 17], "a0", "dma-packet"]
+  ],
+  "hfrag-vu1-end-buffer": [
+    [[1, 8], "a1", "dma-packet"],
+    [[10, 28], "a1", "(pointer vif-tag)"]
+  ],
+  "hfrag-vu1-init-buf": [
+    [[53, 60], "a0", "dma-packet"],
+    [[63, 67], "a0", "(pointer uint32)"],
+    [[68, 79], "a0", "(pointer vif-tag)"],
+    [[81, 91], "v1", "dma-packet"],
+    [[135, 141], "v1", "dma-packet"],
+    [143, "v1", "(pointer uint32)"]
+  ],
+  "real-wang-texture-anim-func": [
+    [[3, 31], "v1", "mood-context"]
+  ]
 }