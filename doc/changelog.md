--- conflicted
+++ resolved
@@ -111,11 +111,8 @@
 - Split `method` into `method-of-type` and `method-of-object` to avoid ambiguity
 - Fixed bug where `(-> obj type)` caused a compiler error when `obj` had compile time type of `array` (the fancy boxed array)
 - Fixed use-after-free if the top-level form fails to compile and you continue trying to compile stuff.
-<<<<<<< HEAD
+- `and` and `or` are more efficient and the type of the result is more specific: `LCA(symbol, cases...)`
+- `print-type` now fully compiles the argument and returns the result instead of `none`
 
 ## V0.6
-- There is no longer a separate compiler form for variable vs. constant shifts. Instead the compiler will pick the constant shift automatically when possible. The shifts are called `sar`, `shl` and `shr`, like the x86 instructions.
-=======
-- `and` and `or` are more efficient and the type of the result is more specific: `LCA(symbol, cases...)`
-- `print-type` now fully compiles the argument and returns the result instead of `none`
->>>>>>> 45f74f07
+- There is no longer a separate compiler form for variable vs. constant shifts. Instead the compiler will pick the constant shift automatically when possible. The shifts are called `sar`, `shl` and `shr`, like the x86 instructions.